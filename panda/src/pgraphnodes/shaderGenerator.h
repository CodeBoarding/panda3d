/**
 * PANDA 3D SOFTWARE
 * Copyright (c) Carnegie Mellon University.  All rights reserved.
 *
 * All use of this software is subject to the terms of the revised BSD
 * license.  You should have received a copy of this license along
 * with this source code in a file named "LICENSE."
 *
 * @file shaderGenerator.h
 * @author jyelon
 * @date 2007-12-15
 * @author weifengh, PandaSE
 * @date 2010-04-15
 */

#ifndef SHADERGENERATOR_H
#define SHADERGENERATOR_H

#include "pandabase.h"
#include "typedReferenceCount.h"
#include "graphicsStateGuardianBase.h"
#include "shaderAttrib.h"
#include "renderState.h"
#include "graphicsOutputBase.h"
#include "nodePath.h"
#include "renderAttrib.h"
#include "lightMutex.h"

#include "colorAttrib.h"
#include "lightRampAttrib.h"
#include "texGenAttrib.h"
#include "textureAttrib.h"

class AmbientLight;
class DirectionalLight;
class PointLight;
class Spotlight;
class LightAttrib;
class GeomVertexAnimationSpec;

/**
 * The ShaderGenerator is a device that effectively replaces the classic fixed
 * function pipeline with a 'next-gen' fixed function pipeline.  The next-gen
 * fixed function pipeline supports features like normal mapping, gloss
 * mapping, cartoon lighting, and so forth.  It works by automatically
 * generating a shader from a given RenderState.
 *
 * Currently, there is one ShaderGenerator object per GraphicsStateGuardian.
 * It is our intent that in time, people will write classes that derive from
 * ShaderGenerator but which yield slightly different results.
 *
 * The ShaderGenerator owes its existence to the 'Bamboo Team' at Carnegie
 * Mellon's Entertainment Technology Center.  This is a group of students who,
 * as a semester project, decided that next-gen graphics should be accessible
 * to everyone, even if they don't know shader programming.  The group
 * consisted of:
 *
 * Aaron Lo, Programmer Heegun Lee, Programmer Erin Fernandez, Artist/Tester
 * Joe Grubb, Artist/Tester Ivan Ortega, Technical Artist/Tester
 *
 * Thanks to them!
 *
 */
class EXPCL_PANDA_PGRAPHNODES ShaderGenerator : public TypedReferenceCount {
public:
  ShaderGenerator(const Shader::ShaderCaps &caps, bool use_shadow_filter);

PUBLISHED:
  ShaderGenerator(const GraphicsStateGuardianBase *gsg);
  virtual ~ShaderGenerator();

  bool reload_cache();
  bool flush_cache();

  virtual CPT(ShaderAttrib) synthesize_shader(const RenderState *rs,
                                              const GeomVertexAnimationSpec &anim);

  void rehash_generated_shaders();
  void clear_generated_shaders();

protected:
  // Shader register allocation:
<<<<<<< HEAD
=======

  bool _use_generic_attr : 1;
  bool _use_pointcoord : 1;
  int _vcregs_used;
  int _fcregs_used;
  int _vtregs_used;
>>>>>>> 4bb6d8f6
  int _ftregs_used;
  void reset_register_allocator();
  const char *alloc_freg();

  Filename _cache_filename;
  bool _use_shadow_filter;
  int _num_indexed_transforms;

  // RenderState analysis information.  Created by analyze_renderstate:

  struct ShaderKey {
    ShaderKey();
    bool operator < (const ShaderKey &other) const;
    bool operator == (const ShaderKey &other) const;
    bool operator != (const ShaderKey &other) const { return !operator ==(other); }

    void read_datagram(DatagramIterator &source);
    void write_datagram(Datagram &dg) const;

    INLINE RenderAttrib::PandaCompareFunc get_alpha_test_mode() const;

    enum Flags {
      F_MATERIAL_FLAGS_SHIFT  = 0,
      F_MATERIAL_FLAGS_MASK   = 0x0007ff,

      F_FOG_MODE_SHIFT        = 11,
      F_FOG_MODE_MASK         = 0x001800,

      F_lighting              = 0x002000,
      F_have_separate_ambient = 0x004000,
      F_flat_color            = 0x008000,
      F_vertex_color          = 0x010000,
      F_calc_primary_alpha    = 0x020000,
      F_disable_alpha_write   = 0x040000,
      F_out_alpha_glow        = 0x080000,
      F_out_aux_normal        = 0x100000,
      F_out_aux_glow          = 0x200000,
      F_perspective_points    = 0x400000,
      F_indexed_transforms    = 0x800000,

      F_ALPHA_TEST_SHIFT      = 24,
      F_ALPHA_TEST_MASK       = 0x07000000,

      F_use_shadow_filter     = 0x08000000,
    };

    enum TextureFlags {
      TF_has_rgb      = 0x001,
      TF_has_alpha    = 0x002,
      TF_has_texscale = 0x004,
      TF_has_texmat   = 0x008,
      TF_saved_result = 0x010,
      TF_map_normal   = 0x020,
      TF_map_height   = 0x040,
      TF_map_glow     = 0x080,
      TF_map_gloss    = 0x100,
      TF_map_emission = 0x001000000,
      TF_uses_color   = 0x200,
      TF_uses_primary_color = 0x400,
      TF_uses_last_saved_result = 0x800,

      TF_rgb_scale_2 = 0x1000,
      TF_rgb_scale_4 = 0x2000,
      TF_alpha_scale_2 = 0x4000,
      TF_alpha_scale_4 = 0x8000,

      TF_COMBINE_RGB_MODE_SHIFT = 16,
      TF_COMBINE_RGB_MODE_MASK = 0x0000f0000,
      TF_COMBINE_ALPHA_MODE_SHIFT = 20,
      TF_COMBINE_ALPHA_MODE_MASK = 0x000f00000,
    };

    int _flags;
    int _texture_flags;

    struct TextureInfo {
      CPT_InternalName _texcoord_name;
      Texture::TextureType _type;
      TextureStage::Mode _mode;
      TexGenAttrib::Mode _gen_mode;
      int _flags;
      uint16_t _combine_rgb;
      uint16_t _combine_alpha;
    };
    pvector<TextureInfo> _textures;

    enum LightFlags {
      LF_type_directional,
      LF_type_spot,
      LF_type_point,
      LF_type_sphere,

      LF_TYPE_MASK = 3,

      LF_has_shadows = 4,
      LF_has_specular_color = 8,
    };

    pvector<int> _lights;

    PN_stdfloat _alpha_test_ref;

    int _num_clip_planes;

    LightRampAttrib::LightRampMode _light_ramp_mode;
    PN_stdfloat _light_ramp_level[2];
    PN_stdfloat _light_ramp_threshold[2];

    int _num_anim_transforms;
  };

  struct GeneratedShader {
    PT(Shader) _shader;
    CPT(ShaderAttrib) _attrib;
    time_t _last_use = 0;
  };

  LightMutex _lock;
  typedef phash_map<ShaderKey, GeneratedShader> GeneratedShaders;
  GeneratedShaders _generated_shaders;

  void analyze_renderstate(ShaderKey &key, const RenderState *rs);
  void analyze_renderstate(ShaderKey &key, const RenderState *rs,
                           const GeomVertexAnimationSpec &anim);

  static CPT(ShaderAttrib) make_attrib(const ShaderKey &key, Shader *shader);

  static std::string combine_mode_as_string(const ShaderKey::TextureInfo &info,
                      TextureStage::CombineMode c_mode, bool alpha, short texindex);
  static std::string combine_source_as_string(const ShaderKey::TextureInfo &info,
                                         short num, bool alpha, short texindex);
  static const char *texture_type_as_string(Texture::TextureType ttype);

public:
  static TypeHandle get_class_type() {
    return _type_handle;
  }
  static void init_type() {
    TypedReferenceCount::init_type();
    register_type(_type_handle, "ShaderGenerator",
                  TypedReferenceCount::get_class_type());
  }
  virtual TypeHandle get_type() const {
    return get_class_type();
  }
  virtual TypeHandle force_init_type() {init_type(); return get_class_type();}

private:
  static TypeHandle _type_handle;
};

#include "shaderGenerator.I"

#endif  // SHADERGENERATOR_H<|MERGE_RESOLUTION|>--- conflicted
+++ resolved
@@ -62,9 +62,6 @@
  *
  */
 class EXPCL_PANDA_PGRAPHNODES ShaderGenerator : public TypedReferenceCount {
-public:
-  ShaderGenerator(const Shader::ShaderCaps &caps, bool use_shadow_filter);
-
 PUBLISHED:
   ShaderGenerator(const GraphicsStateGuardianBase *gsg);
   virtual ~ShaderGenerator();
@@ -80,20 +77,12 @@
 
 protected:
   // Shader register allocation:
-<<<<<<< HEAD
-=======
-
-  bool _use_generic_attr : 1;
-  bool _use_pointcoord : 1;
-  int _vcregs_used;
-  int _fcregs_used;
-  int _vtregs_used;
->>>>>>> 4bb6d8f6
   int _ftregs_used;
   void reset_register_allocator();
   const char *alloc_freg();
 
   Filename _cache_filename;
+  bool _use_pointcoord;
   bool _use_shadow_filter;
   int _num_indexed_transforms;
 
