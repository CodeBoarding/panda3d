--- conflicted
+++ resolved
@@ -1359,12 +1359,10 @@
         text << "xyz";
         break;
       case Texture::TT_2d_texture:
-<<<<<<< HEAD
         text << "xyw";
-=======
+        break;
       case Texture::TT_1d_texture_array:
         text << "xy";
->>>>>>> 718bac1c
         break;
       case Texture::TT_1d_texture:
       case Texture::TT_buffer_texture:
