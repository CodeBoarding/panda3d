--- conflicted
+++ resolved
@@ -1889,33 +1889,17 @@
   if (down) {
     _input->button_down(MouseButton::button(button));
 
-<<<<<<< HEAD
-=======
-#ifndef NDEBUG
->>>>>>> 02a1e116
     if (cocoadisplay_cat.is_spam()) {
       cocoadisplay_cat.spam()
         << "Mouse button " << button << " down\n";
     }
-<<<<<<< HEAD
   } else {
     _input->button_up(MouseButton::button(button));
 
-=======
-#endif
-  } else {
-    _input->button_up(MouseButton::button(button));
-
-#ifndef NDEBUG
->>>>>>> 02a1e116
     if (cocoadisplay_cat.is_spam()) {
       cocoadisplay_cat.spam()
         << "Mouse button " << button << " up\n";
     }
-<<<<<<< HEAD
-=======
-#endif
->>>>>>> 02a1e116
   }
 }
 
