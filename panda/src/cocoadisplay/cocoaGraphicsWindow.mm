/**
 * PANDA 3D SOFTWARE
 * Copyright (c) Carnegie Mellon University.  All rights reserved.
 *
 * All use of this software is subject to the terms of the revised BSD
 * license.  You should have received a copy of this license along
 * with this source code in a file named "LICENSE."
 *
 * @file cocoaGraphicsWindow.mm
 * @author rdb
 * @date 2012-05-14
 */

#include "cocoaGraphicsWindow.h"
#include "cocoaGraphicsStateGuardian.h"
#include "config_cocoadisplay.h"
#include "cocoaGraphicsPipe.h"

#include "graphicsPipe.h"
#include "keyboardButton.h"
#include "mouseButton.h"
#include "clockObject.h"
#include "pStatTimer.h"
#include "textEncoder.h"
#include "throw_event.h"
#include "lightReMutexHolder.h"
#include "nativeWindowHandle.h"
#include "virtualFileSystem.h"

#import "cocoaPandaView.h"
#import "cocoaPandaWindow.h"

#import <ApplicationServices/ApplicationServices.h>
#import <Foundation/NSAutoreleasePool.h>
#import <AppKit/NSApplication.h>
#import <AppKit/NSCursor.h>
#import <AppKit/NSEvent.h>
#import <AppKit/NSImage.h>
#import <AppKit/NSScreen.h>
#import <AppKit/NSText.h>
#import <OpenGL/OpenGL.h>
#import <Carbon/Carbon.h>

TypeHandle CocoaGraphicsWindow::_type_handle;

/**
 *
 */
CocoaGraphicsWindow::
CocoaGraphicsWindow(GraphicsEngine *engine, GraphicsPipe *pipe,
                    const string &name,
                    const FrameBufferProperties &fb_prop,
                    const WindowProperties &win_prop,
                    int flags,
                    GraphicsStateGuardian *gsg,
                    GraphicsOutput *host) :
  GraphicsWindow(engine, pipe, name, fb_prop, win_prop, flags, gsg, host)
{
  _window = nil;
  _view = nil;
  _cursor = nil;
  _modifier_keys = 0;
  _mouse_hidden = false;
  _context_needs_update = true;
  _fullscreen_mode = NULL;
  _windowed_mode = NULL;

<<<<<<< HEAD
  PT(GraphicsWindowInputDevice) device =
=======
  // Now that we know for sure we want a window, we can create the Cocoa app.
  // This will cause the application icon to appear and start bouncing.
  if (NSApp == nil) {
#if __MAC_OS_X_VERSION_MAX_ALLOWED >= 1060
    [NSApp setActivationPolicy:NSApplicationActivationPolicyRegular];
#endif
    [NSApp finishLaunching];
    [NSApp activateIgnoringOtherApps:YES];
  }

  GraphicsWindowInputDevice device =
>>>>>>> 1073f5ab
    GraphicsWindowInputDevice::pointer_and_keyboard(this, "keyboard_mouse");
  _input_devices.push_back(device.p());
  _input = move(device);

  CocoaGraphicsPipe *cocoa_pipe;
  DCAST_INTO_V(cocoa_pipe, _pipe);
  _display = cocoa_pipe->_display;
}

/**
 *
 */
CocoaGraphicsWindow::
~CocoaGraphicsWindow() {
}

/**
 * Forces the pointer to the indicated position within the window, if
 * possible.
 *
 * Returns true if successful, false on failure.  This may fail if the mouse
 * is not currently within the window, or if the API doesn't support this
 * operation.
 */
bool CocoaGraphicsWindow::
move_pointer(int device, int x, int y) {
  // Hack!  Will go away when we have floating-point mouse pos.
  MouseData md = get_pointer(device);
  if (md.get_x() == x && md.get_y() == y) {
    return true;
  }

  if (device == 0) {
    CGPoint point;
    if (_properties.get_fullscreen()) {
      point = CGPointMake(x, y + 1);
    } else {
      point = CGPointMake(x + _properties.get_x_origin(),
                          y + _properties.get_y_origin() + 1);
    }

    // I don't know what the difference between these two methods is.  if
    // (CGWarpMouseCursorPosition(point) == kCGErrorSuccess) {
    if (CGDisplayMoveCursorToPoint(_display, point) == kCGErrorSuccess) {
      // Generate a mouse event.
      NSPoint pos = [_window mouseLocationOutsideOfEventStream];
      NSPoint loc = [_view convertPoint:pos fromView:nil];
      BOOL inside = [_view mouse:loc inRect:[_view bounds]];
      handle_mouse_moved_event(inside, loc.x, loc.y, true);
      return true;
    }
  } else {
    // No support for raw mice at the moment.
  }
  return false;
}


/**
 * This function will be called within the draw thread before beginning
 * rendering for a given frame.  It should do whatever setup is required, and
 * return true if the frame should be rendered, or false if it should be
 * skipped.
 */
bool CocoaGraphicsWindow::
begin_frame(FrameMode mode, Thread *current_thread) {
  PStatTimer timer(_make_current_pcollector, current_thread);

  begin_frame_spam(mode);
  if (_gsg == (GraphicsStateGuardian *)NULL) {
    return false;
  }

  CocoaGraphicsStateGuardian *cocoagsg;
  DCAST_INTO_R(cocoagsg, _gsg, false);
  nassertr(cocoagsg->_context != nil, false);
  nassertr(_view != nil, false);

  // Place a lock on the context.
  cocoagsg->lock_context();

  // Set the drawable.
  if (_properties.get_fullscreen()) {
    // Fullscreen.
    CGLSetFullScreenOnDisplay((CGLContextObj) [cocoagsg->_context CGLContextObj], CGDisplayIDToOpenGLDisplayMask(_display));
  } else {
    // Although not recommended, it is technically possible to use the same
    // context with multiple different-sized windows.  If that happens, the
    // context needs to be updated accordingly.
    if ([cocoagsg->_context view] != _view) {
      // XXX I'm not 100% sure that changing the view requires it to update.
      _context_needs_update = true;
      [cocoagsg->_context setView:_view];

      cocoadisplay_cat.spam()
        << "Switching context to view " << _view << "\n";
    }
  }

  // Update the context if necessary, to make it reallocate buffers etc.
  if (_context_needs_update) {
    [cocoagsg->_context update];
    _context_needs_update = false;
  }

  // Lock the view for drawing.
  if (!_properties.get_fullscreen()) {
    nassertr_always([_view lockFocusIfCanDraw], false);
  }

  // Make the context current.
  [cocoagsg->_context makeCurrentContext];

  // Now that we have made the context current to a window, we can reset the
  // GSG state if this is the first time it has been used.  (We can't just
  // call reset() when we construct the GSG, because reset() requires having a
  // current context.)
  cocoagsg->reset_if_new();

  if (mode == FM_render) {
    // begin_render_texture();
    clear_cube_map_selection();
  }

  _gsg->set_current_properties(&get_fb_properties());
  return _gsg->begin_frame(current_thread);
}

/**
 * This function will be called within the draw thread after rendering is
 * completed for a given frame.  It should do whatever finalization is
 * required.
 */
void CocoaGraphicsWindow::
end_frame(FrameMode mode, Thread *current_thread) {
  end_frame_spam(mode);
  nassertv(_gsg != (GraphicsStateGuardian *)NULL);

  if (!_properties.get_fullscreen()) {
    [_view unlockFocus];
  }
  // Release the context.
  CocoaGraphicsStateGuardian *cocoagsg;
  DCAST_INTO_V(cocoagsg, _gsg);

  cocoagsg->unlock_context();

  if (mode == FM_render) {
    // end_render_texture();
    copy_to_textures();
  }

  _gsg->end_frame(current_thread);

  if (mode == FM_render) {
    trigger_flip();
    clear_cube_map_selection();
  }
}

/**
 * This function will be called within the draw thread after begin_flip() has
 * been called on all windows, to finish the exchange of the front and back
 * buffers.
 *
 * This should cause the window to wait for the flip, if necessary.
 */
void CocoaGraphicsWindow::
end_flip() {
  if (_gsg != (GraphicsStateGuardian *)NULL && _flip_ready) {

    CocoaGraphicsStateGuardian *cocoagsg;
    DCAST_INTO_V(cocoagsg, _gsg);

    cocoagsg->lock_context();

    // Swap the front and back buffer.
    [cocoagsg->_context flushBuffer];

    // Flush the window
    [[_view window] flushWindow];

    cocoagsg->unlock_context();
  }
  GraphicsWindow::end_flip();
}

/**
 * Do whatever processing is necessary to ensure that the window responds to
 * user events.  Also, honor any requests recently made via
 * request_properties()
 *
 * This function is called only within the window thread.
 */
void CocoaGraphicsWindow::
process_events() {
  GraphicsWindow::process_events();

  NSAutoreleasePool *pool = [[NSAutoreleasePool alloc] init];
  NSEvent *event = nil;

  while (true) {
    event = [NSApp
      nextEventMatchingMask:NSAnyEventMask
      untilDate:nil
      inMode:NSDefaultRunLoopMode
      dequeue:YES];

    if (event == nil) {
      break;
    }

    // If we're in fullscreen mode, send mouse events directly to the window.
    NSEventType type = [event type];
    if (_properties.get_fullscreen() && (
        type == NSLeftMouseDown || type == NSLeftMouseUp ||
        type == NSRightMouseDown || type == NSRightMouseUp ||
        type == NSOtherMouseDown || type == NSOtherMouseUp ||
        type == NSLeftMouseDragged ||
        type == NSRightMouseDragged ||
        type == NSOtherMouseDragged ||
        type == NSMouseMoved ||
        type == NSScrollWheel)) {
      [_window sendEvent: event];
    } else {
      [NSApp sendEvent: event];
    }
  }

  if (_window != nil) {
    [_window update];
  }

  [pool release];
}

/**
 * Opens the window right now.  Called from the window thread.  Returns true
 * if the window is successfully opened, or false if there was a problem.
 */
bool CocoaGraphicsWindow::
open_window() {
  CocoaGraphicsPipe *cocoa_pipe;
  DCAST_INTO_R(cocoa_pipe, _pipe, false);

  // GSG CreationInitialization
  CocoaGraphicsStateGuardian *cocoagsg;
  if (_gsg == 0) {
    // There is no old gsg.  Create a new one.
    cocoagsg = new CocoaGraphicsStateGuardian(_engine, _pipe, NULL);
    cocoagsg->choose_pixel_format(_fb_properties, cocoa_pipe->_display, false);
    _gsg = cocoagsg;
  } else {
    // If the old gsg has the wrong pixel format, create a new one that shares
    // with the old gsg.
    DCAST_INTO_R(cocoagsg, _gsg, false);
    if (!cocoagsg->get_fb_properties().subsumes(_fb_properties)) {
      cocoagsg = new CocoaGraphicsStateGuardian(_engine, _pipe, cocoagsg);
      cocoagsg->choose_pixel_format(_fb_properties, cocoa_pipe->_display, false);
      _gsg = cocoagsg;
    }
  }

  // Fill in the blanks.
  if (!_properties.has_origin()) {
    _properties.set_origin(-2, -2);
  }
  if (!_properties.has_size()) {
    _properties.set_size(100, 100);
  }
  if (!_properties.has_fullscreen()) {
    _properties.set_fullscreen(false);
  }
  if (!_properties.has_foreground()) {
    _properties.set_foreground(true);
  }
  if (!_properties.has_undecorated()) {
    _properties.set_undecorated(false);
  }
  if (!_properties.has_fixed_size()) {
    _properties.set_fixed_size(false);
  }
  if (!_properties.has_minimized()) {
    _properties.set_minimized(false);
  }
  if (!_properties.has_z_order()) {
    _properties.set_z_order(WindowProperties::Z_normal);
  }
  if (!_properties.has_cursor_hidden()) {
    _properties.set_cursor_hidden(false);
  }

  // Check if we have a parent view.
  NSView *parent_nsview = nil;
  _parent_window_handle = NULL;

  WindowHandle *window_handle = _properties.get_parent_window();
  if (window_handle != NULL) {
    cocoadisplay_cat.info()
      << "Got parent_window " << *window_handle << "\n";

    WindowHandle::OSHandle *os_handle = window_handle->get_os_handle();
    if (os_handle != NULL) {
      cocoadisplay_cat.info()
        << "os_handle type " << os_handle->get_type() << "\n";

      void *ptr_handle;

      // Depending on whether the window handle comes from a Carbon or a Cocoa
      // application, it could be either a HIViewRef or an NSView or NSWindow.
      // Currently, we only support a Cocoa NSView, but we could in the future
      // add support for Carbon parents using HICocoaView.

      if (os_handle->is_of_type(NativeWindowHandle::IntHandle::get_class_type())) {
        NativeWindowHandle::IntHandle *int_handle = DCAST(NativeWindowHandle::IntHandle, os_handle);
        ptr_handle = (void*) int_handle->get_handle();
      }

      if (ptr_handle != NULL) {
        NSObject *nsobj = (NSObject *)ptr_handle;
        if ([nsobj isKindOfClass:[NSView class]]) {
          parent_nsview = (NSView *)nsobj;
          _parent_window_handle = window_handle;
          cocoadisplay_cat.info()
            << "Parent window handle is a valid NSView pointer\n";
        } else {
          cocoadisplay_cat.error()
            << "Parent window handle is not a valid NSView pointer!\n";
          return false;
        }
      }
    }
  }

  // Iterate over the screens to find the one with our display ID.
  NSScreen *screen;
  NSEnumerator *e = [[NSScreen screens] objectEnumerator];
  while (screen = (NSScreen *) [e nextObject]) {
    NSNumber *num = [[screen deviceDescription] objectForKey: @"NSScreenNumber"];
    if (cocoa_pipe->_display == (CGDirectDisplayID) [num longValue]) {
      break;
    }
  }

  // Center the window if coordinates were set to -1 or -2 TODO: perhaps in
  // future, in the case of -1, it should use the origin used in a previous
  // run of Panda
  NSRect container;
  if (parent_nsview != NULL) {
    container = [parent_nsview bounds];
  } else {
    container = [screen frame];
    container.origin = NSMakePoint(0, 0);
  }
  int x = _properties.get_x_origin();
  int y = _properties.get_y_origin();

  if (x < 0) {
    x = floor(container.size.width / 2 - _properties.get_x_size() / 2);
  }
  if (y < 0) {
    y = floor(container.size.height / 2 - _properties.get_y_size() / 2);
  }
  _properties.set_origin(x, y);

  if (_parent_window_handle == (WindowHandle *)NULL) {
    // Content rectangle
    NSRect rect;
    if (_properties.get_fullscreen()) {
      rect = container;
    } else {
      rect = NSMakeRect(x, container.size.height - _properties.get_y_size() - y,
                        _properties.get_x_size(), _properties.get_y_size());
    }

    // Configure the window decorations
    NSUInteger windowStyle;
    if (_properties.get_undecorated() || _properties.get_fullscreen()) {
      windowStyle = NSBorderlessWindowMask;
    } else if (_properties.get_fixed_size()) {
      // Fixed size windows should not show the resize button.
      windowStyle = NSTitledWindowMask | NSClosableWindowMask |
                    NSMiniaturizableWindowMask;
    } else {
      windowStyle = NSTitledWindowMask | NSClosableWindowMask |
                    NSMiniaturizableWindowMask | NSResizableWindowMask;
    }

    // Create the window.
    if (cocoadisplay_cat.is_debug()) {
      NSString *str = NSStringFromRect(rect);
      cocoadisplay_cat.debug()
        << "Creating NSWindow with content rect " << [str UTF8String] << "\n";
    }

    _window = [[CocoaPandaWindow alloc]
               initWithContentRect: rect
               styleMask:windowStyle
               screen:screen
               window:this];

    if (_window == nil) {
      cocoadisplay_cat.error()
        << "Failed to create Cocoa window.\n";
      return false;
    }
  }

  // Lock the context, so we can safely operate on it.
  cocoagsg->lock_context();

  // Create the NSView to render to.
  NSRect rect = NSMakeRect(0, 0, _properties.get_x_size(), _properties.get_y_size());
  _view = [[CocoaPandaView alloc] initWithFrame:rect context:cocoagsg->_context window:this];
  if (_parent_window_handle == (WindowHandle *)NULL) {
    [_window setContentView:_view];
    [_window makeFirstResponder:_view];
  }

  // Check if we have an NSView to attach our NSView to.
  if (parent_nsview != NULL) {
    [parent_nsview addSubview:_view];
  }

  // Create a WindowHandle for ourselves.  wxWidgets seems to use the NSView
  // pointer approach, so let's do the same here.
  _window_handle = NativeWindowHandle::make_int((size_t) _view);

  // And tell our parent window that we're now its child.
  if (_parent_window_handle != (WindowHandle *)NULL) {
    _parent_window_handle->attach_child(_window_handle);
  }

  if (_properties.has_icon_filename()) {
    NSImage *image = load_image(_properties.get_icon_filename());
    if (image != nil) {
      // We're technically changing the application icon, but this is most
      // likely what the developer means.  There isn't really a "window icon"
      // in Mac OS X.
      [NSApp setApplicationIconImage:image];
    } else {
      _properties.clear_icon_filename();
    }
  }

  if (_properties.has_cursor_filename()) {
    NSImage *image = load_image(_properties.get_cursor_filename());
    NSCursor *cursor = nil;
    // TODO: allow setting the hotspot, read it from file when loading .cur.
    if (image != nil) {
      cursor = [[NSCursor alloc] initWithImage:image hotSpot:NSMakePoint(0, 0)];
    }
    if (cursor != nil) {
      _cursor = cursor;
    } else {
      _properties.clear_cursor_filename();
    }
    // This will ensure that NSView's resetCursorRects gets called, which sets
    // the appropriate cursor rects.
    [[_view window] invalidateCursorRectsForView:_view];
  }

  // Set the properties
  if (_window != nil) {
    if (_properties.has_title()) {
      [_window setTitle: [NSString stringWithUTF8String: _properties.get_title().c_str()]];
    }

    [_window setShowsResizeIndicator: !_properties.get_fixed_size()];

    if (_properties.get_fullscreen()) {
      [_window makeKeyAndOrderFront:nil];
     } else if (_properties.get_minimized()) {
      [_window makeKeyAndOrderFront:nil];
      [_window miniaturize:nil];
    } else if (_properties.get_foreground()) {
      [_window makeKeyAndOrderFront:nil];
    } else {
      [_window orderBack:nil];
    }

    if (_properties.get_fullscreen()) {
      [_window setLevel: NSMainMenuWindowLevel + 1];
    } else {
      switch (_properties.get_z_order()) {
      case WindowProperties::Z_bottom:
        // Seems to work!
        [_window setLevel: NSNormalWindowLevel - 1];
        break;

      case WindowProperties::Z_normal:
        [_window setLevel: NSNormalWindowLevel];
        break;

      case WindowProperties::Z_top:
        [_window setLevel: NSPopUpMenuWindowLevel];
        break;
      }
    }
  }

  if (_properties.get_fullscreen()) {
    // Change the display mode.
#if __MAC_OS_X_VERSION_MAX_ALLOWED >= 1060
    CGDisplayModeRef mode;
#else
    CFDictionaryRef mode;
#endif

    mode = find_display_mode(_properties.get_x_size(),
                             _properties.get_y_size());

    if (mode == NULL) {
      cocoadisplay_cat.error()
        << "Could not find a suitable display mode!\n";
      return false;

    } else if (!do_switch_fullscreen(mode)) {
      cocoadisplay_cat.error()
        << "Failed to change display mode.\n";
      return false;
    }
  }

  // Make the context current.
  _context_needs_update = false;
  [cocoagsg->_context makeCurrentContext];
  [cocoagsg->_context setView:_view];
  [cocoagsg->_context update];

  cocoagsg->reset_if_new();

  // Release the context.
  cocoagsg->unlock_context();

  if (!cocoagsg->is_valid()) {
    close_window();
    return false;
  }

  if (!cocoagsg->get_fb_properties().verify_hardware_software
      (_fb_properties, cocoagsg->get_gl_renderer())) {
    close_window();
    return false;
  }
  _fb_properties = cocoagsg->get_fb_properties();

  // Get the initial mouse position.
  NSPoint pos = [_window mouseLocationOutsideOfEventStream];
  NSPoint loc = [_view convertPoint:pos fromView:nil];
  BOOL inside = [_view mouse:loc inRect:[_view bounds]];
  handle_mouse_moved_event(inside, loc.x, loc.y, true);

  // Enable relative mouse mode, if this was requested.
  if (_properties.has_mouse_mode() &&
      _properties.get_mouse_mode() == WindowProperties::M_relative) {
    mouse_mode_relative();
  }

  return true;
}

/**
 * Closes the window right now.  Called from the window thread.
 */
void CocoaGraphicsWindow::
close_window() {
  if (_mouse_hidden) {
    [NSCursor unhide];
    _mouse_hidden = false;
  }

  if (_cursor != nil) {
    [_cursor release];
    _cursor = nil;
  }

  if (_gsg != (GraphicsStateGuardian *)NULL) {
    CocoaGraphicsStateGuardian *cocoagsg;
    cocoagsg = DCAST(CocoaGraphicsStateGuardian, _gsg);

    if (cocoagsg != NULL && cocoagsg->_context != nil) {
      cocoagsg->lock_context();
      [cocoagsg->_context clearDrawable];
      cocoagsg->unlock_context();
    }
    _gsg.clear();
  }

  if (_window != nil) {
    [_window setReleasedWhenClosed: YES];
    [_window close];
    _window = nil;
  }

  if (_view != nil) {
    [_view release];
    _view = nil;
  }

  GraphicsWindow::close_window();
}

/**
 * Overridden from GraphicsWindow.
 */
void CocoaGraphicsWindow::
mouse_mode_absolute() {
  CGAssociateMouseAndMouseCursorPosition(YES);
}

/**
 * Overridden from GraphicsWindow.
 */
void CocoaGraphicsWindow::
mouse_mode_relative() {
  CGAssociateMouseAndMouseCursorPosition(NO);
}

/**
 * Applies the requested set of properties to the window, if possible, for
 * instance to request a change in size or minimization status.
 *
 * The window properties are applied immediately, rather than waiting until
 * the next frame.  This implies that this method may *only* be called from
 * within the window thread.
 *
 * The return value is true if the properties are set, false if they are
 * ignored.  This is mainly useful for derived classes to implement extensions
 * to this function.
 */
void CocoaGraphicsWindow::
set_properties_now(WindowProperties &properties) {
  if (_pipe == (GraphicsPipe *)NULL) {
    // If the pipe is null, we're probably closing down.
    GraphicsWindow::set_properties_now(properties);
    return;
  }

  GraphicsWindow::set_properties_now(properties);
  if (!properties.is_any_specified()) {
    // The base class has already handled this case.
    return;
  }

  if (properties.has_fullscreen()) {
    if (_properties.get_fullscreen() != properties.get_fullscreen()) {
      if (properties.get_fullscreen()) {
        int width, height;
        if (properties.has_size()) {
          width = properties.get_x_size();
          height = properties.get_y_size();
        } else {
          width = _properties.get_x_size();
          height = _properties.get_y_size();
        }

#if __MAC_OS_X_VERSION_MAX_ALLOWED >= 1060
        CGDisplayModeRef mode;
#else
        CFDictionaryRef mode;
#endif

        mode = find_display_mode(width, height);

        if (mode == NULL) {
          cocoadisplay_cat.error()
            << "Could not find a suitable display mode with size " << width
            << "x" << height << "!\n";

        } else if (do_switch_fullscreen(mode)) {
          if (_window != nil) {
            // For some reason, setting the style mask makes it give up its
            // first-responder status.
            if ([_window respondsToSelector:@selector(setStyleMask:)]) {
              [_window setStyleMask:NSBorderlessWindowMask];
            }
            [_window makeFirstResponder:_view];
            [_window setLevel:NSMainMenuWindowLevel+1];
            [_window makeKeyAndOrderFront:nil];
          }

          // We've already set the size property this way; clear it.
          properties.clear_size();
          _properties.set_size(width, height);
          properties.clear_origin();
          _properties.set_origin(0, 0);
          properties.clear_fullscreen();
          _properties.set_fullscreen(true);

        } else {
          cocoadisplay_cat.error()
            << "Failed to change display mode.\n";
        }

      } else {
        do_switch_fullscreen(NULL);
        _properties.set_fullscreen(false);

        // Force properties to be reset to their actual values
        properties.set_undecorated(_properties.get_undecorated());
        properties.set_z_order(_properties.get_z_order());
        properties.clear_fullscreen();
      }
    }
    _context_needs_update = true;
  }

  if (properties.has_minimized() && !_properties.get_fullscreen() && _window != nil) {
    _properties.set_minimized(properties.get_minimized());
    if (properties.get_minimized()) {
      [_window miniaturize:nil];
    } else {
      [_window deminiaturize:nil];
    }
    properties.clear_minimized();
  }

  if (properties.has_size()) {
    int width = properties.get_x_size();
    int height = properties.get_y_size();

    if (!_properties.get_fullscreen()) {
      if (_window != nil) {
        [_window setContentSize:NSMakeSize(width, height)];
      }
      [_view setFrameSize:NSMakeSize(width, height)];

      if (cocoadisplay_cat.is_debug()) {
        cocoadisplay_cat.debug()
          << "Setting size to " << width << ", " << height << "\n";
      }

      // Cocoa doesn't send an event, and the other resize-window handlers
      // will do nothing once the properties have been changed, so do this now
      handle_resize_event();
      properties.clear_size();

    } else {
#if __MAC_OS_X_VERSION_MAX_ALLOWED >= 1060
      CGDisplayModeRef mode = find_display_mode(width, height);
#else
      CFDictionaryRef mode = find_display_mode(width, height);
#endif

      if (mode == NULL) {
        cocoadisplay_cat.error()
          << "Could not find a suitable display mode with size " << width
          << "x" << height << "!\n";

      } else if (do_switch_fullscreen(mode)) {
        // Yay!  Our resolution has changed.
        _properties.set_size(width, height);
        properties.clear_size();

      } else {
        cocoadisplay_cat.error()
          << "Failed to change display mode.\n";
      }
    }
  }

  if (properties.has_origin() && !_properties.get_fullscreen()) {
    int x = properties.get_x_origin();
    int y = properties.get_y_origin();

    // Get the frame for the screen
    NSRect frame;
    NSRect container;
    if (_window != nil) {
      frame = [_window contentRectForFrameRect:[_window frame]];
      NSScreen *screen = [_window screen];
      nassertv(screen != nil);
      container = [screen frame];
    } else {
      frame = [_view frame];
      container = [[_view superview] frame];
    }

    if (x < 0) {
      x = floor(container.size.width / 2 - frame.size.width / 2);
    }
    if (y < 0) {
      y = floor(container.size.height / 2 - frame.size.height / 2);
    }
    _properties.set_origin(x, y);

    if (!_properties.get_fullscreen()) {
      // Remember, Mac OS X coordinates are flipped in the vertical axis.
      frame.origin.x = x;
      frame.origin.y = container.size.height - y - frame.size.height;

      cocoadisplay_cat.debug()
        << "Setting window content origin to " << frame.origin.x << ", " << frame.origin.y << "\n";

      if (_window != nil) {
        [_window setFrame:[_window frameRectForContentRect:frame] display:NO];
      } else {
        [_view setFrame:frame];
      }
    }
    properties.clear_origin();
  }

  if (properties.has_title() && _window != nil) {
    _properties.set_title(properties.get_title());
    [_window setTitle:[NSString stringWithUTF8String:properties.get_title().c_str()]];
    properties.clear_title();
  }

  if (properties.has_fixed_size() && _window != nil) {
    _properties.set_fixed_size(properties.get_fixed_size());
    [_window setShowsResizeIndicator:!properties.get_fixed_size()];

    if (!_properties.get_fullscreen()) {
      // If our window is decorated, change the style mask to show or hide the
      // resize button appropriately.  However, if we're specifying the
      // 'undecorated' property also, then we'll be setting the style mask
      // about 25 LOC further down, so we won't need to bother setting it
      // here.
      if (!properties.has_undecorated() && !_properties.get_undecorated() &&
          [_window respondsToSelector:@selector(setStyleMask:)]) {
        if (properties.get_fixed_size()) {
          [_window setStyleMask:NSTitledWindowMask | NSClosableWindowMask |
                                NSMiniaturizableWindowMask ];
        } else {
          [_window setStyleMask:NSTitledWindowMask | NSClosableWindowMask |
                                NSMiniaturizableWindowMask | NSResizableWindowMask ];
        }
        [_window makeFirstResponder:_view];
      }
    }

    properties.clear_fixed_size();
  }

  if (properties.has_undecorated() && _window != nil && [_window respondsToSelector:@selector(setStyleMask:)]) {
    _properties.set_undecorated(properties.get_undecorated());

    if (!_properties.get_fullscreen()) {
      if (properties.get_undecorated()) {
        [_window setStyleMask: NSBorderlessWindowMask];
      } else if (_properties.get_fixed_size()) {
        // Fixed size windows should not show the resize button.
        [_window setStyleMask: NSTitledWindowMask | NSClosableWindowMask |
                               NSMiniaturizableWindowMask ];
      } else {
        [_window setStyleMask: NSTitledWindowMask | NSClosableWindowMask |
                               NSMiniaturizableWindowMask | NSResizableWindowMask ];
      }
      [_window makeFirstResponder:_view];
    }

    properties.clear_undecorated();
  }

  if (properties.has_foreground() && !_properties.get_fullscreen() && _window != nil) {
    _properties.set_foreground(properties.get_foreground());
    if (!_properties.get_minimized()) {
      if (properties.get_foreground()) {
        [_window makeKeyAndOrderFront: nil];
      } else {
        [_window orderBack: nil];
      }
    }
    properties.clear_foreground();
  }

  // TODO: support raw mice.

  if (properties.has_cursor_hidden()) {
    if (properties.get_cursor_hidden() != _properties.get_cursor_hidden()) {
      if (properties.get_cursor_hidden() && _input->get_pointer().get_in_window()) {
        [NSCursor hide];
        _mouse_hidden = true;
      } else if (_mouse_hidden) {
        [NSCursor unhide];
        _mouse_hidden = false;
      }
      _properties.set_cursor_hidden(properties.get_cursor_hidden());
    }
    properties.clear_cursor_hidden();
  }

  if (properties.has_icon_filename()) {
    Filename icon_filename = properties.get_icon_filename();
    NSImage *image = load_image(icon_filename);

    if (image != nil || icon_filename.empty()) {
      // We're technically changing the application icon, but this is most
      // likely what the developer means.  There isn't really a "window icon"
      // in Mac OS X.
      [NSApp setApplicationIconImage:image];
      _properties.set_icon_filename(icon_filename);
      properties.clear_icon_filename();
    }
  }

  if (properties.has_cursor_filename()) {
    Filename cursor_filename = properties.get_cursor_filename();

    if (cursor_filename.empty()) {
      // Release the existing cursor.
      if (_cursor != nil) {
        [_cursor release];
        _cursor = nil;
      }
      properties.set_cursor_filename(cursor_filename);
      properties.clear_cursor_filename();
    } else {
      NSImage *image = load_image(cursor_filename);
      if (image != nil) {
        NSCursor *cursor;
        cursor = [[NSCursor alloc] initWithImage:image hotSpot:NSMakePoint(0, 0)];
        if (cursor != nil) {
          // Replace the existing cursor.
          if (_cursor != nil) {
            [_cursor release];
          }
          _cursor = cursor;
          _properties.set_cursor_filename(cursor_filename);
          properties.clear_cursor_filename();
        }
      }
    }
    // This will ensure that NSView's resetCursorRects gets called, which sets
    // the appropriate cursor rects.
    [[_view window] invalidateCursorRectsForView:_view];
  }

  if (properties.has_z_order() && _window != nil) {
    _properties.set_z_order(properties.get_z_order());

    if (!_properties.get_fullscreen()) {
      switch (properties.get_z_order()) {
      case WindowProperties::Z_bottom:
        [_window setLevel: NSNormalWindowLevel - 1];
        break;

      case WindowProperties::Z_normal:
        [_window setLevel: NSNormalWindowLevel];
        break;

      case WindowProperties::Z_top:
        [_window setLevel: NSPopUpMenuWindowLevel];
        break;
      }
    }
    properties.clear_z_order();
  }

  if (properties.has_mouse_mode()) {
    switch (properties.get_mouse_mode()) {
    case WindowProperties::M_absolute:
    case WindowProperties::M_confined:  // confined is maintained in mouse move event
      CGAssociateMouseAndMouseCursorPosition(true);
      _properties.set_mouse_mode(properties.get_mouse_mode());
      properties.clear_mouse_mode();
      break;

    case WindowProperties::M_relative:
      CGAssociateMouseAndMouseCursorPosition(false);
      _properties.set_mouse_mode(properties.get_mouse_mode());
      properties.clear_mouse_mode();
      break;
    }
  }
}

/**
 * Returns an appropriate CGDisplayModeRef for the given width and height, or
 * NULL if none was found.
 */
#if __MAC_OS_X_VERSION_MAX_ALLOWED >= 1060
CGDisplayModeRef CocoaGraphicsWindow::
find_display_mode(int width, int height) {
  CFArrayRef modes = CGDisplayCopyAllDisplayModes(_display, NULL);
  size_t num_modes = CFArrayGetCount(modes);
  CGDisplayModeRef mode;

  // Get the current refresh rate and pixel encoding.
  CFStringRef current_pixel_encoding;
  int refresh_rate;
  mode = CGDisplayCopyDisplayMode(_display);

  // First check if the current mode is adequate.
  if (CGDisplayModeGetWidth(mode) == width &&
      CGDisplayModeGetHeight(mode) == height) {
    return mode;
  }

  current_pixel_encoding = CGDisplayModeCopyPixelEncoding(mode);
  refresh_rate = CGDisplayModeGetRefreshRate(mode);
  CGDisplayModeRelease(mode);

  for (size_t i = 0; i < num_modes; ++i) {
    mode = (CGDisplayModeRef) CFArrayGetValueAtIndex(modes, i);

    CFStringRef pixel_encoding = CGDisplayModeCopyPixelEncoding(mode);

    if (CGDisplayModeGetWidth(mode) == width &&
        CGDisplayModeGetHeight(mode) == height &&
        CGDisplayModeGetRefreshRate(mode) == refresh_rate &&
        CFStringCompare(pixel_encoding, current_pixel_encoding, 0) == kCFCompareEqualTo) {

      CFRetain(mode);
      CFRelease(pixel_encoding);
      CFRelease(current_pixel_encoding);
      CFRelease(modes);
      return mode;
    }
  }

  CFRelease(current_pixel_encoding);
  CFRelease(modes);
  return NULL;
}
#else // Version for pre-10.6.
CFDictionaryRef CocoaGraphicsWindow::
find_display_mode(int width, int height) {
  // Get the current mode and extract its properties.
  CFDictionaryRef current_mode = CGDisplayCurrentMode(_display);
  int current_width, current_height, current_bpp, current_refresh_rate;

  CFNumberGetValue((CFNumberRef) CFDictionaryGetValue(current_mode, kCGDisplayWidth),
    kCFNumberIntType, &current_width);

  CFNumberGetValue((CFNumberRef) CFDictionaryGetValue(current_mode, kCGDisplayHeight),
    kCFNumberIntType, &current_height);

  CFNumberGetValue((CFNumberRef) CFDictionaryGetValue(current_mode, kCGDisplayBitsPerPixel),
    kCFNumberIntType, &current_bpp);

  CFNumberGetValue((CFNumberRef) CFDictionaryGetValue(current_mode, kCGDisplayRefreshRate),
    kCFNumberIntType, &current_refresh_rate);

  // Check if it is suitable and if so, return it.
  if (current_width == width && current_height == height) {
    return current_mode;
  }

  // Iterate over the modes to find a suitable one.
  CFArrayRef modes = CGDisplayAvailableModes(_display);
  size_t num_modes = CFArrayGetCount(modes);
  int mode_width, mode_height, mode_bpp, mode_refresh_rate;

  for (size_t i = 0; i < num_modes; ++i) {
    CFDictionaryRef mode = (CFDictionaryRef) CFArrayGetValueAtIndex(modes, i);

    CFNumberGetValue((CFNumberRef) CFDictionaryGetValue(mode, kCGDisplayWidth),
      kCFNumberIntType, &mode_width);

    CFNumberGetValue((CFNumberRef) CFDictionaryGetValue(mode, kCGDisplayHeight),
      kCFNumberIntType, &mode_height);

    CFNumberGetValue((CFNumberRef) CFDictionaryGetValue(mode, kCGDisplayBitsPerPixel),
      kCFNumberIntType, &mode_bpp);

    CFNumberGetValue((CFNumberRef) CFDictionaryGetValue(mode, kCGDisplayRefreshRate),
      kCFNumberIntType, &mode_refresh_rate);

    if (mode_width == width && mode_height == height &&
        mode_refresh_rate == current_refresh_rate &&
        mode_bpp == current_bpp) {
      return mode;
    }
  }

  return NULL;
}
#endif

/**
 * Switches to the indicated fullscreen mode, or back to windowed if NULL was
 * given.  Returns true on success, false on failure.
 */
#if __MAC_OS_X_VERSION_MAX_ALLOWED >= 1060
bool CocoaGraphicsWindow::
do_switch_fullscreen(CGDisplayModeRef mode) {
#else
bool CocoaGraphicsWindow::
do_switch_fullscreen(CFDictionaryRef mode) {
#endif
  if (mode == NULL) {
    if (_windowed_mode == NULL) {
      // Already windowed.
      return true;
    }

    // Switch back to the mode we were in when we were still windowed.
#if __MAC_OS_X_VERSION_MAX_ALLOWED >= 1060
    CGDisplaySetDisplayMode(_display, _windowed_mode, NULL);
    CGDisplayModeRelease(_windowed_mode);
#else
    CGDisplaySwitchToMode(_display, _windowed_mode);
#endif
    CGDisplayRelease(_display);
    _windowed_mode = NULL;
    _context_needs_update = true;

  } else {
    if (_windowed_mode != NULL && _fullscreen_mode == mode) {
      // Already fullscreen in that size.
      return true;
    }

    // Store the existing mode under _windowed_mode.
#if __MAC_OS_X_VERSION_MAX_ALLOWED >= 1060
    _windowed_mode = CGDisplayCopyDisplayMode(_display);
#else
    _windowed_mode = CGDisplayCurrentMode(_display);
#endif
    _fullscreen_mode = mode;
    _context_needs_update = true;

    CGError err;
#if __MAC_OS_X_VERSION_MAX_ALLOWED >= 1060
    err = CGDisplaySetDisplayMode(_display, _fullscreen_mode, NULL);
#else
    err = CGDisplaySwitchToMode(_display, _fullscreen_mode);
#endif

    if (err != kCGErrorSuccess) {
      return false;
    }

    CGDisplayCapture(_display);

    NSRect frame = [[[_view window] screen] frame];
    if (cocoadisplay_cat.is_debug()) {
      NSString *str = NSStringFromRect(frame);
      cocoadisplay_cat.debug()
        << "Switched to fullscreen, screen rect is now " << [str UTF8String] << "\n";
    }

    if (_window != nil) {
      [_window setFrame:frame display:YES];
      [_view setFrame:NSMakeRect(0, 0, frame.size.width, frame.size.height)];
      [_window update];
    }
  }

  return true;
}

/**
 * Loads the indicated filename and returns an NSImage pointer, or NULL on
 * failure.  Must be called from the window thread.
 */
NSImage *CocoaGraphicsWindow::
load_image(const Filename &filename) {
  if (filename.empty()) {
    return nil;
  }

  // Note: perhaps eventually we will need to create an NSImageRep
  // implementation, but for now, Apple seems to support the major image
  // formats.

  // Resolve the filename on the model path.
  VirtualFileSystem *vfs = VirtualFileSystem::get_global_ptr();
  Filename resolved (filename);
  if (!vfs->resolve_filename(resolved, get_model_path())) {
    // The filename doesn't exist.
    cocoadisplay_cat.warning()
      << "Could not find filename " << filename << "\n";
    return 0;
  }

  // Look in our index.
  NSImage *image = nil;
  IconImages::const_iterator it = _images.find(resolved);
  if (it != _images.end()) {
    // Found it.
    return (*it).second;
  }

  cocoadisplay_cat.info()
    << "Loading NSImage from file " << resolved << "\n";

  PT(VirtualFile) vfile = vfs->get_file(filename);
  if (vfile == NULL) {
    return nil;
  }
  istream *str = vfile->open_read_file(true);
  if (str == NULL) {
    cocoadisplay_cat.error()
      << "Could not open file " << filename << " for reading\n";
    return nil;
  }

  size_t size = vfile->get_file_size(str);
  char* buffer = (char*) malloc(size);
  str->read(buffer, size);
  vfile->close_read_file(str);

  NSData *data = [NSData dataWithBytesNoCopy:buffer length:size];
  if (data == nil) {
    return nil;
  }

  image = [[NSImage alloc] initWithData:data];
  [data release];
  if (image == nil) {
    cocoadisplay_cat.error()
      << "Could not load image from file " << filename << "\n";
    return nil;
  }

  _images[resolved] = image;
  return image;
}

/**
 * Called by CocoaPandaView or the window delegate when the frame rect
 * changes.
 */
void CocoaGraphicsWindow::
handle_move_event() {
  // Remember, Mac OS X uses flipped coordinates
  NSRect frame;
  int x, y;
  if (_window == nil) {
    frame = [_view frame];
    x = frame.origin.x;
    y = [[_view superview] bounds].size.height - frame.origin.y - frame.size.height;
  } else {
    frame = [_window contentRectForFrameRect:[_window frame]];
    x = frame.origin.x;
    y = [[_window screen] frame].size.height - frame.origin.y - frame.size.height;
  }

  if (x != _properties.get_x_origin() ||
      y != _properties.get_y_origin()) {

    WindowProperties properties;
    properties.set_origin(x, y);

    if (cocoadisplay_cat.is_spam()) {
      cocoadisplay_cat.spam()
        << "Window changed origin to (" << x << ", " << y << ")\n";
    }
    system_changed_properties(properties);
  }
}

/**
 * Called by CocoaPandaView or the window delegate when the frame rect
 * changes.
 */
void CocoaGraphicsWindow::
handle_resize_event() {
  if (_window != nil) {
    NSRect contentRect = [_window contentRectForFrameRect:[_window frame]];
    [_view setFrameSize:contentRect.size];
  }

  NSRect frame = [_view convertRect:[_view bounds] toView:nil];

  if (frame.size.width != _properties.get_x_size() ||
      frame.size.height != _properties.get_y_size()) {

    WindowProperties properties;
    properties.set_size(frame.size.width, frame.size.height);

    if (cocoadisplay_cat.is_spam()) {
      cocoadisplay_cat.spam()
        << "Window changed size to (" << frame.size.width
       << ", " << frame.size.height << ")\n";
    }
    system_changed_properties(properties);
  }

  _context_needs_update = true;
}

/**
 * Called by the window delegate when the window is miniaturized or
 * deminiaturized.
 */
void CocoaGraphicsWindow::
handle_minimize_event(bool minimized) {
  if (minimized == _properties.get_minimized()) {
    return;
  }

  if (cocoadisplay_cat.is_debug()) {
    if (minimized) {
      cocoadisplay_cat.debug() << "Window was miniaturized\n";
    } else {
      cocoadisplay_cat.debug() << "Window was deminiaturized\n";
    }
  }

  WindowProperties properties;
  properties.set_minimized(minimized);
  system_changed_properties(properties);
}

/**
 * Called by the window delegate when the window has become the key window or
 * resigned that status.
 */
void CocoaGraphicsWindow::
handle_foreground_event(bool foreground) {
  if (cocoadisplay_cat.is_debug()) {
    if (foreground) {
      cocoadisplay_cat.debug() << "Window became key\n";
    } else {
      cocoadisplay_cat.debug() << "Window resigned key\n";
    }
  }

  WindowProperties properties;
  properties.set_foreground(foreground);
  system_changed_properties(properties);

  if (foreground && _properties.get_mouse_mode() != WindowProperties::M_relative) {
    // The mouse position may have changed during the time that we were not
    // the key window.
    NSPoint pos = [_window mouseLocationOutsideOfEventStream];

    NSPoint loc = [_view convertPoint:pos fromView:nil];
    BOOL inside = [_view mouse:loc inRect:[_view bounds]];

    handle_mouse_moved_event(inside, loc.x, loc.y, true);
  }
}

/**
 * Called by the window delegate when the user requests to close the window.
 * This may not always be called, which is why there is also a
 * handle_close_event.  Returns false if the user indicated that he wants to
 * handle the close request himself, true if the operating system should
 * continue closing the window.
 */
bool CocoaGraphicsWindow::
handle_close_request() {
  string close_request_event = get_close_request_event();
  if (!close_request_event.empty()) {
    // In this case, the app has indicated a desire to intercept the request
    // and process it directly.
    throw_event(close_request_event);

    cocoadisplay_cat.debug()
      << "Window requested close.  Rejecting, throwing event "
      << close_request_event << " instead\n";

    // Prevent the operating system from closing the window.
    return false;
  }

  cocoadisplay_cat.debug()
    << "Window requested close, accepting\n";

  // Let the operating system close the window normally.
  return true;
}

/**
 * Called by the window delegate when the window closes.
 */
void CocoaGraphicsWindow::
handle_close_event() {
  cocoadisplay_cat.debug() << "Window is about to close\n";

  _window = nil;

  // Get rid of the GSG
  if (_gsg != (GraphicsStateGuardian *)NULL) {
    CocoaGraphicsStateGuardian *cocoagsg;
    cocoagsg = DCAST(CocoaGraphicsStateGuardian, _gsg);

    if (cocoagsg != NULL && cocoagsg->_context != nil) {
      cocoagsg->lock_context();
      [cocoagsg->_context clearDrawable];
      cocoagsg->unlock_context();
    }
    _gsg.clear();
  }

  // Dump the view, too
  if (_view != nil) {
    [_view release];
    _view = nil;
  }

  // Unhide the mouse cursor
  if (_mouse_hidden) {
    [NSCursor unhide];
    _mouse_hidden = false;
  }

  // Release the cursor.
  if (_cursor != nil) {
    [_cursor release];
    _cursor = nil;
  }

  WindowProperties properties;
  properties.set_open(false);
  properties.set_cursor_hidden(false);
  system_changed_properties(properties);

  GraphicsWindow::close_window();
}

/**
 * This method processes the NSEvent of type NSKeyUp, NSKeyDown or
 * NSFlagsChanged and passes the information on to Panda.  Should only be
 * called by CocoaPandaView.
 */
void CocoaGraphicsWindow::
handle_key_event(NSEvent *event) {
  NSUInteger modifierFlags = [event modifierFlags];

  // NB.  This is actually a on-off toggle, not up-down.  Should we instead
  // rapidly fire two successive up-down events?
  handle_modifier(modifierFlags, NSAlphaShiftKeyMask, KeyboardButton::caps_lock());

  // Check if any of the modifier keys have changed.
  handle_modifier(modifierFlags, NSShiftKeyMask, KeyboardButton::shift());
  handle_modifier(modifierFlags, NSControlKeyMask, KeyboardButton::control());
  handle_modifier(modifierFlags, NSAlternateKeyMask, KeyboardButton::alt());
  handle_modifier(modifierFlags, NSCommandKeyMask, KeyboardButton::meta());

  // These are not documented, but they seem to be a reliable indicator of the
  // status of the leftright modifier keys.
  handle_modifier(modifierFlags, 0x0002, KeyboardButton::lshift());
  handle_modifier(modifierFlags, 0x0004, KeyboardButton::rshift());
  handle_modifier(modifierFlags, 0x0001, KeyboardButton::lcontrol());
  handle_modifier(modifierFlags, 0x2000, KeyboardButton::rcontrol());
  handle_modifier(modifierFlags, 0x0020, KeyboardButton::lalt());
  handle_modifier(modifierFlags, 0x0040, KeyboardButton::ralt());
  handle_modifier(modifierFlags, 0x0008, KeyboardButton::lmeta());
  handle_modifier(modifierFlags, 0x0010, KeyboardButton::rmeta());

  _modifier_keys = modifierFlags;

  // Get the raw button and send it.
  ButtonHandle raw_button = map_raw_key([event keyCode]);
  if (raw_button != ButtonHandle::none()) {
    // This is not perfect.  Eventually, this whole thing should probably be
    // replaced with something that uses IOKit or so.  In particular, the
    // flaws are: - OS eats unmodified F11, F12, scroll lock, pause - no up
    // events for caps lock - no robust way to distinguish updown for modkeys
    if ([event type] == NSKeyUp) {
      _input->raw_button_up(raw_button);

    } else if ([event type] == NSFlagsChanged) {
      bool down = false;
      if (raw_button == KeyboardButton::lshift()) {
        down = (modifierFlags & 0x0002);
      } else if (raw_button == KeyboardButton::rshift()) {
        down = (modifierFlags & 0x0004);
      } else if (raw_button == KeyboardButton::lcontrol()) {
        down = (modifierFlags & 0x0001);
      } else if (raw_button == KeyboardButton::rcontrol()) {
        down = (modifierFlags & 0x2000);
      } else if (raw_button == KeyboardButton::lalt()) {
        down = (modifierFlags & 0x0020);
      } else if (raw_button == KeyboardButton::ralt()) {
        down = (modifierFlags & 0x0040);
      } else if (raw_button == KeyboardButton::lmeta()) {
        down = (modifierFlags & 0x0008);
      } else if (raw_button == KeyboardButton::rmeta()) {
        down = (modifierFlags & 0x0010);
      } else if (raw_button == KeyboardButton::caps_lock()) {
        // Emulate down-up, annoying hack!
        _input->raw_button_down(raw_button);
      }
      if (down) {
        _input->raw_button_down(raw_button);
      } else {
        _input->raw_button_up(raw_button);
      }
    } else if (![event isARepeat]) {
      _input->raw_button_down(raw_button);
    }
  }

  // FlagsChanged events only carry modifier key information.
  if ([event type] == NSFlagsChanged) {
    return;
  }

  NSString *str = [event charactersIgnoringModifiers];
  if (str == nil || [str length] == 0) {
    return;
  }
  nassertv([str length] == 1);
  unichar c = [str characterAtIndex: 0];

  ButtonHandle button = map_key(c);

  if (c < 0xF700 || c >= 0xF900) {
    // If a down event and not a special function key, process it as keystroke
    // as well.
    if ([event type] == NSKeyDown) {
      NSString *origstr = [event characters];
      c = [str characterAtIndex: 0];
      _input->keystroke(c);
    }
  }

  if (button == ButtonHandle::none()) {
    // That done, continue trying to find out the button handle.
    if ([str canBeConvertedToEncoding: NSASCIIStringEncoding]) {
      // Nhm, ascii character perhaps?
      str = [str lowercaseString];
      const char *c_str = [str cStringUsingEncoding: NSASCIIStringEncoding];
      button = KeyboardButton::ascii_key(c_str[0]);
    }
  }

  if (button == ButtonHandle::none()) {
    cocoadisplay_cat.warning()
      << "Unhandled keypress, character " << (int) c << ", keyCode " << [event keyCode]
      << ", type " << [event type] << ", flags " << [event modifierFlags] << "\n";
    return;
  }

  if (cocoadisplay_cat.is_spam()) {
    cocoadisplay_cat.spam()
      << "Handled keypress, character " << (int) c << ", keyCode " << [event keyCode]
      << ", type " << [event type] << ", flags " << [event modifierFlags] << "\n";
  }

  // Let's get it off our chest.
  if ([event type] == NSKeyUp) {
    _input->button_up(button);
  } else {
    _input->button_down(button);
  }
}

/**
 * Called by handle_key_event to read the state of a modifier key.
 */
void CocoaGraphicsWindow::
handle_modifier(NSUInteger modifierFlags, NSUInteger mask, ButtonHandle button) {
  if ((modifierFlags ^ _modifier_keys) & mask) {
    if (modifierFlags & mask) {
      _input->button_down(button);
    } else {
      _input->button_up(button);
    }
  }
}

/**
 * This method processes the NSEvents related to mouse button presses.  Should
 * only be called by CocoaPandaView.
 */
void CocoaGraphicsWindow::
handle_mouse_button_event(int button, bool down) {
  if (down) {
    _input->button_down(MouseButton::button(button));

#ifndef NDEBUG
    cocoadisplay_cat.spam()
      << "Mouse button " << button << " down\n";
#endif
  } else {
    _input->button_up(MouseButton::button(button));

#ifndef NDEBUG
    cocoadisplay_cat.spam()
      << "Mouse button " << button << " up\n";
#endif
  }
}

/**
 * This method processes the NSEvents of the mouseMoved and mouseDragged
 * types.  Should only be called by CocoaPandaView.
 */
void CocoaGraphicsWindow::
handle_mouse_moved_event(bool in_window, double x, double y, bool absolute) {
  double nx, ny;

  if (absolute) {
    if (cocoadisplay_cat.is_spam()) {
      if (in_window != _input->get_pointer().get_in_window()) {
        if (in_window) {
          cocoadisplay_cat.spam() << "Mouse pointer entered window\n";
        } else {
          cocoadisplay_cat.spam() << "Mouse pointer exited window\n";
        }
      }
    }

    // Strangely enough, in Cocoa, mouse Y coordinates are 1-based.
    nx = x;
    ny = y - 1;

  } else {
    // We received deltas, so add it to the current mouse position.
    MouseData md = _input->get_pointer();
    nx = md.get_x() + x;
    ny = md.get_y() + y;
  }

  if (_properties.get_mouse_mode() == WindowProperties::M_confined
      && !in_window) {
    CGPoint point;

    nx = std::max(0., std::min((double) get_x_size() - 1, nx));
    ny = std::max(0., std::min((double) get_y_size() - 1, ny));

    if (_properties.get_fullscreen()) {
      point = CGPointMake(nx, ny + 1);
    } else {
      point = CGPointMake(nx + _properties.get_x_origin(),
                          ny + _properties.get_y_origin() + 1);
    }

    if (CGWarpMouseCursorPosition(point) == kCGErrorSuccess) {
      in_window = true;
    } else {
      cocoadisplay_cat.warning() << "Failed to return mouse pointer to window\n";
    }
  }

  if (in_window) {
    _input->set_pointer_in_window(nx, ny);
  } else {
    _input->set_pointer_out_of_window();
  }

  if (in_window != _mouse_hidden && _properties.get_cursor_hidden()) {
    // Hide the cursor if the mouse enters the window, and unhide it when the
    // mouse leaves the window.
    if (in_window) {
      [NSCursor hide];
    } else {
      [NSCursor unhide];
    }
    _mouse_hidden = in_window;
  }
}

/**
 * Called by CocoaPandaView to inform that the scroll wheel has been used.
 */
void CocoaGraphicsWindow::
handle_wheel_event(double x, double y) {
  cocoadisplay_cat.spam()
    << "Wheel delta " << x << ", " << y << "\n";

  if (y > 0.0) {
    _input->button_down(MouseButton::wheel_up());
    _input->button_up(MouseButton::wheel_up());
  } else if (y < 0.0) {
    _input->button_down(MouseButton::wheel_down());
    _input->button_up(MouseButton::wheel_down());
  }

  // TODO: check if this is correct, I don't own a MacBook
  if (x > 0.0) {
    _input->button_down(MouseButton::wheel_right());
    _input->button_up(MouseButton::wheel_right());
  } else if (x < 0.0) {
    _input->button_down(MouseButton::wheel_left());
    _input->button_up(MouseButton::wheel_left());
  }
}

/**
 * Returns a ButtonMap containing the association between raw buttons and
 * virtual buttons.
 */
ButtonMap *CocoaGraphicsWindow::
get_keyboard_map() const {
  TISInputSourceRef input_source;
  CFDataRef layout_data;
  const UCKeyboardLayout *layout;

  // Get the current keyboard layout data.
  input_source = TISCopyCurrentKeyboardInputSource();
  layout_data = (CFDataRef) TISGetInputSourceProperty(input_source, kTISPropertyUnicodeKeyLayoutData);
  layout = (const UCKeyboardLayout *)CFDataGetBytePtr(layout_data);

  ButtonMap *map = new ButtonMap;

  UniChar chars[4];
  UniCharCount num_chars;

  // Iterate through the known scancode range and see what every scan code is
  // mapped to.
  for (int k = 0; k <= 0x7E; ++k) {
    ButtonHandle raw_button = map_raw_key(k);
    if (raw_button == ButtonHandle::none()) {
      continue;
    }

    UInt32 dead_keys = 0;
    if (UCKeyTranslate(layout, k, kUCKeyActionDisplay, 0, LMGetKbdType(),
                       kUCKeyTranslateNoDeadKeysMask, &dead_keys, 4,
                       &num_chars, chars) == noErr) {
      if (num_chars > 0 && chars[0] != 0x10) {
        ButtonHandle button = ButtonHandle::none();

        if (chars[0] > 0 && chars[0] <= 0x7f) {
          button = KeyboardButton::ascii_key(chars[0]);
        }
        if (button == ButtonHandle::none()) {
          button = map_key(chars[0]);
        }
        if (button != ButtonHandle::none()) {
          map->map_button(raw_button, button);
        }
      } else {
        // A special function key or modifier key, which isn't remapped by the
        // OS.
        map->map_button(raw_button, raw_button);
      }
    }
  }

  CFRelease(input_source);
  return map;
}

/**
 * Maps a unicode key character to a ButtonHandle.
 */
ButtonHandle CocoaGraphicsWindow::
map_key(unsigned short c) const {
  switch (c) {
  case NSEnterCharacter:
    return KeyboardButton::enter();
  case NSBackspaceCharacter:
  case NSDeleteCharacter:
    // NSDeleteCharacter fires when I press backspace.
    return KeyboardButton::backspace();
  case NSTabCharacter:
  case NSBackTabCharacter:
    // BackTabCharacter is sent when shift-tab is used.
    return KeyboardButton::tab();

  case 0x10:
    // No idea where this constant comes from, but it is sent whenever the
    // menu key is pressed.
    return KeyboardButton::menu();

  case 0x1e:
  case NSUpArrowFunctionKey:
    return KeyboardButton::up();
  case 0x1f:
  case NSDownArrowFunctionKey:
    return KeyboardButton::down();
  case 0x1c:
  case NSLeftArrowFunctionKey:
    return KeyboardButton::left();
  case 0x1d:
  case NSRightArrowFunctionKey:
    return KeyboardButton::right();
  case NSF1FunctionKey:
    return KeyboardButton::f1();
  case NSF2FunctionKey:
    return KeyboardButton::f2();
  case NSF3FunctionKey:
    return KeyboardButton::f3();
  case NSF4FunctionKey:
    return KeyboardButton::f4();
  case NSF5FunctionKey:
    return KeyboardButton::f5();
  case NSF6FunctionKey:
    return KeyboardButton::f6();
  case NSF7FunctionKey:
    return KeyboardButton::f7();
  case NSF8FunctionKey:
    return KeyboardButton::f8();
  case NSF9FunctionKey:
    return KeyboardButton::f9();
  case NSF10FunctionKey:
    return KeyboardButton::f10();
  case NSF11FunctionKey:
    return KeyboardButton::f11();
  case NSF12FunctionKey:
    return KeyboardButton::f12();
  case NSF13FunctionKey:
    return KeyboardButton::f13();
  case NSF14FunctionKey:
    return KeyboardButton::f14();
  case NSF15FunctionKey:
    return KeyboardButton::f15();
  case NSF16FunctionKey:
    return KeyboardButton::f16();
  case NSF17FunctionKey:
  case NSF18FunctionKey:
  case NSF19FunctionKey:
  case NSF20FunctionKey:
  case NSF21FunctionKey:
  case NSF22FunctionKey:
  case NSF23FunctionKey:
  case NSF24FunctionKey:
  case NSF25FunctionKey:
  case NSF26FunctionKey:
  case NSF27FunctionKey:
  case NSF28FunctionKey:
  case NSF29FunctionKey:
  case NSF30FunctionKey:
  case NSF31FunctionKey:
  case NSF32FunctionKey:
  case NSF33FunctionKey:
  case NSF34FunctionKey:
  case NSF35FunctionKey:
    break;
  case NSInsertFunctionKey:
    return KeyboardButton::insert();
  case NSDeleteFunctionKey:
    return KeyboardButton::del();
  case 0x01:
  case NSHomeFunctionKey:
    return KeyboardButton::home();
  case NSBeginFunctionKey:
    break;
  case 0x04:
  case NSEndFunctionKey:
    return KeyboardButton::end();
  case 0x0b:
  case NSPageUpFunctionKey:
    return KeyboardButton::page_up();
  case 0x0c:
  case NSPageDownFunctionKey:
    return KeyboardButton::page_down();
  case NSPrintScreenFunctionKey:
    return KeyboardButton::print_screen();
  case NSScrollLockFunctionKey:
    return KeyboardButton::scroll_lock();
  case NSPauseFunctionKey:
    return KeyboardButton::pause();
  case NSSysReqFunctionKey:
  case NSBreakFunctionKey:
  case NSResetFunctionKey:
  case NSStopFunctionKey:
  case NSMenuFunctionKey:
  case NSUserFunctionKey:
  case NSSystemFunctionKey:
  case NSPrintFunctionKey:
    break;
  case NSClearLineFunctionKey:
    return KeyboardButton::num_lock();
  case NSClearDisplayFunctionKey:
  case NSInsertLineFunctionKey:
  case NSDeleteLineFunctionKey:
  case NSInsertCharFunctionKey:
  case NSDeleteCharFunctionKey:
  case NSPrevFunctionKey:
  case NSNextFunctionKey:
  case NSSelectFunctionKey:
  case NSExecuteFunctionKey:
  case NSUndoFunctionKey:
  case NSRedoFunctionKey:
  case NSFindFunctionKey:
    break;
  case 0x05:
  case NSHelpFunctionKey:
    return KeyboardButton::help();
  case NSModeSwitchFunctionKey:
    break;
  }
  return ButtonHandle::none();
}

/**
 * Maps a keycode to a ButtonHandle.
 */
ButtonHandle CocoaGraphicsWindow::
map_raw_key(unsigned short keycode) const {
  if (keycode > 0x7f) {
    return ButtonHandle::none();
  }
  switch ((unsigned char) keycode) {
  /* See HIToolBox/Events.h */
  case 0x00: return KeyboardButton::ascii_key('a');
  case 0x01: return KeyboardButton::ascii_key('s');
  case 0x02: return KeyboardButton::ascii_key('d');
  case 0x03: return KeyboardButton::ascii_key('f');
  case 0x04: return KeyboardButton::ascii_key('h');
  case 0x05: return KeyboardButton::ascii_key('g');
  case 0x06: return KeyboardButton::ascii_key('z');
  case 0x07: return KeyboardButton::ascii_key('x');
  case 0x08: return KeyboardButton::ascii_key('c');
  case 0x09: return KeyboardButton::ascii_key('v');
  case 0x0B: return KeyboardButton::ascii_key('b');
  case 0x0C: return KeyboardButton::ascii_key('q');
  case 0x0D: return KeyboardButton::ascii_key('w');
  case 0x0E: return KeyboardButton::ascii_key('e');
  case 0x0F: return KeyboardButton::ascii_key('r');
  case 0x10: return KeyboardButton::ascii_key('y');
  case 0x11: return KeyboardButton::ascii_key('t');
  case 0x12: return KeyboardButton::ascii_key('1');
  case 0x13: return KeyboardButton::ascii_key('2');
  case 0x14: return KeyboardButton::ascii_key('3');
  case 0x15: return KeyboardButton::ascii_key('4');
  case 0x16: return KeyboardButton::ascii_key('6');
  case 0x17: return KeyboardButton::ascii_key('5');
  case 0x18: return KeyboardButton::ascii_key('=');
  case 0x19: return KeyboardButton::ascii_key('9');
  case 0x1A: return KeyboardButton::ascii_key('7');
  case 0x1B: return KeyboardButton::ascii_key('-');
  case 0x1C: return KeyboardButton::ascii_key('8');
  case 0x1D: return KeyboardButton::ascii_key('0');
  case 0x1E: return KeyboardButton::ascii_key(']');
  case 0x1F: return KeyboardButton::ascii_key('o');
  case 0x20: return KeyboardButton::ascii_key('u');
  case 0x21: return KeyboardButton::ascii_key('[');
  case 0x22: return KeyboardButton::ascii_key('i');
  case 0x23: return KeyboardButton::ascii_key('p');
  case 0x24: return KeyboardButton::enter();
  case 0x25: return KeyboardButton::ascii_key('l');
  case 0x26: return KeyboardButton::ascii_key('j');
  case 0x27: return KeyboardButton::ascii_key('\'');
  case 0x28: return KeyboardButton::ascii_key('k');
  case 0x29: return KeyboardButton::ascii_key(';');
  case 0x2A: return KeyboardButton::ascii_key('\\');
  case 0x2B: return KeyboardButton::ascii_key(',');
  case 0x2C: return KeyboardButton::ascii_key('/');
  case 0x2D: return KeyboardButton::ascii_key('n');
  case 0x2E: return KeyboardButton::ascii_key('m');
  case 0x2F: return KeyboardButton::ascii_key('.');
  case 0x30: return KeyboardButton::tab();
  case 0x31: return KeyboardButton::ascii_key(' ');
  case 0x32: return KeyboardButton::ascii_key('`');
  case 0x33: return KeyboardButton::backspace();
  case 0x35: return KeyboardButton::escape();
  case 0x36: return KeyboardButton::rmeta();
  case 0x37: return KeyboardButton::lmeta();
  case 0x38: return KeyboardButton::lshift();
  case 0x39: return KeyboardButton::caps_lock();
  case 0x3A: return KeyboardButton::lalt();
  case 0x3B: return KeyboardButton::lcontrol();
  case 0x3C: return KeyboardButton::rshift();
  case 0x3D: return KeyboardButton::ralt();
  case 0x3E: return KeyboardButton::rcontrol();
  case 0x41: return KeyboardButton::ascii_key('.');
  case 0x43: return KeyboardButton::ascii_key('*');
  case 0x45: return KeyboardButton::ascii_key('+');
  case 0x47: return KeyboardButton::num_lock();
  case 0x4B: return KeyboardButton::ascii_key('/');
  case 0x4C: return KeyboardButton::enter();
  case 0x4E: return KeyboardButton::ascii_key('-');
  case 0x51: return KeyboardButton::ascii_key('=');
  case 0x52: return KeyboardButton::ascii_key('0');
  case 0x53: return KeyboardButton::ascii_key('1');
  case 0x54: return KeyboardButton::ascii_key('2');
  case 0x55: return KeyboardButton::ascii_key('3');
  case 0x56: return KeyboardButton::ascii_key('4');
  case 0x57: return KeyboardButton::ascii_key('5');
  case 0x58: return KeyboardButton::ascii_key('6');
  case 0x59: return KeyboardButton::ascii_key('7');
  case 0x5B: return KeyboardButton::ascii_key('8');
  case 0x5C: return KeyboardButton::ascii_key('9');
  case 0x60: return KeyboardButton::f5();
  case 0x61: return KeyboardButton::f6();
  case 0x62: return KeyboardButton::f7();
  case 0x63: return KeyboardButton::f3();
  case 0x64: return KeyboardButton::f8();
  case 0x65: return KeyboardButton::f9();
  case 0x67: return KeyboardButton::f11();
  case 0x69: return KeyboardButton::print_screen();
  case 0x6B: return KeyboardButton::scroll_lock();
  case 0x6D: return KeyboardButton::f10();
  case 0x6E: return KeyboardButton::menu();
  case 0x6F: return KeyboardButton::f12();
  case 0x71: return KeyboardButton::pause();
  case 0x72: return KeyboardButton::insert();
  case 0x73: return KeyboardButton::home();
  case 0x74: return KeyboardButton::page_up();
  case 0x75: return KeyboardButton::del();
  case 0x76: return KeyboardButton::f4();
  case 0x77: return KeyboardButton::end();
  case 0x78: return KeyboardButton::f2();
  case 0x79: return KeyboardButton::page_down();
  case 0x7A: return KeyboardButton::f1();
  case 0x7B: return KeyboardButton::left();
  case 0x7C: return KeyboardButton::right();
  case 0x7D: return KeyboardButton::down();
  case 0x7E: return KeyboardButton::up();
  default:   return ButtonHandle::none();
  }
}<|MERGE_RESOLUTION|>--- conflicted
+++ resolved
@@ -65,9 +65,6 @@
   _fullscreen_mode = NULL;
   _windowed_mode = NULL;
 
-<<<<<<< HEAD
-  PT(GraphicsWindowInputDevice) device =
-=======
   // Now that we know for sure we want a window, we can create the Cocoa app.
   // This will cause the application icon to appear and start bouncing.
   if (NSApp == nil) {
@@ -78,8 +75,7 @@
     [NSApp activateIgnoringOtherApps:YES];
   }
 
-  GraphicsWindowInputDevice device =
->>>>>>> 1073f5ab
+  PT(GraphicsWindowInputDevice) device =
     GraphicsWindowInputDevice::pointer_and_keyboard(this, "keyboard_mouse");
   _input_devices.push_back(device.p());
   _input = move(device);
