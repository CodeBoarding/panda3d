/**
 * PANDA 3D SOFTWARE
 * Copyright (c) Carnegie Mellon University.  All rights reserved.
 *
 * All use of this software is subject to the terms of the revised BSD
 * license.  You should have received a copy of this license along
 * with this source code in a file named "LICENSE."
 *
 * @file glGraphicsStateGuardian_src.h
 * @author drose
 * @date 1999-02-02
 * @author fperazzi, PandaSE
 * @date 2010-05-05
 *   get_supports_cg_profile)
 */

#include "pandabase.h"

#include "graphicsStateGuardian.h"
#include "geomVertexColumn.h"
#include "texture.h"
#include "displayRegion.h"
#include "material.h"
#include "colorWriteAttrib.h"
#include "depthTestAttrib.h"
#include "textureAttrib.h"
#include "texMatrixAttrib.h"
#include "texGenAttrib.h"
#include "shaderAttrib.h"
#include "textureStage.h"
#include "antialiasAttrib.h"
#include "renderModeAttrib.h"
#include "colorBlendAttrib.h"
#include "pointerToArray.h"
#include "fog.h"
#include "graphicsWindow.h"
#include "pset.h"
#include "pmap.h"
#include "geomVertexArrayData.h"
#include "lightMutex.h"
#include "pStatGPUTimer.h"
#include "completionToken.h"
#include "asyncTaskChain.h"

class PlaneNode;
class Light;

#ifdef OPENGLES
// This is a cheesy hack to allow the following typedefs to compile for OpenGL
// ES.  We won't actually be calling any of the "double" functions in this
// case (and they don't exist anyway), but we need to be able to get past
// their declarations.
typedef double GLdouble;
#endif  // OPENGLES

// These typedefs are declared in glext.h, but we must repeat them here,
// mainly because they will not be included from glext.h if the system GL
// version matches or exceeds the GL version in which these functions are
// defined, and the system gl.h sometimes doesn't declare these typedefs.
#if !defined( __EDG__ ) || defined( __INTEL_COMPILER ) || defined( __MCST__ )  // Protect the following from the Tau instrumentor and expose it for the intel compiler.
typedef const GLubyte * (APIENTRYP PFNGLGETSTRINGIPROC) (GLenum name, GLuint index);
typedef void (APIENTRY *GLDEBUGPROC_P)(GLenum source,GLenum type,GLuint id,GLenum severity,GLsizei length,const GLchar *message,const GLvoid *userParam);
typedef void (APIENTRYP PFNGLDEBUGMESSAGECALLBACKPROC_P) (GLDEBUGPROC_P callback, const void *userParam);
typedef void (APIENTRYP PFNGLDEBUGMESSAGECONTROLPROC) (GLenum source, GLenum type, GLenum severity, GLsizei count, const GLuint *ids, GLboolean enabled);
typedef void (APIENTRYP PFNGLOBJECTLABELPROC) (GLenum identifier, GLuint name, GLsizei length, const GLchar *label);
typedef void (APIENTRYP PFNGLGETCOMPRESSEDTEXIMAGEPROC) (GLenum target, GLint level, GLvoid *img);
typedef void (APIENTRYP PFNGLGENQUERIESPROC) (GLsizei n, GLuint *ids);
typedef void (APIENTRYP PFNGLBEGINQUERYPROC) (GLenum target, GLuint id);
typedef void (APIENTRYP PFNGLENDQUERYPROC) (GLenum target);
typedef void (APIENTRYP PFNGLDELETEQUERIESPROC) (GLsizei n, const GLuint *ids);
typedef void (APIENTRYP PFNGLGETQUERYIVPROC) (GLenum target, GLenum pname, GLint *params);
typedef void (APIENTRYP PFNGLGETQUERYOBJECTUIVPROC) (GLuint id, GLenum pname, GLuint *params);
typedef void (APIENTRYP PFNGLPOINTPARAMETERFVPROC) (GLenum pname, const GLfloat *params);
typedef void (APIENTRYP PFNGLDRAWRANGEELEMENTSPROC) (GLenum mode, GLuint start, GLuint end, GLsizei count, GLenum type, const GLvoid *indices);
// There is some trivial disagreement between different gl.h headers about
// this one, so we use our own typename.
typedef void (APIENTRYP PFNGLTEXIMAGE3DPROC_P) (GLenum target, GLint level, GLint internalformat, GLsizei width, GLsizei height, GLsizei depth, GLint border, GLenum format, GLenum type, const GLvoid *pixels);
typedef void (APIENTRYP PFNGLTEXSUBIMAGE3DPROC) (GLenum target, GLint level, GLint xoffset, GLint yoffset, GLint zoffset, GLsizei width, GLsizei height, GLsizei depth, GLenum format, GLenum type, const GLvoid *pixels);
typedef void (APIENTRYP PFNGLCOPYTEXSUBIMAGE3DPROC) (GLenum target, GLint level, GLint xoffset, GLint yoffset, GLint zoffset, GLint x, GLint y, GLsizei width, GLsizei height);
typedef void (APIENTRYP PFNGLACTIVETEXTUREPROC) (GLenum texture);
typedef void (APIENTRYP PFNGLMULTITEXCOORD1FPROC) (GLenum target, const GLfloat s);
typedef void (APIENTRYP PFNGLMULTITEXCOORD2FPROC) (GLenum target, const GLfloat s, const GLfloat t);
typedef void (APIENTRYP PFNGLMULTITEXCOORD3FPROC) (GLenum target, const GLfloat s, const GLfloat t, const GLfloat r);
typedef void (APIENTRYP PFNGLMULTITEXCOORD4FPROC) (GLenum target, const GLfloat s, const GLfloat t, const GLfloat r, const GLfloat q);
typedef void (APIENTRYP PFNGLMULTITEXCOORD1DPROC) (GLenum target, const GLdouble s);
typedef void (APIENTRYP PFNGLMULTITEXCOORD2DPROC) (GLenum target, const GLdouble s, const GLdouble t);
typedef void (APIENTRYP PFNGLMULTITEXCOORD3DPROC) (GLenum target, const GLdouble s, const GLdouble t, const GLdouble r);
typedef void (APIENTRYP PFNGLMULTITEXCOORD4DPROC) (GLenum target, const GLdouble s, const GLdouble t, const GLdouble r, const GLdouble q);
typedef void (APIENTRYP PFNGLBLENDEQUATIONPROC) (GLenum mode);
typedef void (APIENTRYP PFNGLBLENDCOLORPROC) (GLclampf red, GLclampf green, GLclampf blue, GLclampf alpha);
typedef void (APIENTRYP PFNGLCLIENTACTIVETEXTUREPROC) (GLenum texture);
typedef void (APIENTRYP PFNGLBINDPROGRAMARBPROC) (GLenum target, GLuint program);
typedef void (APIENTRYP PFNGLGENBUFFERSPROC) (GLsizei n, GLuint *buffers);
typedef void (APIENTRYP PFNGLBINDBUFFERPROC) (GLenum target, GLuint buffer);
typedef void (APIENTRYP PFNGLBUFFERSUBDATAPROC) (GLenum target, GLintptr offset, GLsizeiptr size, const GLvoid *data);
typedef void (APIENTRYP PFNGLDRAWBUFFERSPROC) (GLsizei n, const GLenum *bufs);
typedef void (APIENTRYP PFNGLREADBUFFERPROC) (GLenum src);
typedef void (APIENTRYP PFNGLCLEARBUFFERFVPROC) (GLenum buffer, GLint drawbuffer, const GLfloat *value);
typedef void (APIENTRYP PFNGLBUFFERDATAPROC) (GLenum target, GLsizeiptr size, const GLvoid *data, GLenum usage);
typedef void (APIENTRYP PFNGLDELETEBUFFERSPROC) (GLsizei n, const GLuint *buffers);
typedef void (APIENTRYP PFNGLCOMPRESSEDTEXIMAGE3DPROC) (GLenum target, GLint level, GLenum internalformat, GLsizei width, GLsizei height, GLsizei depth, GLint border, GLsizei imageSize, const GLvoid *data);
typedef void (APIENTRYP PFNGLCOMPRESSEDTEXIMAGE2DPROC) (GLenum target, GLint level, GLenum internalformat, GLsizei width, GLsizei height, GLint border, GLsizei imageSize, const GLvoid *data);
typedef void (APIENTRYP PFNGLCOMPRESSEDTEXIMAGE1DPROC) (GLenum target, GLint level, GLenum internalformat, GLsizei width, GLint border, GLsizei imageSize, const GLvoid *data);
typedef void (APIENTRYP PFNGLCOMPRESSEDTEXSUBIMAGE3DPROC) (GLenum target, GLint level, GLint xoffset, GLint yoffset, GLint zoffset, GLsizei width, GLsizei height, GLsizei depth, GLenum format, GLsizei imageSize, const GLvoid *data);
typedef void (APIENTRYP PFNGLCOMPRESSEDTEXSUBIMAGE2DPROC) (GLenum target, GLint level, GLint xoffset, GLint yoffset, GLsizei width, GLsizei height, GLenum format, GLsizei imageSize, const GLvoid *data);
typedef void (APIENTRYP PFNGLCOMPRESSEDTEXSUBIMAGE1DPROC) (GLenum target, GLint level, GLint xoffset, GLsizei width, GLenum format, GLsizei imageSize, const GLvoid *data);
typedef void (APIENTRYP PFNGLACTIVESTENCILFACEEXTPROC) (GLenum face);
typedef void (APIENTRYP PFNGLSECONDARYCOLORPOINTERPROC) (GLint size, GLenum type, GLsizei stride, const GLvoid *pointer);
typedef void (APIENTRYP PFNGLWEIGHTPOINTERARBPROC) (GLint size, GLenum type, GLsizei stride, const GLvoid *pointer);
typedef void (APIENTRYP PFNGLVERTEXBLENDARBPROC) (GLint count);
typedef void (APIENTRYP PFNGLWEIGHTFVARBPROC) (GLint size, const GLfloat *weights);
typedef void (APIENTRYP PFNGLWEIGHTDVARBPROC) (GLint size, const GLdouble *weights);
typedef GLboolean (APIENTRYP PFNGLISRENDERBUFFEREXTPROC) (GLuint renderbuffer);
typedef void (APIENTRYP PFNGLBINDRENDERBUFFEREXTPROC) (GLenum target, GLuint renderbuffer);
typedef void (APIENTRYP PFNGLDELETERENDERBUFFERSEXTPROC) (GLsizei n, const GLuint *renderbuffers);
typedef void (APIENTRYP PFNGLGENRENDERBUFFERSEXTPROC) (GLsizei n, GLuint *renderbuffers);
typedef void (APIENTRYP PFNGLRENDERBUFFERSTORAGEEXTPROC) (GLenum target, GLenum internalformat, GLsizei width, GLsizei height);
typedef void (APIENTRYP PFNGLGETRENDERBUFFERPARAMETERIVEXTPROC) (GLenum target, GLenum pname, GLint *params);
typedef GLboolean (APIENTRYP PFNGLISFRAMEBUFFEREXTPROC) (GLuint framebuffer);
typedef void (APIENTRYP PFNGLBINDFRAMEBUFFEREXTPROC) (GLenum target, GLuint framebuffer);
typedef void (APIENTRYP PFNGLDELETEFRAMEBUFFERSEXTPROC) (GLsizei n, const GLuint *framebuffers);
typedef void (APIENTRYP PFNGLGENFRAMEBUFFERSEXTPROC) (GLsizei n, GLuint *framebuffers);
typedef GLenum (APIENTRYP PFNGLCHECKFRAMEBUFFERSTATUSEXTPROC) (GLenum target);
typedef void (APIENTRYP PFNGLFRAMEBUFFERTEXTURE1DEXTPROC) (GLenum target, GLenum attachment, GLenum textarget, GLuint texture, GLint level);
typedef void (APIENTRYP PFNGLFRAMEBUFFERTEXTURE2DEXTPROC) (GLenum target, GLenum attachment, GLenum textarget, GLuint texture, GLint level);
#ifdef OPENGLES_2
typedef void (APIENTRYP PFNGLFRAMEBUFFERTEXTURE3DOES) (GLenum target, GLenum attachment, GLenum textarget, GLuint texture, GLint level, GLint zoffset);
#else
typedef void (APIENTRYP PFNGLFRAMEBUFFERTEXTURE3DEXTPROC) (GLenum target, GLenum attachment, GLenum textarget, GLuint texture, GLint level, GLint zoffset);
#endif
typedef void (APIENTRYP PFNGLFRAMEBUFFERTEXTUREARBPROC) (GLenum target, GLenum attachment, GLuint texture, GLint level);
typedef void (APIENTRYP PFNGLFRAMEBUFFERTEXTURELAYERPROC) (GLenum target, GLenum attachment, GLuint texture, GLint level, GLint layer);
typedef void (APIENTRYP PFNGLFRAMEBUFFERRENDERBUFFEREXTPROC) (GLenum target, GLenum attachment, GLenum renderbuffertarget, GLuint renderbuffer);
typedef void (APIENTRYP PFNGLGETFRAMEBUFFERATTACHMENTPARAMETERIVEXTPROC) (GLenum target, GLenum attachment, GLenum pname, GLint *params);
typedef void (APIENTRYP PFNGLGENERATEMIPMAPEXTPROC) (GLenum target);
typedef void (APIENTRYP PFNGLBLITFRAMEBUFFEREXTPROC) (GLint srcX0, GLint srcY0, GLint srcX1, GLint srcY1, GLint dstX0, GLint dstY0, GLint dstX1, GLint dstY1, GLbitfield mask, GLenum filter);
typedef void (APIENTRYP PFNGLRENDERBUFFERSTORAGEMULTISAMPLEEXTPROC) (GLenum target, GLsizei samples, GLenum internalformat, GLsizei width, GLsizei height);
typedef void (APIENTRYP PFNGLRENDERBUFFERSTORAGEMULTISAMPLECOVERAGENVPROC) (GLenum target, GLsizei coverageSamples, GLsizei colorSamples, GLenum internalformat, GLsizei width, GLsizei height);
typedef void (APIENTRYP PFNGLTEXSTORAGE1DPROC) (GLenum target, GLsizei levels, GLenum internalformat, GLsizei width);
typedef void (APIENTRYP PFNGLTEXSTORAGE2DPROC) (GLenum target, GLsizei levels, GLenum internalformat, GLsizei width, GLsizei height);
typedef void (APIENTRYP PFNGLTEXSTORAGE3DPROC) (GLenum target, GLsizei levels, GLenum internalformat, GLsizei width, GLsizei height, GLsizei depth);
typedef void (APIENTRYP PFNGLBINDVERTEXARRAYPROC) (GLuint array);
typedef void (APIENTRYP PFNGLDELETEVERTEXARRAYSPROC) (GLsizei n, const GLuint *arrays);
typedef void (APIENTRYP PFNGLGENVERTEXARRAYSPROC) (GLsizei n, GLuint *arrays);
typedef void (APIENTRYP PFNGLBLENDEQUATIONSEPARATEPROC) (GLenum modeRGB, GLenum modeAlpha);
typedef void (APIENTRYP PFNGLBLENDFUNCSEPARATEPROC) (GLenum sfactorRGB, GLenum dfactorRGB, GLenum sfactorAlpha, GLenum dfactorAlpha);
typedef GLboolean (APIENTRYP PFNGLUNMAPBUFFERPROC) (GLenum target);
typedef void (APIENTRYP PFNGLTEXBUFFERPROC) (GLenum target, GLenum internalformat, GLuint buffer);

#ifndef OPENGLES_1
// GLSL shader functions
typedef void (APIENTRYP PFNGLATTACHSHADERPROC) (GLuint program, GLuint shader);
typedef void (APIENTRYP PFNGLBINDATTRIBLOCATIONPROC) (GLuint program, GLuint index, const GLchar *name);
typedef void (APIENTRYP PFNGLBINDFRAGDATALOCATIONPROC) (GLuint program, GLuint color, const GLchar *name);
typedef void (APIENTRYP PFNGLCOMPILESHADERPROC) (GLuint shader);
typedef GLuint (APIENTRYP PFNGLCREATEPROGRAMPROC) (void);
typedef GLuint (APIENTRYP PFNGLCREATESHADERPROC) (GLenum type);
typedef void (APIENTRYP PFNGLDELETEPROGRAMPROC) (GLuint program);
typedef void (APIENTRYP PFNGLDELETESHADERPROC) (GLuint shader);
typedef void (APIENTRYP PFNGLDETACHSHADERPROC) (GLuint program, GLuint shader);
typedef void (APIENTRYP PFNGLDISABLEVERTEXATTRIBARRAYPROC) (GLuint index);
typedef void (APIENTRYP PFNGLENABLEVERTEXATTRIBARRAYPROC) (GLuint index);
typedef void (APIENTRYP PFNGLGETACTIVEATTRIBPROC) (GLuint program, GLuint index, GLsizei bufSize, GLsizei *length, GLint *size, GLenum *type, GLchar *name);
typedef void (APIENTRYP PFNGLGETACTIVEUNIFORMPROC) (GLuint program, GLuint index, GLsizei bufSize, GLsizei *length, GLint *size, GLenum *type, GLchar *name);
typedef GLint (APIENTRYP PFNGLGETATTRIBLOCATIONPROC) (GLuint program, const GLchar *name);
typedef void (APIENTRYP PFNGLGETPROGRAMIVPROC) (GLuint program, GLenum pname, GLint *params);
typedef void (APIENTRYP PFNGLGETPROGRAMINFOLOGPROC) (GLuint program, GLsizei bufSize, GLsizei *length, GLchar *infoLog);
typedef void (APIENTRYP PFNGLGETSHADERIVPROC) (GLuint shader, GLenum pname, GLint *params);
typedef void (APIENTRYP PFNGLGETSHADERINFOLOGPROC) (GLuint shader, GLsizei bufSize, GLsizei *length, GLchar *infoLog);
typedef GLint (APIENTRYP PFNGLGETUNIFORMLOCATIONPROC) (GLuint program, const GLchar *name);
typedef void (APIENTRYP PFNGLGETINTEGERI_VPROC) (GLenum target, GLuint index, GLint *data);
typedef void (APIENTRYP PFNGLLINKPROGRAMPROC) (GLuint program);
typedef void (APIENTRYP PFNGLSHADERSOURCEPROC_P) (GLuint shader, GLsizei count, const GLchar* const *string, const GLint *length);
typedef void (APIENTRYP PFNGLSPECIALIZESHADERARBPROC) (GLuint shader, const GLchar *, GLuint, const GLuint *, const GLuint *);
typedef void (APIENTRYP PFNGLUSEPROGRAMPROC) (GLuint program);
typedef void (APIENTRYP PFNGLUNIFORM1FPROC) (GLint location, GLfloat v0);
typedef void (APIENTRYP PFNGLUNIFORM4FPROC) (GLint location, GLfloat v0, GLfloat v1, GLfloat v2, GLfloat v3);
typedef void (APIENTRYP PFNGLUNIFORM1DPROC) (GLint location, GLdouble v0);
typedef void (APIENTRYP PFNGLUNIFORM4DPROC) (GLint location, GLdouble v0, GLdouble v1, GLdouble v2, GLdouble v3);
typedef void (APIENTRYP PFNGLUNIFORM1IPROC) (GLint location, GLint v0);
typedef void (APIENTRYP PFNGLUNIFORM1FVPROC) (GLint location, GLsizei count, const GLfloat *value);
typedef void (APIENTRYP PFNGLUNIFORM2FVPROC) (GLint location, GLsizei count, const GLfloat *value);
typedef void (APIENTRYP PFNGLUNIFORM3FVPROC) (GLint location, GLsizei count, const GLfloat *value);
typedef void (APIENTRYP PFNGLUNIFORM4FVPROC) (GLint location, GLsizei count, const GLfloat *value);
typedef void (APIENTRYP PFNGLUNIFORM1DVPROC) (GLint location, GLsizei count, const GLdouble *value);
typedef void (APIENTRYP PFNGLUNIFORM2DVPROC) (GLint location, GLsizei count, const GLdouble *value);
typedef void (APIENTRYP PFNGLUNIFORM3DVPROC) (GLint location, GLsizei count, const GLdouble *value);
typedef void (APIENTRYP PFNGLUNIFORM4DVPROC) (GLint location, GLsizei count, const GLdouble *value);
typedef void (APIENTRYP PFNGLUNIFORM1IVPROC) (GLint location, GLsizei count, const GLint *value);
typedef void (APIENTRYP PFNGLUNIFORM2IVPROC) (GLint location, GLsizei count, const GLint *value);
typedef void (APIENTRYP PFNGLUNIFORM3IVPROC) (GLint location, GLsizei count, const GLint *value);
typedef void (APIENTRYP PFNGLUNIFORM4IVPROC) (GLint location, GLsizei count, const GLint *value);
typedef void (APIENTRYP PFNGLUNIFORM1UIVPROC) (GLint location, GLsizei count, const GLuint *value);
typedef void (APIENTRYP PFNGLUNIFORM2UIVPROC) (GLint location, GLsizei count, const GLuint *value);
typedef void (APIENTRYP PFNGLUNIFORM3UIVPROC) (GLint location, GLsizei count, const GLuint *value);
typedef void (APIENTRYP PFNGLUNIFORM4UIVPROC) (GLint location, GLsizei count, const GLuint *value);
typedef void (APIENTRYP PFNGLUNIFORMMATRIX3FVPROC) (GLint location, GLsizei count, GLboolean transpose, const GLfloat *value);
typedef void (APIENTRYP PFNGLUNIFORMMATRIX4FVPROC) (GLint location, GLsizei count, GLboolean transpose, const GLfloat *value);
typedef void (APIENTRYP PFNGLUNIFORMMATRIX3X4FVPROC) (GLint location, GLsizei count, GLboolean transpose, const GLfloat *value);
typedef void (APIENTRYP PFNGLUNIFORMMATRIX4X3FVPROC) (GLint location, GLsizei count, GLboolean transpose, const GLfloat *value);
typedef void (APIENTRYP PFNGLUNIFORMMATRIX3DVPROC) (GLint location, GLsizei count, GLboolean transpose, const GLdouble *value);
typedef void (APIENTRYP PFNGLUNIFORMMATRIX4DVPROC) (GLint location, GLsizei count, GLboolean transpose, const GLdouble *value);
typedef void (APIENTRYP PFNGLUNIFORMMATRIX3X4DVPROC) (GLint location, GLsizei count, GLboolean transpose, const GLdouble *value);
typedef void (APIENTRYP PFNGLUNIFORMMATRIX4X3DVPROC) (GLint location, GLsizei count, GLboolean transpose, const GLdouble *value);
typedef void (APIENTRYP PFNGLVALIDATEPROGRAMPROC) (GLuint program);
typedef void (APIENTRYP PFNGLVERTEXATTRIB4FVPROC) (GLuint index, const GLfloat *v);
typedef void (APIENTRYP PFNGLVERTEXATTRIB4DVPROC) (GLuint index, const GLdouble *v);
typedef void (APIENTRYP PFNGLVERTEXATTRIBI4UIPROC) (GLuint index, GLuint x, GLuint y, GLuint z, GLuint w);
typedef void (APIENTRYP PFNGLVERTEXATTRIBPOINTERPROC) (GLuint index, GLint size, GLenum type, GLboolean normalized, GLsizei stride, const GLvoid *pointer);
typedef void (APIENTRYP PFNGLVERTEXATTRIBIPOINTERPROC) (GLuint index, GLint size, GLenum type, GLsizei stride, const GLvoid *pointer);
typedef void (APIENTRYP PFNGLVERTEXATTRIBLPOINTERPROC) (GLuint index, GLint size, GLenum type, GLsizei stride, const GLvoid *pointer);
typedef void (APIENTRYP PFNGLVERTEXATTRIBDIVISORPROC) (GLuint index, GLuint divisor);
typedef void (APIENTRYP PFNGLDRAWARRAYSINSTANCEDPROC) (GLenum mode, GLint first, GLsizei count, GLsizei primcount);
typedef void (APIENTRYP PFNGLDRAWELEMENTSINSTANCEDPROC) (GLenum mode, GLsizei count, GLenum type, const GLvoid *indices, GLsizei primcount);
typedef void (APIENTRYP PFNGLBINDBUFFERBASEPROC) (GLenum target, GLuint index, GLuint buffer);
typedef void (APIENTRYP PFNGLDRAWARRAYSINDIRECTPROC) (GLenum mode, const void *indirect);
typedef void (APIENTRYP PFNGLDRAWELEMENTSINDIRECTPROC) (GLenum mode, GLenum type, const void *indirect);
typedef void (APIENTRYP PFNGLCLEARBUFFERIVPROC) (GLenum buffer, GLint drawbuffer, const GLint *value);
typedef void (APIENTRYP PFNGLCLEARBUFFERUIVPROC) (GLenum buffer, GLint drawbuffer, const GLuint *value);
typedef void (APIENTRYP PFNGLCLEARBUFFERFVPROC) (GLenum buffer, GLint drawbuffer, const GLfloat *value);
typedef void (APIENTRYP PFNGLCLEARBUFFERFIPROC) (GLenum buffer, GLint drawbuffer, GLfloat depth, GLint stencil);
typedef void (APIENTRYP PFNGLBINDVERTEXBUFFERPROC) (GLuint bindingindex, GLuint buffer, GLintptr offset, GLsizei stride);
typedef void (APIENTRYP PFNGLVERTEXATTRIBFORMATPROC) (GLuint attribindex, GLint size, GLenum type, GLboolean normalized, GLuint relativeoffset);
typedef void (APIENTRYP PFNGLVERTEXATTRIBIFORMATPROC) (GLuint attribindex, GLint size, GLenum type, GLuint relativeoffset);
typedef void (APIENTRYP PFNGLVERTEXATTRIBLFORMATPROC) (GLuint attribindex, GLint size, GLenum type, GLuint relativeoffset);
typedef void (APIENTRYP PFNGLVERTEXATTRIBBINDINGPROC) (GLuint attribindex, GLuint bindingindex);
typedef void (APIENTRYP PFNGLVERTEXBINDINGDIVISORPROC) (GLuint bindingindex, GLuint divisor);
typedef void (APIENTRYP PFNGLGETUNIFORMINDICESPROC) (GLuint program, GLsizei uniformCount, const GLchar *const*uniformNames, GLuint *uniformIndices);
typedef void (APIENTRYP PFNGLGETACTIVEUNIFORMSIVPROC) (GLuint program, GLsizei uniformCount, const GLuint *uniformIndices, GLenum pname, GLint *params);
typedef void (APIENTRYP PFNGLGETACTIVEUNIFORMNAMEPROC) (GLuint program, GLuint uniformIndex, GLsizei bufSize, GLsizei *length, GLchar *uniformName);
typedef GLuint (APIENTRYP PFNGLGETUNIFORMBLOCKINDEXPROC) (GLuint program, const GLchar *uniformBlockName);
typedef void (APIENTRYP PFNGLGETACTIVEUNIFORMBLOCKIVPROC) (GLuint program, GLuint uniformBlockIndex, GLenum pname, GLint *params);
typedef void (APIENTRYP PFNGLGETACTIVEUNIFORMBLOCKNAMEPROC) (GLuint program, GLuint uniformBlockIndex, GLsizei bufSize, GLsizei *length, GLchar *uniformBlockName);
typedef void (APIENTRYP PFNGLUNIFORMBLOCKBINDINGPROC) (GLuint program, GLuint uniformBlockIndex, GLuint uniformBlockBinding);
typedef void (APIENTRYP PFNGLGETPROGRAMINTERFACEIVPROC) (GLuint program, GLenum programInterface, GLenum pname, GLint *params);
typedef GLuint (APIENTRYP PFNGLGETPROGRAMRESOURCEINDEXPROC) (GLuint program, GLenum programInterface, const GLchar *name);
typedef void (APIENTRYP PFNGLGETPROGRAMRESOURCENAMEPROC) (GLuint program, GLenum programInterface, GLuint index, GLsizei bufSize, GLsizei *length, GLchar *name);
typedef void (APIENTRYP PFNGLGETPROGRAMRESOURCEIVPROC) (GLuint program, GLenum programInterface, GLuint index, GLsizei propCount, const GLenum *props, GLsizei count, GLsizei *length, GLint *params);
typedef GLint (APIENTRYP PFNGLGETPROGRAMRESOURCELOCATIONPROC) (GLuint program, GLenum programInterface, const GLchar *name);
typedef GLint (APIENTRYP PFNGLGETPROGRAMRESOURCELOCATIONINDEXPROC) (GLuint program, GLenum programInterface, const GLchar *name);
typedef void (APIENTRYP PFNGLGENSAMPLERSPROC) (GLsizei count, GLuint *samplers);
typedef void (APIENTRYP PFNGLDELETESAMPLERSPROC) (GLsizei count, const GLuint *samplers);
typedef void (APIENTRYP PFNGLBINDSAMPLERPROC) (GLuint unit, GLuint sampler);
typedef void (APIENTRYP PFNGLSAMPLERPARAMETERIPROC) (GLuint sampler, GLenum pname, GLint param);
typedef void (APIENTRYP PFNGLSAMPLERPARAMETERIVPROC) (GLuint sampler, GLenum pname, const GLint *param);
typedef void (APIENTRYP PFNGLSAMPLERPARAMETERFPROC) (GLuint sampler, GLenum pname, GLfloat param);
typedef void (APIENTRYP PFNGLSAMPLERPARAMETERFVPROC) (GLuint sampler, GLenum pname, const GLfloat *param);
typedef void (APIENTRYP PFNGLPROGRAMPARAMETERIPROC) (GLuint program, GLenum pname, GLint value);
typedef void (APIENTRYP PFNGLDISPATCHCOMPUTEPROC) (GLuint num_groups_x, GLuint num_groups_y, GLuint num_groups_z);
typedef void (APIENTRYP PFNGLFRAMEBUFFERPARAMETERIPROC) (GLenum target, GLenum pname, GLint param);
typedef void (APIENTRYP PFNGLMEMORYBARRIERPROC) (GLbitfield barriers);
typedef void (APIENTRYP PFNGLGETPROGRAMBINARYPROC) (GLuint program, GLsizei bufSize, GLsizei *length, GLenum *binaryFormat, void *binary);
typedef void (APIENTRYP PFNGLPROGRAMBINARYPROC) (GLuint program, GLenum binaryFormat, const void *binary, GLsizei length);
typedef void (APIENTRYP PFNGLGETINTERNALFORMATIVPROC) (GLenum target, GLenum internalformat, GLenum pname, GLsizei bufSize, GLint *params);
typedef void (APIENTRYP PFNGLBUFFERSTORAGEPROC) (GLenum target, GLsizeiptr size, const void *data, GLbitfield flags);
typedef void (APIENTRYP PFNGLCOPYBUFFERSUBDATAPROC) (GLenum readTarget, GLenum writeTarget, GLintptr readOffset, GLintptr writeOffset, GLsizeiptr size);
typedef void (APIENTRYP PFNGLBINDIMAGETEXTUREPROC) (GLuint unit, GLuint texture, GLint level, GLboolean layered, GLint layer, GLenum access, GLenum format);
typedef void (APIENTRYP PFNGLCLEARTEXIMAGEPROC) (GLuint texture, GLint level, GLenum format, GLenum type, const void *data);
typedef void (APIENTRYP PFNGLCLEARTEXSUBIMAGEPROC) (GLuint texture, GLint level, GLint xoffset, GLint yoffset, GLint zoffset, GLsizei width, GLsizei height, GLsizei depth, GLenum format, GLenum type, const void *data);
typedef GLsync (APIENTRYP PFNGLFENCESYNCPROC) (GLenum condition, GLbitfield flags);
typedef GLboolean (APIENTRYP PFNGLISSYNCPROC) (GLsync sync);
typedef void (APIENTRYP PFNGLDELETESYNCPROC) (GLsync sync);
typedef GLenum (APIENTRYP PFNGLCLIENTWAITSYNCPROC) (GLsync sync, GLbitfield flags, GLuint64 timeout);
typedef void (APIENTRYP PFNGLWAITSYNCPROC) (GLsync sync, GLbitfield flags, GLuint64 timeout);
typedef void (APIENTRYP PFNGLGETINTEGER64VPROC) (GLenum pname, GLint64 *data);
typedef void (APIENTRYP PFNGLGETSYNCIVPROC) (GLsync sync, GLenum pname, GLsizei bufSize, GLsizei *length, GLint *values);
#endif  // OPENGLES_1
#ifndef OPENGLES
typedef void (APIENTRYP PFNGLBINDTEXTURESPROC) (GLuint first, GLsizei count, const GLuint *textures);
typedef void (APIENTRYP PFNGLBINDSAMPLERSPROC) (GLuint first, GLsizei count, const GLuint *samplers);
typedef void (APIENTRYP PFNGLBINDIMAGETEXTURESPROC) (GLuint first, GLsizei count, const GLuint *textures);
typedef GLuint64 (APIENTRYP PFNGLGETTEXTUREHANDLEPROC) (GLuint texture);
typedef GLuint64 (APIENTRYP PFNGLGETTEXTURESAMPLERHANDLEPROC) (GLuint texture, GLuint sampler);
typedef void (APIENTRYP PFNGLMAKETEXTUREHANDLERESIDENTPROC) (GLuint64 handle);
typedef void (APIENTRYP PFNGLMAKETEXTUREHANDLENONRESIDENTPROC) (GLuint64 handle);
typedef GLuint64 (APIENTRYP PFNGLGETIMAGEHANDLEPROC) (GLuint texture, GLint level, GLboolean layered, GLint layer, GLenum format);
typedef void (APIENTRYP PFNGLMAKEIMAGEHANDLERESIDENTPROC) (GLuint64 handle, GLenum access);
typedef void (APIENTRYP PFNGLMAKEIMAGEHANDLENONRESIDENTPROC) (GLuint64 handle);
typedef void (APIENTRYP PFNGLUNIFORMHANDLEUI64PROC) (GLint location, GLuint64 value);
typedef void (APIENTRYP PFNGLUNIFORMHANDLEUI64VPROC) (GLint location, GLsizei count, const GLuint64 *value);
typedef void (APIENTRYP PFNGLPROGRAMUNIFORMHANDLEUI64PROC) (GLuint program, GLint location, GLuint64 value);
typedef void (APIENTRYP PFNGLPROGRAMUNIFORMHANDLEUI64VPROC) (GLuint program, GLint location, GLsizei count, const GLuint64 *values);
typedef GLboolean (APIENTRYP PFNGLISTEXTUREHANDLERESIDENTPROC) (GLuint64 handle);
typedef GLboolean (APIENTRYP PFNGLISIMAGEHANDLERESIDENTPROC) (GLuint64 handle);
typedef void (APIENTRYP PFNGLVERTEXATTRIBL1UI64PROC) (GLuint index, GLuint64EXT x);
typedef void (APIENTRYP PFNGLVERTEXATTRIBL1UI64VPROC) (GLuint index, const GLuint64EXT *v);
typedef void (APIENTRYP PFNGLGETVERTEXATTRIBLUI64VPROC) (GLuint index, GLenum pname, GLuint64EXT *params);
typedef void *(APIENTRYP PFNGLMAPBUFFERPROC) (GLenum target, GLenum access);
typedef void (APIENTRYP PFNGLGETBUFFERSUBDATAPROC) (GLenum target, GLintptr offset, GLsizeiptr size, void *data);
#endif  // OPENGLES
#endif  // __EDG__

/**
 * A GraphicsStateGuardian specialized for rendering into OpenGL contexts.
 * There should be no GL calls outside of this object.
 */
class EXPCL_GL CLP(GraphicsStateGuardian) : public GraphicsStateGuardian {
public:
  CLP(GraphicsStateGuardian)(GraphicsEngine *engine, GraphicsPipe *pipe);
  virtual ~CLP(GraphicsStateGuardian)();

  // #--- Zhao Nov2011
  virtual std::string get_driver_vendor();
  virtual std::string get_driver_renderer();
  virtual std::string get_driver_version();
  virtual int get_driver_version_major();
  virtual int get_driver_version_minor();
  virtual int get_driver_shader_version_major();
  virtual int get_driver_shader_version_minor();

  static void APIENTRY debug_callback(GLenum source, GLenum type, GLuint id, GLenum severity, GLsizei length, const GLchar *message, GLvoid *userParam);

  INLINE virtual void push_group_marker(const std::string &marker) final;
  INLINE virtual void pop_group_marker() final;

  virtual void reset();

  virtual void prepare_display_region(DisplayRegionPipelineReader *dr);
  virtual void clear_before_callback();
  virtual CPT(TransformState) calc_projection_mat(const Lens *lens);
  virtual bool prepare_lens();

  virtual bool begin_frame(Thread *current_thread);
  virtual bool begin_scene();
  virtual void end_scene();
  virtual void end_frame(Thread *current_thread);

  struct FrameTiming;
  FrameTiming *begin_frame_timing(int frame_index);
  void end_frame_timing(const FrameTiming &frame);

  virtual bool begin_draw_primitives(const GeomPipelineReader *geom_reader,
                                     const GeomVertexDataPipelineReader *data_reader,
                                     size_t num_instances, bool force);
  virtual bool draw_triangles(const GeomPrimitivePipelineReader *reader,
                              bool force);
#ifndef OPENGLES
  virtual bool draw_triangles_adj(const GeomPrimitivePipelineReader *reader,
                                  bool force);
#endif
  virtual bool draw_tristrips(const GeomPrimitivePipelineReader *reader,
                              bool force);
#ifndef OPENGLES
  virtual bool draw_tristrips_adj(const GeomPrimitivePipelineReader *reader,
                                  bool force);
#endif
  virtual bool draw_trifans(const GeomPrimitivePipelineReader *reader,
                            bool force);
  virtual bool draw_patches(const GeomPrimitivePipelineReader *reader,
                            bool force);
  virtual bool draw_lines(const GeomPrimitivePipelineReader *reader,
                          bool force);
#ifndef OPENGLES
  virtual bool draw_lines_adj(const GeomPrimitivePipelineReader *reader,
                              bool force);
#endif
  virtual bool draw_linestrips(const GeomPrimitivePipelineReader *reader,
                               bool force);
#ifndef OPENGLES
  virtual bool draw_linestrips_adj(const GeomPrimitivePipelineReader *reader,
                                   bool force);
#endif
  virtual bool draw_points(const GeomPrimitivePipelineReader *reader,
                           bool force);
  virtual void end_draw_primitives();

#ifndef OPENGLES_1
  void issue_memory_barrier(GLbitfield barrier);
#endif

  virtual TextureContext *prepare_texture(Texture *tex);
  virtual bool update_texture(TextureContext *tc, bool force,
                              CompletionToken token = CompletionToken());
  virtual void release_texture(TextureContext *tc);
  virtual void release_textures(const pvector<TextureContext *> &contexts);
  virtual bool extract_texture_data(Texture *tex);

#ifndef OPENGLES_1
  virtual SamplerContext *prepare_sampler(const SamplerState &sampler);
  virtual void release_sampler(SamplerContext *sc);
#endif

  virtual GeomContext *prepare_geom(Geom *geom);
  virtual void release_geom(GeomContext *gc);

  virtual ShaderContext *prepare_shader(Shader *shader);
  virtual void release_shader(ShaderContext *sc);

#ifndef OPENGLES_1
  void bind_new_client_buffer(GLuint &index, void *&mapped_ptr, GLenum target, size_t size);
  void release_client_buffer(GLuint index, void *mapped_ptr, size_t size);
#endif

  void record_deleted_display_list(GLuint index);

  virtual VertexBufferContext *prepare_vertex_buffer(GeomVertexArrayData *data);
  bool update_vertex_buffer(CLP(VertexBufferContext) *gvbc,
                            const GeomVertexArrayDataHandle *reader,
                            bool force);
  virtual void release_vertex_buffer(VertexBufferContext *vbc);
  virtual void release_vertex_buffers(const pvector<BufferContext *> &contexts);

  bool setup_array_data(const unsigned char *&client_pointer,
                        const GeomVertexArrayDataHandle *data,
                        bool force);

  virtual IndexBufferContext *prepare_index_buffer(GeomPrimitive *data);
  bool apply_index_buffer(IndexBufferContext *ibc,
                          const GeomPrimitivePipelineReader *reader,
                          bool force);
  virtual void release_index_buffer(IndexBufferContext *ibc);
  virtual void release_index_buffers(const pvector<BufferContext *> &contexts);
  bool setup_primitive(const unsigned char *&client_pointer,
                       const GeomPrimitivePipelineReader *reader,
                       bool force);

#ifndef OPENGLES_1
  virtual BufferContext *prepare_shader_buffer(ShaderBuffer *data);
  CLP(BufferContext) *apply_shader_buffer(GLuint base, ShaderBuffer *buffer);
  virtual void release_shader_buffer(BufferContext *bc);
  virtual void release_shader_buffers(const pvector<BufferContext *> &contexts);
  virtual bool extract_shader_buffer_data(ShaderBuffer *buffer, vector_uchar &data);
#endif

#ifndef OPENGLES
  virtual void begin_occlusion_query();
  virtual PT(OcclusionQueryContext) end_occlusion_query();
#endif

  virtual void issue_timer_query(int pstats_index) final;
  virtual void issue_latency_query(int pstats_index) final;

#ifndef OPENGLES_1
  virtual void dispatch_compute(int size_x, int size_y, int size_z);
#endif

  virtual PT(GeomMunger) make_geom_munger(const RenderState *state,
                                          Thread *current_thread);

  virtual void clear(DrawableRegion *region);

  virtual bool framebuffer_copy_to_texture
    (Texture *tex, int view, int z, const DisplayRegion *dr, const RenderBuffer &rb);
  virtual bool framebuffer_copy_to_ram
    (Texture *tex, int view, int z, const DisplayRegion *dr, const RenderBuffer &rb,
     ScreenshotRequest *request);

#ifdef SUPPORT_FIXED_FUNCTION
  void apply_fog(Fog *fog);

  virtual void bind_light(PointLight *light_obj, const NodePath &light,
                          int light_id);
  virtual void bind_light(DirectionalLight *light_obj, const NodePath &light,
                          int light_id);
  virtual void bind_light(Spotlight *light_obj, const NodePath &light,
                          int light_id);
#endif

  virtual GraphicsOutput *make_shadow_buffer(LightLensNode *light, Texture *tex, GraphicsOutput *host);

  LVecBase4 get_light_color(Light *light) const;

#ifdef SUPPORT_IMMEDIATE_MODE
  void draw_immediate_simple_primitives(const GeomPrimitivePipelineReader *reader, GLenum mode);
  void draw_immediate_composite_primitives(const GeomPrimitivePipelineReader *reader, GLenum mode);
#endif  // SUPPORT_IMMEDIATE_MODE

  INLINE bool report_errors(int line, const char *source_file);
  INLINE void report_my_errors(int line, const char *source_file);
  INLINE bool clear_errors(int line, const char *source_file);
  INLINE void clear_my_errors(int line, const char *source_file);

  INLINE const std::string &get_gl_vendor() const;
  INLINE const std::string &get_gl_renderer() const;
  INLINE const std::string &get_gl_version() const;
  INLINE int get_gl_version_major() const;
  INLINE int get_gl_version_minor() const;
  INLINE bool has_fixed_function_pipeline() const;

  INLINE int get_max_vertex_attrib_stride() const;

  virtual void set_state_and_transform(const RenderState *state,
                                       const TransformState *transform);

  void bind_fbo(GLuint fbo);
  void finish();

protected:
  void do_issue_transform();
  void do_issue_render_mode();
  void do_issue_antialias();
  void do_issue_rescale_normal();
  void do_issue_color_write();
  void do_issue_depth_test();
#ifdef SUPPORT_FIXED_FUNCTION
  void do_issue_alpha_test();
#endif
  void do_issue_depth_write();
  void do_issue_cull_face();
#ifdef SUPPORT_FIXED_FUNCTION
  void do_issue_fog();
#endif
  void do_issue_depth_bias();
  void do_issue_shade_model();
#ifndef OPENGLES_1
  void do_issue_shader();
#endif
#ifdef SUPPORT_FIXED_FUNCTION
  void do_issue_material();
#endif
  void do_issue_texture();
#if !defined(OPENGLES) || defined(OPENGLES_1)
  void do_issue_logic_op();
#endif
  void do_issue_blending();
#ifdef SUPPORT_FIXED_FUNCTION
  void do_issue_tex_gen();
  void do_issue_tex_matrix();
#endif
  void do_issue_stencil();
  void do_issue_scissor();

  virtual void gl_flush() const;
  INLINE void maybe_gl_finish() const;
  virtual GLenum gl_get_error() const;

  static bool report_errors_loop(int line, const char *source_file,
                                 GLenum error_code, int &error_count);
  static std::string get_error_string(GLenum error_code);
  std::string show_gl_string(const std::string &name, GLenum id);
  virtual void query_gl_version();
  void query_glsl_version();
  void save_extensions(const char *extensions);
  virtual void get_extra_extensions();
  void report_extensions() const;
  INLINE virtual bool has_extension(const std::string &extension) const;
  INLINE bool is_at_least_gl_version(int major_version, int minor_version) const;
  INLINE bool is_at_least_gles_version(int major_version, int minor_version) const;
  void *get_extension_func(const char *name);
  virtual void *do_get_extension_func(const char *name);

  virtual void reissue_transforms();

#ifdef SUPPORT_FIXED_FUNCTION
  virtual void enable_lighting(bool enable);
  virtual void set_ambient_light(const LColor &color);
  virtual void enable_light(int light_id, bool enable);
  virtual void begin_bind_lights();
  virtual void end_bind_lights();

  virtual void enable_clip_plane(int plane_id, bool enable);
  virtual void begin_bind_clip_planes();
  virtual void bind_clip_plane(const NodePath &plane, int plane_id);
  virtual void end_bind_clip_planes();
#endif

#ifndef OPENGLES_1
  INLINE void enable_vertex_attrib_array(GLuint index);
  INLINE void disable_vertex_attrib_array(GLuint index);
  INLINE void set_vertex_attrib_divisor(GLuint index, GLuint divisor);
#endif

  INLINE void set_active_texture_stage(int i);

  INLINE void enable_multisample_antialias(bool val);
  INLINE void enable_multisample_alpha_one(bool val);
  INLINE void enable_multisample_alpha_mask(bool val);
  INLINE void enable_line_smooth(bool val);
  INLINE void enable_point_smooth(bool val);
  INLINE void enable_polygon_smooth(bool val);
  INLINE void setup_antialias_line();
  INLINE void setup_antialias_point();
  INLINE void setup_antialias_polygon();

  INLINE void enable_stencil_test(bool val);
  INLINE void enable_blend(bool val);
  INLINE void enable_depth_test(bool val);
#ifdef SUPPORT_FIXED_FUNCTION
  INLINE void enable_fog(bool val);
  INLINE void enable_alpha_test(bool val);
#endif
  INLINE void enable_polygon_offset(bool val);

  INLINE void set_color_write_mask(int mask);
  INLINE void clear_color_write_mask();

#ifdef SUPPORT_FIXED_FUNCTION
  INLINE void call_glLoadMatrix(const LMatrix4 &mat);
  INLINE void call_glFogfv(GLenum pname, const LColor &color);
  INLINE void call_glMaterialfv(GLenum face, GLenum pname, const LColor &color);
  INLINE void call_glLightfv(GLenum light, GLenum pname, const LVecBase4 &value);
  INLINE void call_glLightfv(GLenum light, GLenum pname, const LVecBase3 &value);
  INLINE void call_glLightModelfv(GLenum pname, const LVecBase4 &value);
  INLINE void call_glTexEnvfv(GLenum target, GLenum pname, const LVecBase4 &value);
#endif

  INLINE void call_glTexParameterfv(GLenum target, GLenum pname, const LVecBase4 &value);

#ifdef SUPPORT_FIXED_FUNCTION
  INLINE GLenum get_light_id(int index) const;
  INLINE GLenum get_clip_plane_id(int index) const;
#endif

  void set_draw_buffer(int rbtype);
  void set_read_buffer(int rbtype);

  static GLenum get_numeric_type(Geom::NumericType numeric_type);
  GLenum get_texture_target(Texture::TextureType texture_type) const;
  GLenum get_texture_wrap_mode(SamplerState::WrapMode wm) const;
  static SamplerState::WrapMode get_panda_wrap_mode(GLenum wm);
  static GLenum get_texture_filter_type(SamplerState::FilterType ft,
                                        bool ignore_mipmaps);
  static SamplerState::FilterType get_panda_filter_type(GLenum ft);
  GLenum get_component_type(Texture::ComponentType component_type);
  GLint get_external_image_format(Texture *tex) const;
  GLint get_internal_image_format(Texture *tex, bool force_sized=false) const;
  static bool is_mipmap_filter(GLenum min_filter);
  static bool is_compressed_format(GLenum format);
  static GLint get_texture_apply_mode_type(TextureStage::Mode am);
  static GLint get_texture_combine_type(TextureStage::CombineMode cm);
  GLint get_texture_src_type(TextureStage::CombineSource cs,
                             int last_stage, int last_saved_result,
                             int this_stage) const;
  static GLint get_texture_operand_type(TextureStage::CombineOperand co);
  static GLenum get_fog_mode_type(Fog::Mode m);
  static GLenum get_blend_equation_type(ColorBlendAttrib::Mode mode);
  static GLenum get_blend_func(ColorBlendAttrib::Operand operand);
  static GLenum get_usage(Geom::UsageHint usage_hint);

#ifndef NDEBUG
  static const char *get_compressed_format_string(GLenum format);
#endif

  void unbind_buffers();
#ifdef SUPPORT_FIXED_FUNCTION
  void disable_standard_vertex_arrays();
  bool update_standard_vertex_arrays(bool force);
  void disable_standard_texture_bindings();
  void update_standard_texture_bindings();
#endif
#ifndef OPENGLES_1
  void update_shader_vertex_format(const GeomVertexFormat *format);
#endif

  void apply_white_texture(GLuint unit);
  GLuint get_white_texture();

#ifndef NDEBUG
  void update_show_usage_texture_bindings(int show_stage_index);
  void upload_usage_texture(int width, int height);
#endif  // NDEBUG

  bool specify_texture(CLP(TextureContext) *gtc, const SamplerState &sampler);
  bool apply_texture(CLP(TextureContext) *gtc, int view);
  bool apply_sampler(GLuint unit, const SamplerState &sampler,
                     CLP(TextureContext) *gtc, int view);
  bool upload_texture(CLP(TextureContext) *gtc, bool force, bool uses_mipmaps,
                      CompletionToken token = CompletionToken());
  bool upload_texture_view(CLP(TextureContext) *gtc, int view,
                           bool needs_reload, int mipmap_bias, int num_levels,
                           GLint internal_format, GLint external_format,
                           GLenum component_type, bool compressed,
                           int async_buffers, CompletionToken token);
  bool upload_texture_level(bool full_reload, bool compressed,
                            GLenum target, int level,
                            int width, int height, int depth,
                            GLint internal_format, GLint external_format,
                            GLenum component_type,
                            const unsigned char *image_ptr,
                            size_t page_size, SparseArray pages,
                            GLenum usage_hint);
  void generate_mipmaps(CLP(TextureContext) *gtc);
  bool upload_simple_texture(CLP(TextureContext) *gtc);

  size_t get_texture_memory_size(CLP(TextureContext) *gtc);
  void check_nonresident_texture(BufferContextChain &chain);
  bool do_extract_texture_data(CLP(TextureContext) *gtc, int view);
  bool extract_texture_image(PTA_uchar &image, size_t &page_size,
           Texture *tex, GLenum target, GLenum page_target,
           Texture::ComponentType type,
           Texture::CompressionMode compression, int n);

#ifdef SUPPORT_FIXED_FUNCTION
  void do_point_size();
#endif

#ifndef OPENGLES_1
  void *map_read_buffer(GLenum target, GLuint buffer, size_t size);
  void *map_write_discard_buffer(GLenum target, GLuint buffer, size_t size,
                                 bool create_storage);
#endif

#ifndef OPENGLES_1
  void insert_fence(CompletionToken &&callback);
  void process_fences(bool force);
#endif

  void call_later(Completable &&job);
  void process_pending_jobs(bool wait);

  enum AutoAntialiasMode {
    AA_poly,
    AA_line,
    AA_point,
  };

  enum MultisampleMode {
    MM_antialias  = 0x0001,
    MM_alpha_one  = 0x0002,
    MM_alpha_mask = 0x0004,
  };

  int  _multisample_mode;
  bool _line_smooth_enabled;
  bool _point_smooth_enabled;
  bool _polygon_smooth_enabled;
  bool _stencil_test_enabled;
  bool _blend_enabled;
  bool _depth_test_enabled;
  bool _fog_enabled;
  bool _alpha_test_enabled;
  bool _polygon_offset_enabled;
  bool _flat_shade_model;
  int  _decal_level;
  int _active_color_write_mask;

  bool _dithering_enabled;

  int _viewport_x;
  int _viewport_y;
  int _viewport_width;
  int _viewport_height;
  int _draw_buffer_type;
  bool _auto_antialias_mode;
  RenderModeAttrib::Mode _render_mode;
  PN_stdfloat _point_size;
  bool _point_perspective;
  bool _scissor_enabled;
  bool _scissor_attrib_active;
  epvector<LVecBase4i> _scissor_array;
  PN_stdfloat _depth_range_near;
  PN_stdfloat _depth_range_far;
  bool _has_attrib_depth_range;

#ifndef OPENGLES_1
  BitMask32 _enabled_vertex_attrib_arrays;
  GLuint _vertex_attrib_divisors[32];

  PT(Shader) _current_shader;
  CLP(ShaderContext) *_current_shader_context;
  PT(Shader) _vertex_array_shader;
  CLP(ShaderContext) *_vertex_array_shader_context;
  PT(Shader) _texture_binding_shader;
  CLP(ShaderContext) *_texture_binding_shader_context;

  PT(Shader) _default_shader;

#ifndef OPENGLES
  bool _shader_point_size;
#endif
#endif

  GLfloat _max_line_width;

#ifdef SUPPORT_IMMEDIATE_MODE
  CLP(ImmediateModeSender) _sender;
  bool _use_sender;
#endif  // SUPPORT_IMMEDIATE_MODE

  bool _supports_vertex_attrib_divisor;

  // Cache the data necessary to bind each particular light each frame, so if
  // we bind a given light multiple times, we only have to compute its data
  // once.
  class DirectionalLightFrameData {
  public:
    LVector4 _neg_dir;
  };
  typedef pmap<NodePath, DirectionalLightFrameData> DirectionalLights;
  DirectionalLights _dlights;

  GLuint _geom_display_list;
  GLuint _current_vbuffer_index;
  GLuint _current_ibuffer_index;
  GLuint _current_fbo;

#ifndef OPENGLES_1
  pvector<GLuint> _current_vertex_buffers;
  bool _use_vertex_attrib_binding;
  CPT(GeomVertexFormat) _current_vertex_format;
  const GeomVertexColumn *_vertex_attrib_columns[32];
#ifdef __EMSCRIPTEN__
  static const int _max_vertex_attrib_stride = 255;
#else
  int _max_vertex_attrib_stride = INT_MAX;
#endif

  GLuint _current_sbuffer_index;
  pvector<GLuint> _current_sbuffer_base;
#endif

  int _active_texture_stage;
  int _num_active_texture_stages;
  PN_stdfloat _max_anisotropy;
  bool _supports_anisotropy;
  GLint _max_image_units;
  bool _supports_multi_bind;

#if !defined(OPENGLES_1) && !defined(__EMSCRIPTEN__)
  bool _supports_get_program_binary;
  pset<GLenum> _program_binary_formats;
#endif

#ifdef OPENGLES
  bool _supports_depth24;
  bool _supports_depth32;
#endif

  std::string _gl_vendor;
  std::string _gl_renderer;
  std::string _gl_version;
  int _gl_version_major, _gl_version_minor;
  int _glsl_version = 0;

  pset<std::string> _extensions;

#ifndef OPENGLES
  // True for non-compatibility GL 3.2+ contexts.
  bool _core_profile;
#endif

public:
#ifndef OPENGLES_1
  PFNGLGETINTEGERI_VPROC _glGetIntegeri_v;
#endif

#ifndef OPENGLES_1
  bool _use_depth_zero_to_one;
  bool _use_remapped_depth_range;
#endif
#ifndef OPENGLES
  PFNGLDEPTHRANGEDNVPROC _glDepthRangedNV;
#endif
#ifndef OPENGLES_1
  PFNGLPOLYGONOFFSETCLAMPEXTPROC _glPolygonOffsetClamp;
#endif

  bool _supports_point_parameters;
  PFNGLPOINTPARAMETERFVPROC _glPointParameterfv;
  bool _supports_point_sprite;

#ifndef OPENGLES
  PFNGLPRIMITIVERESTARTINDEXPROC _glPrimitiveRestartIndex;
  bool _explicit_primitive_restart;
#endif

#if defined(SUPPORT_FIXED_FUNCTION) && !defined(OPENGLES)
  PFNGLSECONDARYCOLORPOINTERPROC _glSecondaryColorPointer;
#endif

#ifndef OPENGLES_1
  PFNGLDRAWRANGEELEMENTSPROC _glDrawRangeElements;
#endif

#ifndef OPENGLES_1
  PFNGLTEXIMAGE3DPROC_P _glTexImage3D;
  PFNGLTEXSUBIMAGE3DPROC _glTexSubImage3D;
  PFNGLCOPYTEXSUBIMAGE3DPROC _glCopyTexSubImage3D;
#endif

  bool _supports_tex_storage;
#ifndef OPENGLES
  PFNGLTEXSTORAGE1DPROC _glTexStorage1D;
#endif
  PFNGLTEXSTORAGE2DPROC _glTexStorage2D;
  PFNGLTEXSTORAGE3DPROC _glTexStorage3D;

#ifndef OPENGLES_1
  PFNGLTEXBUFFERPROC _glTexBuffer;
#endif

  bool _supports_clear_texture;
#ifndef OPENGLES_1
  PFNGLCLEARTEXIMAGEPROC _glClearTexImage;
  PFNGLCLEARTEXSUBIMAGEPROC _glClearTexSubImage;
#endif

  bool _supports_clear_buffer;
#ifndef OPENGLES
  PFNGLCLEARBUFFERDATAPROC _glClearBufferData;
#endif

  PFNGLCOMPRESSEDTEXIMAGE1DPROC _glCompressedTexImage1D;
  PFNGLCOMPRESSEDTEXIMAGE2DPROC _glCompressedTexImage2D;
  PFNGLCOMPRESSEDTEXIMAGE3DPROC _glCompressedTexImage3D;
  PFNGLCOMPRESSEDTEXSUBIMAGE1DPROC _glCompressedTexSubImage1D;
  PFNGLCOMPRESSEDTEXSUBIMAGE2DPROC _glCompressedTexSubImage2D;
  PFNGLCOMPRESSEDTEXSUBIMAGE3DPROC _glCompressedTexSubImage3D;
  PFNGLGETCOMPRESSEDTEXIMAGEPROC _glGetCompressedTexImage;

  bool _supports_bgr;
  bool _supports_bgra_read;
  bool _supports_packed_dabc;
  bool _supports_packed_ufloat;

#ifdef SUPPORT_FIXED_FUNCTION
  bool _supports_rescale_normal;

#ifndef OPENGLES
  bool _use_separate_specular_color;
#endif
#endif

#ifndef OPENGLES_2
  PFNGLACTIVETEXTUREPROC _glActiveTexture;
#endif
#ifdef SUPPORT_FIXED_FUNCTION
  PFNGLCLIENTACTIVETEXTUREPROC _glClientActiveTexture;
#endif
#ifdef SUPPORT_IMMEDIATE_MODE
  PFNGLMULTITEXCOORD1FPROC _glMultiTexCoord1f;
  PFNGLMULTITEXCOORD2FPROC _glMultiTexCoord2f;
  PFNGLMULTITEXCOORD3FPROC _glMultiTexCoord3f;
  PFNGLMULTITEXCOORD4FPROC _glMultiTexCoord4f;
  PFNGLMULTITEXCOORD1DPROC _glMultiTexCoord1d;
  PFNGLMULTITEXCOORD2DPROC _glMultiTexCoord2d;
  PFNGLMULTITEXCOORD3DPROC _glMultiTexCoord3d;
  PFNGLMULTITEXCOORD4DPROC _glMultiTexCoord4d;
#endif

  bool _supports_buffers;
  PFNGLGENBUFFERSPROC _glGenBuffers;
  PFNGLBINDBUFFERPROC _glBindBuffer;
  PFNGLBUFFERDATAPROC _glBufferData;
  PFNGLBUFFERSUBDATAPROC _glBufferSubData;
  PFNGLDELETEBUFFERSPROC _glDeleteBuffers;

#ifndef OPENGLES
  PFNGLMAPBUFFERPROC _glMapBuffer;
  PFNGLUNMAPBUFFERPROC _glUnmapBuffer;
  PFNGLGETBUFFERSUBDATAPROC _glGetBufferSubData;
#endif

#ifndef OPENGLES_1
  PFNGLCOPYBUFFERSUBDATAPROC _glCopyBufferSubData;
#endif

#ifdef OPENGLES
  PFNGLMAPBUFFERRANGEEXTPROC _glMapBufferRange;
  PFNGLUNMAPBUFFEROESPROC _glUnmapBuffer;
#else
  PFNGLMAPBUFFERRANGEPROC _glMapBufferRange;
#endif

#ifndef OPENGLES_1
  bool _supports_pixel_buffers;
#endif

#ifndef OPENGLES_1
  bool _supports_uniform_buffers;
  bool _supports_shader_buffers;
  PFNGLBINDBUFFERBASEPROC _glBindBufferBase;

  bool _supports_buffer_storage;
  PFNGLBUFFERSTORAGEPROC _glBufferStorage;
#else
  static const bool _supports_buffer_storage = false;
#endif

  bool _supports_blend_equation_separate;
#ifndef OPENGLES_2
  // OpenGL ES 2+ has these in the core.
  PFNGLBLENDEQUATIONPROC _glBlendEquation;
  PFNGLBLENDEQUATIONSEPARATEPROC _glBlendEquationSeparate;
  PFNGLBLENDFUNCSEPARATEPROC _glBlendFuncSeparate;
#endif
#ifndef OPENGLES
  PFNGLBLENDCOLORPROC _glBlendColor;
#endif

  bool _supports_vao;
  GLuint _current_vao_index;
  PFNGLBINDVERTEXARRAYPROC _glBindVertexArray;
  PFNGLDELETEVERTEXARRAYSPROC _glDeleteVertexArrays;
  PFNGLGENVERTEXARRAYSPROC _glGenVertexArrays;

#ifndef OPENGLES_1
  PFNGLDRAWARRAYSINDIRECTPROC _glDrawArraysIndirect;
  PFNGLDRAWELEMENTSINDIRECTPROC _glDrawElementsIndirect;
#endif

  bool _supports_framebuffer_object;
  PFNGLISRENDERBUFFEREXTPROC _glIsRenderbuffer;
  PFNGLBINDRENDERBUFFEREXTPROC _glBindRenderbuffer;
  PFNGLDELETERENDERBUFFERSEXTPROC _glDeleteRenderbuffers;
  PFNGLGENRENDERBUFFERSEXTPROC _glGenRenderbuffers;
  PFNGLRENDERBUFFERSTORAGEEXTPROC _glRenderbufferStorage;
  PFNGLGETRENDERBUFFERPARAMETERIVEXTPROC _glGetRenderbufferParameteriv;
  PFNGLISFRAMEBUFFEREXTPROC _glIsFramebuffer;
  PFNGLBINDFRAMEBUFFEREXTPROC _glBindFramebuffer;
  PFNGLDELETEFRAMEBUFFERSEXTPROC _glDeleteFramebuffers;
  PFNGLGENFRAMEBUFFERSEXTPROC _glGenFramebuffers;
  PFNGLCHECKFRAMEBUFFERSTATUSEXTPROC _glCheckFramebufferStatus;
  PFNGLFRAMEBUFFERTEXTURE1DEXTPROC _glFramebufferTexture1D;
  PFNGLFRAMEBUFFERTEXTURE2DEXTPROC _glFramebufferTexture2D;
#ifdef OPENGLES_2
  PFNGLFRAMEBUFFERTEXTURE3DOES _glFramebufferTexture3D;
#else
  PFNGLFRAMEBUFFERTEXTURE3DEXTPROC _glFramebufferTexture3D;
#endif
  PFNGLFRAMEBUFFERTEXTUREARBPROC _glFramebufferTexture;
  PFNGLFRAMEBUFFERTEXTURELAYERPROC _glFramebufferTextureLayer;
  PFNGLFRAMEBUFFERRENDERBUFFEREXTPROC _glFramebufferRenderbuffer;
  PFNGLGETFRAMEBUFFERATTACHMENTPARAMETERIVEXTPROC _glGetFramebufferAttachmentParameteriv;
  PFNGLGENERATEMIPMAPEXTPROC _glGenerateMipmap;
  PFNGLBINDPROGRAMARBPROC _glBindProgram;

#ifndef OPENGLES
  bool _supports_dsa;
  PFNGLCREATETEXTURESPROC _glCreateTextures;
  PFNGLTEXTURESTORAGE2DPROC _glTextureStorage2D;
  PFNGLTEXTURESUBIMAGE2DPROC _glTextureSubImage2D;
  PFNGLTEXTUREPARAMETERIPROC _glTextureParameteri;
  PFNGLGENERATETEXTUREMIPMAPPROC _glGenerateTextureMipmap;
  PFNGLBINDTEXTUREUNITPROC _glBindTextureUnit;
  PFNGLMAPNAMEDBUFFERRANGEPROC _glMapNamedBufferRange;
#endif

#ifndef OPENGLES_1
  bool _supports_empty_framebuffer;
  PFNGLFRAMEBUFFERPARAMETERIPROC _glFramebufferParameteri;
#endif

  bool _supports_framebuffer_multisample;
  bool _supports_framebuffer_multisample_coverage_nv;
  INLINE bool get_supports_framebuffer_multisample();
  INLINE bool get_supports_framebuffer_multisample_coverage_nv();
  PFNGLRENDERBUFFERSTORAGEMULTISAMPLEEXTPROC _glRenderbufferStorageMultisample;
  PFNGLRENDERBUFFERSTORAGEMULTISAMPLECOVERAGENVPROC _glRenderbufferStorageMultisampleCoverage;
  bool _supports_framebuffer_blit;
  INLINE bool get_supports_framebuffer_blit();
  PFNGLBLITFRAMEBUFFEREXTPROC _glBlitFramebuffer;
  PFNGLDRAWBUFFERSPROC _glDrawBuffers;

#if defined(OPENGLES) && !defined(OPENGLES_1)
  PFNGLREADBUFFERPROC _glReadBuffer;
#endif

#ifndef OPENGLES_1
  PFNGLCLEARBUFFERFVPROC _glClearBufferfv;
  PFNGLCLEARBUFFERIVPROC _glClearBufferiv;
  PFNGLCLEARBUFFERFIPROC _glClearBufferfi;
#endif

  int _max_fb_samples;
  bool _supports_viewport_arrays;
  bool _supports_bindless_texture;

  PFNGLGENQUERIESPROC _glGenQueries;
  PFNGLBEGINQUERYPROC _glBeginQuery;
  PFNGLENDQUERYPROC _glEndQuery;
  PFNGLDELETEQUERIESPROC _glDeleteQueries;
  PFNGLGETQUERYIVPROC _glGetQueryiv;
  PFNGLGETQUERYOBJECTUIVPROC _glGetQueryObjectuiv;

#ifndef OPENGLES
  PFNGLQUERYCOUNTERPROC _glQueryCounter;
  PFNGLGETQUERYOBJECTI64VPROC _glGetQueryObjecti64v;
  PFNGLGETQUERYOBJECTUI64VPROC _glGetQueryObjectui64v;

  PFNGLGETINTEGER64VPROC _glGetInteger64v;
#endif

  PFNGLACTIVESTENCILFACEEXTPROC _glActiveStencilFaceEXT;

#ifndef OPENGLES_1
  // GLSL functions
  PFNGLATTACHSHADERPROC _glAttachShader;
  PFNGLBINDATTRIBLOCATIONPROC _glBindAttribLocation;
  PFNGLBINDFRAGDATALOCATIONPROC _glBindFragDataLocation;
  PFNGLCOMPILESHADERPROC _glCompileShader;
  PFNGLCREATEPROGRAMPROC _glCreateProgram;
  PFNGLCREATESHADERPROC _glCreateShader;
  PFNGLDELETEPROGRAMPROC _glDeleteProgram;
  PFNGLDELETESHADERPROC _glDeleteShader;
  PFNGLDETACHSHADERPROC _glDetachShader;
  PFNGLDISABLEVERTEXATTRIBARRAYPROC _glDisableVertexAttribArray;
  PFNGLENABLEVERTEXATTRIBARRAYPROC _glEnableVertexAttribArray;
  PFNGLGETACTIVEATTRIBPROC _glGetActiveAttrib;
  PFNGLGETACTIVEUNIFORMPROC _glGetActiveUniform;
  PFNGLGETATTRIBLOCATIONPROC _glGetAttribLocation;
  PFNGLGETPROGRAMIVPROC _glGetProgramiv;
  PFNGLGETPROGRAMINFOLOGPROC _glGetProgramInfoLog;
  PFNGLGETSHADERIVPROC _glGetShaderiv;
  PFNGLGETSHADERINFOLOGPROC _glGetShaderInfoLog;
  PFNGLGETUNIFORMLOCATIONPROC _glGetUniformLocation;
  PFNGLLINKPROGRAMPROC _glLinkProgram;
  PFNGLSPECIALIZESHADERARBPROC _glSpecializeShader;
  PFNGLSHADERBINARYPROC _glShaderBinary;
  PFNGLSHADERSOURCEPROC_P _glShaderSource;
  PFNGLUSEPROGRAMPROC  _glUseProgram;
  PFNGLUNIFORM1FPROC _glUniform1f;
  PFNGLUNIFORM4FPROC _glUniform4f;
  PFNGLUNIFORM1IPROC _glUniform1i;
  PFNGLUNIFORM1FVPROC _glUniform1fv;
  PFNGLUNIFORM2FVPROC _glUniform2fv;
  PFNGLUNIFORM3FVPROC _glUniform3fv;
  PFNGLUNIFORM4FVPROC _glUniform4fv;
  PFNGLUNIFORM1IVPROC _glUniform1iv;
  PFNGLUNIFORM2IVPROC _glUniform2iv;
  PFNGLUNIFORM3IVPROC _glUniform3iv;
  PFNGLUNIFORM4IVPROC _glUniform4iv;
  PFNGLUNIFORM1UIVPROC _glUniform1uiv;
  PFNGLUNIFORM2UIVPROC _glUniform2uiv;
  PFNGLUNIFORM3UIVPROC _glUniform3uiv;
  PFNGLUNIFORM4UIVPROC _glUniform4uiv;
  PFNGLUNIFORMMATRIX3FVPROC _glUniformMatrix3fv;
  PFNGLUNIFORMMATRIX4FVPROC _glUniformMatrix4fv;
  PFNGLUNIFORMMATRIX3X4FVPROC _glUniformMatrix3x4fv;
  PFNGLUNIFORMMATRIX4X3FVPROC _glUniformMatrix4x3fv;
  PFNGLVALIDATEPROGRAMPROC _glValidateProgram;
  PFNGLVERTEXATTRIB4FVPROC _glVertexAttrib4fv;
  PFNGLVERTEXATTRIB4DVPROC _glVertexAttrib4dv;
  PFNGLVERTEXATTRIBI4UIPROC _glVertexAttribI4ui;
  PFNGLVERTEXATTRIBPOINTERPROC _glVertexAttribPointer;
  PFNGLVERTEXATTRIBIPOINTERPROC _glVertexAttribIPointer;
  PFNGLVERTEXATTRIBLPOINTERPROC _glVertexAttribLPointer;
  PFNGLVERTEXATTRIBDIVISORPROC _glVertexAttribDivisor;
  PFNGLDRAWARRAYSINSTANCEDPROC _glDrawArraysInstanced;
  PFNGLDRAWELEMENTSINSTANCEDPROC _glDrawElementsInstanced;
  PFNGLBINDVERTEXBUFFERPROC _glBindVertexBuffer;
  PFNGLVERTEXATTRIBFORMATPROC _glVertexAttribFormat;
  PFNGLVERTEXATTRIBIFORMATPROC _glVertexAttribIFormat;
  PFNGLVERTEXATTRIBLFORMATPROC _glVertexAttribLFormat;
  PFNGLVERTEXATTRIBBINDINGPROC _glVertexAttribBinding;
  PFNGLVERTEXBINDINGDIVISORPROC _glVertexBindingDivisor;
  PFNGLGETACTIVEUNIFORMSIVPROC _glGetActiveUniformsiv;
  PFNGLGETACTIVEUNIFORMBLOCKIVPROC _glGetActiveUniformBlockiv;
  PFNGLGETACTIVEUNIFORMBLOCKNAMEPROC _glGetActiveUniformBlockName;
  PFNGLGENSAMPLERSPROC _glGenSamplers;
  PFNGLDELETESAMPLERSPROC _glDeleteSamplers;
  PFNGLBINDSAMPLERPROC _glBindSampler;
  PFNGLSAMPLERPARAMETERIPROC _glSamplerParameteri;
  PFNGLSAMPLERPARAMETERIVPROC _glSamplerParameteriv;
  PFNGLSAMPLERPARAMETERFPROC _glSamplerParameterf;
  PFNGLSAMPLERPARAMETERFVPROC _glSamplerParameterfv;
  PFNGLPROGRAMPARAMETERIPROC _glProgramParameteri;
  PFNGLDISPATCHCOMPUTEPROC _glDispatchCompute;
  PFNGLMEMORYBARRIERPROC _glMemoryBarrier;
  PFNGLGETPROGRAMBINARYPROC _glGetProgramBinary;
  PFNGLPROGRAMBINARYPROC _glProgramBinary;
  PFNGLGETINTERNALFORMATIVPROC _glGetInternalformativ;
  PFNGLBINDIMAGETEXTUREPROC _glBindImageTexture;
#endif  // !OPENGLES_1
#ifndef OPENGLES
  PFNGLUNIFORM1DPROC _glUniform1d;
  PFNGLUNIFORM4DPROC _glUniform4d;
  PFNGLUNIFORM1DVPROC _glUniform1dv;
  PFNGLUNIFORM2DVPROC _glUniform2dv;
  PFNGLUNIFORM3DVPROC _glUniform3dv;
  PFNGLUNIFORM4DVPROC _glUniform4dv;
  PFNGLUNIFORMMATRIX3DVPROC _glUniformMatrix3dv;
  PFNGLUNIFORMMATRIX4DVPROC _glUniformMatrix4dv;
  PFNGLUNIFORMMATRIX3X4DVPROC _glUniformMatrix3x4dv;
  PFNGLUNIFORMMATRIX4X3DVPROC _glUniformMatrix4x3dv;
  PFNGLBINDVERTEXBUFFERSPROC _glBindVertexBuffers;
  PFNGLPATCHPARAMETERIPROC _glPatchParameteri;
  PFNGLBINDTEXTURESPROC _glBindTextures;
  PFNGLBINDSAMPLERSPROC _glBindSamplers;
  PFNGLBINDIMAGETEXTURESPROC _glBindImageTextures;
  PFNGLVIEWPORTARRAYVPROC _glViewportArrayv;
  PFNGLSCISSORARRAYVPROC _glScissorArrayv;
  PFNGLDEPTHRANGEARRAYVPROC _glDepthRangeArrayv;
  PFNGLGETTEXTUREHANDLEPROC _glGetTextureHandle;
  PFNGLGETTEXTURESAMPLERHANDLEPROC _glGetTextureSamplerHandle;
  PFNGLMAKETEXTUREHANDLERESIDENTPROC _glMakeTextureHandleResident;
  PFNGLMAKETEXTUREHANDLENONRESIDENTPROC _glMakeTextureHandleNonResident;
  PFNGLUNIFORMHANDLEUI64PROC _glUniformHandleui64;
  PFNGLUNIFORMHANDLEUI64VPROC _glUniformHandleui64v;
  PFNGLSHADERSTORAGEBLOCKBINDINGPROC _glShaderStorageBlockBinding;
#endif  // !OPENGLES

#ifndef OPENGLES_1
  PFNGLGETPROGRAMINTERFACEIVPROC _glGetProgramInterfaceiv;
  PFNGLGETPROGRAMRESOURCEINDEXPROC _glGetProgramResourceIndex;
  PFNGLGETPROGRAMRESOURCENAMEPROC _glGetProgramResourceName;
  PFNGLGETPROGRAMRESOURCEIVPROC _glGetProgramResourceiv;

  bool _supports_program_interface_query;
#endif

#ifndef OPENGLES_1
  PFNGLFENCESYNCPROC _glFenceSync;
  PFNGLDELETESYNCPROC _glDeleteSync;
  PFNGLCLIENTWAITSYNCPROC _glClientWaitSync;
  PFNGLGETSYNCIVPROC _glGetSynciv;
#endif

  GLenum _edge_clamp;
  GLenum _border_clamp;
  GLenum _mirror_repeat;
  GLenum _mirror_clamp;
  GLenum _mirror_edge_clamp;
  GLenum _mirror_border_clamp;

  bool _supports_texture_lod;
  bool _supports_texture_lod_bias;
  bool _supports_texture_max_level;

#ifndef OPENGLES_1
  GLsizei _sattr_instance_count;
  GLsizei _instance_count;
#endif

  LightMutex _lock;
  typedef pvector<GLuint> DeletedNames;
  DeletedNames _deleted_display_lists;
  DeletedNames _deleted_queries;

#ifndef OPENGLES_1
  struct DeletedBuffer {
    GLuint _index;
    int _age;
    void *_mapped_pointer;
    size_t _size;
  };
  typedef pvector<DeletedBuffer> DeletedBuffers;
  DeletedBuffers _deleted_buffers;
#endif

#ifndef OPENGLES_1
  // This count increments every time the corresponding barrier is issued.
  // GLTextureContext et al store copies of this counter, when a write is
  // performed on a texture, it will set its counter to match the value on the
  // GSG to indicate that it is out of sync and the barrier needs to be issued.
  int _texture_fetch_barrier_counter = 0;
  int _shader_image_access_barrier_counter = 0;
  int _texture_update_barrier_counter = 0;
  int _framebuffer_barrier_counter = 0;
  int _shader_storage_barrier_counter = 0;
#endif

  // RenderState::SlotMask _inv_state_mask;

  int _error_count;
  double _last_error_check;
  bool _check_errors;
  bool _force_flush;
  bool _supports_debug;

  bool _use_object_labels;
  PFNGLOBJECTLABELPROC _glObjectLabel;

  GLuint _white_texture;

#ifndef NDEBUG
#ifndef OPENGLES_1
  PFNGLPUSHGROUPMARKEREXTPROC _glPushGroupMarker;
  PFNGLPOPGROUPMARKEREXTPROC _glPopGroupMarker;
#endif

  bool _show_texture_usage;
  int _show_texture_usage_max_size;
  int _show_texture_usage_index;

  class UsageTextureKey {
  public:
    INLINE UsageTextureKey(int x_size, int y_size);
    INLINE bool operator < (const UsageTextureKey &other) const;

    int _x_size;
    int _y_size;
  };
  typedef pmap<UsageTextureKey, GLuint> UsageTextures;
  UsageTextures _usage_textures;
#endif  // NDEBUG

#if defined(DO_PSTATS) && !defined(OPENGLES)
  struct FrameTiming {
    int _frame_number;
    GLint64 _gpu_sync_time;
    double _cpu_sync_time;
    pvector<std::pair<GLuint, int> > _queries;
    small_vector<GLint64> _latency_refs;
  };
  pdeque<FrameTiming> _frame_timings;
  FrameTiming *_current_frame_timing = nullptr;
#endif

  struct Fence {
    GLsync _object;
    CompletionToken _token;
  };
  pdeque<Fence> _fences;

#ifdef HAVE_THREADS
  AsyncTaskChain *_async_chain;
#endif

  // Min job system pending a real job system
  typedef pvector<Completable> JobQueue;
  Mutex _job_queue_mutex;
  ConditionVar _job_queue_cvar;
  JobQueue _job_queue;

  BufferResidencyTracker _renderbuffer_residency;

  PStatCollector _active_ppbuffer_memory_pcollector;
  PStatCollector _inactive_ppbuffer_memory_pcollector;

  static PStatCollector _load_display_list_pcollector;
  static PStatCollector _primitive_batches_display_list_pcollector;
  static PStatCollector _vertices_display_list_pcollector;
  static PStatCollector _vertices_immediate_pcollector;
  static PStatCollector _memory_barrier_pcollector;
  static PStatCollector _vertex_array_update_pcollector;
  static PStatCollector _texture_update_pcollector;
  static PStatCollector _fbo_bind_pcollector;
  static PStatCollector _check_error_pcollector;
  static PStatCollector _check_residency_pcollector;
  static PStatCollector _wait_fence_pcollector;
  static PStatCollector _copy_texture_finish_pcollector;

public:
  virtual TypeHandle get_type() const {
    return get_class_type();
  }
  virtual TypeHandle force_init_type() {init_type(); return get_class_type();}

  static TypeHandle get_class_type() {
    return _type_handle;
  }

public:
  static void init_type() {
    GraphicsStateGuardian::init_type();
    register_type(_type_handle, CLASSPREFIX_QUOTED "GraphicsStateGuardian",
                  GraphicsStateGuardian::get_class_type());
  }

private:
  static TypeHandle _type_handle;

  friend class CLP(VertexBufferContext);
  friend class CLP(IndexBufferContext);
  friend class CLP(BufferContext);
  friend class CLP(ShaderContext);
<<<<<<< HEAD
=======
  friend class CLP(CgShaderContext);
  friend class CLP(TextureContext);
>>>>>>> a7f8c576
  friend class CLP(GraphicsBuffer);
  friend class CLP(OcclusionQueryContext);
};

#include "glGraphicsStateGuardian_src.I"<|MERGE_RESOLUTION|>--- conflicted
+++ resolved
@@ -1345,11 +1345,7 @@
   friend class CLP(IndexBufferContext);
   friend class CLP(BufferContext);
   friend class CLP(ShaderContext);
-<<<<<<< HEAD
-=======
-  friend class CLP(CgShaderContext);
   friend class CLP(TextureContext);
->>>>>>> a7f8c576
   friend class CLP(GraphicsBuffer);
   friend class CLP(OcclusionQueryContext);
 };
