--- conflicted
+++ resolved
@@ -731,15 +731,6 @@
 
   GLfloat _max_line_width;
 
-<<<<<<< HEAD
-=======
-#if defined(HAVE_CG) && !defined(OPENGLES)
-  CGcontext _cg_context;
-  static AtomicAdjust::Integer _num_gsgs_with_cg_contexts;
-  static small_vector<CGcontext> _destroyed_cg_contexts;
-#endif
-
->>>>>>> 4bb6d8f6
 #ifdef SUPPORT_IMMEDIATE_MODE
   CLP(ImmediateModeSender) _sender;
   bool _use_sender;
