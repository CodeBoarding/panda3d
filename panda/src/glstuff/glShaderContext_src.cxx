--- conflicted
+++ resolved
@@ -2538,7 +2538,11 @@
                  _glgsg->_glVertexAttribI4ui != nullptr) {
           _glgsg->_glVertexAttribI4ui(p, 0, 1, 2, 3);
         }
-<<<<<<< HEAD
+        else if (name == InternalName::get_transform_weight()) {
+          // NVIDIA doesn't seem to use to use these defaults by itself
+          static const GLfloat weights[4] = {0, 0, 0, 1};
+          _glgsg->_glVertexAttrib4fv(p, weights);
+        }
         else if (name == InternalName::get_instance_matrix()) {
           const LMatrix4 &ident_mat = LMatrix4::ident_mat();
 
@@ -2550,12 +2554,6 @@
 #endif
             ++p;
           }
-=======
-        else if (name == InternalName::get_transform_weight()) {
-          // NVIDIA doesn't seem to use to use these defaults by itself
-          static const GLfloat weights[4] = {0, 0, 0, 1};
-          _glgsg->_glVertexAttrib4fv(p, weights);
->>>>>>> 2915c6e6
         }
       }
     }
