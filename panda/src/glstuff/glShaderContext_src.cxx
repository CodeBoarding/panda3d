--- conflicted
+++ resolved
@@ -898,12 +898,8 @@
           bind._id._seqno = p + bind._index * 4;
 #else
           bind._id._seqno = p + bind._index;
-<<<<<<< HEAD
+#endif
           _shader->cp_add_mat_spec(bind);
-=======
-#endif
-          _shader->_mat_spec.push_back(bind);
->>>>>>> e13e9851
         }
         return;
 
