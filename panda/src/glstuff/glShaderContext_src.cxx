// Filename: glShaderContext_src.cxx
// Created by: jyelon (01Sep05)
// Updated by: fperazzi, PandaSE (29Apr10) (updated CLP with note that some
//   parameter types only supported under Cg)
//
////////////////////////////////////////////////////////////////////
//
// PANDA 3D SOFTWARE
// Copyright (c) Carnegie Mellon University.  All rights reserved.
//
// All use of this software is subject to the terms of the revised BSD
// license.  You should have received a copy of this license along
// with this source code in a file named "LICENSE."
//
////////////////////////////////////////////////////////////////////

#ifndef OPENGLES_1

#include "pStatGPUTimer.h"

TypeHandle CLP(ShaderContext)::_type_handle;

#ifndef GL_GEOMETRY_SHADER_EXT
#define GL_GEOMETRY_SHADER_EXT 0x8DD9
#endif
#ifndef GL_GEOMETRY_VERTICES_OUT_EXT
#define GL_GEOMETRY_VERTICES_OUT_EXT 0x8DDA
#endif
#ifndef GL_MAX_GEOMETRY_OUTPUT_VERTICES_EXT
#define GL_MAX_GEOMETRY_OUTPUT_VERTICES_EXT 0x8DE0
#endif

////////////////////////////////////////////////////////////////////
//     Function: GLShaderContext::ParseAndSetShaderUniformVars
//       Access: Public
//  Description: The Panda CG shader syntax defines a useful set of shorthand notations for setting nodepath
//               properties as shaderinputs. For example, float4 mspos_XXX refers to nodepath XXX's position
//               in model space. This function is a rough attempt to reimplement some of the shorthand
//               notations for GLSL. The code is ~99% composed of excerpts dealing with matrix shaderinputs
//               from Shader::compile_parameter.
//
//               Given a uniform variable name queried from the compiled shader passed in via arg_id,
//                  1) parse the name
//                  2a) if the name refers to a Panda shorthand notation
//                        push the appropriate matrix into shader._mat_spec
//                        returns True
//                  2b) If the name doesn't refer to a Panda shorthand notation
//                        returns False
//
//               The boolean return is used to notify down-river processing whether the shader var/parm was
//               actually picked up and the appropriate ShaderMatSpec pushed onto _mat_spec.
////////////////////////////////////////////////////////////////////
bool CLP(ShaderContext)::
parse_and_set_short_hand_shader_vars(Shader::ShaderArgId &arg_id, Shader *objShader) {
  Shader::ShaderArgInfo p;
  p._id = arg_id;
  p._cat = GLCAT;

  string basename(arg_id._name);
  // Split it at the underscores.
  vector_string pieces;
  tokenize(basename, pieces, "_");

  if (pieces[0] == "mstrans") {
    pieces[0] = "trans";
    pieces.push_back("to");
    pieces.push_back("model");
  }
  if (pieces[0] == "wstrans") {
    pieces[0] = "trans";
    pieces.push_back("to");
    pieces.push_back("world");
  }
  if (pieces[0] == "vstrans") {
    pieces[0] = "trans";
    pieces.push_back("to");
    pieces.push_back("view");
  }
  if (pieces[0] == "cstrans") {
    pieces[0] = "trans";
    pieces.push_back("to");
    pieces.push_back("clip");
  }
  if (pieces[0] == "mspos") {
    pieces[0] = "row3";
    pieces.push_back("to");
    pieces.push_back("model");
  }
  if (pieces[0] == "wspos") {
    pieces[0] = "row3";
    pieces.push_back("to");
    pieces.push_back("world");
  }
  if (pieces[0] == "vspos") {
    pieces[0] = "row3";
    pieces.push_back("to");
    pieces.push_back("view");
  }
  if (pieces[0] == "cspos") {
    pieces[0] = "row3";
    pieces.push_back("to");
    pieces.push_back("clip");
  }

  if ((pieces[0] == "mat") || (pieces[0] == "inv") ||
      (pieces[0] == "tps") || (pieces[0] == "itp")) {
    if (!objShader->cp_errchk_parameter_words(p, 2)) {
      return false;
    }
    string trans = pieces[0];
    string matrix = pieces[1];
    pieces.clear();
    if (matrix == "modelview") {
      tokenize("trans_model_to_apiview", pieces, "_");
    } else if (matrix == "projection") {
      tokenize("trans_apiview_to_apiclip", pieces, "_");
    } else if (matrix == "modelproj") {
      tokenize("trans_model_to_apiclip", pieces, "_");
    } else {
      objShader->cp_report_error(p,"unrecognized matrix name");
      return false;
    }
    if (trans == "mat") {
      pieces[0] = "trans";
    } else if (trans == "inv") {
      string t = pieces[1];
      pieces[1] = pieces[3];
      pieces[3] = t;
    } else if (trans == "tps") {
      pieces[0] = "tpose";
    } else if (trans == "itp") {
      string t = pieces[1];
      pieces[1] = pieces[3];
      pieces[3] = t;
      pieces[0] = "tpose";
    }
  }

  // Implement the transform-matrix generator.
  if ((pieces[0] == "trans") ||
      (pieces[0] == "tpose") ||
      (pieces[0] == "row0") ||
      (pieces[0] == "row1") ||
      (pieces[0] == "row2") ||
      (pieces[0] == "row3") ||
      (pieces[0] == "col0") ||
      (pieces[0] == "col1") ||
      (pieces[0] == "col2") ||
      (pieces[0] == "col3")) {

    Shader::ShaderMatSpec bind;
    bind._id = arg_id;
    bind._func = Shader::SMF_compose;

    int next = 1;
    pieces.push_back("");

    // Decide whether this is a matrix or vector.
    if      (pieces[0] == "trans") bind._piece = Shader::SMP_whole;
    else if (pieces[0] == "tpose") bind._piece = Shader::SMP_transpose;
    else if (pieces[0] == "row0")  bind._piece = Shader::SMP_row0;
    else if (pieces[0] == "row1")  bind._piece = Shader::SMP_row1;
    else if (pieces[0] == "row2")  bind._piece = Shader::SMP_row2;
    else if (pieces[0] == "row3")  bind._piece = Shader::SMP_row3;
    else if (pieces[0] == "col0")  bind._piece = Shader::SMP_col0;
    else if (pieces[0] == "col1")  bind._piece = Shader::SMP_col1;
    else if (pieces[0] == "col2")  bind._piece = Shader::SMP_col2;
    else if (pieces[0] == "col3")  bind._piece = Shader::SMP_col3;

    if (!objShader->cp_parse_coord_sys(p, pieces, next, bind, true)) {
      return false;
    }
    if (!objShader->cp_parse_delimiter(p, pieces, next)) {
      return false;
    }
    if (!objShader->cp_parse_coord_sys(p, pieces, next, bind, false)) {
      return false;
    }
    if (!objShader->cp_parse_eol(p, pieces, next)) {
      return false;
    }

    // clip == apiclip in OpenGL, and the apiclip matrices are cached.
    if (bind._part[0] == Shader::SMO_view_to_clip) {
      bind._part[0] = Shader::SMO_view_to_apiclip;
    } else if (bind._part[0] == Shader::SMO_clip_to_view) {
      bind._part[0] = Shader::SMO_apiclip_to_view;
    }
    if (bind._part[1] == Shader::SMO_view_to_clip) {
      bind._part[1] = Shader::SMO_view_to_apiclip;
    } else if (bind._part[1] == Shader::SMO_clip_to_view) {
      bind._part[1] = Shader::SMO_apiclip_to_view;
    }

    objShader->cp_optimize_mat_spec(bind);
    objShader->_mat_spec.push_back(bind);
    return true;
  }
  return false;
}

////////////////////////////////////////////////////////////////////
//     Function: GLShaderContext::Constructor
//       Access: Public
//  Description: xyz
////////////////////////////////////////////////////////////////////
CLP(ShaderContext)::
CLP(ShaderContext)(CLP(GraphicsStateGuardian) *glgsg, Shader *s) : ShaderContext(s) {
  _glgsg = glgsg;
  _glsl_program = 0;
  _uses_standard_vertex_arrays = false;
  _has_divisor = false;
  _color_attrib_index = -1;
  _validated = !gl_validate_shaders;

  nassertv(s->get_language() == Shader::SL_GLSL);

  // We compile and analyze the shader here, instead of in shader.cxx,
  // to avoid gobj getting a dependency on GL stuff.
  if (!glsl_compile_and_link()) {
    release_resources();
    s->_error_flag = true;
    return;
  }

  // Create a buffer the size of the longest uniform name.
  GLint name_buflen = 0;
  _glgsg->_glGetProgramiv(_glsl_program, GL_ACTIVE_UNIFORM_MAX_LENGTH, &name_buflen);
  char* name_buffer = (char *)alloca(max(64, name_buflen));

#ifndef OPENGLES
  // Get the used uniform blocks.
  if (_glgsg->_supports_uniform_buffers) {
    GLint block_count, block_maxlength;
    _glgsg->_glGetProgramiv(_glsl_program, GL_ACTIVE_UNIFORM_BLOCKS, &block_count);
    _glgsg->_glGetProgramiv(_glsl_program, GL_ACTIVE_UNIFORM_BLOCK_MAX_NAME_LENGTH, &block_maxlength);
    char *block_name_cstr = (char *)alloca(max(64, block_maxlength));

    for (int i = 0; i < block_count; ++i) {
      block_name_cstr[0] = 0;
      _glgsg->_glGetActiveUniformBlockName(_glsl_program, i, block_maxlength, NULL, block_name_cstr);

      reflect_uniform_block(i, block_name_cstr, name_buffer, name_buflen);
    }
  }
#endif  // !OPENGLES

  // Bind the program, so that we can call glUniform1i for the textures.
  _glgsg->_glUseProgram(_glsl_program);

  // Analyze the uniforms.
  GLint param_count = 0;
  _glgsg->_glGetProgramiv(_glsl_program, GL_ACTIVE_UNIFORMS, &param_count);

  _shader->_ptr_spec.clear();
  _shader->_mat_spec.clear();
  _shader->_tex_spec.clear();
  for (int i = 0; i < param_count; ++i) {
    reflect_uniform(i, name_buffer, name_buflen);
  }

  // Now we've processed the uniforms, we'll process the attribs.
  _glgsg->_glGetProgramiv(_glsl_program, GL_ACTIVE_ATTRIBUTES, &param_count);
  _glgsg->_glGetProgramiv(_glsl_program, GL_ACTIVE_ATTRIBUTE_MAX_LENGTH, &name_buflen);
  name_buffer = (char *)alloca(max(64, name_buflen));

  _shader->_var_spec.clear();
  for (int i = 0; i < param_count; ++i) {
    reflect_attribute(i, name_buffer, name_buflen);
  }

  _glgsg->_glUseProgram(0);
  _glgsg->report_my_gl_errors();
}

////////////////////////////////////////////////////////////////////
//     Function: GLShaderContext::reflect_attribute
//       Access: Public
//  Description: Analyzes the vertex attribute and stores the
//               information it needs to remember.
////////////////////////////////////////////////////////////////////
void CLP(ShaderContext)::
reflect_attribute(int i, char *name_buffer, GLsizei name_buflen) {
  GLint param_size;
  GLenum param_type;

  // Get the name, size, and type of this attribute.
  name_buffer[0] = 0;
  _glgsg->_glGetActiveAttrib(_glsl_program, i, name_buflen, NULL,
                             &param_size, &param_type, name_buffer);

  // Get the attrib location.
  GLint p = _glgsg->_glGetAttribLocation(_glsl_program, name_buffer);

  if (GLCAT.is_debug()) {
    GLCAT.debug()
      << "Active attribute " << name_buffer << " with size " << param_size
      << " and type 0x" << hex << param_type << dec
      << " is bound to location " << p << "\n";
  }

  if (p == -1 || strncmp(name_buffer, "gl_", 3) == 0) {
    // A gl_ attribute such as gl_Vertex requires us to pass the standard
    // vertex arrays as we would do without shader.  Not all drivers return
    // -1 in glGetAttribLocation for gl_ prefixed attributes, so we check the
    // prefix of the input ourselves, just to be sure.
    _uses_standard_vertex_arrays = true;
    return;
  }

  Shader::ShaderArgId arg_id;
  arg_id._name = name_buffer;
  arg_id._seqno = p;

  Shader::ShaderVarSpec bind;
  bind._id = arg_id;
  bind._name = NULL;
  bind._append_uv = -1;
  bind._elements = 1;

  // Check if this is an integer input- if so, we have to bind it differently.
  bind._integer = (param_type == GL_BOOL ||
                   param_type == GL_BOOL_VEC2 ||
                   param_type == GL_BOOL_VEC3 ||
                   param_type == GL_BOOL_VEC4 ||
                   param_type == GL_INT ||
                   param_type == GL_INT_VEC2 ||
                   param_type == GL_INT_VEC3 ||
                   param_type == GL_INT_VEC4 ||
#ifndef OPENGLES
                   param_type == GL_UNSIGNED_INT_VEC2 ||
                   param_type == GL_UNSIGNED_INT_VEC3 ||
                   param_type == GL_UNSIGNED_INT_VEC4 ||
#endif
                   param_type == GL_UNSIGNED_INT);

  // Check if it has a p3d_ prefix - if so, assign special meaning.
  if (strncmp(name_buffer, "p3d_", 4) == 0) {
    string noprefix(name_buffer + 4);

    if (noprefix == "Vertex") {
      bind._name = InternalName::get_vertex();

    } else if (noprefix == "Normal") {
      bind._name = InternalName::get_normal();

    } else if (noprefix == "Color") {
      bind._name = InternalName::get_color();

      // Save the index, so we can apply special handling to this attrib.
      _color_attrib_index = p;

    } else if (noprefix.substr(0, 7) == "Tangent") {
      bind._name = InternalName::get_tangent();
      if (noprefix.size() > 7) {
        bind._append_uv = atoi(noprefix.substr(7).c_str());
      }

    } else if (noprefix.substr(0, 8) == "Binormal") {
      bind._name = InternalName::get_binormal();
      if (noprefix.size() > 8) {
        bind._append_uv = atoi(noprefix.substr(8).c_str());
      }

    } else if (noprefix.substr(0, 13) == "MultiTexCoord") {
      bind._name = InternalName::get_texcoord();
      bind._append_uv = atoi(noprefix.substr(13).c_str());

    } else {
      GLCAT.error() << "Unrecognized vertex attrib '" << name_buffer << "'!\n";
      return;
    }
  } else {
    // Arbitrarily named attribute.
    bind._name = InternalName::make(name_buffer);
  }

  // Get the number of bind points for arrays and matrices.
  switch (param_type) {
  case GL_FLOAT_MAT3:
#ifndef OPENGLES
  case GL_DOUBLE_MAT3:
#endif
    bind._elements = 3 * param_size;
    break;

  case GL_FLOAT_MAT4:
#ifndef OPENGLES
  case GL_DOUBLE_MAT4:
#endif
    bind._elements = 4 * param_size;
    break;

  default:
    bind._elements = param_size;
    break;
  }

  _shader->_var_spec.push_back(bind);
}

#ifndef OPENGLES
////////////////////////////////////////////////////////////////////
//     Function: GLShaderContext::reflect_uniform_block
//       Access: Public
//  Description: Analyzes the uniform block and stores its format.
////////////////////////////////////////////////////////////////////
void CLP(ShaderContext)::
reflect_uniform_block(int i, const char *name, char *name_buffer, GLsizei name_buflen) {
 //GLint offset = 0;

  GLint data_size = 0;
  GLint param_count = 0;
  GLsizei param_size;
  _glgsg->_glGetActiveUniformBlockiv(_glsl_program, i, GL_UNIFORM_BLOCK_DATA_SIZE, &data_size);
  _glgsg->_glGetActiveUniformBlockiv(_glsl_program, i, GL_UNIFORM_BLOCK_ACTIVE_UNIFORMS, &param_count);

  if (param_count <= 0) {
    return;
  }

  // We use a GeomVertexArrayFormat to describe the uniform buffer layout.
  //GeomVertexArrayFormat block_format;
  //block_format.set_pad_to(data_size);

  // Get an array containing the indices of all the uniforms in this block.
  GLuint *indices = (GLuint *)alloca(param_count * sizeof(GLint));
  _glgsg->_glGetActiveUniformBlockiv(_glsl_program, i, GL_UNIFORM_BLOCK_ACTIVE_UNIFORM_INDICES, (GLint *)indices);

  // Acquire information about the way the uniforms in this block are packed.
  GLint *offsets = (GLint *)alloca(param_count * sizeof(GLint));
  GLint *mstrides = (GLint *)alloca(param_count * sizeof(GLint));
  GLint *astrides = (GLint *)alloca(param_count * sizeof(GLint));
  _glgsg->_glGetActiveUniformsiv(_glsl_program, param_count, indices, GL_UNIFORM_OFFSET, offsets);
  _glgsg->_glGetActiveUniformsiv(_glsl_program, param_count, indices, GL_UNIFORM_MATRIX_STRIDE, mstrides);
  _glgsg->_glGetActiveUniformsiv(_glsl_program, param_count, indices, GL_UNIFORM_ARRAY_STRIDE, astrides);

  for (int ui = 0; ui < param_count; ++ui) {
    name_buffer[0] = 0;
    GLint param_size;
    GLenum param_type;
    _glgsg->_glGetActiveUniform(_glsl_program, indices[ui], name_buflen, NULL, &param_size, &param_type, name_buffer);

    // Strip off [0] suffix that some drivers append to arrays.
    size_t size = strlen(name_buffer);
    if (size > 3 && strncmp(name_buffer + (size - 3), "[0]", 3) == 0) {
      name_buffer[size - 3] = 0;
    }

    GeomEnums::NumericType numeric_type;
    GeomEnums::Contents contents = GeomEnums::C_other;
    int num_components = 1;

    switch (param_type) {
    case GL_INT:
    case GL_INT_VEC2:
    case GL_INT_VEC3:
    case GL_INT_VEC4:
      numeric_type = GeomEnums::NT_int32;
      break;

    case GL_BOOL:
    case GL_BOOL_VEC2:
    case GL_BOOL_VEC3:
    case GL_BOOL_VEC4:
    case GL_UNSIGNED_INT:
    case GL_UNSIGNED_INT_VEC2:
    case GL_UNSIGNED_INT_VEC3:
    case GL_UNSIGNED_INT_VEC4:
      numeric_type = GeomEnums::NT_uint32;
      break;

    case GL_FLOAT:
    case GL_FLOAT_VEC2:
    case GL_FLOAT_VEC3:
    case GL_FLOAT_VEC4:
    case GL_FLOAT_MAT2:
    case GL_FLOAT_MAT3:
    case GL_FLOAT_MAT4:
      numeric_type = GeomEnums::NT_float32;
      break;

    case GL_DOUBLE:
    case GL_DOUBLE_VEC2:
    case GL_DOUBLE_VEC3:
    case GL_DOUBLE_VEC4:
    case GL_DOUBLE_MAT2:
    case GL_DOUBLE_MAT3:
    case GL_DOUBLE_MAT4:
      numeric_type = GeomEnums::NT_float64;
      break;

    default:
      GLCAT.warning() << "Ignoring uniform '" << name_buffer
        << "' with unsupported type 0x" << hex << param_type << dec << "\n";
      continue;
    }

    switch (param_type) {
    case GL_INT_VEC2:
    case GL_BOOL_VEC2:
    case GL_UNSIGNED_INT_VEC2:
    case GL_FLOAT_VEC2:
    case GL_DOUBLE_VEC2:
      num_components = 2;
      break;

    case GL_INT_VEC3:
    case GL_BOOL_VEC3:
    case GL_UNSIGNED_INT_VEC3:
    case GL_FLOAT_VEC3:
    case GL_DOUBLE_VEC3:
      num_components = 3;
      break;

    case GL_INT_VEC4:
    case GL_BOOL_VEC4:
    case GL_UNSIGNED_INT_VEC4:
    case GL_FLOAT_VEC4:
    case GL_DOUBLE_VEC4:
      num_components = 4;
      break;

    case GL_FLOAT_MAT3:
    case GL_DOUBLE_MAT3:
      num_components = 3;
      contents = GeomEnums::C_matrix;
      nassertd(param_size <= 1 || astrides[ui] == mstrides[ui] * 3) continue;
      param_size *= 3;
      break;

    case GL_FLOAT_MAT4:
    case GL_DOUBLE_MAT4:
      num_components = 4;
      contents = GeomEnums::C_matrix;
      nassertd(param_size <= 1 || astrides[ui] == mstrides[ui] * 4) continue;
      param_size *= 4;
      break;
    }

    //GeomVertexColumn column(InternalName::make(name_buffer),
    //                        num_components, numeric_type, contents,
    //                        offsets[ui], 4, param_size, astrides[ui]);
    //block_format.add_column(column);
  }

  //if (GLCAT.is_debug()) {
  //  GLCAT.debug() << "Active uniform block " << name << " has format:\n";
  //  block_format.write(GLCAT.debug(false), 2);
  //}

  //UniformBlock block;
  //block._name = InternalName::make(name);
  //block._format = GeomVertexArrayFormat::register_format(&block_format);
  //block._buffer = 0;

  //_uniform_blocks.push_back(block);
}
#endif  // !OPENGLES

////////////////////////////////////////////////////////////////////
//     Function: GLShaderContext::reflect_uniform
//       Access: Public
//  Description: Analyzes a single uniform variable and considers
//               how it should be handled and bound.
////////////////////////////////////////////////////////////////////
void CLP(ShaderContext)::
reflect_uniform(int i, char *name_buffer, GLsizei name_buflen) {
  GLint param_size;
  GLenum param_type;

  // Get the name, location, type and size of this uniform.
  name_buffer[0] = 0;
  _glgsg->_glGetActiveUniform(_glsl_program, i, name_buflen, NULL, &param_size, &param_type, name_buffer);
  GLint p = _glgsg->_glGetUniformLocation(_glsl_program, name_buffer);

  if (GLCAT.is_debug()) {
    GLCAT.debug()
      << "Active uniform " << name_buffer << " with size " << param_size
      << " and type 0x" << hex << param_type << dec
      << " is bound to location " << p << "\n";
  }

  if (p < 0) {
    // Special meaning, or it's in a uniform block.  Let it go.
    return;
  }

  // Strip off [0] suffix that some drivers append to arrays.
  size_t size = strlen(name_buffer);
  if (size > 3 && strncmp(name_buffer + (size - 3), "[0]", 3) == 0) {
    name_buffer[size - 3] = 0;
  }

  string param_name(name_buffer);

  Shader::ShaderArgId arg_id;
  arg_id._name = param_name;
  arg_id._seqno = p;

  // Check if it has a p3d_ prefix - if so, assign special meaning.
  if (strncmp(name_buffer, "p3d_", 4) == 0) {
    string noprefix(name_buffer + 4);

    // Check for matrix inputs.
    bool transpose = false;
    bool inverse = false;
    string matrix_name(noprefix);

    // Check for and chop off any "Transpose" or "Inverse" suffix.
    if (size > 15 && matrix_name.compare(size - 9, 9, "Transpose") == 0) {
      transpose = true;
      matrix_name = matrix_name.substr(0, size - 9);
    }
    size = matrix_name.size();
    if (size > 13 && matrix_name.compare(size - 7, 7, "Inverse") == 0) {
      inverse = true;
      matrix_name = matrix_name.substr(0, size - 7);
    }
    size = matrix_name.size();

    // Now if the suffix that is left over is "Matrix",
    // we know that it is supposed to be a matrix input.
    if (size > 6 && matrix_name.compare(size - 6, 6, "Matrix") == 0) {
      Shader::ShaderMatSpec bind;
      bind._id = arg_id;
      bind._func = Shader::SMF_compose;
      if (param_type == GL_FLOAT_MAT3) {
        if (transpose) {
          bind._piece = Shader::SMP_upper3x3;
        } else {
          bind._piece = Shader::SMP_transpose3x3;
        }
      } else {
        if (transpose) {
          bind._piece = Shader::SMP_transpose;
        } else {
          bind._piece = Shader::SMP_whole;
        }
      }
      bind._arg[0] = NULL;
      bind._arg[1] = NULL;
      bind._dep[0] = Shader::SSD_general | Shader::SSD_transform;
      bind._dep[1] = Shader::SSD_general | Shader::SSD_transform;

      if (matrix_name == "ModelViewProjectionMatrix") {
        if (inverse) {
          bind._part[0] = Shader::SMO_apiclip_to_apiview;
          bind._part[1] = Shader::SMO_apiview_to_model;
        } else {
          bind._part[0] = Shader::SMO_model_to_apiview;
          bind._part[1] = Shader::SMO_apiview_to_apiclip;
        }

      } else if (matrix_name == "ModelViewMatrix") {
        bind._func = Shader::SMF_first;
        bind._part[0] = inverse ? Shader::SMO_apiview_to_model
                                : Shader::SMO_model_to_apiview;
        bind._part[1] = Shader::SMO_identity;

      } else if (matrix_name == "ProjectionMatrix") {
        bind._func = Shader::SMF_first;
        bind._part[0] = inverse ? Shader::SMO_apiclip_to_apiview
                                : Shader::SMO_apiview_to_apiclip;
        bind._part[1] = Shader::SMO_identity;

      } else if (matrix_name == "NormalMatrix") {
        // This is really the upper 3x3 of the ModelViewMatrixInverseTranspose.
        bind._func = Shader::SMF_first;
        bind._part[0] = inverse ? Shader::SMO_model_to_apiview
                                : Shader::SMO_apiview_to_model;
        bind._part[1] = Shader::SMO_identity;

        if (param_type != GL_FLOAT_MAT3) {
          GLCAT.error() << "p3d_NormalMatrix input should be mat3, not mat4!\n";
        }

      } else if (matrix_name == "ModelMatrix") {
        if (inverse) {
          bind._part[0] = Shader::SMO_world_to_view;
          bind._part[1] = Shader::SMO_view_to_model;
        } else {
          bind._part[0] = Shader::SMO_model_to_view;
          bind._part[1] = Shader::SMO_view_to_world;
        }

      } else if (matrix_name == "ViewMatrix") {
        if (inverse) {
          bind._part[0] = Shader::SMO_apiview_to_view;
          bind._part[1] = Shader::SMO_view_to_world;
        } else {
          bind._part[0] = Shader::SMO_world_to_view;
          bind._part[1] = Shader::SMO_view_to_apiview;
        }

      } else if (matrix_name == "ViewProjectionMatrix") {
        if (inverse) {
          bind._part[0] = Shader::SMO_apiclip_to_view;
          bind._part[1] = Shader::SMO_view_to_world;
        } else {
          bind._part[0] = Shader::SMO_world_to_view;
          bind._part[1] = Shader::SMO_view_to_apiclip;
        }

      } else {
        GLCAT.error() << "Unrecognized uniform matrix name '" << matrix_name << "'!\n";
        return;
      }
      _shader->_mat_spec.push_back(bind);
      return;
    }
    if (size > 7 && noprefix.substr(0, 7) == "Texture") {
      Shader::ShaderTexSpec bind;
      bind._id = arg_id;
      bind._name = 0;

      string tail;
      bind._stage = string_to_int(noprefix.substr(7), tail);
      if (!tail.empty()) {
        GLCAT.error()
          << "Error parsing shader input name: unexpected '"
          << tail << "' in '" << param_name << "'\n";
        return;
      }

      if (get_sampler_texture_type(bind._desired_type, param_type)) {
        _glgsg->_glUniform1i(p, _shader->_tex_spec.size());
        _shader->_tex_spec.push_back(bind);
      } else {
        GLCAT.error()
          << "Could not bind texture input " << param_name << "\n";
      }
      return;
    }
    if (size > 9 && noprefix.substr(0, 9) == "Material.") {
      Shader::ShaderMatSpec bind;
      bind._id = arg_id;
      bind._func = Shader::SMF_first;
      bind._part[0] = Shader::SMO_attr_material;
      bind._arg[0] = NULL;
      bind._dep[0] = Shader::SSD_general | Shader::SSD_material;
      bind._part[1] = Shader::SMO_identity;
      bind._arg[1] = NULL;
      bind._dep[1] = Shader::SSD_NONE;

      if (noprefix == "Material.ambient") {
        if (param_type != GL_FLOAT_VEC4) {
          GLCAT.error()
            << "p3d_Material.ambient should be vec4\n";
        }
        bind._piece = Shader::SMP_row0;
        _shader->_mat_spec.push_back(bind);
        return;

      } else if (noprefix == "Material.diffuse") {
        if (param_type != GL_FLOAT_VEC4) {
          GLCAT.error()
            << "p3d_Material.diffuse should be vec4\n";
        }
        bind._piece = Shader::SMP_row1;
        _shader->_mat_spec.push_back(bind);
        return;

      } else if (noprefix == "Material.emission") {
        if (param_type != GL_FLOAT_VEC4) {
          GLCAT.error()
            << "p3d_Material.emission should be vec4\n";
        }
        bind._piece = Shader::SMP_row2;
        _shader->_mat_spec.push_back(bind);
        return;

      } else if (noprefix == "Material.specular") {
        if (param_type != GL_FLOAT_VEC3) {
          GLCAT.error()
            << "p3d_Material.specular should be vec3\n";
        }
        bind._piece = Shader::SMP_row3x3;
        _shader->_mat_spec.push_back(bind);
        return;

      } else if (noprefix == "Material.shininess") {
        if (param_type != GL_FLOAT) {
          GLCAT.error()
            << "p3d_Material.shininess should be float\n";
        }
        bind._piece = Shader::SMP_cell15;
        _shader->_mat_spec.push_back(bind);
        return;
      }
    }
    if (noprefix == "ColorScale") {
      Shader::ShaderMatSpec bind;
      bind._id = arg_id;
      bind._func = Shader::SMF_first;
      bind._part[0] = Shader::SMO_attr_colorscale;
      bind._arg[0] = NULL;
      bind._dep[0] = Shader::SSD_general | Shader::SSD_colorscale;
      bind._part[1] = Shader::SMO_identity;
      bind._arg[1] = NULL;
      bind._dep[1] = Shader::SSD_NONE;

      if (param_type == GL_FLOAT_VEC3) {
        bind._piece = Shader::SMP_row3x3;
      } else if (param_type == GL_FLOAT_VEC4) {
        bind._piece = Shader::SMP_row3;
      } else {
        GLCAT.error()
          << "p3d_ColorScale should be vec3 or vec4\n";
        return;
      }
      _shader->_mat_spec.push_back(bind);
      return;
    }
    if (noprefix == "Color") {
      Shader::ShaderMatSpec bind;
      bind._id = arg_id;
      bind._func = Shader::SMF_first;
      bind._part[0] = Shader::SMO_attr_color;
      bind._arg[0] = NULL;
      bind._dep[0] = Shader::SSD_general | Shader::SSD_color;
      bind._part[1] = Shader::SMO_identity;
      bind._arg[1] = NULL;
      bind._dep[1] = Shader::SSD_NONE;

      if (param_type == GL_FLOAT_VEC3) {
        bind._piece = Shader::SMP_row3x3;
      } else if (param_type == GL_FLOAT_VEC4) {
        bind._piece = Shader::SMP_row3;
      } else {
        GLCAT.error()
          << "p3d_Color should be vec3 or vec4\n";
        return;
      }
      _shader->_mat_spec.push_back(bind);
      return;
    }
    if (noprefix == "ClipPlane") {
      if (param_type != GL_FLOAT_VEC4) {
        GLCAT.error()
          << "p3d_ClipPlane should be vec4 or vec4[]\n";
        return;
      }
      for (int i = 0; i < param_size; ++i) {
        Shader::ShaderMatSpec bind;
        bind._id = arg_id;
        bind._id._seqno = p + i;
        bind._piece = Shader::SMP_row3;
        bind._func = Shader::SMF_first;
        bind._index = i;
        bind._part[0] = Shader::SMO_apiview_clipplane_i;
        bind._arg[0] = NULL;
        bind._dep[0] = Shader::SSD_general | Shader::SSD_clip_planes;
        bind._part[1] = Shader::SMO_identity;
        bind._arg[1] = NULL;
        bind._dep[1] = Shader::SSD_NONE;
        _shader->_mat_spec.push_back(bind);
      }
      return;
    }
    if (noprefix == "LightModel.ambient") {
      Shader::ShaderMatSpec bind;
      bind._id = arg_id;
      bind._func = Shader::SMF_first;
      bind._part[0] = Shader::SMO_light_ambient;
      bind._arg[0] = NULL;
      bind._dep[0] = Shader::SSD_general | Shader::SSD_light;
      bind._part[1] = Shader::SMO_identity;
      bind._arg[1] = NULL;
      bind._dep[1] = Shader::SSD_NONE;

      if (param_type == GL_FLOAT_VEC3) {
        bind._piece = Shader::SMP_row3x3;
      } else if (param_type == GL_FLOAT_VEC4) {
        bind._piece = Shader::SMP_row3;
      } else {
        GLCAT.error()
          << "p3d_LightModel.ambient should be vec3 or vec4\n";
        return;
      }
      _shader->_mat_spec.push_back(bind);
      return;
    }
    GLCAT.error() << "Unrecognized uniform name '" << param_name << "'!\n";
    return;

  } else if (strncmp(name_buffer, "osg_", 4) == 0) {
    string noprefix(name_buffer + 4);
    // These inputs are supported by OpenSceneGraph.  We can support
    // them as well, to increase compatibility.
    // Other inputs we may support in the future:
    // int osg_FrameNumber

    Shader::ShaderMatSpec bind;
    bind._id = arg_id;
    bind._arg[0] = NULL;
    bind._arg[1] = NULL;

    if (noprefix == "ViewMatrix") {
      bind._piece = Shader::SMP_whole;
      bind._func = Shader::SMF_compose;
      bind._part[0] = Shader::SMO_world_to_view;
      bind._part[1] = Shader::SMO_view_to_apiview;
      bind._dep[0] = Shader::SSD_general | Shader::SSD_transform;
      bind._dep[1] = Shader::SSD_general | Shader::SSD_transform;
      _shader->_mat_spec.push_back(bind);
      return;

    } else if (noprefix == "InverseViewMatrix") {
      bind._piece = Shader::SMP_whole;
      bind._func = Shader::SMF_compose;
      bind._part[0] = Shader::SMO_apiview_to_view;
      bind._part[1] = Shader::SMO_view_to_world;
      bind._dep[0] = Shader::SSD_general | Shader::SSD_transform;
      bind._dep[1] = Shader::SSD_general | Shader::SSD_transform;
      _shader->_mat_spec.push_back(bind);
      return;

    } else if (noprefix == "FrameTime") {
      bind._piece = Shader::SMP_row3x1;
      bind._func = Shader::SMF_first;
      bind._part[0] = Shader::SMO_frame_time;
      bind._part[1] = Shader::SMO_identity;
      bind._dep[0] = Shader::SSD_general;
      bind._dep[1] = Shader::SSD_NONE;
      _shader->_mat_spec.push_back(bind);
      return;

    } else if (noprefix == "DeltaFrameTime") {
      bind._piece = Shader::SMP_row3x1;
      bind._func = Shader::SMF_first;
      bind._part[0] = Shader::SMO_frame_delta;
      bind._part[1] = Shader::SMO_identity;
      bind._dep[0] = Shader::SSD_general;
      bind._dep[1] = Shader::SSD_NONE;
      _shader->_mat_spec.push_back(bind);
      return;
    }

  } else {
    // Tries to parse shorthand notations like mspos_XXX and trans_model_to_clip_of_XXX
    if (parse_and_set_short_hand_shader_vars(arg_id, _shader)) {
      return;
    }
  }

  if (param_size == 1) {
    // A single uniform (not an array, or an array of size 1).
    switch (param_type) {
#ifndef OPENGLES
      case GL_INT_SAMPLER_1D:
      case GL_INT_SAMPLER_2D:
      case GL_INT_SAMPLER_3D:
      case GL_INT_SAMPLER_2D_ARRAY:
      case GL_INT_SAMPLER_CUBE:
      case GL_INT_SAMPLER_BUFFER:
      case GL_UNSIGNED_INT_SAMPLER_1D:
      case GL_UNSIGNED_INT_SAMPLER_2D:
      case GL_UNSIGNED_INT_SAMPLER_3D:
      case GL_UNSIGNED_INT_SAMPLER_CUBE:
      case GL_UNSIGNED_INT_SAMPLER_2D_ARRAY:
      case GL_UNSIGNED_INT_SAMPLER_BUFFER:
      case GL_SAMPLER_1D_SHADOW:
      case GL_SAMPLER_1D:
      case GL_SAMPLER_CUBE_SHADOW:
      case GL_SAMPLER_2D_ARRAY:
      case GL_SAMPLER_2D_ARRAY_SHADOW:
      case GL_SAMPLER_BUFFER:
#endif  // !OPENGLES
      case GL_SAMPLER_2D:
      case GL_SAMPLER_2D_SHADOW:
      case GL_SAMPLER_3D:
      case GL_SAMPLER_CUBE: {
        Shader::ShaderTexSpec bind;
        bind._id = arg_id;
        bind._name = InternalName::make(param_name);
        bind._desired_type = Texture::TT_2d_texture;
        bind._stage = 0;
        if (get_sampler_texture_type(bind._desired_type, param_type)) {
          _glgsg->_glUniform1i(p, _shader->_tex_spec.size());
          _shader->_tex_spec.push_back(bind);
        }
        return;
      }
      case GL_FLOAT_MAT2:
#ifndef OPENGLES
      case GL_FLOAT_MAT2x3:
      case GL_FLOAT_MAT2x4:
      case GL_FLOAT_MAT3x2:
      case GL_FLOAT_MAT3x4:
      case GL_FLOAT_MAT4x2:
      case GL_FLOAT_MAT4x3:
#endif
        GLCAT.warning() << "GLSL shader requested an unsupported matrix type\n";
        return;
      case GL_FLOAT_MAT3: {
        Shader::ShaderMatSpec bind;
        bind._id = arg_id;
        bind._piece = Shader::SMP_upper3x3;
        bind._func = Shader::SMF_first;
        bind._part[0] = Shader::SMO_mat_constant_x;
        bind._arg[0] = InternalName::make(param_name);
        bind._dep[0] = Shader::SSD_general | Shader::SSD_shaderinputs;
        bind._part[1] = Shader::SMO_identity;
        bind._arg[1] = NULL;
        bind._dep[1] = Shader::SSD_NONE;
        _shader->_mat_spec.push_back(bind);
        return;
      }
      case GL_FLOAT_MAT4: {
        Shader::ShaderMatSpec bind;
        bind._id = arg_id;
        bind._piece = Shader::SMP_whole;
        bind._func = Shader::SMF_first;
        bind._part[0] = Shader::SMO_mat_constant_x;
        bind._arg[0] = InternalName::make(param_name);
        bind._dep[0] = Shader::SSD_general | Shader::SSD_shaderinputs;
        bind._part[1] = Shader::SMO_identity;
        bind._arg[1] = NULL;
        bind._dep[1] = Shader::SSD_NONE;
        _shader->_mat_spec.push_back(bind);
        return;
      }
      case GL_FLOAT:
      case GL_FLOAT_VEC2:
      case GL_FLOAT_VEC3:
      case GL_FLOAT_VEC4: {
        PT(InternalName) iname = InternalName::make(param_name);
        if (iname->get_parent() != InternalName::get_root()) {
          // It might be something like an attribute of a shader
          // input, like a light parameter.  It might also just be
          // a custom struct parameter.  We can't know yet, sadly.
          Shader::ShaderMatSpec bind;
          bind._id = arg_id;
          switch (param_type) {
          case GL_FLOAT:
            bind._piece = Shader::SMP_row3x1;
            break;
          case GL_FLOAT_VEC2:
            bind._piece = Shader::SMP_row3x2;
            break;
          case GL_FLOAT_VEC3:
            bind._piece = Shader::SMP_row3x3;
            break;
          default:
            bind._piece = Shader::SMP_row3;
          }
          bind._func = Shader::SMF_first;
          bind._part[0] = Shader::SMO_vec_constant_x_attrib;
          bind._arg[0] = iname;
          bind._dep[0] = Shader::SSD_general | Shader::SSD_shaderinputs;
          bind._part[1] = Shader::SMO_identity;
          bind._arg[1] = NULL;
          bind._dep[1] = Shader::SSD_NONE;
          _shader->_mat_spec.push_back(bind);
          return;
        } // else fall through
      }
      case GL_BOOL:
      case GL_BOOL_VEC2:
      case GL_BOOL_VEC3:
      case GL_BOOL_VEC4:
      case GL_INT:
      case GL_INT_VEC2:
      case GL_INT_VEC3:
      case GL_INT_VEC4: {
        Shader::ShaderPtrSpec bind;
        bind._id = arg_id;
        switch (param_type) {
          case GL_BOOL:
          case GL_INT:
          case GL_FLOAT:      bind._dim[1] = 1; break;
          case GL_BOOL_VEC2:
          case GL_INT_VEC2:
          case GL_FLOAT_VEC2: bind._dim[1] = 2; break;
          case GL_BOOL_VEC3:
          case GL_INT_VEC3:
          case GL_FLOAT_VEC3: bind._dim[1] = 3; break;
          case GL_BOOL_VEC4:
          case GL_INT_VEC4:
          case GL_FLOAT_VEC4: bind._dim[1] = 4; break;
          case GL_FLOAT_MAT3: bind._dim[1] = 9; break;
          case GL_FLOAT_MAT4: bind._dim[1] = 16; break;
        }
        switch (param_type) {
        case GL_BOOL:
        case GL_BOOL_VEC2:
        case GL_BOOL_VEC3:
        case GL_BOOL_VEC4:
        case GL_INT:
        case GL_INT_VEC2:
        case GL_INT_VEC3:
        case GL_INT_VEC4:
          bind._type = Shader::SPT_int;
          break;
        case GL_FLOAT:
        case GL_FLOAT_VEC2:
        case GL_FLOAT_VEC3:
        case GL_FLOAT_VEC4:
        case GL_FLOAT_MAT3:
        case GL_FLOAT_MAT4:
          bind._type = Shader::SPT_float;
          break;
        }
        bind._arg = InternalName::make(param_name);
        bind._dim[0] = 1;
        bind._dep[0] = Shader::SSD_general | Shader::SSD_shaderinputs;
        bind._dep[1] = Shader::SSD_NONE;
        _shader->_ptr_spec.push_back(bind);
        return;
      }
#ifndef OPENGLES
      case GL_IMAGE_1D_EXT:
      case GL_IMAGE_2D_EXT:
      case GL_IMAGE_3D_EXT:
      case GL_IMAGE_CUBE_EXT:
      case GL_IMAGE_2D_ARRAY_EXT:
      case GL_IMAGE_BUFFER_EXT:
      case GL_INT_IMAGE_1D_EXT:
      case GL_INT_IMAGE_2D_EXT:
      case GL_INT_IMAGE_3D_EXT:
      case GL_INT_IMAGE_CUBE_EXT:
      case GL_INT_IMAGE_2D_ARRAY_EXT:
      case GL_INT_IMAGE_BUFFER_EXT:
      case GL_UNSIGNED_INT_IMAGE_1D_EXT:
      case GL_UNSIGNED_INT_IMAGE_2D_EXT:
      case GL_UNSIGNED_INT_IMAGE_3D_EXT:
      case GL_UNSIGNED_INT_IMAGE_CUBE_EXT:
      case GL_UNSIGNED_INT_IMAGE_2D_ARRAY_EXT:
      case GL_UNSIGNED_INT_IMAGE_BUFFER_EXT:
        // This won't really change at runtime, so we might as well
        // bind once and then forget about it.
        _glgsg->_glUniform1i(p, _glsl_img_inputs.size());
        {
          ImageInput input;
          input._name = InternalName::make(param_name);
          input._writable = false;
          input._gtc = NULL;
          _glsl_img_inputs.push_back(input);
        }
        return;
#endif
      default:
        GLCAT.warning() << "Ignoring unrecognized GLSL parameter type!\n";
    }
  } else {
    // A uniform array.
    switch (param_type) {
    case GL_FLOAT_MAT2:
#ifndef OPENGLES
    case GL_FLOAT_MAT2x3:
    case GL_FLOAT_MAT2x4:
    case GL_FLOAT_MAT3x2:
    case GL_FLOAT_MAT3x4:
    case GL_FLOAT_MAT4x2:
    case GL_FLOAT_MAT4x3:
#endif
      GLCAT.warning() << "GLSL shader requested an unrecognized matrix array type\n";
      return;
    case GL_BOOL:
    case GL_BOOL_VEC2:
    case GL_BOOL_VEC3:
    case GL_BOOL_VEC4:
    case GL_INT:
    case GL_INT_VEC2:
    case GL_INT_VEC3:
    case GL_INT_VEC4:
    case GL_FLOAT:
    case GL_FLOAT_VEC2:
    case GL_FLOAT_VEC3:
    case GL_FLOAT_VEC4:
    case GL_FLOAT_MAT3:
    case GL_FLOAT_MAT4: {
      Shader::ShaderPtrSpec bind;
      bind._id = arg_id;
      switch (param_type) {
        case GL_BOOL:
        case GL_INT:
        case GL_FLOAT:      bind._dim[1] = 1; break;
        case GL_BOOL_VEC2:
        case GL_INT_VEC2:
        case GL_FLOAT_VEC2: bind._dim[1] = 2; break;
        case GL_BOOL_VEC3:
        case GL_INT_VEC3:
        case GL_FLOAT_VEC3: bind._dim[1] = 3; break;
        case GL_BOOL_VEC4:
        case GL_INT_VEC4:
        case GL_FLOAT_VEC4: bind._dim[1] = 4; break;
        case GL_FLOAT_MAT3: bind._dim[1] = 9; break;
        case GL_FLOAT_MAT4: bind._dim[1] = 16; break;
      }
      switch (param_type) {
      case GL_BOOL:
      case GL_BOOL_VEC2:
      case GL_BOOL_VEC3:
      case GL_BOOL_VEC4:
      case GL_INT:
      case GL_INT_VEC2:
      case GL_INT_VEC3:
      case GL_INT_VEC4:
        bind._type = Shader::SPT_int;
        break;
      case GL_FLOAT:
      case GL_FLOAT_VEC2:
      case GL_FLOAT_VEC3:
      case GL_FLOAT_VEC4:
      case GL_FLOAT_MAT3:
      case GL_FLOAT_MAT4:
        bind._type = Shader::SPT_float;
        break;
      }
      bind._arg = InternalName::make(param_name);
      bind._dim[0] = param_size;
      bind._dep[0] = Shader::SSD_general | Shader::SSD_shaderinputs;
      bind._dep[1] = Shader::SSD_NONE;
      _shader->_ptr_spec.push_back(bind);
      return;
    }
    default:
      GLCAT.warning() << "Ignoring unrecognized GLSL parameter array type!\n";
    }
  }
}

////////////////////////////////////////////////////////////////////
//     Function: GLShaderContext::get_sampler_texture_type
//       Access: Public
//  Description: Returns the texture type required for the given
//               GL sampler type.  Returns false if unsupported.
////////////////////////////////////////////////////////////////////
bool CLP(ShaderContext)::
get_sampler_texture_type(int &out, GLenum param_type) {
  switch (param_type) {
#ifndef OPENGLES
  case GL_SAMPLER_1D_SHADOW:
    if (!_glgsg->_supports_shadow_filter) {
      GLCAT.error()
        << "GLSL shader uses shadow sampler, which is unsupported by the driver.\n";
      return false;
    }
    // Fall through
  case GL_INT_SAMPLER_1D:
  case GL_UNSIGNED_INT_SAMPLER_1D:
  case GL_SAMPLER_1D:
    out = Texture::TT_1d_texture;
    return true;

  case GL_INT_SAMPLER_2D:
  case GL_UNSIGNED_INT_SAMPLER_2D:
#endif
  case GL_SAMPLER_2D:
    out = Texture::TT_2d_texture;
    return true;

  case GL_SAMPLER_2D_SHADOW:
    out = Texture::TT_2d_texture;
    if (!_glgsg->_supports_shadow_filter) {
      GLCAT.error()
        << "GLSL shader uses shadow sampler, which is unsupported by the driver.\n";
      return false;
    }
    return true;

#ifndef OPENGLES
  case GL_INT_SAMPLER_3D:
  case GL_UNSIGNED_INT_SAMPLER_3D:
#endif
  case GL_SAMPLER_3D:
    out = Texture::TT_3d_texture;
    if (_glgsg->_supports_3d_texture) {
      return true;
    } else {
      GLCAT.error()
        << "GLSL shader uses 3D texture, which is unsupported by the driver.\n";
      return false;
    }

#ifndef OPENGLES
  case GL_SAMPLER_CUBE_SHADOW:
    if (!_glgsg->_supports_shadow_filter) {
      GLCAT.error()
        << "GLSL shader uses shadow sampler, which is unsupported by the driver.\n";
      return false;
    }
    // Fall through
  case GL_INT_SAMPLER_CUBE:
  case GL_UNSIGNED_INT_SAMPLER_CUBE:
#endif
  case GL_SAMPLER_CUBE:
    out = Texture::TT_cube_map;
    if (!_glgsg->_supports_cube_map) {
      GLCAT.error()
        << "GLSL shader uses cube map, which is unsupported by the driver.\n";
      return false;
    }
    return true;

#ifndef OPENGLES
  case GL_SAMPLER_2D_ARRAY_SHADOW:
    if (!_glgsg->_supports_shadow_filter) {
      GLCAT.error()
        << "GLSL shader uses shadow sampler, which is unsupported by the driver.\n";
      return false;
    }
    // Fall through
  case GL_INT_SAMPLER_2D_ARRAY:
  case GL_UNSIGNED_INT_SAMPLER_2D_ARRAY:
  case GL_SAMPLER_2D_ARRAY:
    out = Texture::TT_2d_texture_array;
    if (_glgsg->_supports_2d_texture_array) {
      return true;
    } else {
      GLCAT.error()
        << "GLSL shader uses 2D texture array, which is unsupported by the driver.\n";
      return false;
    }

  case GL_INT_SAMPLER_BUFFER:
  case GL_UNSIGNED_INT_SAMPLER_BUFFER:
  case GL_SAMPLER_BUFFER:
    out = Texture::TT_buffer_texture;
    if (_glgsg->_supports_buffer_texture) {
      return true;
    } else {
      GLCAT.error()
        << "GLSL shader uses buffer texture, which is unsupported by the driver.\n";
      return false;
    }
#endif

  default:
    GLCAT.error()
      << "GLSL shader uses unsupported sampler type for texture input.\n";
    return false;
  }
}

////////////////////////////////////////////////////////////////////
//     Function: GLShaderContext::Destructor
//       Access: Public
//  Description: xyz
////////////////////////////////////////////////////////////////////
CLP(ShaderContext)::
~CLP(ShaderContext)() {
  release_resources();
}

////////////////////////////////////////////////////////////////////
//     Function: GLShaderContext::release_resources
//       Access: Public
//  Description: Should deallocate all system resources (such as
//               vertex program handles or Cg contexts).
////////////////////////////////////////////////////////////////////
void CLP(ShaderContext)::
release_resources() {
  if (!_glgsg) {
    return;
  }
  if (_glsl_program != 0) {
    GLSLShaders::const_iterator it;
    for (it = _glsl_shaders.begin(); it != _glsl_shaders.end(); ++it) {
      _glgsg->_glDetachShader(_glsl_program, *it);
    }
    _glgsg->_glDeleteProgram(_glsl_program);
    _glsl_program = 0;
  }

  GLSLShaders::const_iterator it;
  for (it = _glsl_shaders.begin(); it != _glsl_shaders.end(); ++it) {
    _glgsg->_glDeleteShader(*it);
  }

  _glsl_shaders.clear();

  _glgsg->report_my_gl_errors();
}

////////////////////////////////////////////////////////////////////
//     Function: GLShaderContext::bind
//       Access: Public
//  Description: This function is to be called to enable a new
//               shader.  It also initializes all of the shader's
//               input parameters.
////////////////////////////////////////////////////////////////////
void CLP(ShaderContext)::
bind(bool reissue_parameters) {
  // GLSL shaders need to be bound before passing parameters.
  if (!_shader->get_error_flag()) {
    _glgsg->_glUseProgram(_glsl_program);
  }

  if (reissue_parameters) {
    // Pass in k-parameters and transform-parameters
    issue_parameters(Shader::SSD_general);
  }

  if (!_validated) {
    _glgsg->_glValidateProgram(_glsl_program);
    glsl_report_program_errors(_glsl_program, false);
    _validated = true;
  }

  _glgsg->report_my_gl_errors();
}

////////////////////////////////////////////////////////////////////
//     Function: GLShaderContext::unbind
//       Access: Public
//  Description: This function disables a currently-bound shader.
////////////////////////////////////////////////////////////////////
void CLP(ShaderContext)::
unbind() {
  _glgsg->_glUseProgram(0);
  _glgsg->report_my_gl_errors();
}

////////////////////////////////////////////////////////////////////
//     Function: GLShaderContext::issue_parameters
//       Access: Public
//  Description: This function gets called whenever the RenderState
//               or TransformState has changed, but the Shader
//               itself has not changed.  It loads new values into the
//               shader's parameters.
//
//               If "altered" is false, that means you promise that
//               the parameters for this shader context have already
//               been issued once, and that since the last time the
//               parameters were issued, no part of the render
//               state has changed except the external and internal
//               transforms.
////////////////////////////////////////////////////////////////////
void CLP(ShaderContext)::
issue_parameters(int altered) {
  //PStatGPUTimer timer(_glgsg, _glgsg->_draw_set_state_shader_parameters_pcollector);

  if (!valid()) {
    return;
  }

  // Iterate through _ptr parameters
  for (int i = 0; i < (int)_shader->_ptr_spec.size(); ++i) {
    Shader::ShaderPtrSpec &spec = _shader->_ptr_spec[i];

    if (altered & (spec._dep[0] | spec._dep[1])) {
      const Shader::ShaderPtrData* ptr_data = _glgsg->fetch_ptr_parameter(spec);
      if (ptr_data == NULL) { //the input is not contained in ShaderPtrData
        release_resources();
        return;
      }

      GLint p = spec._id._seqno;
      switch (spec._type) {
      case Shader::SPT_float:
        {
          float *data = NULL;

          switch (ptr_data->_type) {
          case Shader::SPT_int:
            // Convert int data to float data.
            data = (float*) alloca(sizeof(float) * spec._dim[0] * spec._dim[1]);
            for (int i = 0; i < (spec._dim[0] * spec._dim[1]); ++i) {
              data[i] = (float)(((int*)ptr_data->_ptr)[i]);
            }
            break;

          case Shader::SPT_double:
            // Downgrade double data to float data.
            data = (float*) alloca(sizeof(float) * spec._dim[0] * spec._dim[1]);
            for (int i = 0; i < (spec._dim[0] * spec._dim[1]); ++i) {
              data[i] = (float)(((double*)ptr_data->_ptr)[i]);
            }
            break;

          case Shader::SPT_float:
            data = (float*)ptr_data->_ptr;
            break;

          default:
            nassertd(false) continue;
          }

          switch (spec._dim[1]) {
          case 1: _glgsg->_glUniform1fv(p, spec._dim[0], (float*)data); continue;
          case 2: _glgsg->_glUniform2fv(p, spec._dim[0], (float*)data); continue;
          case 3: _glgsg->_glUniform3fv(p, spec._dim[0], (float*)data); continue;
          case 4: _glgsg->_glUniform4fv(p, spec._dim[0], (float*)data); continue;
          case 9: _glgsg->_glUniformMatrix3fv(p, spec._dim[0], GL_FALSE, (float*)data); continue;
          case 16: _glgsg->_glUniformMatrix4fv(p, spec._dim[0], GL_FALSE, (float*)data); continue;
          }
          nassertd(false) continue;
        }
        break;

      case Shader::SPT_int:
        if (ptr_data->_type != Shader::SPT_int) {
          GLCAT.error()
            << "Cannot pass floating-point data to integer shader input '" << spec._id._name << "'\n";

          // Deactivate it to make sure the user doesn't get flooded with this error.
          spec._dep[0] = 0;
          spec._dep[1] = 0;

        } else {
          switch (spec._dim[1]) {
          case 1: _glgsg->_glUniform1iv(p, spec._dim[0], (int*)ptr_data->_ptr); continue;
          case 2: _glgsg->_glUniform2iv(p, spec._dim[0], (int*)ptr_data->_ptr); continue;
          case 3: _glgsg->_glUniform3iv(p, spec._dim[0], (int*)ptr_data->_ptr); continue;
          case 4: _glgsg->_glUniform4iv(p, spec._dim[0], (int*)ptr_data->_ptr); continue;
          }
          nassertd(false) continue;
        }
        break;

      case Shader::SPT_double:
        GLCAT.error() << "Passing double-precision shader inputs to GLSL shaders is not currently supported\n";

        // Deactivate it to make sure the user doesn't get flooded with this error.
        spec._dep[0] = 0;
        spec._dep[1] = 0;

      default:
        continue;
      }
    }
  }

  for (int i = 0; i < (int)_shader->_mat_spec.size(); ++i) {
    Shader::ShaderMatSpec &spec = _shader->_mat_spec[i];

    if (altered & (spec._dep[0] | spec._dep[1])) {
      const LMatrix4 *val = _glgsg->fetch_specified_value(spec, altered);
      if (!val) continue;
#ifndef STDFLOAT_DOUBLE
      // In this case, the data is already single-precision.
      const PN_float32 *data = val->get_data();
#else
      // In this case, we have to convert it.
      LMatrix4f valf = LCAST(PN_float32, *val);
      const PN_float32 *data = valf.get_data();
#endif

      GLint p = spec._id._seqno;
      switch (spec._piece) {
      case Shader::SMP_whole: _glgsg->_glUniformMatrix4fv(p, 1, GL_FALSE, data); continue;
      case Shader::SMP_transpose: _glgsg->_glUniformMatrix4fv(p, 1, GL_TRUE, data); continue;
      case Shader::SMP_col0: _glgsg->_glUniform4f(p, data[0], data[4], data[ 8], data[12]); continue;
      case Shader::SMP_col1: _glgsg->_glUniform4f(p, data[1], data[5], data[ 9], data[13]); continue;
      case Shader::SMP_col2: _glgsg->_glUniform4f(p, data[2], data[6], data[10], data[14]); continue;
      case Shader::SMP_col3: _glgsg->_glUniform4f(p, data[3], data[7], data[11], data[15]); continue;
      case Shader::SMP_row0: _glgsg->_glUniform4fv(p, 1, data+ 0); continue;
      case Shader::SMP_row1: _glgsg->_glUniform4fv(p, 1, data+ 4); continue;
      case Shader::SMP_row2: _glgsg->_glUniform4fv(p, 1, data+ 8); continue;
      case Shader::SMP_row3: _glgsg->_glUniform4fv(p, 1, data+12); continue;
      case Shader::SMP_row3x1: _glgsg->_glUniform1fv(p, 1, data+12); continue;
      case Shader::SMP_row3x2: _glgsg->_glUniform2fv(p, 1, data+12); continue;
      case Shader::SMP_row3x3: _glgsg->_glUniform3fv(p, 1, data+12); continue;
      case Shader::SMP_upper3x3:
        {
#ifndef STDFLOAT_DOUBLE
          LMatrix3f upper3 = val->get_upper_3();
#else
          LMatrix3f upper3 = valf.get_upper_3();
#endif
          _glgsg->_glUniformMatrix3fv(p, 1, false, upper3.get_data());
          continue;
        }
      case Shader::SMP_transpose3x3:
        {
#ifndef STDFLOAT_DOUBLE
          LMatrix3f upper3 = val->get_upper_3();
#else
          LMatrix3f upper3 = valf.get_upper_3();
#endif
          _glgsg->_glUniformMatrix3fv(p, 1, true, upper3.get_data());
          continue;
        }
      case Shader::SMP_cell15:
        _glgsg->_glUniform1fv(p, 1, data+15);
        continue;
      }
    }
  }

  _glgsg->report_my_gl_errors();
}

////////////////////////////////////////////////////////////////////
//     Function: GLShaderContext::disable_shader_vertex_arrays
//       Access: Public
//  Description: Disable all the vertex arrays used by this shader.
////////////////////////////////////////////////////////////////////
void CLP(ShaderContext)::
disable_shader_vertex_arrays() {
  if (!valid()) {
    return;
  }

  for (int i=0; i<(int)_shader->_var_spec.size(); i++) {
    const Shader::ShaderVarSpec &bind = _shader->_var_spec[i];
    GLint p = bind._id._seqno;
    if (_has_divisor) {
      _glgsg->_glVertexAttribDivisor(p, 0);
    }
    for (int i = 0; i < bind._elements; ++i) {
      _glgsg->_glDisableVertexAttribArray(p + i);
    }
  }

  _glgsg->report_my_gl_errors();
}

////////////////////////////////////////////////////////////////////
//     Function: GLShaderContext::update_shader_vertex_arrays
//       Access: Public
//  Description: Disables all vertex arrays used by the previous
//               shader, then enables all the vertex arrays needed
//               by this shader.  Extracts the relevant vertex array
//               data from the gsg.
//               The current implementation is inefficient, because
//               it may unnecessarily disable arrays then immediately
//               reenable them.  We may optimize this someday.
////////////////////////////////////////////////////////////////////
bool CLP(ShaderContext)::
update_shader_vertex_arrays(ShaderContext *prev, bool force) {
  if (prev) {
    prev->disable_shader_vertex_arrays();
  }
  if (!valid()) {
    return true;
  }

#ifdef SUPPORT_IMMEDIATE_MODE
  if (_glgsg->_use_sender) {
    GLCAT.error() << "immediate mode shaders not implemented yet\n";
  } else
#endif // SUPPORT_IMMEDIATE_MODE
  {
    const GeomVertexArrayDataHandle *array_reader;
    Geom::NumericType numeric_type;
    int start, stride, num_values;
    int nvarying = _shader->_var_spec.size();

    for (int i = 0; i < nvarying; ++i) {
      const Shader::ShaderVarSpec &bind = _shader->_var_spec[i];
      InternalName *name = bind._name;
      int texslot = bind._append_uv;

      if (texslot >= 0 && texslot < _glgsg->_state_texture->get_num_on_stages()) {
        TextureStage *stage = _glgsg->_state_texture->get_on_stage(texslot);
        InternalName *texname = stage->get_texcoord_name();

        if (name == InternalName::get_texcoord()) {
          name = texname;
        } else if (texname != InternalName::get_texcoord()) {
          name = name->append(texname->get_basename());
        }
      }
      GLint p = bind._id._seqno;

      // Don't apply vertex colors if they are disabled with a ColorAttrib.
      int num_elements, element_stride, divisor;
      bool normalized;
      if ((p != _color_attrib_index || _glgsg->_vertex_colors_enabled) &&
          _glgsg->_data_reader->get_array_info(name, array_reader,
                                               num_values, numeric_type,
                                               normalized, start, stride, divisor,
                                               num_elements, element_stride)) {
        const unsigned char *client_pointer;
        if (!_glgsg->setup_array_data(client_pointer, array_reader, force)) {
          return false;
        }
        client_pointer += start;

        for (int i = 0; i < num_elements; ++i) {
          _glgsg->_glEnableVertexAttribArray(p);

#ifndef OPENGLES
          if (bind._integer) {
            _glgsg->_glVertexAttribIPointer(p, num_values, _glgsg->get_numeric_type(numeric_type),
                                            stride, client_pointer);
          } else
#endif
          if (numeric_type == GeomEnums::NT_packed_dabc) {
            // GL_BGRA is a special accepted value available since OpenGL 3.2.
            // It requires us to pass GL_TRUE for normalized.
            _glgsg->_glVertexAttribPointer(p, GL_BGRA, GL_UNSIGNED_BYTE,
                                           GL_TRUE, stride, client_pointer);
          } else {
            _glgsg->_glVertexAttribPointer(p, num_values,
                                           _glgsg->get_numeric_type(numeric_type),
                                           normalized, stride, client_pointer);
          }

          if (_glgsg->_supports_vertex_attrib_divisor) {
            _glgsg->_glVertexAttribDivisor(p, divisor);
            _has_divisor = true;
          }

          ++p;
          client_pointer += element_stride;
        }
      } else {
        for (int i = 0; i < bind._elements; ++i) {
          _glgsg->_glDisableVertexAttribArray(p + i);
        }
        if (p == _color_attrib_index) {
          // Vertex colors are disabled or not present.  Apply flat color.
#if defined(STDFLOAT_DOUBLE) && !defined(OPENGLES)
          _glgsg->_glVertexAttrib4dv(p, _glgsg->_scene_graph_color.get_data());
#else
          _glgsg->_glVertexAttrib4fv(p, _glgsg->_scene_graph_color.get_data());
#endif
        }
      }
    }
  }

  _glgsg->report_my_gl_errors();

  return true;
}

////////////////////////////////////////////////////////////////////
//     Function: GLShaderContext::disable_shader_texture_bindings
//       Access: Public
//  Description: Disable all the texture bindings used by this shader.
////////////////////////////////////////////////////////////////////
void CLP(ShaderContext)::
disable_shader_texture_bindings() {
  if (!valid()) {
    return;
  }

  for (int i = 0; i < _shader->_tex_spec.size(); ++i) {
#ifndef OPENGLES
    // Check if bindless was used, if so, there's nothing to unbind.
    if (_glgsg->_supports_bindless_texture) {
      GLint p = _shader->_tex_spec[i]._id._seqno;

      if (_glsl_uniform_handles.count(p) > 0) {
        continue;
      }
    }

    if (_glgsg->_supports_multi_bind) {
      // There are non-bindless textures to unbind, and we're lazy,
      // so let's go and unbind everything after this point using one
      // multi-bind call, and then break out of the loop.
      _glgsg->_glBindTextures(i, _shader->_tex_spec.size() - i, NULL);
      break;
    }
#endif

    _glgsg->_glActiveTexture(GL_TEXTURE0 + i);

    switch (_shader->_tex_spec[i]._desired_type) {
    case Texture::TT_1d_texture:
#ifndef OPENGLES
      glBindTexture(GL_TEXTURE_1D, 0);
#endif
      break;

    case Texture::TT_2d_texture:
      glBindTexture(GL_TEXTURE_2D, 0);
      break;

    case Texture::TT_3d_texture:
#ifndef OPENGLES_1
      glBindTexture(GL_TEXTURE_3D, 0);
#endif
      break;

    case Texture::TT_2d_texture_array:
#ifndef OPENGLES
      glBindTexture(GL_TEXTURE_2D_ARRAY_EXT, 0);
#endif
      break;

    case Texture::TT_cube_map:
      glBindTexture(GL_TEXTURE_CUBE_MAP, 0);
      break;

    case Texture::TT_buffer_texture:
#ifndef OPENGLES
      glBindTexture(GL_TEXTURE_BUFFER, 0);
#endif
      break;
    }
  }

#ifndef OPENGLES
  // Now unbind all the image units.  Not sure if we *have* to do this.
  int num_image_units = min(_glsl_img_inputs.size(), (size_t)_glgsg->_max_image_units);

  if (num_image_units > 0) {
    if (_glgsg->_supports_multi_bind) {
      _glgsg->_glBindImageTextures(0, num_image_units, NULL);

    } else {
      for (int i = 0; i < num_image_units; ++i) {
        _glgsg->_glBindImageTexture(i, 0, 0, GL_FALSE, 0, GL_READ_ONLY, GL_R8);
      }
    }

    if (gl_enable_memory_barriers) {
      for (int i = 0; i < num_image_units; ++i) {
        ImageInput &input = _glsl_img_inputs[i];

        if (input._gtc != NULL) {
          input._gtc->mark_incoherent(input._writable);
          input._gtc = NULL;
        }
      }
    }
  }
#endif

  _glgsg->report_my_gl_errors();
}

////////////////////////////////////////////////////////////////////
//     Function: GLShaderContext::update_shader_texture_bindings
//       Access: Public
//  Description: Disables all texture bindings used by the previous
//               shader, then enables all the texture bindings needed
//               by this shader.  Extracts the relevant vertex array
//               data from the gsg.
//               The current implementation is inefficient, because
//               it may unnecessarily disable textures then immediately
//               reenable them.  We may optimize this someday.
////////////////////////////////////////////////////////////////////
void CLP(ShaderContext)::
update_shader_texture_bindings(ShaderContext *prev) {
  if (prev) {
    prev->disable_shader_texture_bindings();
  }

  if (!valid()) {
    return;
  }

#ifndef OPENGLES
  GLbitfield barriers = 0;

  // First bind all the 'image units'; a bit of an esoteric OpenGL feature right now.
  int num_image_units = min(_glsl_img_inputs.size(), (size_t)_glgsg->_max_image_units);

  if (num_image_units > 0) {
    for (int i = 0; i < num_image_units; ++i) {
      ImageInput &input = _glsl_img_inputs[i];
      const ParamTextureImage *param = NULL;
      Texture *tex;

      const ShaderInput *sinp = _glgsg->_target_shader->get_shader_input(input._name);
      if (sinp->get_value_type() == ShaderInput::M_texture_image) {
        param = (const ParamTextureImage *)sinp->get_param();
        tex = param->get_texture();

      } else if (sinp->get_value_type() == ShaderInput::M_texture) {
        // People find it convenient to be able to pass a texture without further ado.
        tex = sinp->get_texture();

      } else {
        GLCAT.error()
          << "Mismatching type for parameter " << *input._name << ", expected texture image binding\n";
        continue;
      }

      GLuint gl_tex = 0;
      CLP(TextureContext) *gtc;

      if (tex != NULL) {
        int view = _glgsg->get_current_tex_view_offset();

        gtc = DCAST(CLP(TextureContext), tex->prepare_now(view, _glgsg->_prepared_objects, _glgsg));
        if (gtc != (TextureContext*)NULL) {
          input._gtc = gtc;

          gl_tex = gtc->_index;
          _glgsg->update_texture(gtc, true);

          if (gtc->needs_barrier(GL_SHADER_IMAGE_ACCESS_BARRIER_BIT)) {
            barriers |= GL_SHADER_IMAGE_ACCESS_BARRIER_BIT;
          }
        }
      }
      input._writable = false;

      if (gl_tex == 0) {
        _glgsg->_glBindImageTexture(i, 0, 0, GL_FALSE, 0, GL_READ_ONLY, GL_R8);

      } else {
        //TODO: automatically convert to sized type instead of plain GL_RGBA
        // If a base type is used, it will crash.
        GLenum internal_format = gtc->_internal_format;
        if (internal_format == GL_RGBA || internal_format == GL_RGB) {
          GLCAT.error()
            << "Texture " << tex->get_name() << " has an unsized format.  Textures bound "
            << "to a shader as an image need a sized format.\n";

          // This may not actually be right, but may still prevent a crash.
          internal_format = _glgsg->get_internal_image_format(tex, true);
        }

        GLenum access = GL_READ_WRITE;
        GLint bind_level = 0;
        GLint bind_layer = 0;
        GLboolean layered = GL_TRUE;

        if (param != NULL) {
          layered = param->get_bind_layered();
          bind_level = param->get_bind_level();
          bind_layer = param->get_bind_layer();

          bool has_read = param->has_read_access();
          bool has_write = param->has_write_access();
          input._writable = has_write;

          if (has_read && has_write) {
            access = GL_READ_WRITE;

          } else if (has_read) {
            access = GL_READ_ONLY;

          } else if (has_write) {
            access = GL_WRITE_ONLY;

          } else {
            access = GL_READ_ONLY;
            gl_tex = 0;
          }
        }
        _glgsg->_glBindImageTexture(i, gl_tex, bind_level, layered, bind_layer,
                                    access, gtc->_internal_format);
      }
    }
  }
#endif

  // We get the TextureAttrib directly from the _target_rs, not the
  // filtered TextureAttrib in _target_texture.
  const TextureAttrib *texattrib = DCAST(TextureAttrib, _glgsg->_target_rs->get_attrib_def(TextureAttrib::get_class_slot()));
  nassertv(texattrib != (TextureAttrib *)NULL);

  for (int i = 0; i < (int)_shader->_tex_spec.size(); ++i) {
    Shader::ShaderTexSpec &spec = _shader->_tex_spec[i];
    const InternalName *id = spec._name;

    Texture *tex = NULL;
    int view = _glgsg->get_current_tex_view_offset();
    SamplerState sampler;

    if (id != NULL) {
      // Named texture input.
      if (!_glgsg->_target_shader->has_shader_input(id)) {
        // This used to be legal for some reason, so don't trigger the assert.
        GLCAT.error()
          << "Shader input " << *id << " is not present.\n";
        continue;
      }
      tex = _glgsg->_target_shader->get_shader_input_texture(id, &sampler);

    } else {
<<<<<<< HEAD
      if (texunit >= texattrib->get_num_on_stages()) {
        // Apply a white texture in order to make it easier to use a shader
        // that takes a texture on a model that doesn't have a texture applied.
        _glgsg->_glActiveTexture(GL_TEXTURE0 + i);
        _glgsg->apply_white_texture();
=======
      // Numbered texture input.
      if (spec._stage >= texattrib->get_num_on_stages()) {
>>>>>>> 5d84cc22
        continue;
      }
      TextureStage *stage = texattrib->get_on_stage(spec._stage);
      tex = texattrib->get_on_texture(stage);
      sampler = texattrib->get_on_sampler(stage);
      view += stage->get_tex_view_offset();
    }

    if (tex == NULL) {
      continue;
    }

    if (tex->get_texture_type() != spec._desired_type) {
      if (id != NULL) {
        GLCAT.error()
          << "Sampler type of GLSL shader input '" << *id << "' does not "
             "match type of texture " << *tex << ".\n";
      } else {
        GLCAT.error()
          << "Sampler type of GLSL shader input p3d_Texture" << spec._stage
          << " does not match type of texture " << *tex << ".\n";
      }
      //TODO: also check whether shadow sampler textures have shadow filter enabled.
    }

    CLP(TextureContext) *gtc = DCAST(CLP(TextureContext), tex->prepare_now(view, _glgsg->_prepared_objects, _glgsg));
    if (gtc == NULL) {
      continue;
    }

    GLint p = spec._id._seqno;

#ifndef OPENGLES
    // If it was recently written to, we will have to issue a memory barrier soon.
    if (gtc->needs_barrier(GL_TEXTURE_FETCH_BARRIER_BIT)) {
      barriers |= GL_TEXTURE_FETCH_BARRIER_BIT;
    }

    // Try bindless texturing first, if supported.
    if (gl_use_bindless_texture && _glgsg->_supports_bindless_texture) {
      // We demand the real texture, since we won't be able
      // to change the texture properties after this point.
      if (!_glgsg->update_texture(gtc, true)) {
        continue;
      }

      GLuint64 handle = gtc->get_handle();
      if (handle != 0) {
        gtc->make_handle_resident();
        gtc->set_active(true);

        // Check if we have already specified this texture handle.
        // If so, no need to call glUniformHandle again.
        pmap<GLint, GLuint64>::const_iterator it;
        it = _glsl_uniform_handles.find(p);
        if (it != _glsl_uniform_handles.end() && it->second == handle) {
          // Already specified.
          continue;
        } else {
          _glgsg->_glUniformHandleui64(p, handle);
          _glsl_uniform_handles[p] = handle;
        }
        continue;
      }
    }
#endif

    // Bindless texturing wasn't supported or didn't work, so
    // let's just bind the texture normally.
    _glgsg->_glActiveTexture(GL_TEXTURE0 + i);
    if (!_glgsg->update_texture(gtc, false)) {
      continue;
    }
    _glgsg->apply_texture(gtc);
    _glgsg->apply_sampler(i, sampler, gtc);
  }

#ifndef OPENGLES
  if (barriers != 0) {
    // Issue a memory barrier prior to this shader's execution.
    _glgsg->issue_memory_barrier(barriers);
  }
#endif

  _glgsg->report_my_gl_errors();
}

////////////////////////////////////////////////////////////////////
//     Function: Shader::glsl_report_shader_errors
//       Access: Private
//  Description: This subroutine prints the infolog for a shader.
////////////////////////////////////////////////////////////////////
void CLP(ShaderContext)::
glsl_report_shader_errors(GLuint shader, Shader::ShaderType type, bool fatal) {
  char *info_log;
  GLint length = 0;
  GLint num_chars  = 0;

  _glgsg->_glGetShaderiv(shader, GL_INFO_LOG_LENGTH, &length);

  if (length <= 1) {
    return;
  }

  info_log = (char *) alloca(length);
  _glgsg->_glGetShaderInfoLog(shader, length, &num_chars, info_log);
  if (strcmp(info_log, "Success.\n") == 0 ||
      strcmp(info_log, "No errors.\n") == 0) {
    return;
  }

  // Parse the errors so that we can substitute in actual file
  // locations instead of source indices.
  istringstream log(info_log);
  string line;
  while (getline(log, line)) {
    int fileno, lineno;
    int prefixlen = 0;

    // First is AMD/Intel driver syntax, second is NVIDIA syntax.
    if (sscanf(line.c_str(), "ERROR: %d:%d: %n", &fileno, &lineno, &prefixlen) == 2
        && prefixlen > 0) {

      Filename fn = _shader->get_filename_from_index(fileno, type);
      GLCAT.error(false)
        << "ERROR: " << fn << ":" << lineno << ": " << (line.c_str() + prefixlen) << "\n";

    } else if (sscanf(line.c_str(), "WARNING: %d:%d: %n", &fileno, &lineno, &prefixlen) == 2
               && prefixlen > 0) {

      Filename fn = _shader->get_filename_from_index(fileno, type);
      GLCAT.warning(false)
        << "WARNING: " << fn << ":" << lineno << ": " << (line.c_str() + prefixlen) << "\n";


    } else if (sscanf(line.c_str(), "%d(%d) : %n", &fileno, &lineno, &prefixlen) == 2
               && prefixlen > 0) {

      Filename fn = _shader->get_filename_from_index(fileno, type);
      GLCAT.error(false)
        << fn << "(" << lineno << ") : " << (line.c_str() + prefixlen) << "\n";

    } else if (!fatal) {
      GLCAT.warning(false) << line << "\n";

    } else {
      GLCAT.error(false) << line << "\n";
    }
  }
}

////////////////////////////////////////////////////////////////////
//     Function: Shader::glsl_report_program_errors
//       Access: Private
//  Description: This subroutine prints the infolog for a program.
////////////////////////////////////////////////////////////////////
void CLP(ShaderContext)::
glsl_report_program_errors(GLuint program, bool fatal) {
  char *info_log;
  GLint length = 0;
  GLint num_chars  = 0;

  _glgsg->_glGetProgramiv(program, GL_INFO_LOG_LENGTH, &length);

  if (length > 1) {
    info_log = (char *) alloca(length);
    _glgsg->_glGetProgramInfoLog(program, length, &num_chars, info_log);

    if (strcmp(info_log, "Success.\n") != 0 &&
        strcmp(info_log, "No errors.\n") != 0 &&
        strcmp(info_log, "Validation successful.\n") != 0) {
      if (!fatal) {
        GLCAT.warning()
          << "Shader " << _shader->get_filename() << " produced the "
          << "following warnings:\n" << info_log << "\n";
      } else {
        GLCAT.error(false) << info_log << "\n";
      }
    }
  }
}

////////////////////////////////////////////////////////////////////
//     Function: Shader::glsl_compile_shader
//       Access: Private
//  Description:
////////////////////////////////////////////////////////////////////
bool CLP(ShaderContext)::
glsl_compile_shader(Shader::ShaderType type) {
  GLuint handle = 0;
  switch (type) {
    case Shader::ST_vertex:
      handle = _glgsg->_glCreateShader(GL_VERTEX_SHADER);
      break;
    case Shader::ST_fragment:
      handle = _glgsg->_glCreateShader(GL_FRAGMENT_SHADER);
      break;
#ifndef OPENGLES
    case Shader::ST_geometry:
      if (_glgsg->get_supports_geometry_shaders()) {
        handle = _glgsg->_glCreateShader(GL_GEOMETRY_SHADER);
      }
      break;
    case Shader::ST_tess_control:
      if (_glgsg->get_supports_tessellation_shaders()) {
        handle = _glgsg->_glCreateShader(GL_TESS_CONTROL_SHADER);
      }
      break;
    case Shader::ST_tess_evaluation:
      if (_glgsg->get_supports_tessellation_shaders()) {
        handle = _glgsg->_glCreateShader(GL_TESS_EVALUATION_SHADER);
      }
      break;
    case Shader::ST_compute:
      if (_glgsg->get_supports_compute_shaders()) {
        handle = _glgsg->_glCreateShader(GL_COMPUTE_SHADER);
      }
      break;
#endif
    default:
      break;
  }
  if (!handle) {
    GLCAT.error()
      << "Could not create a GLSL shader of the requested type.\n";
    _glgsg->report_my_gl_errors();
    return false;
  }

  if (_glgsg->_use_object_labels) {
    string name = _shader->get_filename(type);
    _glgsg->_glObjectLabel(GL_SHADER, handle, name.size(), name.data());
  }

  string text_str = _shader->get_text(type);
  const char* text = text_str.c_str();
  _glgsg->_glShaderSource(handle, 1, &text, NULL);
  _glgsg->_glCompileShader(handle);
  GLint status;
  _glgsg->_glGetShaderiv(handle, GL_COMPILE_STATUS, &status);

  if (status != GL_TRUE) {
    GLCAT.error()
      << "An error occurred while compiling GLSL shader "
      << _shader->get_filename(type) << ":\n";
    glsl_report_shader_errors(handle, type, true);
    _glgsg->_glDeleteShader(handle);
    _glgsg->report_my_gl_errors();
    return false;
  }

  _glgsg->_glAttachShader(_glsl_program, handle);
  _glsl_shaders.push_back(handle);

  // There might be warnings, so report those.
  glsl_report_shader_errors(handle, type, false);

  return true;
}

////////////////////////////////////////////////////////////////////
//     Function: Shader::glsl_compile_and_link
//       Access: Private
//  Description: This subroutine compiles a GLSL shader.
////////////////////////////////////////////////////////////////////
bool CLP(ShaderContext)::
glsl_compile_and_link() {
  _glsl_shaders.clear();
  _glsl_program = _glgsg->_glCreateProgram();
  if (!_glsl_program) {
    return false;
  }

  if (_glgsg->_use_object_labels) {
    string name = _shader->get_filename();
    _glgsg->_glObjectLabel(GL_PROGRAM, _glsl_program, name.size(), name.data());
  }

  bool valid = true;

  if (!_shader->get_text(Shader::ST_vertex).empty()) {
    valid &= glsl_compile_shader(Shader::ST_vertex);
  }

  if (!_shader->get_text(Shader::ST_fragment).empty()) {
    valid &= glsl_compile_shader(Shader::ST_fragment);
  }

  // OpenGL ES has no geometry shaders.
#ifndef OPENGLES
  if (!_shader->get_text(Shader::ST_geometry).empty()) {
    valid &= glsl_compile_shader(Shader::ST_geometry);

    // Set the vertex output limit to the maximum.
    // This is slow, but it is probably reasonable to require
    // the user to override this in his shader using layout().
    nassertr(_glgsg->_glProgramParameteri != NULL, false);
    GLint max_vertices;
    glGetIntegerv(GL_MAX_GEOMETRY_OUTPUT_VERTICES, &max_vertices);
    _glgsg->_glProgramParameteri(_glsl_program, GL_GEOMETRY_VERTICES_OUT_ARB, max_vertices);
  }
#endif

  if (!_shader->get_text(Shader::ST_tess_control).empty()) {
    valid &= glsl_compile_shader(Shader::ST_tess_control);
  }

  if (!_shader->get_text(Shader::ST_tess_evaluation).empty()) {
    valid &= glsl_compile_shader(Shader::ST_tess_evaluation);
  }

  if (!_shader->get_text(Shader::ST_compute).empty()) {
    valid &= glsl_compile_shader(Shader::ST_compute);
  }

  // There might be warnings, so report those.
  //GLSLShaders::const_iterator it;
  //for (it = _glsl_shaders.begin(); it != _glsl_shaders.end(); ++it) {
  //  glsl_report_shader_errors(*it);
  //}

  // Under OpenGL's compatibility profile, we have to make sure that we bind
  // something to attribute 0.  Make sure that this is the position array.
  _glgsg->_glBindAttribLocation(_glsl_program, 0, "p3d_Vertex");
  _glgsg->_glBindAttribLocation(_glsl_program, 0, "vertex");

  // While we're at it, let's also map these to fixed locations.  These
  // attributes were historically fixed to these locations, so it might
  // help a buggy driver.
  _glgsg->_glBindAttribLocation(_glsl_program, 2, "p3d_Normal");
  _glgsg->_glBindAttribLocation(_glsl_program, 3, "p3d_Color");

  // If we requested to retrieve the shader, we should indicate that before linking.
#if !defined(NDEBUG) && !defined(OPENGLES)
  if (gl_dump_compiled_shaders && _glgsg->_supports_get_program_binary) {
    _glgsg->_glProgramParameteri(_glsl_program, GL_PROGRAM_BINARY_RETRIEVABLE_HINT, GL_TRUE);
  }
#endif

  _glgsg->_glLinkProgram(_glsl_program);

  GLint status;
  _glgsg->_glGetProgramiv(_glsl_program, GL_LINK_STATUS, &status);
  if (status != GL_TRUE) {
    GLCAT.error() << "An error occurred while linking GLSL shader program!\n";
    glsl_report_program_errors(_glsl_program, true);
    return false;
  }

  // Report any warnings.
  glsl_report_program_errors(_glsl_program, false);

  // Dump the binary if requested.
#if !defined(NDEBUG) && !defined(OPENGLES)
  if (gl_dump_compiled_shaders && _glgsg->_supports_get_program_binary) {
    GLint length = 0;
    _glgsg->_glGetProgramiv(_glsl_program, GL_PROGRAM_BINARY_LENGTH, &length);
    length += 2;

    char filename[64];
    static int gl_dump_count = 0;
    sprintf(filename, "glsl_program%d.dump", gl_dump_count++);

    char *binary = new char[length];
    GLenum format;
    GLsizei num_bytes;
    _glgsg->_glGetProgramBinary(_glsl_program, length, &num_bytes, &format, (void*)binary);

    pofstream s;
    s.open(filename, ios::out | ios::binary | ios::trunc);
    s.write(binary, num_bytes);
    s.close();

    GLCAT.info()
      << "Dumped " << num_bytes << " bytes of program binary with format 0x"
      << hex << format << dec << "  to " << filename << "\n";
    delete[] binary;
  }
#endif  // NDEBUG

  _glgsg->report_my_gl_errors();
  return true;
}

#endif  // OPENGLES_1<|MERGE_RESOLUTION|>--- conflicted
+++ resolved
@@ -1961,16 +1961,11 @@
       tex = _glgsg->_target_shader->get_shader_input_texture(id, &sampler);
 
     } else {
-<<<<<<< HEAD
-      if (texunit >= texattrib->get_num_on_stages()) {
+      if (spec._stage >= texattrib->get_num_on_stages()) {
         // Apply a white texture in order to make it easier to use a shader
         // that takes a texture on a model that doesn't have a texture applied.
         _glgsg->_glActiveTexture(GL_TEXTURE0 + i);
         _glgsg->apply_white_texture();
-=======
-      // Numbered texture input.
-      if (spec._stage >= texattrib->get_num_on_stages()) {
->>>>>>> 5d84cc22
         continue;
       }
       TextureStage *stage = texattrib->get_on_stage(spec._stage);
