/**
 * PANDA 3D SOFTWARE
 * Copyright (c) Carnegie Mellon University.  All rights reserved.
 *
 * All use of this software is subject to the terms of the revised BSD
 * license.  You should have received a copy of this license along
 * with this source code in a file named "LICENSE."
 *
 * @file audioSound.h
 * @author skyler
 * @date 2001-06-06
 * Prior system by: cary
 */

#ifndef AUDIOSOUND_H
#define AUDIOSOUND_H

#include "config_audio.h"
#include "typedReferenceCount.h"
#include "pointerTo.h"
#include "filterProperties.h"

class AudioManager;

class EXPCL_PANDA_AUDIO AudioSound : public TypedReferenceCount {
PUBLISHED:
  virtual ~AudioSound();

  // For best compatibility, set the loop_count, volume, and balance, prior to
  // calling play().  You may set them while they're playing, but it's
  // implementation specific whether you get the results.  - Calling play() a
  // second time on the same sound before it is finished will start the sound
  // again (creating a skipping or stuttering effect).
  virtual void play() = 0;
  virtual void stop() = 0;

  // loop: false = play once; true = play forever.  inits to false.
  virtual void set_loop(bool loop=true) = 0;
  virtual bool get_loop() const = 0;

  // loop_count: 0 = forever; 1 = play once; n = play n times.  inits to 1.
  virtual void set_loop_count(unsigned long loop_count=1) = 0;
  virtual unsigned long get_loop_count() const = 0;

  /**
   * Control time position within the sound, in seconds.  This is similar (in
   * concept) to the seek position within a file.  The value starts at 0.0 (the
   * default) and ends at the value given by the length() method.
   *
   * In the past, this call did nothing if the sound was currently playing, and
   * it was necessary to call play() to effect the change.  This is no longer
   * the case; the time change takes effect immediately.
   *
   * If a sound is playing, calling get_time() repeatedly will return different
   * results over time.  e.g.
   * @code
   * PN_stdfloat percent_complete = s.get_time() / s.length();
   * @endcode
   */
  virtual void set_time(PN_stdfloat start_time=0.0) = 0;
  virtual PN_stdfloat get_time() const = 0;

  // 0 = minimum; 1.0 = maximum.  inits to 1.0.
  virtual void set_volume(PN_stdfloat volume=1.0) = 0;
  virtual PN_stdfloat get_volume() const = 0;

  // -1.0 is hard left 0.0 is centered 1.0 is hard right inits to 0.0.
  virtual void set_balance(PN_stdfloat balance_right=0.0) = 0;
  virtual PN_stdfloat get_balance() const = 0;

  // play_rate is any positive PN_stdfloat value.  inits to 1.0.
  virtual void set_play_rate(PN_stdfloat play_rate=1.0f) = 0;
  virtual PN_stdfloat get_play_rate() const = 0;

  // inits to manager's state.
  virtual void set_active(bool flag=true) = 0;
  virtual bool get_active() const = 0;

  // Set (or clear) the event that will be thrown when the sound finishes
  // playing.  To clear the event, pass an empty string.
  virtual void set_finished_event(const std::string& event) = 0;
  virtual const std::string& get_finished_event() const = 0;

  // There is no set_name(), this is intentional.
  virtual const std::string& get_name() const = 0;

  // return: playing time in seconds.
  virtual PN_stdfloat length() const = 0;

  // Controls the position of this sound's emitter.  px, py and pz are the
  // emitter's position.  vx, vy and vz are the emitter's velocity in UNITS
  // PER SECOND (default: meters).
  virtual void set_3d_attributes(PN_stdfloat px, PN_stdfloat py, PN_stdfloat pz,
                                 PN_stdfloat vx, PN_stdfloat vy, PN_stdfloat vz);
  virtual void get_3d_attributes(PN_stdfloat *px, PN_stdfloat *py, PN_stdfloat *pz,
                                 PN_stdfloat *vx, PN_stdfloat *vy, PN_stdfloat *vz);


  // Controls the distance (in units) that this sound begins to fall off.
  // Also affects the rate it falls off.  Default is 1.0 CloserFaster, <1.0
  // FartherSlower, >1.0
  virtual void set_3d_min_distance(PN_stdfloat dist);
  virtual PN_stdfloat get_3d_min_distance() const;

  // Controls the maximum distance (in units) that this sound stops falling
  // off.  The sound does not stop at that point, it just doesn't get any
  // quieter.  You should rarely need to adjust this.  Default is 1000000000.0
  virtual void set_3d_max_distance(PN_stdfloat dist);
  virtual PN_stdfloat get_3d_max_distance() const;

<<<<<<< HEAD
  // *_speaker_mix is for use with FMOD.
=======
  // speaker_mix and speaker_level(s) serve the same purpose.
  // speaker_mix is for use with FMOD. speaker_level(s) is for use with
  // Miles.  Both interfaces exist because of a significant difference in the
  // two APIs.  Hopefully the difference can be reconciled into a single
  // interface at some point.
>>>>>>> 0c2f8fec
  virtual PN_stdfloat get_speaker_mix(int speaker);
  virtual void set_speaker_mix(PN_stdfloat frontleft, PN_stdfloat frontright, PN_stdfloat center, PN_stdfloat sub, PN_stdfloat backleft, PN_stdfloat backright, PN_stdfloat sideleft, PN_stdfloat  sideright);

  virtual int get_priority();
  virtual void set_priority(int priority);

  virtual bool configure_filters(FilterProperties *config);

  enum SoundStatus { BAD, READY, PLAYING };
  virtual SoundStatus status() const = 0;

  virtual void output(std::ostream &out) const;
  virtual void write(std::ostream &out) const;

protected:
  AudioSound();

  friend class AudioManager;

public:
  static TypeHandle get_class_type() {
    return _type_handle;
  }
  static void init_type() {
    TypedReferenceCount::init_type();
    register_type(_type_handle, "AudioSound",
                  TypedReferenceCount::get_class_type());
  }
  virtual TypeHandle get_type() const {
    return get_class_type();
  }
  virtual TypeHandle force_init_type() {init_type(); return get_class_type();}

private:
  static TypeHandle _type_handle;
};

inline std::ostream &
operator << (std::ostream &out, const AudioSound &sound) {
  sound.output(out);
  return out;
}

#include "audioSound.I"

EXPCL_PANDA_AUDIO std::ostream &
operator << (std::ostream &out, AudioSound::SoundStatus status);

#endif /* AUDIOSOUND_H */<|MERGE_RESOLUTION|>--- conflicted
+++ resolved
@@ -108,15 +108,7 @@
   virtual void set_3d_max_distance(PN_stdfloat dist);
   virtual PN_stdfloat get_3d_max_distance() const;
 
-<<<<<<< HEAD
-  // *_speaker_mix is for use with FMOD.
-=======
-  // speaker_mix and speaker_level(s) serve the same purpose.
-  // speaker_mix is for use with FMOD. speaker_level(s) is for use with
-  // Miles.  Both interfaces exist because of a significant difference in the
-  // two APIs.  Hopefully the difference can be reconciled into a single
-  // interface at some point.
->>>>>>> 0c2f8fec
+  // speaker_mix is for use with FMOD.
   virtual PN_stdfloat get_speaker_mix(int speaker);
   virtual void set_speaker_mix(PN_stdfloat frontleft, PN_stdfloat frontright, PN_stdfloat center, PN_stdfloat sub, PN_stdfloat backleft, PN_stdfloat backright, PN_stdfloat sideleft, PN_stdfloat  sideright);
 
