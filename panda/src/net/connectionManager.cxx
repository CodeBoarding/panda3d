--- conflicted
+++ resolved
@@ -544,13 +544,9 @@
 #elif defined(__ANDROID__)
   // TODO: implementation using netlink_socket?
 
-<<<<<<< HEAD
 #elif defined(__EMSCRIPTEN__)
 
-#else  // WIN32_VC
-=======
 #else  // _WIN32
->>>>>>> 00305bcc
   struct ifaddrs *ifa;
   if (getifaddrs(&ifa) != 0) {
     // Failure.
