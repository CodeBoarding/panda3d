--- conflicted
+++ resolved
@@ -35,12 +35,8 @@
   char buffer[buffer_size];
 
   vsnprintf(buffer, buffer_size, format, ap);
-<<<<<<< HEAD
-=======
-#endif
   va_end(ap);
 
->>>>>>> aaabb6a6
   nassertv(strlen(buffer) < buffer_size);
 
   pnmimage_cat.info() << buffer << "\n";
@@ -59,12 +55,8 @@
   char buffer[buffer_size];
 
   vsnprintf(buffer, buffer_size, format, ap);
-<<<<<<< HEAD
-=======
-#endif
   va_end(ap);
 
->>>>>>> aaabb6a6
   nassertv(strlen(buffer) < buffer_size);
 
   pnmimage_cat.error() << buffer << "\n";
