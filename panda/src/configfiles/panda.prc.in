--- conflicted
+++ resolved
@@ -7,14 +7,7 @@
 model-path $THIS_PRC_DIR/${MODELS_PARENT_PATH}
 model-path $THIS_PRC_DIR/${MODELS_PARENT_PATH}/models
 
-<<<<<<< HEAD
 ${WIN_SIZE}
-=======
-# Let's set up a default window size of 800x600.  The user can
-# override this in a separate, personal prc file.
-win-origin -2 -2
-win-size 800 600
->>>>>>> 36c3d3e6
 
 # For debugging, it's nice to have notify-level at the default setting of
 # "info", but everywhere else we turn the verbosity down to "warning"
