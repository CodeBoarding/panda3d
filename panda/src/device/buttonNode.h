--- conflicted
+++ resolved
@@ -32,12 +32,8 @@
  */
 class EXPCL_PANDA_DEVICE ButtonNode : public DataNode {
 PUBLISHED:
-<<<<<<< HEAD
-  explicit ButtonNode(ClientBase *client, const string &device_name);
+  explicit ButtonNode(ClientBase *client, const std::string &device_name);
   explicit ButtonNode(InputDevice *device);
-=======
-  explicit ButtonNode(ClientBase *client, const std::string &device_name);
->>>>>>> 7790f842
   virtual ~ButtonNode();
 
   INLINE bool is_valid() const;
