--- conflicted
+++ resolved
@@ -31,34 +31,7 @@
   INLINE ClientAnalogDevice(ClientBase *client, const std::string &device_name);
 
 public:
-<<<<<<< HEAD
-  virtual void write(ostream &out, int indent_level = 0) const;
-=======
-  INLINE int get_num_controls() const;
-
-  INLINE void set_control_state(int index, double state);
-  INLINE double get_control_state(int index) const;
-  INLINE bool is_control_known(int index) const;
-
   virtual void write(std::ostream &out, int indent_level = 0) const;
-  void write_controls(std::ostream &out, int indent_level) const;
-
-private:
-  void ensure_control_index(int index);
-
-protected:
-  class AnalogState {
-  public:
-    INLINE AnalogState();
-
-    double _state;
-    bool _known;
-  };
-
-  typedef pvector<AnalogState> Controls;
-  Controls _controls;
-
->>>>>>> 7790f842
 
 public:
   static TypeHandle get_class_type() {
