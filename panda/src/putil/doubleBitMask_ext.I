--- conflicted
+++ resolved
@@ -17,22 +17,7 @@
 template<class BMType>
 INLINE void Extension<DoubleBitMask<BMType> >::
 __init__(PyObject *init_value) {
-<<<<<<< HEAD
-  if (!PyLong_Check(init_value) || Py_SIZE(init_value) < 0) {
-=======
-#if PY_MAJOR_VERSION < 3
-  if (PyInt_Check(init_value)) {
-    long value = PyInt_AS_LONG(init_value);
-    if (value >= 0) {
-      this->_this->store((typename BMType::WordType)value, 0, sizeof(long) * 8 - 1);
-    } else {
-      PyErr_SetString(PyExc_ValueError, "DoubleBitMask constructor requires a positive integer");
-    }
-    return;
-  }
-#endif
   if (!PyLong_Check(init_value) || !PyLong_IsNonNegative(init_value)) {
->>>>>>> bf456baa
     PyErr_SetString(PyExc_ValueError, "DoubleBitMask constructor requires a positive integer");
     return;
   }
