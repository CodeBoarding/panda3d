/**
 * PANDA 3D SOFTWARE
 * Copyright (c) Carnegie Mellon University.  All rights reserved.
 *
 * All use of this software is subject to the terms of the revised BSD
 * license.  You should have received a copy of this license along
 * with this source code in a file named "LICENSE."
 *
 * @file texture.cxx
 * @author mike
 * @date 1997-01-09
 * @author fperazzi, PandaSE
 * @date 2010-04-29
 */

#include "pandabase.h"
#include "texture.h"
#include "config_gobj.h"
#include "config_putil.h"
#include "texturePool.h"
#include "textureContext.h"
#include "bamCache.h"
#include "bamCacheRecord.h"
#include "datagram.h"
#include "datagramIterator.h"
#include "bamReader.h"
#include "bamWriter.h"
#include "string_utils.h"
#include "preparedGraphicsObjects.h"
#include "pnmImage.h"
#include "pnmReader.h"
#include "pfmFile.h"
#include "pnmFileTypeRegistry.h"
#include "virtualFileSystem.h"
#include "datagramInputFile.h"
#include "datagramOutputFile.h"
#include "bam.h"
#include "zStream.h"
#include "indent.h"
#include "cmath.h"
#include "pStatTimer.h"
#include "pbitops.h"
#include "streamReader.h"
#include "texturePeeker.h"
#include "convert_srgb.h"
#include "asyncTaskManager.h"

#ifdef HAVE_SQUISH
#include <squish.h>
#endif  // HAVE_SQUISH

#include <stddef.h>

using std::endl;
using std::istream;
using std::max;
using std::min;
using std::ostream;
using std::string;
using std::swap;

ConfigVariableEnum<Texture::QualityLevel> texture_quality_level
("texture-quality-level", Texture::QL_normal,
 PRC_DESC("This specifies a global quality level for all textures.  You "
          "may specify either fastest, normal, or best.  This actually "
          "affects the meaning of Texture::set_quality_level(QL_default), "
          "so it may be overridden on a per-texture basis.  This generally "
          "only has an effect when using the tinydisplay software renderer; "
          "it has little or no effect on normal, hardware-accelerated "
          "renderers.  See Texture::set_quality_level()."));

PStatCollector Texture::_texture_read_pcollector("*:Texture:Read");
TypeHandle Texture::_type_handle;
TypeHandle Texture::CData::_type_handle;
AutoTextureScale Texture::_textures_power_2 = ATS_unspecified;

// Stuff to read and write DDS files.

// little-endian, of course
#define DDS_MAGIC 0x20534444


// DDS_header.dwFlags
#define DDSD_CAPS                   0x00000001
#define DDSD_HEIGHT                 0x00000002
#define DDSD_WIDTH                  0x00000004
#define DDSD_PITCH                  0x00000008
#define DDSD_PIXELFORMAT            0x00001000
#define DDSD_MIPMAPCOUNT            0x00020000
#define DDSD_LINEARSIZE             0x00080000
#define DDSD_DEPTH                  0x00800000

// DDS_header.sPixelFormat.dwFlags
#define DDPF_ALPHAPIXELS            0x00000001
#define DDPF_FOURCC                 0x00000004
#define DDPF_INDEXED                0x00000020
#define DDPF_RGB                    0x00000040

// DDS_header.sCaps.dwCaps1
#define DDSCAPS_COMPLEX             0x00000008
#define DDSCAPS_TEXTURE             0x00001000
#define DDSCAPS_MIPMAP              0x00400000

// DDS_header.sCaps.dwCaps2
#define DDSCAPS2_CUBEMAP            0x00000200
#define DDSCAPS2_CUBEMAP_POSITIVEX  0x00000400
#define DDSCAPS2_CUBEMAP_NEGATIVEX  0x00000800
#define DDSCAPS2_CUBEMAP_POSITIVEY  0x00001000
#define DDSCAPS2_CUBEMAP_NEGATIVEY  0x00002000
#define DDSCAPS2_CUBEMAP_POSITIVEZ  0x00004000
#define DDSCAPS2_CUBEMAP_NEGATIVEZ  0x00008000
#define DDSCAPS2_VOLUME             0x00200000

struct DDSPixelFormat {
  unsigned int pf_size;
  unsigned int pf_flags;
  unsigned int four_cc;
  unsigned int rgb_bitcount;
  unsigned int r_mask;
  unsigned int g_mask;
  unsigned int b_mask;
  unsigned int a_mask;
};

struct DDSCaps2 {
  unsigned int caps1;
  unsigned int caps2;
  unsigned int ddsx;
};

struct DDSHeader {
  unsigned int dds_magic;
  unsigned int dds_size;
  unsigned int dds_flags;
  unsigned int height;
  unsigned int width;
  unsigned int pitch;
  unsigned int depth;
  unsigned int num_levels;

  DDSPixelFormat pf;
  DDSCaps2 caps;
};

// Stuff to read KTX files.
enum KTXType {
  KTX_BYTE = 0x1400,
  KTX_UNSIGNED_BYTE = 0x1401,
  KTX_SHORT = 0x1402,
  KTX_UNSIGNED_SHORT = 0x1403,
  KTX_INT = 0x1404,
  KTX_UNSIGNED_INT = 0x1405,
  KTX_FLOAT = 0x1406,
  KTX_HALF_FLOAT = 0x140B,
  KTX_UNSIGNED_BYTE_3_3_2 = 0x8032,
  KTX_UNSIGNED_SHORT_4_4_4_4 = 0x8033,
  KTX_UNSIGNED_SHORT_5_5_5_1 = 0x8034,
  KTX_UNSIGNED_INT_8_8_8_8 = 0x8035,
  KTX_UNSIGNED_INT_10_10_10_2 = 0x8036,
  KTX_UNSIGNED_BYTE_2_3_3_REV = 0x8362,
  KTX_UNSIGNED_SHORT_5_6_5 = 0x8363,
  KTX_UNSIGNED_SHORT_5_6_5_REV = 0x8364,
  KTX_UNSIGNED_SHORT_4_4_4_4_REV = 0x8365,
  KTX_UNSIGNED_SHORT_1_5_5_5_REV = 0x8366,
  KTX_UNSIGNED_INT_8_8_8_8_REV = 0x8367,
  KTX_UNSIGNED_INT_2_10_10_10_REV = 0x8368,
  KTX_UNSIGNED_INT_24_8 = 0x84FA,
  KTX_UNSIGNED_INT_10F_11F_11F_REV = 0x8C3B,
  KTX_UNSIGNED_INT_5_9_9_9_REV = 0x8C3E,
  KTX_FLOAT_32_UNSIGNED_INT_24_8_REV = 0x8DAD,
};

enum KTXFormat {
  KTX_ALPHA = 0x1906,
  KTX_ALPHA12 = 0x803D,
  KTX_ALPHA16 = 0x803E,
  KTX_ALPHA16_SNORM = 0x9018,
  KTX_ALPHA4 = 0x803B,
  KTX_ALPHA8 = 0x803C,
  KTX_ALPHA8_SNORM = 0x9014,
  KTX_ALPHA_SNORM = 0x9010,
  KTX_BGR = 0x80E0,
  KTX_BGR_INTEGER = 0x8D9A,
  KTX_BGRA = 0x80E1,
  KTX_BGRA_INTEGER = 0x8D9B,
  KTX_BLUE = 0x1905,
  KTX_BLUE_INTEGER = 0x8D96,
  KTX_COLOR_INDEX = 0x1900,
  KTX_DEPTH24_STENCIL8 = 0x88F0,
  KTX_DEPTH32F_STENCIL8 = 0x8CAD,
  KTX_DEPTH_COMPONENT = 0x1902,
  KTX_DEPTH_COMPONENT16 = 0x81A5,
  KTX_DEPTH_COMPONENT24 = 0x81A6,
  KTX_DEPTH_COMPONENT32 = 0x81A7,
  KTX_DEPTH_COMPONENT32F = 0x8CAC,
  KTX_DEPTH_STENCIL = 0x84F9,
  KTX_GREEN = 0x1904,
  KTX_GREEN_INTEGER = 0x8D95,
  KTX_INTENSITY = 0x8049,
  KTX_INTENSITY12 = 0x804C,
  KTX_INTENSITY16 = 0x804D,
  KTX_INTENSITY16_SNORM = 0x901B,
  KTX_INTENSITY4 = 0x804A,
  KTX_INTENSITY8 = 0x804B,
  KTX_INTENSITY8_SNORM = 0x9017,
  KTX_INTENSITY_SNORM = 0x9013,
  KTX_LUMINANCE = 0x1909,
  KTX_LUMINANCE12 = 0x8041,
  KTX_LUMINANCE12_ALPHA12 = 0x8047,
  KTX_LUMINANCE12_ALPHA4 = 0x8046,
  KTX_LUMINANCE16 = 0x8042,
  KTX_LUMINANCE16_ALPHA16 = 0x8048,
  KTX_LUMINANCE16_ALPHA16_SNORM = 0x901A,
  KTX_LUMINANCE16_SNORM = 0x9019,
  KTX_LUMINANCE4 = 0x803F,
  KTX_LUMINANCE4_ALPHA4 = 0x8043,
  KTX_LUMINANCE6_ALPHA2 = 0x8044,
  KTX_LUMINANCE8 = 0x8040,
  KTX_LUMINANCE8_ALPHA8 = 0x8045,
  KTX_LUMINANCE8_ALPHA8_SNORM = 0x9016,
  KTX_LUMINANCE8_SNORM = 0x9015,
  KTX_LUMINANCE_ALPHA = 0x190A,
  KTX_LUMINANCE_ALPHA_SNORM = 0x9012,
  KTX_LUMINANCE_SNORM = 0x9011,
  KTX_R11F_G11F_B10F = 0x8C3A,
  KTX_R16 = 0x822A,
  KTX_R16_SNORM = 0x8F98,
  KTX_R16F = 0x822D,
  KTX_R16I = 0x8233,
  KTX_R16UI = 0x8234,
  KTX_R32F = 0x822E,
  KTX_R32I = 0x8235,
  KTX_R32UI = 0x8236,
  KTX_R3_G3_B2 = 0x2A10,
  KTX_R8 = 0x8229,
  KTX_R8_SNORM = 0x8F94,
  KTX_R8I = 0x8231,
  KTX_R8UI = 0x8232,
  KTX_RED = 0x1903,
  KTX_RED_INTEGER = 0x8D94,
  KTX_RED_SNORM = 0x8F90,
  KTX_RG = 0x8227,
  KTX_RG16 = 0x822C,
  KTX_RG16_SNORM = 0x8F99,
  KTX_RG16F = 0x822F,
  KTX_RG16I = 0x8239,
  KTX_RG16UI = 0x823A,
  KTX_RG32F = 0x8230,
  KTX_RG32I = 0x823B,
  KTX_RG32UI = 0x823C,
  KTX_RG8 = 0x822B,
  KTX_RG8_SNORM = 0x8F95,
  KTX_RG8I = 0x8237,
  KTX_RG8UI = 0x8238,
  KTX_RG_INTEGER = 0x8228,
  KTX_RG_SNORM = 0x8F91,
  KTX_RGB = 0x1907,
  KTX_RGB10 = 0x8052,
  KTX_RGB10_A2 = 0x8059,
  KTX_RGB12 = 0x8053,
  KTX_RGB16 = 0x8054,
  KTX_RGB16_SNORM = 0x8F9A,
  KTX_RGB16F = 0x881B,
  KTX_RGB16I = 0x8D89,
  KTX_RGB16UI = 0x8D77,
  KTX_RGB2 = 0x804E,
  KTX_RGB32F = 0x8815,
  KTX_RGB32I = 0x8D83,
  KTX_RGB32UI = 0x8D71,
  KTX_RGB4 = 0x804F,
  KTX_RGB5 = 0x8050,
  KTX_RGB5_A1 = 0x8057,
  KTX_RGB8 = 0x8051,
  KTX_RGB8_SNORM = 0x8F96,
  KTX_RGB8I = 0x8D8F,
  KTX_RGB8UI = 0x8D7D,
  KTX_RGB9_E5 = 0x8C3D,
  KTX_RGB_INTEGER = 0x8D98,
  KTX_RGB_SNORM = 0x8F92,
  KTX_RGBA = 0x1908,
  KTX_RGBA12 = 0x805A,
  KTX_RGBA16 = 0x805B,
  KTX_RGBA16_SNORM = 0x8F9B,
  KTX_RGBA16F = 0x881A,
  KTX_RGBA16I = 0x8D88,
  KTX_RGBA16UI = 0x8D76,
  KTX_RGBA2 = 0x8055,
  KTX_RGBA32F = 0x8814,
  KTX_RGBA32I = 0x8D82,
  KTX_RGBA32UI = 0x8D70,
  KTX_RGBA4 = 0x8056,
  KTX_RGBA8 = 0x8058,
  KTX_RGBA8_SNORM = 0x8F97,
  KTX_RGBA8I = 0x8D8E,
  KTX_RGBA8UI = 0x8D7C,
  KTX_RGBA_INTEGER = 0x8D99,
  KTX_RGBA_SNORM = 0x8F93,
  KTX_SLUMINANCE = 0x8C46,
  KTX_SLUMINANCE8 = 0x8C47,
  KTX_SLUMINANCE8_ALPHA8 = 0x8C45,
  KTX_SLUMINANCE_ALPHA = 0x8C44,
  KTX_SRGB = 0x8C40,
  KTX_SRGB8 = 0x8C41,
  KTX_SRGB8_ALPHA8 = 0x8C43,
  KTX_SRGB_ALPHA = 0x8C42,
  KTX_STENCIL_INDEX = 0x1901,
  KTX_STENCIL_INDEX1 = 0x8D46,
  KTX_STENCIL_INDEX16 = 0x8D49,
  KTX_STENCIL_INDEX4 = 0x8D47,
  KTX_STENCIL_INDEX8 = 0x8D48,
};

enum KTXCompressedFormat {
  KTX_COMPRESSED_LUMINANCE_ALPHA_LATC2 = 0x8C72,
  KTX_COMPRESSED_LUMINANCE_LATC1 = 0x8C70,
  KTX_COMPRESSED_R11_EAC = 0x9270,
  KTX_COMPRESSED_RED = 0x8225,
  KTX_COMPRESSED_RED_RGTC1 = 0x8DBB,
  KTX_COMPRESSED_RG = 0x8226,
  KTX_COMPRESSED_RG11_EAC = 0x9272,
  KTX_COMPRESSED_RG_RGTC2 = 0x8DBD,
  KTX_COMPRESSED_RGB = 0x84ED,
  KTX_COMPRESSED_RGB8_ETC2 = 0x9274,
  KTX_COMPRESSED_RGB8_PUNCHTHROUGH_ALPHA1_ETC2 = 0x9276,
  KTX_COMPRESSED_RGB_BPTC_SIGNED_FLOAT = 0x8E8E,
  KTX_COMPRESSED_RGB_BPTC_UNSIGNED_FLOAT = 0x8E8F,
  KTX_COMPRESSED_RGB_FXT1_3DFX = 0x86B0,
  KTX_COMPRESSED_RGB_PVRTC_2BPPV1_IMG = 0x8C01,
  KTX_COMPRESSED_RGB_PVRTC_4BPPV1_IMG = 0x8C00,
  KTX_COMPRESSED_RGB_S3TC_DXT1 = 0x83F0,
  KTX_COMPRESSED_RGBA = 0x84EE,
  KTX_COMPRESSED_RGBA8_ETC2_EAC = 0x9278,
  KTX_COMPRESSED_RGBA_BPTC_UNORM = 0x8E8C,
  KTX_COMPRESSED_RGBA_FXT1_3DFX = 0x86B1,
  KTX_COMPRESSED_RGBA_PVRTC_2BPPV1_IMG = 0x8C03,
  KTX_COMPRESSED_RGBA_PVRTC_2BPPV2_IMG = 0x9137,
  KTX_COMPRESSED_RGBA_PVRTC_4BPPV1_IMG = 0x8C02,
  KTX_COMPRESSED_RGBA_PVRTC_4BPPV2_IMG = 0x9138,
  KTX_COMPRESSED_RGBA_S3TC_DXT1 = 0x83F1,
  KTX_COMPRESSED_RGBA_S3TC_DXT3 = 0x83F2,
  KTX_COMPRESSED_RGBA_S3TC_DXT5 = 0x83F3,
  KTX_COMPRESSED_SIGNED_LUMINANCE_ALPHA_LATC2 = 0x8C73,
  KTX_COMPRESSED_SIGNED_LUMINANCE_LATC1 = 0x8C71,
  KTX_COMPRESSED_SIGNED_R11_EAC = 0x9271,
  KTX_COMPRESSED_SIGNED_RED_RGTC1 = 0x8DBC,
  KTX_COMPRESSED_SIGNED_RG11_EAC = 0x9273,
  KTX_COMPRESSED_SIGNED_RG_RGTC2 = 0x8DBE,
  KTX_COMPRESSED_SLUMINANCE = 0x8C4A,
  KTX_COMPRESSED_SLUMINANCE_ALPHA = 0x8C4B,
  KTX_COMPRESSED_SRGB = 0x8C48,
  KTX_COMPRESSED_SRGB8_ALPHA8_ETC2_EAC = 0x9279,
  KTX_COMPRESSED_SRGB8_ETC2 = 0x9275,
  KTX_COMPRESSED_SRGB8_PUNCHTHROUGH_ALPHA1_ETC2 = 0x9277,
  KTX_COMPRESSED_SRGB_ALPHA = 0x8C49,
  KTX_COMPRESSED_SRGB_ALPHA_BPTC_UNORM = 0x8E8D,
  KTX_COMPRESSED_SRGB_ALPHA_PVRTC_2BPPV1 = 0x8A56,
  KTX_COMPRESSED_SRGB_ALPHA_PVRTC_2BPPV2 = 0x93F0,
  KTX_COMPRESSED_SRGB_ALPHA_PVRTC_4BPPV1 = 0x8A57,
  KTX_COMPRESSED_SRGB_ALPHA_PVRTC_4BPPV2 = 0x93F1,
  KTX_COMPRESSED_SRGB_ALPHA_S3TC_DXT1 = 0x8C4D,
  KTX_COMPRESSED_SRGB_ALPHA_S3TC_DXT3 = 0x8C4E,
  KTX_COMPRESSED_SRGB_ALPHA_S3TC_DXT5 = 0x8C4F,
  KTX_COMPRESSED_SRGB_PVRTC_2BPPV1 = 0x8A54,
  KTX_COMPRESSED_SRGB_PVRTC_4BPPV1 = 0x8A55,
  KTX_COMPRESSED_SRGB_S3TC_DXT1 = 0x8C4C,
  KTX_ETC1_RGB8 = 0x8D64,
  KTX_ETC1_SRGB8 = 0x88EE,
};

/**
 * Constructs an empty texture.  The default is to set up the texture as an
 * empty 2-d texture; follow up with one of the variants of setup_texture() if
 * this is not what you want.
 */
Texture::
Texture(const string &name) :
  Namable(name),
  _lock(name),
  _cvar(_lock)
{
  _reloading = false;

  CDWriter cdata(_cycler, true);
  do_set_format(cdata, F_rgb);
  do_set_component_type(cdata, T_unsigned_byte);
}

/**
 * Use Texture::make_copy() to make a duplicate copy of an existing Texture.
 */
Texture::
Texture(const Texture &copy) :
  Namable(copy),
  _cycler(copy._cycler),
  _lock(copy.get_name()),
  _cvar(_lock)
{
  _reloading = false;
}

/**
 * Use Texture::make_copy() to make a duplicate copy of an existing Texture.
 */
void Texture::
operator = (const Texture &copy) {
  Namable::operator = (copy);
  _cycler = copy._cycler;
}

/**
 *
 */
Texture::
~Texture() {
  release_all();
  nassertv(!_reloading);
}

/**
 * Generates a special cube map image in the texture that can be used to apply
 * bump mapping effects: for each texel in the cube map that is indexed by the
 * 3-d texture coordinates (x, y, z), the resulting value is the normalized
 * vector (x, y, z) (compressed from -1..1 into 0..1).
 */
void Texture::
generate_normalization_cube_map(int size) {
  CDWriter cdata(_cycler, true);
  do_setup_texture(cdata, TT_cube_map, size, size, 6, T_unsigned_byte, F_rgb);
  PTA_uchar image = do_make_ram_image(cdata);
  cdata->_keep_ram_image = true;

  cdata->inc_image_modified();
  cdata->inc_properties_modified();

  PN_stdfloat half_size = (PN_stdfloat)size * 0.5f;
  PN_stdfloat center = half_size - 0.5f;

  LMatrix4 scale
    (127.5f, 0.0f, 0.0f, 0.0f,
     0.0f, 127.5f, 0.0f, 0.0f,
     0.0f, 0.0f, 127.5f, 0.0f,
     127.5f, 127.5f, 127.5f, 1.0f);

  unsigned char *p = image;
  int xi, yi;

  // Page 0: positive X.
  for (yi = 0; yi < size; ++yi) {
    for (xi = 0; xi < size; ++xi) {
      LVector3 vec(half_size, center - yi, center - xi);
      vec.normalize();
      vec = scale.xform_point(vec);

      *p++ = (unsigned char)vec[2];
      *p++ = (unsigned char)vec[1];
      *p++ = (unsigned char)vec[0];
    }
  }

  // Page 1: negative X.
  for (yi = 0; yi < size; ++yi) {
    for (xi = 0; xi < size; ++xi) {
      LVector3 vec(-half_size, center - yi, xi - center);
      vec.normalize();
      vec = scale.xform_point(vec);
      *p++ = (unsigned char)vec[2];
      *p++ = (unsigned char)vec[1];
      *p++ = (unsigned char)vec[0];
    }
  }

  // Page 2: positive Y.
  for (yi = 0; yi < size; ++yi) {
    for (xi = 0; xi < size; ++xi) {
      LVector3 vec(xi - center, half_size, yi - center);
      vec.normalize();
      vec = scale.xform_point(vec);
      *p++ = (unsigned char)vec[2];
      *p++ = (unsigned char)vec[1];
      *p++ = (unsigned char)vec[0];
    }
  }

  // Page 3: negative Y.
  for (yi = 0; yi < size; ++yi) {
    for (xi = 0; xi < size; ++xi) {
      LVector3 vec(xi - center, -half_size, center - yi);
      vec.normalize();
      vec = scale.xform_point(vec);
      *p++ = (unsigned char)vec[2];
      *p++ = (unsigned char)vec[1];
      *p++ = (unsigned char)vec[0];
    }
  }

  // Page 4: positive Z.
  for (yi = 0; yi < size; ++yi) {
    for (xi = 0; xi < size; ++xi) {
      LVector3 vec(xi - center, center - yi, half_size);
      vec.normalize();
      vec = scale.xform_point(vec);
      *p++ = (unsigned char)vec[2];
      *p++ = (unsigned char)vec[1];
      *p++ = (unsigned char)vec[0];
    }
  }

  // Page 5: negative Z.
  for (yi = 0; yi < size; ++yi) {
    for (xi = 0; xi < size; ++xi) {
      LVector3 vec(center - xi, center - yi, -half_size);
      vec.normalize();
      vec = scale.xform_point(vec);
      *p++ = (unsigned char)vec[2];
      *p++ = (unsigned char)vec[1];
      *p++ = (unsigned char)vec[0];
    }
  }
}

/**
 * Generates a special 256x1 1-d texture that can be used to apply an
 * arbitrary alpha scale to objects by judicious use of texture matrix.  The
 * texture is a gradient, with an alpha of 0 on the left (U = 0), and 255 on
 * the right (U = 1).
 */
void Texture::
generate_alpha_scale_map() {
  CDWriter cdata(_cycler, true);
  do_setup_texture(cdata, TT_1d_texture, 256, 1, 1, T_unsigned_byte, F_alpha);
  cdata->_default_sampler.set_wrap_u(SamplerState::WM_clamp);
  cdata->_default_sampler.set_minfilter(SamplerState::FT_nearest);
  cdata->_default_sampler.set_magfilter(SamplerState::FT_nearest);

  cdata->_compression = CM_off;

  cdata->inc_image_modified();
  cdata->inc_properties_modified();

  PTA_uchar image = do_make_ram_image(cdata);
  cdata->_keep_ram_image = true;

  unsigned char *p = image;
  for (int xi = 0; xi < 256; ++xi) {
    *p++ = xi;
  }
}

/**
 * Reads the named filename into the texture.
 */
bool Texture::
read(const Filename &fullpath, const LoaderOptions &options) {
  CDWriter cdata(_cycler, true);
  do_clear(cdata);
  return do_read(cdata, fullpath, Filename(), 0, 0, 0, 0, false, false,
                 options, nullptr);
}

/**
 * Combine a 3-component image with a grayscale image to get a 4-component
 * image.
 *
 * See the description of the full-parameter read() method for the meaning of
 * the primary_file_num_channels and alpha_file_channel parameters.
 */
bool Texture::
read(const Filename &fullpath, const Filename &alpha_fullpath,
     int primary_file_num_channels, int alpha_file_channel,
     const LoaderOptions &options) {
  CDWriter cdata(_cycler, true);
  do_clear(cdata);
  return do_read(cdata, fullpath, alpha_fullpath, primary_file_num_channels,
                 alpha_file_channel, 0, 0, false, false,
                 options, nullptr);
}

/**
 * Reads a single file into a single page or mipmap level, or automatically
 * reads a series of files into a series of pages and/or mipmap levels.
 *
 * See the description of the full-parameter read() method for the meaning of
 * the various parameters.
 */
bool Texture::
read(const Filename &fullpath, int z, int n, bool read_pages, bool read_mipmaps,
     const LoaderOptions &options) {
  CDWriter cdata(_cycler, true);
  cdata->inc_properties_modified();
  if (read_pages) {
    cdata->inc_image_modified();
  } else {
    cdata->inc_image_page_modified(z);
  }
  return do_read(cdata, fullpath, Filename(), 0, 0, z, n, read_pages, read_mipmaps,
                 options, nullptr);
}

/**
 * Reads the texture from the indicated filename.  If
 * primary_file_num_channels is not 0, it specifies the number of components
 * to downgrade the image to if it is greater than this number.
 *
 * If the filename has the extension .txo, this implicitly reads a texture
 * object instead of a filename (which replaces all of the texture
 * properties).  In this case, all the rest of the parameters are ignored, and
 * the filename should not contain any hash marks; just the one named file
 * will be read, since a single .txo file can contain all pages and mipmaps
 * necessary to define a texture.
 *
 * If alpha_fullpath is not empty, it specifies the name of a file from which
 * to retrieve the alpha.  In this case, alpha_file_channel represents the
 * numeric channel of this image file to use as the resulting texture's alpha
 * channel; usually, this is 0 to indicate the grayscale combination of r, g,
 * b; or it may be a one-based channel number, e.g.  1 for the red channel, 2
 * for the green channel, and so on.
 *
 * If read pages is false, then z indicates the page number into which this
 * image will be assigned.  Normally this is 0 for the first (or only) page of
 * the texture.  3-D textures have one page for each level of depth, and cube
 * map textures always have six pages.
 *
 * If read_pages is true, multiple images will be read at once, one for each
 * page of a cube map or a 3-D texture.  In this case, the filename should
 * contain a sequence of one or more hash marks ("#") which will be filled in
 * with the z value of each page, zero-based.  In this case, the z parameter
 * indicates the maximum z value that will be loaded, or 0 to load all
 * filenames that exist.
 *
 * If read_mipmaps is false, then n indicates the mipmap level to which this
 * image will be assigned.  Normally this is 0 for the base texture image, but
 * it is possible to load custom mipmap levels into the later images.  After
 * the base texture image is loaded (thus defining the size of the texture),
 * you can call get_expected_num_mipmap_levels() to determine the maximum
 * sensible value for n.
 *
 * If read_mipmaps is true, multiple images will be read as above, but this
 * time the images represent the different mipmap levels of the texture image.
 * In this case, the n parameter indicates the maximum n value that will be
 * loaded, or 0 to load all filenames that exist (up to the expected number of
 * mipmap levels).
 *
 * If both read_pages and read_mipmaps is true, then both sequences will be
 * read; the filename should contain two sequences of hash marks, separated by
 * some character such as a hyphen, underscore, or dot.  The first hash mark
 * sequence will be filled in with the mipmap level, while the second hash
 * mark sequence will be the page index.
 *
 * This method implicitly sets keep_ram_image to false.
 */
bool Texture::
read(const Filename &fullpath, const Filename &alpha_fullpath,
     int primary_file_num_channels, int alpha_file_channel,
     int z, int n, bool read_pages, bool read_mipmaps,
     BamCacheRecord *record,
     const LoaderOptions &options) {
  CDWriter cdata(_cycler, true);
  cdata->inc_properties_modified();
  if (read_pages) {
    cdata->inc_image_modified();
  } else {
    cdata->inc_image_page_modified(z);
  }
  return do_read(cdata, fullpath, alpha_fullpath, primary_file_num_channels,
                 alpha_file_channel, z, n, read_pages, read_mipmaps,
                 options, record);
}

/**
 * Estimates the amount of texture memory that will be consumed by loading
 * this texture.  This returns a value that is not specific to any particular
 * graphics card or driver; it tries to make a reasonable assumption about how
 * a driver will load the texture.  It does not account for texture
 * compression or anything fancy.  This is mainly useful for debugging and
 * reporting purposes.
 *
 * Returns a value in bytes.
 */
size_t Texture::
estimate_texture_memory() const {
  CDReader cdata(_cycler);
  size_t pixels = cdata->_x_size * cdata->_y_size * cdata->_z_size;

  size_t bpp = 0;
  switch (cdata->_format) {
  case Texture::F_rgb332:
    bpp = 1;
    break;

  case Texture::F_alpha:
  case Texture::F_red:
  case Texture::F_green:
  case Texture::F_blue:
  case Texture::F_luminance:
  case Texture::F_sluminance:
  case Texture::F_r8i:
    bpp = 1;
    break;

  case Texture::F_luminance_alpha:
  case Texture::F_luminance_alphamask:
  case Texture::F_sluminance_alpha:
  case Texture::F_rgba4:
  case Texture::F_rgb5:
  case Texture::F_rgba5:
  case Texture::F_rg:
    bpp = 2;
    break;

  case Texture::F_rgba:
  case Texture::F_rgbm:
  case Texture::F_rgb:
  case Texture::F_srgb:
    // Most of the above formats have only 3 bytes, but they are most likely
    // to get padded by the driver
    bpp = 4;
    break;

  case Texture::F_color_index:
  case Texture::F_rgb8:
  case Texture::F_rgba8:
  case Texture::F_srgb_alpha:
  case Texture::F_rgb8i:
  case Texture::F_rgba8i:
    bpp = 4;
    break;

  case Texture::F_depth_stencil:
    bpp = 4;
    break;

  case Texture::F_depth_component:
  case Texture::F_depth_component16:
    bpp = 2;
    break;

  case Texture::F_depth_component24: // Gets padded
  case Texture::F_depth_component32:
    bpp = 4;
    break;

  case Texture::F_rgba12:
  case Texture::F_rgb12:
    bpp = 8;
    break;

  case Texture::F_rgba32:
  case Texture::F_rgba32i:
    bpp = 16;
    break;

  case Texture::F_r16:
  case Texture::F_r16i:
  case Texture::F_rg8i:
    bpp = 2;
    break;
  case Texture::F_rg16:
  case Texture::F_rg16i:
    bpp = 4;
    break;
  case Texture::F_rgb16:
  case Texture::F_rgb16i:
  case Texture::F_rgba16:
  case Texture::F_rgba16i:
    bpp = 8;
    break;

  case Texture::F_r32i:
  case Texture::F_r32:
    bpp = 4;
    break;

  case Texture::F_rg32:
  case Texture::F_rg32i:
    bpp = 8;
    break;

  case Texture::F_rgb32:
  case Texture::F_rgb32i:
    bpp = 16;
    break;

  case Texture::F_r11_g11_b10:
  case Texture::F_rgb9_e5:
  case Texture::F_rgb10_a2:
    bpp = 4;
    break;
  }

  if (bpp == 0) {
    bpp = 4;
    gobj_cat.warning() << "Unhandled format in estimate_texture_memory(): "
                       << cdata->_format << "\n";
  }

  size_t bytes = pixels * bpp;
  if (uses_mipmaps()) {
    bytes = (bytes * 4) / 3;
  }

  return bytes;
}

/**
 * Records an arbitrary object in the Texture, associated with a specified
 * key.  The object may later be retrieved by calling get_aux_data() with the
 * same key.
 *
 * These data objects are not recorded to a bam or txo file.
 */
void Texture::
set_aux_data(const string &key, TypedReferenceCount *aux_data) {
  MutexHolder holder(_lock);
  _aux_data[key] = aux_data;
}

/**
 * Removes a record previously recorded via set_aux_data().
 */
void Texture::
clear_aux_data(const string &key) {
  MutexHolder holder(_lock);
  _aux_data.erase(key);
}

/**
 * Returns a record previously recorded via set_aux_data().  Returns NULL if
 * there was no record associated with the indicated key.
 */
TypedReferenceCount *Texture::
get_aux_data(const string &key) const {
  MutexHolder holder(_lock);
  AuxData::const_iterator di;
  di = _aux_data.find(key);
  if (di != _aux_data.end()) {
    return (*di).second;
  }
  return nullptr;
}

/**
 * Reads the texture from a Panda texture object.  This defines the complete
 * Texture specification, including the image data as well as all texture
 * properties.  This only works if the txo file contains a static Texture
 * image, as opposed to a subclass of Texture such as a movie texture.
 *
 * Pass a real filename if it is available, or empty string if it is not.
 */
bool Texture::
read_txo(istream &in, const string &filename) {
  CDWriter cdata(_cycler, true);
  cdata->inc_properties_modified();
  cdata->inc_image_modified();
  return do_read_txo(cdata, in, filename);
}

/**
 * Constructs a new Texture object from the txo file.  This is similar to
 * Texture::read_txo(), but it constructs and returns a new object, which
 * allows it to return a subclass of Texture (for instance, a movie texture).
 *
 * Pass a real filename if it is available, or empty string if it is not.
 */
PT(Texture) Texture::
make_from_txo(istream &in, const string &filename) {
  DatagramInputFile din;

  if (!din.open(in, filename)) {
    gobj_cat.error()
      << "Could not read texture object: " << filename << "\n";
    return nullptr;
  }

  string head;
  if (!din.read_header(head, _bam_header.size())) {
    gobj_cat.error()
      << filename << " is not a texture object file.\n";
    return nullptr;
  }

  if (head != _bam_header) {
    gobj_cat.error()
      << filename << " is not a texture object file.\n";
    return nullptr;
  }

  BamReader reader(&din);
  if (!reader.init()) {
    return nullptr;
  }

  TypedWritable *object = reader.read_object();

  if (object != nullptr &&
      object->is_exact_type(BamCacheRecord::get_class_type())) {
    // Here's a special case: if the first object in the file is a
    // BamCacheRecord, it's really a cache data file and not a true txo file;
    // but skip over the cache data record and let the user treat it like an
    // ordinary txo file.
    object = reader.read_object();
  }

  if (object == nullptr) {
    gobj_cat.error()
      << "Texture object " << filename << " is empty.\n";
    return nullptr;

  } else if (!object->is_of_type(Texture::get_class_type())) {
    gobj_cat.error()
      << "Texture object " << filename << " contains a "
      << object->get_type() << ", not a Texture.\n";
    return nullptr;
  }

  PT(Texture) other = DCAST(Texture, object);
  if (!reader.resolve()) {
    gobj_cat.error()
      << "Unable to fully resolve texture object file.\n";
    return nullptr;
  }

  return other;
}

/**
 * Writes the texture to a Panda texture object.  This defines the complete
 * Texture specification, including the image data as well as all texture
 * properties.
 *
 * The filename is just for reference.
 */
bool Texture::
write_txo(ostream &out, const string &filename) const {
  CDReader cdata(_cycler);
  return do_write_txo(cdata, out, filename);
}

/**
 * Reads the texture from a DDS file object.  This is a Microsoft-defined file
 * format; it is similar in principle to a txo object, in that it is designed
 * to contain the texture image in a form as similar as possible to its
 * runtime image, and it can contain mipmaps, pre-compressed textures, and so
 * on.
 *
 * As with read_txo, the filename is just for reference.
 */
bool Texture::
read_dds(istream &in, const string &filename, bool header_only) {
  CDWriter cdata(_cycler, true);
  cdata->inc_properties_modified();
  cdata->inc_image_modified();
  return do_read_dds(cdata, in, filename, header_only);
}

/**
 * Reads the texture from a KTX file object.  This is a Khronos-defined file
 * format; it is similar in principle to a dds object, in that it is designed
 * to contain the texture image in a form as similar as possible to its
 * runtime image, and it can contain mipmaps, pre-compressed textures, and so
 * on.
 *
 * As with read_dds, the filename is just for reference.
 */
bool Texture::
read_ktx(istream &in, const string &filename, bool header_only) {
  CDWriter cdata(_cycler, true);
  cdata->inc_properties_modified();
  cdata->inc_image_modified();
  return do_read_ktx(cdata, in, filename, header_only);
}

/**
 * Loads a texture whose filename is derived by concatenating a suffix to the
 * filename of this texture.  May return NULL, for example, if this texture
 * doesn't have a filename.
 */
Texture *Texture::
load_related(const InternalName *suffix) const {
  MutexHolder holder(_lock);
  CDReader cdata(_cycler);

  RelatedTextures::const_iterator ti;
  ti = _related_textures.find(suffix);
  if (ti != _related_textures.end()) {
    return (*ti).second;
  }
  if (cdata->_fullpath.empty()) {
    return nullptr;
  }
  Filename main = cdata->_fullpath;
  main.set_basename_wo_extension(main.get_basename_wo_extension() +
                                 suffix->get_name());
  PT(Texture) res;
  if (!cdata->_alpha_fullpath.empty()) {
    Filename alph = cdata->_alpha_fullpath;
    alph.set_basename_wo_extension(alph.get_basename_wo_extension() +
                                   suffix->get_name());
    VirtualFileSystem *vfs = VirtualFileSystem::get_global_ptr();
    if (vfs->exists(alph)) {
      // The alpha variant of the filename, with the suffix, exists.  Use it
      // to load the texture.
      res = TexturePool::load_texture(main, alph,
                                      cdata->_primary_file_num_channels,
                                      cdata->_alpha_file_channel, false);
    } else {
      // If the alpha variant of the filename doesn't exist, just go ahead and
      // load the related texture without alpha.
      res = TexturePool::load_texture(main);
    }

  } else {
    // No alpha filename--just load the single file.  It doesn't necessarily
    // have the same number of channels as this one.
    res = TexturePool::load_texture(main);
  }

  // I'm casting away the const-ness of 'this' because this field is only a
  // cache.
  ((Texture *)this)->_related_textures.insert(RelatedTextures::value_type(suffix, res));
  return res;
}

/**
 * Schedules a background task that reloads the the Texture from its disk file
 * if there is not currently a RAM image (or uncompressed RAM image, if
 * allow_compression is false).
 *
 * A higher priority value indicates that this texture should be reloaded sooner
 * than textures with a lower priority value.  If the reload hasn't taken place
 * yet, you can call this again to update the priority value.
 *
 * If someone else reloads the texture using an explicit call to reload() while
 * an async reload request is pending, the async reload request is cancelled.
 */
PT(AsyncFuture) Texture::
async_ensure_ram_image(bool allow_compression, int priority) {
  CDLockedReader cdata(_cycler);
  if (allow_compression ? do_has_ram_image(cdata) : do_has_uncompressed_ram_image(cdata)) {
    // We already have a RAM image.
    PT(AsyncFuture) fut = new AsyncFuture;
    fut->set_result(nullptr);
    return fut;
  }
  if (!do_can_reload(cdata)) {
    // We don't have a filename to load from.  This is an error.
    return nullptr;
  }

  AsyncTask *task = cdata->_reload_task;
  if (task != nullptr) {
    // This texture is already queued to be reloaded.  Don't queue it again,
    // just make sure the priority is updated, and return.
    task->set_priority(std::max(task->get_priority(), priority));
    return (AsyncFuture *)task;
  }

  CDWriter cdataw(_cycler, cdata, true);

  string task_name = string("reload:") + get_name();
  AsyncTaskManager *task_mgr = AsyncTaskManager::get_global_ptr();
  static PT(AsyncTaskChain) chain = task_mgr->make_task_chain("texture_reload");
  chain->set_num_threads(texture_reload_num_threads);
  chain->set_thread_priority(texture_reload_thread_priority);

  double delay = async_load_delay;

  // This texture has not yet been queued to be reloaded.  Queue it up now.
  task = task_mgr->add(task_name, [=](AsyncTask *task) {
    if (delay != 0.0) {
      Thread::sleep(delay);
    }
    if (allow_compression) {
      get_ram_image();
    } else {
      get_uncompressed_ram_image();
    }
    return AsyncTask::DS_done;
  });
  task->set_priority(priority);
  task->set_task_chain("texture_reload");
  cdataw->_reload_task = task;
  return (AsyncFuture *)task;
}

/**
 * Replaces the current system-RAM image with the new data, converting it
 * first if necessary from the indicated component-order format.  See
 * get_ram_image_as() for specifications about the format.  This method cannot
 * support compressed image data or sub-pages; use set_ram_image() for that.
 */
void Texture::
set_ram_image_as(CPTA_uchar image, const string &supplied_format) {
  CDWriter cdata(_cycler, true);

  string format = upcase(supplied_format);

  // Make sure we can grab something that's uncompressed.
  size_t imgsize = (size_t)cdata->_x_size * (size_t)cdata->_y_size *
                   (size_t)cdata->_z_size * (size_t)cdata->_num_views;
  nassertv(image.size() == (size_t)(cdata->_component_width * format.size() * imgsize));

  // Check if the format is already what we have internally.
  if ((cdata->_num_components == 1 && format.size() == 1) ||
      (cdata->_num_components == 2 && format.size() == 2 && format.at(1) == 'A' && format.at(0) != 'A') ||
      (cdata->_num_components == 3 && format == "BGR") ||
      (cdata->_num_components == 4 && format == "BGRA")) {
    // The format string is already our format, so we just need to copy it.
    do_set_ram_image(cdata, image);
    return;
  }

  // Create a new empty array that can hold our image.
  PTA_uchar newdata = PTA_uchar::empty_array(imgsize * cdata->_num_components * cdata->_component_width, get_class_type());

  // These ifs are for optimization of commonly used image types.
  if (cdata->_component_width == 1) {
    if (format == "RGBA" && cdata->_num_components == 4) {
      imgsize *= 4;
      for (size_t p = 0; p < imgsize; p += 4) {
        newdata[p + 2] = image[p    ];
        newdata[p + 1] = image[p + 1];
        newdata[p    ] = image[p + 2];
        newdata[p + 3] = image[p + 3];
      }
      do_set_ram_image(cdata, newdata);
      return;
    }
    if (format == "RGB" && cdata->_num_components == 3) {
      imgsize *= 3;
      for (size_t p = 0; p < imgsize; p += 3) {
        newdata[p + 2] = image[p    ];
        newdata[p + 1] = image[p + 1];
        newdata[p    ] = image[p + 2];
      }
      do_set_ram_image(cdata, newdata);
      return;
    }
    if (format == "A" && cdata->_num_components != 3) {
      // We can generally rely on alpha to be the last component.
      int component = cdata->_num_components - 1;
      for (size_t p = 0; p < imgsize; ++p) {
        newdata[component] = image[p];
      }
      do_set_ram_image(cdata, newdata);
      return;
    }
    for (size_t p = 0; p < imgsize; ++p) {
<<<<<<< HEAD
      for (unsigned char s = 0; s < format.size(); ++s) {
=======
      for (uchar s = 0; s < format.size(); ++s) {
>>>>>>> 930e5da4
        signed char component = -1;
        if (format.at(s) == 'B' || (cdata->_num_components <= 2 && format.at(s) != 'A')) {
          component = 0;
        } else if (format.at(s) == 'G') {
          component = 1;
        } else if (format.at(s) == 'R') {
          component = 2;
        } else if (format.at(s) == 'A') {
          if (cdata->_num_components != 3) {
            component = cdata->_num_components - 1;
          } else {
            // Ignore.
          }
        } else if (format.at(s) == '0') {
          // Ignore.
        } else if (format.at(s) == '1') {
          // Ignore.
        } else {
          gobj_cat.error() << "Unexpected component character '"
            << format.at(s) << "', expected one of RGBA!\n";
          return;
        }
        if (component >= 0) {
          newdata[p * cdata->_num_components + component] = image[p * format.size() + s];
        }
      }
    }
    do_set_ram_image(cdata, newdata);
    return;
  }
  for (size_t p = 0; p < imgsize; ++p) {
<<<<<<< HEAD
    for (unsigned char s = 0; s < format.size(); ++s) {
=======
    for (uchar s = 0; s < format.size(); ++s) {
>>>>>>> 930e5da4
      signed char component = -1;
      if (format.at(s) == 'B' || (cdata->_num_components <= 2 && format.at(s) != 'A')) {
        component = 0;
      } else if (format.at(s) == 'G') {
        component = 1;
      } else if (format.at(s) == 'R') {
        component = 2;
      } else if (format.at(s) == 'A') {
        if (cdata->_num_components != 3) {
          component = cdata->_num_components - 1;
        } else {
          // Ignore.
        }
      } else if (format.at(s) == '0') {
        // Ignore.
      } else if (format.at(s) == '1') {
        // Ignore.
      } else {
        gobj_cat.error() << "Unexpected component character '"
          << format.at(s) << "', expected one of RGBA!\n";
        return;
      }
      if (component >= 0) {
        memcpy((void*)(newdata + (p * cdata->_num_components + component) * cdata->_component_width),
               (void*)(image + (p * format.size() + s) * cdata->_component_width),
               cdata->_component_width);
      }
    }
  }
  do_set_ram_image(cdata, newdata);
  return;
}

/**
 * Returns the flag that indicates whether this Texture is eligible to have
 * its main RAM copy of the texture memory dumped when the texture is prepared
 * for rendering.  See set_keep_ram_image().
 */
bool Texture::
get_keep_ram_image() const {
  CDReader cdata(_cycler);
  return cdata->_keep_ram_image;
}

/**
 * Returns true if there is enough information in this Texture object to write
 * it to the bam cache successfully, false otherwise.  For most textures, this
 * is the same as has_ram_image().
 */
bool Texture::
is_cacheable() const {
  CDReader cdata(_cycler);
  return do_has_bam_rawdata(cdata);
}

/**
 * Returns the number of contiguous mipmap levels that exist in RAM, up until
 * the first gap in the sequence.  It is guaranteed that at least mipmap
 * levels [0, get_num_ram_mipmap_images()) exist.
 *
 * The number returned will never exceed the number of required mipmap images
 * based on the size of the texture and its filter mode.
 *
 * This method is different from get_num_ram_mipmap_images() in that it
 * returns only the number of mipmap levels that can actually be usefully
 * loaded, regardless of the actual number that may be stored.
 */
int Texture::
get_num_loadable_ram_mipmap_images() const {
  CDReader cdata(_cycler);
  if (cdata->_ram_images.empty() || cdata->_ram_images[0]._image.empty()) {
    // If we don't even have a base image, the answer is none.
    return 0;
  }
  if (!uses_mipmaps()) {
    // If we have a base image and don't require mipmapping, the answer is 1.
    return 1;
  }

  // Check that we have enough mipmap levels to meet the size requirements.
  int size = max(cdata->_x_size, max(cdata->_y_size, cdata->_z_size));
  int n = 0;
  int x = 1;
  while (x < size) {
    x = (x << 1);
    ++n;
    if (n >= (int)cdata->_ram_images.size() || cdata->_ram_images[n]._image.empty()) {
      return n;
    }
  }

  ++n;
  return n;
}

/**
 * Returns the system-RAM image data associated with the nth mipmap level, if
 * present.  Returns NULL if the nth mipmap level is not present.
 */
CPTA_uchar Texture::
get_ram_mipmap_image(int n) const {
  CDReader cdata(_cycler);
  if (n < (int)cdata->_ram_images.size() && !cdata->_ram_images[n]._image.empty()) {
    return cdata->_ram_images[n]._image;
  }
  return CPTA_uchar(get_class_type());
}

/**
 * Similiar to get_ram_mipmap_image(), however, in this case the void pointer
 * for the given ram image is returned.  This will be NULL unless it has been
 * explicitly set.
 */
void *Texture::
get_ram_mipmap_pointer(int n) const {
  CDReader cdata(_cycler);
  if (n < (int)cdata->_ram_images.size()) {
    return cdata->_ram_images[n]._pointer_image;
  }
  return nullptr;
}

/**
 * Sets an explicit void pointer as the texture's mipmap image for the
 * indicated level.  This is a special call to direct a texture to reference
 * some external image location, for instance from a webcam input.
 *
 * The texture will henceforth reference this pointer directly, instead of its
 * own internal storage; the user is responsible for ensuring the data at this
 * address remains allocated and valid, and in the correct format, during the
 * lifetime of the texture.
 */
void Texture::
set_ram_mipmap_pointer(int n, void *image, size_t page_size) {
  CDWriter cdata(_cycler, true);
  nassertv(cdata->_ram_image_compression != CM_off || do_get_expected_ram_mipmap_image_size(cdata, n));

  while (n >= (int)cdata->_ram_images.size()) {
    cdata->_ram_images.push_back(RamImage());
  }

  cdata->_ram_images[n]._page_size = page_size;
  // _ram_images[n]._image.clear(); wtf is going on?!
  cdata->_ram_images[n]._pointer_image = image;
  cdata->inc_image_modified();
}

/**
 * Accepts a raw pointer cast as an int, which is then passed to
 * set_ram_mipmap_pointer(); see the documentation for that method.
 *
 * This variant is particularly useful to set an external pointer from a
 * language like Python, which doesn't support void pointers directly.
 */
void Texture::
set_ram_mipmap_pointer_from_int(long long pointer, int n, int page_size) {
  set_ram_mipmap_pointer(n, (void*)pointer, (size_t)page_size);
}

/**
 * Discards the current system-RAM image for the nth mipmap level.
 */
void Texture::
clear_ram_mipmap_image(int n) {
  CDWriter cdata(_cycler, true);
  if (n >= (int)cdata->_ram_images.size()) {
    return;
  }
  cdata->_ram_images[n]._page_size = 0;
  cdata->_ram_images[n]._image.clear();
  cdata->_ram_images[n]._pointer_image = nullptr;
}

/**
 * Returns a modifiable pointer to the internal "simple" texture image.  See
 * set_simple_ram_image().
 */
PTA_uchar Texture::
modify_simple_ram_image() {
  CDWriter cdata(_cycler, true);
  cdata->_simple_image_date_generated = (int32_t)time(nullptr);
  return cdata->_simple_ram_image._image;
}

/**
 * Creates an empty array for the simple ram image of the indicated size, and
 * returns a modifiable pointer to the new array.  See set_simple_ram_image().
 */
PTA_uchar Texture::
new_simple_ram_image(int x_size, int y_size) {
  CDWriter cdata(_cycler, true);
  nassertr(cdata->_texture_type == TT_2d_texture, PTA_uchar());
  size_t expected_page_size = (size_t)(x_size * y_size * 4);

  cdata->_simple_x_size = x_size;
  cdata->_simple_y_size = y_size;
  cdata->_simple_ram_image._image = PTA_uchar::empty_array(expected_page_size);
  cdata->_simple_ram_image._page_size = expected_page_size;
  cdata->_simple_image_date_generated = (int32_t)time(nullptr);

  // If we don't have a RAM image currently, we need to update this, to let the
  // GSG know that it needs to update the simple image it is currently using.
  if (!do_has_ram_image(cdata)) {
    cdata->inc_image_modified();
  }

  return cdata->_simple_ram_image._image;
}

/**
 * Computes the "simple" ram image by loading the main RAM image, if it is not
 * already available, and reducing it to 16x16 or smaller.  This may be an
 * expensive operation.
 */
void Texture::
generate_simple_ram_image() {
  CDWriter cdata(_cycler, true);

  if (cdata->_texture_type != TT_2d_texture ||
      cdata->_ram_image_compression != CM_off) {
    return;
  }

  PNMImage pnmimage;
  if (!do_store_one(cdata, pnmimage, 0, 0)) {
    return;
  }

  // Start at the suggested size from the config file.
  int x_size = simple_image_size.get_word(0);
  int y_size = simple_image_size.get_word(1);

  // Limit it to no larger than the source image, and also make it a power of
  // two.
  x_size = down_to_power_2(min(x_size, cdata->_x_size));
  y_size = down_to_power_2(min(y_size, cdata->_y_size));

  // Generate a reduced image of that size.
  PNMImage scaled(x_size, y_size, pnmimage.get_num_channels());
  scaled.quick_filter_from(pnmimage);

  // Make sure the reduced image has 4 components, by convention.
  if (!scaled.has_alpha()) {
    scaled.add_alpha();
    scaled.alpha_fill(1.0);
  }
  scaled.set_num_channels(4);

  // Now see if we can go even smaller.
  bool did_anything;
  do {
    did_anything = false;

    // Try to reduce X.
    if (x_size > 1) {
      int new_x_size = (x_size >> 1);
      PNMImage smaller(new_x_size, y_size, 4);
      smaller.quick_filter_from(scaled);
      PNMImage bigger(x_size, y_size, 4);
      bigger.quick_filter_from(smaller);

      if (compare_images(scaled, bigger)) {
        scaled.take_from(smaller);
        x_size = new_x_size;
        did_anything = true;
      }
    }

    // Try to reduce Y.
    if (y_size > 1) {
      int new_y_size = (y_size >> 1);
      PNMImage smaller(x_size, new_y_size, 4);
      smaller.quick_filter_from(scaled);
      PNMImage bigger(x_size, y_size, 4);
      bigger.quick_filter_from(smaller);

      if (compare_images(scaled, bigger)) {
        scaled.take_from(smaller);
        y_size = new_y_size;
        did_anything = true;
      }
    }
  } while (did_anything);

  size_t expected_page_size = (size_t)(x_size * y_size * 4);
  PTA_uchar image = PTA_uchar::empty_array(expected_page_size, get_class_type());
  convert_from_pnmimage(image, expected_page_size, x_size, 0, 0, 0, scaled, 4, 1);

  do_set_simple_ram_image(cdata, image, x_size, y_size);
  cdata->_simple_image_date_generated = (int32_t)time(nullptr);
}

/**
 * Returns a TexturePeeker object that can be used to examine the individual
 * texels stored within this Texture by (u, v) coordinate.
 *
 * If the texture has a ram image resident, that image is used.  If it does
 * not have a full ram image but does have a simple_ram_image resident, that
 * image is used instead.  If neither image is resident the full image is
 * reloaded.
 *
 * Returns NULL if the texture cannot find an image to load, or the texture
 * format is incompatible.
 */
PT(TexturePeeker) Texture::
peek() {
  CDWriter cdata(_cycler, unlocked_ensure_ram_image(true));

  PT(TexturePeeker) peeker = new TexturePeeker(this, cdata);
  if (peeker->is_valid()) {
    return peeker;
  }

  return nullptr;
}

/**
 * Returns a SparseArray containing all the image pages that have been modified
 * since the given UpdateSeq value.
 */
SparseArray Texture::
get_image_modified_pages(UpdateSeq since, int n) const {
  CDReader cdata(_cycler);

  SparseArray result;
  if (since == cdata->_image_modified) {
    // Early-out since no range is more recent than _image_modified.
    return result;
  }

  if (n > 0 && cdata->_texture_type == Texture::TT_3d_texture) {
    // Don't bother handling this special case, just consider all mipmap pages
    // modified.
    result.set_range(0, do_get_expected_mipmap_z_size(cdata, n));
    return result;
  }

  for (const ModifiedPageRange &range : cdata->_modified_pages) {
    if (range._z_begin >= cdata->_z_size) {
      break;
    }
    if (since < range._modified) {
      result.set_range(range._z_begin, std::min(range._z_end, (size_t)cdata->_z_size) - range._z_begin);
    }
  }

  return result;
}

/**
 * Indicates that the texture should be enqueued to be prepared in the
 * indicated prepared_objects at the beginning of the next frame.  This will
 * ensure the texture is already loaded into texture memory if it is expected
 * to be rendered soon.
 *
 * Use this function instead of prepare_now() to preload textures from a user
 * interface standpoint.
 */
PT(AsyncFuture) Texture::
prepare(PreparedGraphicsObjects *prepared_objects) {
  return prepared_objects->enqueue_texture_future(this);
}

/**
 * Returns true if the texture has already been prepared or enqueued for
 * preparation on the indicated GSG, false otherwise.
 */
bool Texture::
is_prepared(PreparedGraphicsObjects *prepared_objects) const {
  MutexHolder holder(_lock);
  PreparedViews::const_iterator pvi;
  pvi = _prepared_views.find(prepared_objects);
  if (pvi != _prepared_views.end()) {
    return true;
  }
  return prepared_objects->is_texture_queued(this);
}

/**
 * Returns true if the texture needs to be re-loaded onto the indicated GSG,
 * either because its image data is out-of-date, or because it's not fully
 * prepared now.
 */
bool Texture::
was_image_modified(PreparedGraphicsObjects *prepared_objects) const {
  MutexHolder holder(_lock);
  CDReader cdata(_cycler);

  PreparedViews::const_iterator pvi;
  pvi = _prepared_views.find(prepared_objects);
  if (pvi != _prepared_views.end()) {
    const Contexts &contexts = (*pvi).second;
    for (int view = 0; view < cdata->_num_views; ++view) {
      Contexts::const_iterator ci;
      ci = contexts.find(view);
      if (ci == contexts.end()) {
        return true;
      }
      TextureContext *tc = (*ci).second;
      if (tc->was_image_modified()) {
        return true;
      }
    }
    return false;
  }
  return true;
}

/**
 * Returns the number of bytes which the texture is reported to consume within
 * graphics memory, for the indicated GSG.  This may return a nonzero value
 * even if the texture is not currently resident; you should also check
 * get_resident() if you want to know how much space the texture is actually
 * consuming right now.
 */
size_t Texture::
get_data_size_bytes(PreparedGraphicsObjects *prepared_objects) const {
  MutexHolder holder(_lock);
  CDReader cdata(_cycler);

  PreparedViews::const_iterator pvi;
  size_t total_size = 0;
  pvi = _prepared_views.find(prepared_objects);
  if (pvi != _prepared_views.end()) {
    const Contexts &contexts = (*pvi).second;
    for (int view = 0; view < cdata->_num_views; ++view) {
      Contexts::const_iterator ci;
      ci = contexts.find(view);
      if (ci != contexts.end()) {
        TextureContext *tc = (*ci).second;
        total_size += tc->get_data_size_bytes();
      }
    }
  }

  return total_size;
}

/**
 * Returns true if this Texture was rendered in the most recent frame within
 * the indicated GSG.
 */
bool Texture::
get_active(PreparedGraphicsObjects *prepared_objects) const {
  MutexHolder holder(_lock);
  CDReader cdata(_cycler);

  PreparedViews::const_iterator pvi;
  pvi = _prepared_views.find(prepared_objects);
  if (pvi != _prepared_views.end()) {
    const Contexts &contexts = (*pvi).second;
    for (int view = 0; view < cdata->_num_views; ++view) {
      Contexts::const_iterator ci;
      ci = contexts.find(view);
      if (ci != contexts.end()) {
        TextureContext *tc = (*ci).second;
        if (tc->get_active()) {
          return true;
        }
      }
    }
  }
  return false;
}

/**
 * Returns true if this Texture is reported to be resident within graphics
 * memory for the indicated GSG.
 */
bool Texture::
get_resident(PreparedGraphicsObjects *prepared_objects) const {
  MutexHolder holder(_lock);
  CDReader cdata(_cycler);

  PreparedViews::const_iterator pvi;
  pvi = _prepared_views.find(prepared_objects);
  if (pvi != _prepared_views.end()) {
    const Contexts &contexts = (*pvi).second;
    for (int view = 0; view < cdata->_num_views; ++view) {
      Contexts::const_iterator ci;
      ci = contexts.find(view);
      if (ci != contexts.end()) {
        TextureContext *tc = (*ci).second;
        if (tc->get_resident()) {
          return true;
        }
      }
    }
  }
  return false;
}

/**
 * Frees the texture context only on the indicated object, if it exists there.
 * Returns true if it was released, false if it had not been prepared.
 */
bool Texture::
release(PreparedGraphicsObjects *prepared_objects) {
  MutexHolder holder(_lock);
  PreparedViews::iterator pvi;
  pvi = _prepared_views.find(prepared_objects);
  if (pvi != _prepared_views.end()) {
    Contexts temp;
    temp.swap((*pvi).second);
    Contexts::iterator ci;
    for (ci = temp.begin(); ci != temp.end(); ++ci) {
      TextureContext *tc = (*ci).second;
      if (tc != nullptr) {
        prepared_objects->release_texture(tc);
      }
    }
    _prepared_views.erase(pvi);
  }

  // Maybe it wasn't prepared yet, but it's about to be.
  return prepared_objects->dequeue_texture(this);
}

/**
 * Frees the context allocated on all objects for which the texture has been
 * declared.  Returns the number of contexts which have been freed.
 */
int Texture::
release_all() {
  MutexHolder holder(_lock);

  // We have to traverse a copy of the _prepared_views list, because the
  // PreparedGraphicsObjects object will call clear_prepared() in response to
  // each release_texture(), and we don't want to be modifying the
  // _prepared_views list while we're traversing it.
  PreparedViews temp;
  temp.swap(_prepared_views);
  int num_freed = (int)temp.size();

  PreparedViews::iterator pvi;
  for (pvi = temp.begin(); pvi != temp.end(); ++pvi) {
    PreparedGraphicsObjects *prepared_objects = (*pvi).first;
    Contexts temp;
    temp.swap((*pvi).second);
    Contexts::iterator ci;
    for (ci = temp.begin(); ci != temp.end(); ++ci) {
      TextureContext *tc = (*ci).second;
      if (tc != nullptr) {
        prepared_objects->release_texture(tc);
      }
    }
  }

  return num_freed;
}

/**
 * Not to be confused with write(Filename), this method simply describes the
 * texture properties.
 */
void Texture::
write(ostream &out, int indent_level) const {
  CDReader cdata(_cycler);
  indent(out, indent_level)
    << cdata->_texture_type << " " << get_name();
  if (!cdata->_filename.empty()) {
    out << " (from " << cdata->_filename << ")";
  }
  out << "\n";

  indent(out, indent_level + 2);

  switch (cdata->_texture_type) {
  case TT_1d_texture:
    out << "1-d, " << cdata->_x_size;
    break;

  case TT_2d_texture:
    out << "2-d, " << cdata->_x_size << " x " << cdata->_y_size;
    break;

  case TT_3d_texture:
    out << "3-d, " << cdata->_x_size << " x " << cdata->_y_size << " x " << cdata->_z_size;
    break;

  case TT_2d_texture_array:
    out << "2-d array, " << cdata->_x_size << " x " << cdata->_y_size << " x " << cdata->_z_size;
    break;

  case TT_cube_map:
    out << "cube map, " << cdata->_x_size << " x " << cdata->_y_size;
    break;

  case TT_cube_map_array:
    out << "cube map array, " << cdata->_x_size << " x " << cdata->_y_size << " x " << cdata->_z_size;
    break;

  case TT_buffer_texture:
    out << "buffer, " << cdata->_x_size;
    break;

  case TT_1d_texture_array:
    out << "1-d array, " << cdata->_x_size << " x " << cdata->_y_size;
    break;
  }

  if (cdata->_num_views > 1) {
    out << " (x " << cdata->_num_views << " views)";
  }

  out << " pixels, each " << cdata->_num_components;

  switch (cdata->_component_type) {
  case T_unsigned_byte:
  case T_byte:
    out << " bytes";
    break;

  case T_unsigned_short:
  case T_short:
    out << " shorts";
    break;

  case T_half_float:
    out << " half";
  case T_float:
    out << " floats";
    break;

  case T_unsigned_int_24_8:
  case T_int:
  case T_unsigned_int:
    out << " ints";
    break;

  default:
    break;
  }

  out << ", ";
  switch (cdata->_format) {
  case F_color_index:
    out << "color_index";
    break;
  case F_depth_stencil:
    out << "depth_stencil";
    break;
  case F_depth_component:
    out << "depth_component";
    break;
  case F_depth_component16:
    out << "depth_component16";
    break;
  case F_depth_component24:
    out << "depth_component24";
    break;
  case F_depth_component32:
    out << "depth_component32";
    break;

  case F_rgba:
    out << "rgba";
    break;
  case F_rgbm:
    out << "rgbm";
    break;
  case F_rgba32:
    out << "rgba32";
    break;
  case F_rgba16:
    out << "rgba16";
    break;
  case F_rgba12:
    out << "rgba12";
    break;
  case F_rgba8:
    out << "rgba8";
    break;
  case F_rgba4:
    out << "rgba4";
    break;

  case F_rgb:
    out << "rgb";
    break;
  case F_rgb12:
    out << "rgb12";
    break;
  case F_rgb8:
    out << "rgb8";
    break;
  case F_rgb5:
    out << "rgb5";
    break;
  case F_rgba5:
    out << "rgba5";
    break;
  case F_rgb332:
    out << "rgb332";
    break;

  case F_red:
    out << "red";
    break;
  case F_green:
    out << "green";
    break;
  case F_blue:
    out << "blue";
    break;
  case F_alpha:
    out << "alpha";
    break;
  case F_luminance:
    out << "luminance";
    break;
  case F_luminance_alpha:
    out << "luminance_alpha";
    break;
  case F_luminance_alphamask:
    out << "luminance_alphamask";
    break;

  case F_r16:
    out << "r16";
    break;
  case F_rg16:
    out << "rg16";
    break;
  case F_rgb16:
    out << "rgb16";
    break;

  case F_srgb:
    out << "srgb";
    break;
  case F_srgb_alpha:
    out << "srgb_alpha";
    break;
  case F_sluminance:
    out << "sluminance";
    break;
  case F_sluminance_alpha:
    out << "sluminance_alpha";
    break;

  case F_r32i:
    out << "r32i";
    break;

  case F_r32:
    out << "r32";
    break;
  case F_rg32:
    out << "rg32";
    break;
  case F_rgb32:
    out << "rgb32";
    break;

  case F_r8i:
    out << "r8i";
    break;
  case F_rg8i:
    out << "rg8i";
    break;
  case F_rgb8i:
    out << "rgb8i";
    break;
  case F_rgba8i:
    out << "rgba8i";
    break;
  case F_r11_g11_b10:
    out << "r11_g11_b10";
    break;
  case F_rgb9_e5:
    out << "rgb9_e5";
    break;
  case F_rgb10_a2:
    out << "rgb10_a2";
    break;

  case F_rg:
    out << "rg";
    break;

  case F_r16i:
    out << "r16i";
    break;
  case F_rg16i:
    out << "rg16i";
    break;
  case F_rgb16i:
    out << "rgb16i";
    break;
  case F_rgba16i:
    out << "rgba16i";
    break;

  case F_rg32i:
    out << "rg32i";
    break;
  case F_rgb32i:
    out << "rgb32i";
    break;
  case F_rgba32i:
    out << "rgba32i";
    break;
  }

  if (cdata->_compression != CM_default) {
    out << ", compression " << cdata->_compression;
  }
  out << "\n";

  indent(out, indent_level + 2);

  cdata->_default_sampler.output(out);

  if (do_has_ram_image(cdata)) {
    indent(out, indent_level + 2)
      << do_get_ram_image_size(cdata) << " bytes in ram, compression "
      << cdata->_ram_image_compression << "\n";

    if (cdata->_ram_images.size() > 1) {
      int count = 0;
      size_t total_size = 0;
      for (size_t n = 1; n < cdata->_ram_images.size(); ++n) {
        if (!cdata->_ram_images[n]._image.empty()) {
          ++count;
          total_size += cdata->_ram_images[n]._image.size();
        } else {
          // Stop at the first gap.
          break;
        }
      }
      indent(out, indent_level + 2)
        << count
        << " mipmap levels also present in ram (" << total_size
        << " bytes).\n";
    }

  } else {
    indent(out, indent_level + 2)
      << "no ram image\n";
  }

  if (!cdata->_simple_ram_image._image.empty()) {
    indent(out, indent_level + 2)
      << "simple image: " << cdata->_simple_x_size << " x "
      << cdata->_simple_y_size << ", "
      << cdata->_simple_ram_image._image.size() << " bytes\n";
  }
}


/**
 * Changes the size of the texture, padding if necessary, and setting the pad
 * region as well.
 */
void Texture::
set_size_padded(int x, int y, int z) {
  CDWriter cdata(_cycler, true);
  if (do_get_auto_texture_scale(cdata) != ATS_none) {
    do_set_x_size(cdata, up_to_power_2(x));
    do_set_y_size(cdata, up_to_power_2(y));

    if (cdata->_texture_type == TT_3d_texture) {
      // Only pad 3D textures.  It does not make sense to do so for cube maps
      // or 2D texture arrays.
      do_set_z_size(cdata, up_to_power_2(z));
    } else {
      do_set_z_size(cdata, z);
    }
  } else {
    do_set_x_size(cdata, x);
    do_set_y_size(cdata, y);
    do_set_z_size(cdata, z);
  }
  do_set_pad_size(cdata,
                  cdata->_x_size - x,
                  cdata->_y_size - y,
                  cdata->_z_size - z);
}

/**
 * Specifies the size of the texture as it exists in its original disk file,
 * before any Panda scaling.
 */
void Texture::
set_orig_file_size(int x, int y, int z) {
  CDWriter cdata(_cycler, true);
  cdata->_orig_file_x_size = x;
  cdata->_orig_file_y_size = y;

  nassertv(z == cdata->_z_size);
}

/**
 * Creates a context for the texture on the particular GSG, if it does not
 * already exist.  Returns the new (or old) TextureContext.  This assumes that
 * the GraphicsStateGuardian is the currently active rendering context and
 * that it is ready to accept new textures.  If this is not necessarily the
 * case, you should use prepare() instead.
 *
 * Normally, this is not called directly except by the GraphicsStateGuardian;
 * a texture does not need to be explicitly prepared by the user before it may
 * be rendered.
 */
TextureContext *Texture::
prepare_now(int view,
            PreparedGraphicsObjects *prepared_objects,
            GraphicsStateGuardianBase *gsg) {
  MutexHolder holder(_lock);
  CDReader cdata(_cycler);

  // Don't exceed the actual number of views.
  view = max(min(view, cdata->_num_views - 1), 0);

  // Get the list of PreparedGraphicsObjects for this view.
  Contexts &contexts = _prepared_views[prepared_objects];
  Contexts::const_iterator pvi;
  pvi = contexts.find(view);
  if (pvi != contexts.end()) {
    return (*pvi).second;
  }

  TextureContext *tc = prepared_objects->prepare_texture_now(this, view, gsg);
  contexts[view] = tc;

  return tc;
}

/**
 * Returns the smallest power of 2 greater than or equal to value.
 */
int Texture::
up_to_power_2(int value) {
  if (value <= 1) {
    return 1;
  }
  int bit = get_next_higher_bit(((unsigned int)value) - 1);
  return (1 << bit);
}

/**
 * Returns the largest power of 2 less than or equal to value.
 */
int Texture::
down_to_power_2(int value) {
  if (value <= 1) {
    return 1;
  }
  int bit = get_next_higher_bit(((unsigned int)value) >> 1);
  return (1 << bit);
}

/**
 * Asks the PNMImage to change its scale when it reads the image, according to
 * the whims of the Config.prc file.
 *
 * For most efficient results, this method should be called after
 * pnmimage.read_header() has been called, but before pnmimage.read().  This
 * method may also be called after pnmimage.read(), i.e.  when the pnmimage is
 * already loaded; in this case it will rescale the image on the spot.  Also
 * see rescale_texture().
 */
void Texture::
consider_rescale(PNMImage &pnmimage) {
  consider_rescale(pnmimage, get_name(), get_auto_texture_scale());
}

/**
 * Asks the PNMImage to change its scale when it reads the image, according to
 * the whims of the Config.prc file.
 *
 * For most efficient results, this method should be called after
 * pnmimage.read_header() has been called, but before pnmimage.read().  This
 * method may also be called after pnmimage.read(), i.e.  when the pnmimage is
 * already loaded; in this case it will rescale the image on the spot.  Also
 * see rescale_texture().
 */
void Texture::
consider_rescale(PNMImage &pnmimage, const string &name, AutoTextureScale auto_texture_scale) {
  int new_x_size = pnmimage.get_x_size();
  int new_y_size = pnmimage.get_y_size();
  if (adjust_size(new_x_size, new_y_size, name, false, auto_texture_scale)) {
    if (pnmimage.is_valid()) {
      // The image is already loaded.  Rescale on the spot.
      PNMImage new_image(new_x_size, new_y_size, pnmimage.get_num_channels(),
                         pnmimage.get_maxval(), pnmimage.get_type(),
                         pnmimage.get_color_space());
      new_image.quick_filter_from(pnmimage);
      pnmimage.take_from(new_image);
    } else {
      // Rescale while reading.  Some image types (e.g.  jpeg) can take
      // advantage of this.
      pnmimage.set_read_size(new_x_size, new_y_size);
    }
  }
}

/**
 * Returns the indicated TextureType converted to a string word.
 */
string Texture::
format_texture_type(TextureType tt) {
  switch (tt) {
  case TT_1d_texture:
    return "1d_texture";
  case TT_2d_texture:
    return "2d_texture";
  case TT_3d_texture:
    return "3d_texture";
  case TT_2d_texture_array:
    return "2d_texture_array";
  case TT_cube_map:
    return "cube_map";
  case TT_cube_map_array:
    return "cube_map_array";
  case TT_buffer_texture:
    return "buffer_texture";
  case TT_1d_texture_array:
    return "1d_texture_array";
  }
  return "**invalid**";
}

/**
 * Returns the TextureType corresponding to the indicated string word.
 */
Texture::TextureType Texture::
string_texture_type(const string &str) {
  if (cmp_nocase(str, "1d_texture") == 0) {
    return TT_1d_texture;
  } else if (cmp_nocase(str, "2d_texture") == 0) {
    return TT_2d_texture;
  } else if (cmp_nocase(str, "3d_texture") == 0) {
    return TT_3d_texture;
  } else if (cmp_nocase(str, "2d_texture_array") == 0) {
    return TT_2d_texture_array;
  } else if (cmp_nocase(str, "cube_map") == 0) {
    return TT_cube_map;
  } else if (cmp_nocase(str, "cube_map_array") == 0) {
    return TT_cube_map_array;
  } else if (cmp_nocase(str, "buffer_texture") == 0) {
    return TT_buffer_texture;
  }

  gobj_cat->error()
    << "Invalid Texture::TextureType value: " << str << "\n";
  return TT_2d_texture;
}

/**
 * Returns the indicated ComponentType converted to a string word.
 */
string Texture::
format_component_type(ComponentType ct) {
  switch (ct) {
  case T_unsigned_byte:
    return "unsigned_byte";
  case T_unsigned_short:
    return "unsigned_short";
  case T_float:
    return "float";
  case T_unsigned_int_24_8:
    return "unsigned_int_24_8";
  case T_int:
    return "int";
  case T_byte:
    return "unsigned_byte";
  case T_short:
    return "short";
  case T_half_float:
    return "half_float";
  case T_unsigned_int:
    return "unsigned_int";
  }

  return "**invalid**";
}

/**
 * Returns the ComponentType corresponding to the indicated string word.
 */
Texture::ComponentType Texture::
string_component_type(const string &str) {
  if (cmp_nocase(str, "unsigned_byte") == 0) {
    return T_unsigned_byte;
  } else if (cmp_nocase(str, "unsigned_short") == 0) {
    return T_unsigned_short;
  } else if (cmp_nocase(str, "float") == 0) {
    return T_float;
  } else if (cmp_nocase(str, "unsigned_int_24_8") == 0) {
    return T_unsigned_int_24_8;
  } else if (cmp_nocase(str, "int") == 0) {
    return T_int;
  } else if (cmp_nocase(str, "byte") == 0) {
    return T_byte;
  } else if (cmp_nocase(str, "short") == 0) {
    return T_short;
  } else if (cmp_nocase(str, "half_float") == 0) {
    return T_half_float;
  } else if (cmp_nocase(str, "unsigned_int") == 0) {
    return T_unsigned_int;
  }

  gobj_cat->error()
    << "Invalid Texture::ComponentType value: " << str << "\n";
  return T_unsigned_byte;
}

/**
 * Returns the indicated Format converted to a string word.
 */
string Texture::
format_format(Format format) {
  switch (format) {
  case F_depth_stencil:
    return "depth_stencil";
  case F_depth_component:
    return "depth_component";
  case F_depth_component16:
    return "depth_component16";
  case F_depth_component24:
    return "depth_component24";
  case F_depth_component32:
    return "depth_component32";
  case F_color_index:
    return "color_index";
  case F_red:
    return "red";
  case F_green:
    return "green";
  case F_blue:
    return "blue";
  case F_alpha:
    return "alpha";
  case F_rgb:
    return "rgb";
  case F_rgb5:
    return "rgb5";
  case F_rgb8:
    return "rgb8";
  case F_rgb12:
    return "rgb12";
  case F_rgb332:
    return "rgb332";
  case F_rgba:
    return "rgba";
  case F_rgbm:
    return "rgbm";
  case F_rgba4:
    return "rgba4";
  case F_rgba5:
    return "rgba5";
  case F_rgba8:
    return "rgba8";
  case F_rgba12:
    return "rgba12";
  case F_luminance:
    return "luminance";
  case F_luminance_alpha:
    return "luminance_alpha";
  case F_luminance_alphamask:
    return "luminance_alphamask";
  case F_rgba16:
    return "rgba16";
  case F_rgba32:
    return "rgba32";
  case F_r16:
    return "r16";
  case F_rg16:
    return "rg16";
  case F_rgb16:
    return "rgb16";
  case F_srgb:
    return "srgb";
  case F_srgb_alpha:
    return "srgb_alpha";
  case F_sluminance:
    return "sluminance";
  case F_sluminance_alpha:
    return "sluminance_alpha";
  case F_r32i:
    return "r32i";
  case F_r32:
    return "r32";
  case F_rg32:
    return "rg32";
  case F_rgb32:
    return "rgb32";
  case F_r8i:
    return "r8i";
  case F_rg8i:
    return "rg8i";
  case F_rgb8i:
    return "rgb8i";
  case F_rgba8i:
    return "rgba8i";
  case F_r11_g11_b10:
    return "r11g11b10";
  case F_rgb9_e5:
    return "rgb9_e5";
  case F_rgb10_a2:
    return "rgb10_a2";
  case F_rg:
    return "rg";
  case F_r16i:
    return "r16i";
  case F_rg16i:
    return "rg16i";
  case F_rgb16i:
    return "rgb16i";
  case F_rgba16i:
    return "rgba16i";
  case F_rg32i:
    return "rg32i";
  case F_rgb32i:
    return "rgb32i";
  case F_rgba32i:
    return "rgba32i";
  }
  return "**invalid**";
}

/**
 * Returns the Format corresponding to the indicated string word.
 */
Texture::Format Texture::
string_format(const string &str) {
  if (cmp_nocase(str, "depth_stencil") == 0) {
    return F_depth_stencil;
  } else if (cmp_nocase(str, "depth_component") == 0) {
    return F_depth_component;
  } else if (cmp_nocase(str, "depth_component16") == 0 || cmp_nocase(str, "d16") == 0) {
    return F_depth_component16;
  } else if (cmp_nocase(str, "depth_component24") == 0 || cmp_nocase(str, "d24") == 0) {
    return F_depth_component24;
  } else if (cmp_nocase(str, "depth_component32") == 0 || cmp_nocase(str, "d32") == 0) {
    return F_depth_component32;
  } else if (cmp_nocase(str, "color_index") == 0) {
    return F_color_index;
  } else if (cmp_nocase(str, "red") == 0) {
    return F_red;
  } else if (cmp_nocase(str, "green") == 0) {
    return F_green;
  } else if (cmp_nocase(str, "blue") == 0) {
    return F_blue;
  } else if (cmp_nocase(str, "alpha") == 0) {
    return F_alpha;
  } else if (cmp_nocase(str, "rgb") == 0) {
    return F_rgb;
  } else if (cmp_nocase(str, "rgb5") == 0) {
    return F_rgb5;
  } else if (cmp_nocase(str, "rgb8") == 0 || cmp_nocase(str, "r8g8b8") == 0) {
    return F_rgb8;
  } else if (cmp_nocase(str, "rgb12") == 0) {
    return F_rgb12;
  } else if (cmp_nocase(str, "rgb332") == 0 || cmp_nocase(str, "r3g3b2") == 0) {
    return F_rgb332;
  } else if (cmp_nocase(str, "rgba") == 0) {
    return F_rgba;
  } else if (cmp_nocase(str, "rgbm") == 0) {
    return F_rgbm;
  } else if (cmp_nocase(str, "rgba4") == 0) {
    return F_rgba4;
  } else if (cmp_nocase(str, "rgba5") == 0) {
    return F_rgba5;
  } else if (cmp_nocase(str, "rgba8") == 0 || cmp_nocase(str, "r8g8b8a8") == 0) {
    return F_rgba8;
  } else if (cmp_nocase(str, "rgba12") == 0) {
    return F_rgba12;
  } else if (cmp_nocase(str, "luminance") == 0) {
    return F_luminance;
  } else if (cmp_nocase(str, "luminance_alpha") == 0) {
    return F_luminance_alpha;
  } else if (cmp_nocase(str, "luminance_alphamask") == 0) {
    return F_luminance_alphamask;
  } else if (cmp_nocase(str, "rgba16") == 0 || cmp_nocase(str, "r16g16b16a16") == 0) {
    return F_rgba16;
  } else if (cmp_nocase(str, "rgba32") == 0 || cmp_nocase(str, "r32g32b32a32") == 0) {
    return F_rgba32;
  } else if (cmp_nocase(str, "r16") == 0 || cmp_nocase(str, "red16") == 0) {
    return F_r16;
  } else if (cmp_nocase(str, "r16i") == 0) {
    return F_r16i;
  } else if (cmp_nocase(str, "rg16") == 0 || cmp_nocase(str, "r16g16") == 0) {
    return F_rg16;
  } else if (cmp_nocase(str, "rgb16") == 0 || cmp_nocase(str, "r16g16b16") == 0) {
    return F_rgb16;
  } else if (cmp_nocase(str, "srgb") == 0) {
    return F_srgb;
  } else if (cmp_nocase(str, "srgb_alpha") == 0) {
    return F_srgb_alpha;
  } else if (cmp_nocase(str, "sluminance") == 0) {
    return F_sluminance;
  } else if (cmp_nocase(str, "sluminance_alpha") == 0) {
    return F_sluminance_alpha;
  } else if (cmp_nocase(str, "r32i") == 0) {
    return F_r32i;
  } else if (cmp_nocase(str, "r32") == 0 || cmp_nocase(str, "red32") == 0) {
    return F_r32;
  } else if (cmp_nocase(str, "rg32") == 0 || cmp_nocase(str, "r32g32") == 0) {
    return F_rg32;
  } else if (cmp_nocase(str, "rgb32") == 0 || cmp_nocase(str, "r32g32b32") == 0) {
    return F_rgb32;
  } else if (cmp_nocase_uh(str, "r8i") == 0) {
    return F_r8i;
  } else if (cmp_nocase_uh(str, "rg8i") == 0 || cmp_nocase_uh(str, "r8g8i") == 0) {
    return F_rg8i;
  } else if (cmp_nocase_uh(str, "rgb8i") == 0 || cmp_nocase_uh(str, "r8g8b8i") == 0) {
    return F_rgb8i;
  } else if (cmp_nocase_uh(str, "rgba8i") == 0 || cmp_nocase_uh(str, "r8g8b8a8i") == 0) {
    return F_rgba8i;
  } else if (cmp_nocase(str, "r11g11b10") == 0) {
    return F_r11_g11_b10;
  } else if (cmp_nocase(str, "rgb9_e5") == 0) {
    return F_rgb9_e5;
  } else if (cmp_nocase_uh(str, "rgb10_a2") == 0 || cmp_nocase(str, "r10g10b10a2") == 0) {
    return F_rgb10_a2;
  } else if (cmp_nocase_uh(str, "rg") == 0) {
    return F_rg;
  } else if (cmp_nocase_uh(str, "r16i") == 0) {
    return F_r16i;
  } else if (cmp_nocase_uh(str, "rg16i") == 0 || cmp_nocase_uh(str, "r16g16i") == 0) {
    return F_rg16i;
  } else if (cmp_nocase_uh(str, "rgb16i") == 0 || cmp_nocase_uh(str, "r16g16b16i") == 0) {
    return F_rgb16i;
  } else if (cmp_nocase_uh(str, "rgba16i") == 0 || cmp_nocase_uh(str, "r16g16b16a16i") == 0) {
    return F_rgba16i;
  } else if (cmp_nocase_uh(str, "rg32i") == 0 || cmp_nocase_uh(str, "r32g32i") == 0) {
    return F_rg32i;
  } else if (cmp_nocase_uh(str, "rgb32i") == 0 || cmp_nocase_uh(str, "r32g32b32i") == 0) {
    return F_rgb32i;
  } else if (cmp_nocase_uh(str, "rgba32i") == 0 || cmp_nocase_uh(str, "r32g32b32a32i") == 0) {
    return F_rgba32i;
  }

  gobj_cat->error()
    << "Invalid Texture::Format value: " << str << "\n";
  return F_rgba;
}

/**
 * Returns the indicated CompressionMode converted to a string word.
 */
string Texture::
format_compression_mode(CompressionMode cm) {
  switch (cm) {
  case CM_default:
    return "default";
  case CM_off:
    return "off";
  case CM_on:
    return "on";
  case CM_fxt1:
    return "fxt1";
  case CM_dxt1:
    return "dxt1";
  case CM_dxt2:
    return "dxt2";
  case CM_dxt3:
    return "dxt3";
  case CM_dxt4:
    return "dxt4";
  case CM_dxt5:
    return "dxt5";
  case CM_pvr1_2bpp:
    return "pvr1_2bpp";
  case CM_pvr1_4bpp:
    return "pvr1_4bpp";
  case CM_rgtc:
    return "rgtc";
  case CM_etc1:
    return "etc1";
  case CM_etc2:
    return "etc2";
  case CM_eac:
    return "eac";
  }

  return "**invalid**";
}

/**
 * Returns the CompressionMode value associated with the given string
 * representation.
 */
Texture::CompressionMode Texture::
string_compression_mode(const string &str) {
  if (cmp_nocase_uh(str, "default") == 0) {
    return CM_default;
  } else if (cmp_nocase_uh(str, "off") == 0) {
    return CM_off;
  } else if (cmp_nocase_uh(str, "on") == 0) {
    return CM_on;
  } else if (cmp_nocase_uh(str, "fxt1") == 0) {
    return CM_fxt1;
  } else if (cmp_nocase_uh(str, "dxt1") == 0) {
    return CM_dxt1;
  } else if (cmp_nocase_uh(str, "dxt2") == 0) {
    return CM_dxt2;
  } else if (cmp_nocase_uh(str, "dxt3") == 0) {
    return CM_dxt3;
  } else if (cmp_nocase_uh(str, "dxt4") == 0) {
    return CM_dxt4;
  } else if (cmp_nocase_uh(str, "dxt5") == 0) {
    return CM_dxt5;
  } else if (cmp_nocase_uh(str, "pvr1_2bpp") == 0) {
    return CM_pvr1_2bpp;
  } else if (cmp_nocase_uh(str, "pvr1_4bpp") == 0) {
    return CM_pvr1_4bpp;
  } else if (cmp_nocase_uh(str, "rgtc") == 0) {
    return CM_rgtc;
  } else if (cmp_nocase_uh(str, "etc1") == 0) {
    return CM_etc1;
  } else if (cmp_nocase_uh(str, "etc2") == 0) {
    return CM_etc2;
  } else if (cmp_nocase_uh(str, "eac") == 0) {
    return CM_eac;
  }

  gobj_cat->error()
    << "Invalid Texture::CompressionMode value: " << str << "\n";
  return CM_default;
}


/**
 * Returns the indicated QualityLevel converted to a string word.
 */
string Texture::
format_quality_level(QualityLevel ql) {
  switch (ql) {
  case QL_default:
    return "default";
  case QL_fastest:
    return "fastest";
  case QL_normal:
    return "normal";
  case QL_best:
    return "best";
  }

  return "**invalid**";
}

/**
 * Returns the QualityLevel value associated with the given string
 * representation.
 */
Texture::QualityLevel Texture::
string_quality_level(const string &str) {
  if (cmp_nocase(str, "default") == 0) {
    return QL_default;
  } else if (cmp_nocase(str, "fastest") == 0) {
    return QL_fastest;
  } else if (cmp_nocase(str, "normal") == 0) {
    return QL_normal;
  } else if (cmp_nocase(str, "best") == 0) {
    return QL_best;
  }

  gobj_cat->error()
    << "Invalid Texture::QualityLevel value: " << str << "\n";
  return QL_default;
}

/**
 * This method is called by the GraphicsEngine at the beginning of the frame
 * *after* a texture has been successfully uploaded to graphics memory.  It is
 * intended as a callback so the texture can release its RAM image, if
 * _keep_ram_image is false.
 *
 * This is called indirectly when the GSG calls
 * GraphicsEngine::texture_uploaded().
 */
void Texture::
texture_uploaded() {
  CDLockedReader cdata(_cycler);

  if (!keep_texture_ram && !cdata->_keep_ram_image) {
    // Once we have prepared the texture, we can generally safely remove the
    // pixels from main RAM.  The GSG is now responsible for remembering what
    // it looks like.

    CDWriter cdataw(_cycler, cdata, false);
    if (gobj_cat.is_debug()) {
      gobj_cat.debug()
        << "Dumping RAM for texture " << get_name() << "\n";
    }
    do_clear_ram_image(cdataw);
  }
}

/**
 * Should be overridden by derived classes to return true if cull_callback()
 * has been defined.  Otherwise, returns false to indicate cull_callback()
 * does not need to be called for this node during the cull traversal.
 */
bool Texture::
has_cull_callback() const {
  return false;
}

/**
 * If has_cull_callback() returns true, this function will be called during
 * the cull traversal to perform any additional operations that should be
 * performed at cull time.
 *
 * This is called each time the Texture is discovered applied to a Geom in the
 * traversal.  It should return true if the Geom is visible, false if it
 * should be omitted.
 */
bool Texture::
cull_callback(CullTraverser *, const CullTraverserData &) const {
  return true;
}

/**
 * A factory function to make a new Texture, used to pass to the TexturePool.
 */
PT(Texture) Texture::
make_texture() {
  return new Texture;
}

/**
 * Returns true if the indicated component type is unsigned, false otherwise.
 */
bool Texture::
is_unsigned(Texture::ComponentType ctype) {
  return (ctype == T_unsigned_byte ||
          ctype == T_unsigned_short ||
          ctype == T_unsigned_int_24_8 ||
          ctype == T_unsigned_int);
}

/**
 * Returns true if the indicated compression mode is one of the specific
 * compression types, false otherwise.
 */
bool Texture::
is_specific(Texture::CompressionMode compression) {
  switch (compression) {
  case CM_default:
  case CM_off:
  case CM_on:
    return false;

  default:
    return true;
  }
}

/**
 * Returns true if the indicated format includes alpha, false otherwise.
 */
bool Texture::
has_alpha(Format format) {
  switch (format) {
  case F_alpha:
  case F_rgba:
  case F_rgbm:
  case F_rgba4:
  case F_rgba5:
  case F_rgba8:
  case F_rgba12:
  case F_rgba16:
  case F_rgba32:
  case F_luminance_alpha:
  case F_luminance_alphamask:
  case F_srgb_alpha:
  case F_sluminance_alpha:
  case F_rgba8i:
  case F_rgb10_a2:
  case F_rgba16i:
  case F_rgba32i:
    return true;

  default:
    return false;
  }
}

/**
 * Returns true if the indicated format includes a binary alpha only, false
 * otherwise.
 */
bool Texture::
has_binary_alpha(Format format) {
  switch (format) {
  case F_rgbm:
    return true;

  default:
    return false;
  }
}

/**
 * Returns true if the indicated format is in the sRGB color space, false
 * otherwise.
 */
bool Texture::
is_srgb(Format format) {
  switch (format) {
  case F_srgb:
  case F_srgb_alpha:
  case F_sluminance:
  case F_sluminance_alpha:
    return true;

  default:
    return false;
  }
}

/**
 * Returns true if the indicated format is an integer format, false otherwise.
 */
bool Texture::
is_integer(Format format) {
  switch (format) {
  case F_r32i:
  case F_r8i:
  case F_rg8i:
  case F_rgb8i:
  case F_rgba8i:
  case F_r16i:
  case F_rg16i:
  case F_rgb16i:
  case F_rgba16i:
  case F_rg32i:
  case F_rgb32i:
  case F_rgba32i:
    return true;

  default:
    return false;
  }
}

/**
 * Computes the proper size of the texture, based on the original size, the
 * filename, and the resizing whims of the config file.
 *
 * x_size and y_size should be loaded with the texture image's original size
 * on disk.  On return, they will be loaded with the texture's in-memory
 * target size.  The return value is true if the size has been adjusted, or
 * false if it is the same.
 */
bool Texture::
adjust_size(int &x_size, int &y_size, const string &name,
            bool for_padding, AutoTextureScale auto_texture_scale) {
  bool exclude = false;
  int num_excludes = exclude_texture_scale.get_num_unique_values();
  for (int i = 0; i < num_excludes && !exclude; ++i) {
    GlobPattern pat(exclude_texture_scale.get_unique_value(i));
    if (pat.matches(name)) {
      exclude = true;
    }
  }

  int new_x_size = x_size;
  int new_y_size = y_size;

  if (!exclude) {
    new_x_size = (int)cfloor(new_x_size * texture_scale + 0.5);
    new_y_size = (int)cfloor(new_y_size * texture_scale + 0.5);

    // Don't auto-scale below 4 in either dimension.  This causes problems for
    // DirectX and texture compression.
    new_x_size = min(max(new_x_size, (int)texture_scale_limit), x_size);
    new_y_size = min(max(new_y_size, (int)texture_scale_limit), y_size);
  }

  AutoTextureScale ats = auto_texture_scale;
  if (ats == ATS_unspecified) {
    ats = get_textures_power_2();
  }
  if (!for_padding && ats == ATS_pad) {
    // If we're not calculating the padding size--that is, we're calculating
    // the initial scaling size instead--then ignore ATS_pad, and treat it the
    // same as ATS_none.
    ats = ATS_none;
  }

  switch (ats) {
  case ATS_down:
    new_x_size = down_to_power_2(new_x_size);
    new_y_size = down_to_power_2(new_y_size);
    break;

  case ATS_up:
  case ATS_pad:
    new_x_size = up_to_power_2(new_x_size);
    new_y_size = up_to_power_2(new_y_size);
    break;

  case ATS_none:
  case ATS_unspecified:
    break;
  }

  ats = textures_square.get_value();
  if (!for_padding && ats == ATS_pad) {
    ats = ATS_none;
  }
  switch (ats) {
  case ATS_down:
    new_x_size = new_y_size = min(new_x_size, new_y_size);
    break;

  case ATS_up:
  case ATS_pad:
    new_x_size = new_y_size = max(new_x_size, new_y_size);
    break;

  case ATS_none:
  case ATS_unspecified:
    break;
  }

  if (!exclude) {
    int max_dimension = max_texture_dimension;

    if (max_dimension < 0) {
      GraphicsStateGuardianBase *gsg = GraphicsStateGuardianBase::get_default_gsg();
      if (gsg != nullptr) {
        max_dimension = gsg->get_max_texture_dimension();
      }
    }

    if (max_dimension > 0) {
      new_x_size = min(new_x_size, (int)max_dimension);
      new_y_size = min(new_y_size, (int)max_dimension);
    }
  }

  if (x_size != new_x_size || y_size != new_y_size) {
    x_size = new_x_size;
    y_size = new_y_size;
    return true;
  }

  return false;
}

/**
 * May be called prior to calling read_txo() or any bam-related Texture-
 * creating callback, to ensure that the proper dynamic libraries for a
 * Texture of the current class type, and the indicated filename, have been
 * already loaded.
 *
 * This is a low-level function that should not normally need to be called
 * directly by the user.
 *
 * Note that for best results you must first create a Texture object of the
 * appropriate class type for your filename, for instance with
 * TexturePool::make_texture().
 */
void Texture::
ensure_loader_type(const Filename &filename) {
  // For a plain Texture type, this doesn't need to do anything.
}

/**
 * Called by TextureContext to give the Texture a chance to mark itself dirty
 * before rendering, if necessary.
 */
void Texture::
reconsider_dirty() {
}

/**
 * Works like adjust_size, but also considers the texture class.  Movie
 * textures, for instance, always pad outwards, regardless of textures-
 * power-2.
 */
bool Texture::
do_adjust_this_size(const CData *cdata, int &x_size, int &y_size, const string &name,
                    bool for_padding) const {
  return adjust_size(x_size, y_size, name, for_padding, cdata->_auto_texture_scale);
}

/**
 * The internal implementation of the various read() methods.
 */
bool Texture::
do_read(CData *cdata, const Filename &fullpath, const Filename &alpha_fullpath,
        int primary_file_num_channels, int alpha_file_channel,
        int z, int n, bool read_pages, bool read_mipmaps,
        const LoaderOptions &options, BamCacheRecord *record) {
  PStatTimer timer(_texture_read_pcollector);

  if (options.get_auto_texture_scale() != ATS_unspecified) {
    cdata->_auto_texture_scale = options.get_auto_texture_scale();
  }

  bool header_only = ((options.get_texture_flags() & (LoaderOptions::TF_preload | LoaderOptions::TF_preload_simple)) == 0);
  if (record != nullptr) {
    header_only = false;
  }

  if ((z == 0 || read_pages) && (n == 0 || read_mipmaps)) {
    // When we re-read the page 0 of the base image, we clear everything and
    // start over.
    do_clear_ram_image(cdata);
  }

  if (is_txo_filename(fullpath)) {
    if (record != nullptr) {
      record->add_dependent_file(fullpath);
    }
    return do_read_txo_file(cdata, fullpath);
  }

  if (is_dds_filename(fullpath)) {
    if (record != nullptr) {
      record->add_dependent_file(fullpath);
    }
    return do_read_dds_file(cdata, fullpath, header_only);
  }

  if (is_ktx_filename(fullpath)) {
    if (record != nullptr) {
      record->add_dependent_file(fullpath);
    }
    return do_read_ktx_file(cdata, fullpath, header_only);
  }

  // If read_pages or read_mipmaps is specified, then z and n actually
  // indicate z_size and n_size, respectively--the numerical limits on which
  // to search for filenames.
  int z_size = z;
  int n_size = n;

  // Certain texture types have an implicit z_size.  If z_size is omitted,
  // choose an appropriate default based on the texture type.
  if (z_size == 0) {
    switch (cdata->_texture_type) {
    case TT_1d_texture:
    case TT_2d_texture:
    case TT_buffer_texture:
      z_size = 1;
      break;

    case TT_cube_map:
      z_size = 6;
      break;

    default:
      break;
    }
  }

  int num_views = 0;
  if (options.get_texture_flags() & LoaderOptions::TF_multiview) {
    // We'll be loading a multiview texture.
    read_pages = true;
    if (options.get_texture_num_views() != 0) {
      num_views = options.get_texture_num_views();
      do_set_num_views(cdata, num_views);
    }
  }

  VirtualFileSystem *vfs = VirtualFileSystem::get_global_ptr();

  if (read_pages && read_mipmaps) {
    // Read a sequence of pages * mipmap levels.
    Filename fullpath_pattern = Filename::pattern_filename(fullpath);
    Filename alpha_fullpath_pattern = Filename::pattern_filename(alpha_fullpath);
    do_set_z_size(cdata, z_size);

    n = 0;
    while (true) {
      // For mipmap level 0, the total number of pages might be determined by
      // the number of files we find.  After mipmap level 0, though, the
      // number of pages is predetermined.
      if (n != 0) {
        z_size = do_get_expected_mipmap_z_size(cdata, n);
      }

      z = 0;

      Filename n_pattern = Filename::pattern_filename(fullpath_pattern.get_filename_index(z));
      Filename alpha_n_pattern = Filename::pattern_filename(alpha_fullpath_pattern.get_filename_index(z));

      if (!n_pattern.has_hash()) {
        gobj_cat.error()
          << "Filename requires two different hash sequences: " << fullpath
          << "\n";
        return false;
      }

      Filename file = n_pattern.get_filename_index(n);
      Filename alpha_file = alpha_n_pattern.get_filename_index(n);

      if ((n_size == 0 && (vfs->exists(file) || n == 0)) ||
          (n_size != 0 && n < n_size)) {
        // Continue through the loop.
      } else {
        // We've reached the end of the mipmap sequence.
        break;
      }

      int num_pages = z_size * num_views;
      while ((num_pages == 0 && (vfs->exists(file) || z == 0)) ||
             (num_pages != 0 && z < num_pages)) {
        if (!do_read_one(cdata, file, alpha_file, z, n, primary_file_num_channels,
                         alpha_file_channel, options, header_only, record)) {
          return false;
        }
        ++z;

        n_pattern = Filename::pattern_filename(fullpath_pattern.get_filename_index(z));
        file = n_pattern.get_filename_index(n);
        alpha_file = alpha_n_pattern.get_filename_index(n);
      }

      if (n == 0 && n_size == 0) {
        // If n_size is not specified, it gets implicitly set after we read
        // the base texture image (which determines the size of the texture).
        n_size = do_get_expected_num_mipmap_levels(cdata);
      }
      ++n;
    }
    cdata->_fullpath = fullpath_pattern;
    cdata->_alpha_fullpath = alpha_fullpath_pattern;

  } else if (read_pages) {
    // Read a sequence of cube map or 3-D texture pages.
    Filename fullpath_pattern = Filename::pattern_filename(fullpath);
    Filename alpha_fullpath_pattern = Filename::pattern_filename(alpha_fullpath);
    if (!fullpath_pattern.has_hash()) {
      gobj_cat.error()
        << "Filename requires a hash mark: " << fullpath
        << "\n";
      return false;
    }

    do_set_z_size(cdata, z_size);
    z = 0;
    Filename file = fullpath_pattern.get_filename_index(z);
    Filename alpha_file = alpha_fullpath_pattern.get_filename_index(z);

    int num_pages = z_size * num_views;
    while ((num_pages == 0 && (vfs->exists(file) || z == 0)) ||
           (num_pages != 0 && z < num_pages)) {
      if (!do_read_one(cdata, file, alpha_file, z, 0, primary_file_num_channels,
                       alpha_file_channel, options, header_only, record)) {
        return false;
      }
      ++z;

      file = fullpath_pattern.get_filename_index(z);
      alpha_file = alpha_fullpath_pattern.get_filename_index(z);
    }
    cdata->_fullpath = fullpath_pattern;
    cdata->_alpha_fullpath = alpha_fullpath_pattern;

  } else if (read_mipmaps) {
    // Read a sequence of mipmap levels.
    Filename fullpath_pattern = Filename::pattern_filename(fullpath);
    Filename alpha_fullpath_pattern = Filename::pattern_filename(alpha_fullpath);
    if (!fullpath_pattern.has_hash()) {
      gobj_cat.error()
        << "Filename requires a hash mark: " << fullpath
        << "\n";
      return false;
    }

    n = 0;
    Filename file = fullpath_pattern.get_filename_index(n);
    Filename alpha_file = alpha_fullpath_pattern.get_filename_index(n);

    while ((n_size == 0 && (vfs->exists(file) || n == 0)) ||
           (n_size != 0 && n < n_size)) {
      if (!do_read_one(cdata, file, alpha_file, z, n,
                       primary_file_num_channels, alpha_file_channel,
                       options, header_only, record)) {
        return false;
      }
      ++n;

      if (n_size == 0 && n >= do_get_expected_num_mipmap_levels(cdata)) {
        // Don't try to read more than the requisite number of mipmap levels
        // (unless the user insisted on it for some reason).
        break;
      }

      file = fullpath_pattern.get_filename_index(n);
      alpha_file = alpha_fullpath_pattern.get_filename_index(n);
    }
    cdata->_fullpath = fullpath_pattern;
    cdata->_alpha_fullpath = alpha_fullpath_pattern;

  } else {
    // Just an ordinary read of one file.
    if (!do_read_one(cdata, fullpath, alpha_fullpath, z, n,
                     primary_file_num_channels, alpha_file_channel,
                     options, header_only, record)) {
      return false;
    }
  }

  cdata->_has_read_pages = read_pages;
  cdata->_has_read_mipmaps = read_mipmaps;
  cdata->_num_mipmap_levels_read = cdata->_ram_images.size();

  if (header_only) {
    // If we were only supposed to be checking the image header information,
    // don't let the Texture think that it's got the image now.
    do_clear_ram_image(cdata);
  } else {
    if ((options.get_texture_flags() & LoaderOptions::TF_preload) != 0) {
      // If we intend to keep the ram image around, consider compressing it
      // etc.
      bool generate_mipmaps = ((options.get_texture_flags() & LoaderOptions::TF_generate_mipmaps) != 0);
      bool allow_compression = ((options.get_texture_flags() & LoaderOptions::TF_allow_compression) != 0);
      do_consider_auto_process_ram_image(cdata, generate_mipmaps || uses_mipmaps(), allow_compression);
    }
  }

  return true;
}

/**
 * Called only from do_read(), this method reads a single image file, either
 * one page or one mipmap level.
 */
bool Texture::
do_read_one(CData *cdata, const Filename &fullpath, const Filename &alpha_fullpath,
            int z, int n, int primary_file_num_channels, int alpha_file_channel,
            const LoaderOptions &options, bool header_only, BamCacheRecord *record) {
  if (record != nullptr) {
    nassertr(!header_only, false);
    record->add_dependent_file(fullpath);
  }

  PNMImage image;
  PfmFile pfm;
  PNMReader *image_reader = image.make_reader(fullpath, nullptr, false);
  if (image_reader == nullptr) {
    gobj_cat.error()
      << "Texture::read() - couldn't read: " << fullpath << endl;
    return false;
  }
  image.copy_header_from(*image_reader);

  AutoTextureScale auto_texture_scale = do_get_auto_texture_scale(cdata);

  // If it's a floating-point image file, read it by default into a floating-
  // point texture.
  bool read_floating_point;
  int texture_load_type = (options.get_texture_flags() & (LoaderOptions::TF_integer | LoaderOptions::TF_float));
  switch (texture_load_type) {
  case LoaderOptions::TF_integer:
    read_floating_point = false;
    break;

  case LoaderOptions::TF_float:
    read_floating_point = true;
    break;

  default:
    // Neither TF_integer nor TF_float was specified; determine which way the
    // texture wants to be loaded.
    read_floating_point = (image_reader->is_floating_point());
    if (!alpha_fullpath.empty()) {
      read_floating_point = false;
    }
  }

  if (header_only || textures_header_only) {
    int x_size = image.get_x_size();
    int y_size = image.get_y_size();
    if (z == 0 && n == 0) {
      cdata->_orig_file_x_size = x_size;
      cdata->_orig_file_y_size = y_size;
    }

    if (textures_header_only) {
      // In this mode, we never intend to load the actual texture image
      // anyway, so we don't even need to make the size right.
      x_size = 1;
      y_size = 1;

    } else {
      adjust_size(x_size, y_size, fullpath.get_basename(), false, auto_texture_scale);
    }

    if (read_floating_point) {
      pfm.clear(x_size, y_size, image.get_num_channels());
    } else {
      image = PNMImage(x_size, y_size, image.get_num_channels(),
                       image.get_maxval(), image.get_type(),
                       image.get_color_space());
      image.fill(0.2, 0.3, 1.0);
      if (image.has_alpha()) {
        image.alpha_fill(1.0);
      }
    }
    delete image_reader;

  } else {
    if (z == 0 && n == 0) {
      int x_size = image.get_x_size();
      int y_size = image.get_y_size();

      cdata->_orig_file_x_size = x_size;
      cdata->_orig_file_y_size = y_size;

      if (adjust_size(x_size, y_size, fullpath.get_basename(), false, auto_texture_scale)) {
        image.set_read_size(x_size, y_size);
      }
    } else {
      image.set_read_size(do_get_expected_mipmap_x_size(cdata, n),
                          do_get_expected_mipmap_y_size(cdata, n));
    }

    if (image.get_x_size() != image.get_read_x_size() ||
        image.get_y_size() != image.get_read_y_size()) {
      gobj_cat.info()
        << "Implicitly rescaling " << fullpath.get_basename() << " from "
        << image.get_x_size() << " by " << image.get_y_size() << " to "
        << image.get_read_x_size() << " by " << image.get_read_y_size()
        << "\n";
    }

    bool success;
    if (read_floating_point) {
      success = pfm.read(image_reader);
    } else {
      success = image.read(image_reader);
    }

    if (!success) {
      gobj_cat.error()
        << "Texture::read() - couldn't read: " << fullpath << endl;
      return false;
    }
    Thread::consider_yield();
  }

  PNMImage alpha_image;
  if (!alpha_fullpath.empty()) {
    PNMReader *alpha_image_reader = alpha_image.make_reader(alpha_fullpath, nullptr, false);
    if (alpha_image_reader == nullptr) {
      gobj_cat.error()
        << "Texture::read() - couldn't read: " << alpha_fullpath << endl;
      return false;
    }
    alpha_image.copy_header_from(*alpha_image_reader);

    if (record != nullptr) {
      record->add_dependent_file(alpha_fullpath);
    }

    if (header_only || textures_header_only) {
      int x_size = image.get_x_size();
      int y_size = image.get_y_size();
      alpha_image = PNMImage(x_size, y_size, alpha_image.get_num_channels(),
                             alpha_image.get_maxval(), alpha_image.get_type(),
                             alpha_image.get_color_space());
      alpha_image.fill(1.0);
      if (alpha_image.has_alpha()) {
        alpha_image.alpha_fill(1.0);
      }
      delete alpha_image_reader;

    } else {
      if (image.get_x_size() != alpha_image.get_x_size() ||
          image.get_y_size() != alpha_image.get_y_size()) {
        gobj_cat.info()
          << "Implicitly rescaling " << alpha_fullpath.get_basename()
          << " from " << alpha_image.get_x_size() << " by "
          << alpha_image.get_y_size() << " to " << image.get_x_size()
          << " by " << image.get_y_size() << "\n";
        alpha_image.set_read_size(image.get_x_size(), image.get_y_size());
      }

      if (!alpha_image.read(alpha_image_reader)) {
        gobj_cat.error()
          << "Texture::read() - couldn't read (alpha): " << alpha_fullpath << endl;
        return false;
      }
      Thread::consider_yield();
    }
  }

  if (z == 0 && n == 0) {
    if (!has_name()) {
      set_name(fullpath.get_basename_wo_extension());
    }
    if (cdata->_filename.empty()) {
      cdata->_filename = fullpath;
      cdata->_alpha_filename = alpha_fullpath;

      // The first time we set the filename via a read() operation, we clear
      // keep_ram_image.  The user can always set it again later if he needs
      // to.
      cdata->_keep_ram_image = false;
    }

    cdata->_fullpath = fullpath;
    cdata->_alpha_fullpath = alpha_fullpath;
  }

  if (!alpha_fullpath.empty()) {
    // The grayscale (alpha channel) image must be the same size as the main
    // image.  This should really have been already guaranteed by the above.
    if (image.get_x_size() != alpha_image.get_x_size() ||
        image.get_y_size() != alpha_image.get_y_size()) {
      gobj_cat.info()
        << "Automatically rescaling " << alpha_fullpath.get_basename()
        << " from " << alpha_image.get_x_size() << " by "
        << alpha_image.get_y_size() << " to " << image.get_x_size()
        << " by " << image.get_y_size() << "\n";

      PNMImage scaled(image.get_x_size(), image.get_y_size(),
                      alpha_image.get_num_channels(),
                      alpha_image.get_maxval(), alpha_image.get_type(),
                      alpha_image.get_color_space());
      scaled.quick_filter_from(alpha_image);
      Thread::consider_yield();
      alpha_image = scaled;
    }
  }

  if (n == 0) {
    consider_downgrade(image, primary_file_num_channels, get_name());
    cdata->_primary_file_num_channels = image.get_num_channels();
    cdata->_alpha_file_channel = 0;
  }

  if (!alpha_fullpath.empty()) {
    // Make the original image a 4-component image by taking the grayscale
    // value from the second image.
    image.add_alpha();

    if (alpha_file_channel == 4 ||
        (alpha_file_channel == 2 && alpha_image.get_num_channels() == 2)) {

      if (!alpha_image.has_alpha()) {
        gobj_cat.error()
          << alpha_fullpath.get_basename() << " has no channel " << alpha_file_channel << ".\n";
      } else {
        // Use the alpha channel.
        for (int x = 0; x < image.get_x_size(); x++) {
          for (int y = 0; y < image.get_y_size(); y++) {
            image.set_alpha(x, y, alpha_image.get_alpha(x, y));
          }
        }
      }
      cdata->_alpha_file_channel = alpha_image.get_num_channels();

    } else if (alpha_file_channel >= 1 && alpha_file_channel <= 3 &&
               alpha_image.get_num_channels() >= 3) {
      // Use the appropriate red, green, or blue channel.
      for (int x = 0; x < image.get_x_size(); x++) {
        for (int y = 0; y < image.get_y_size(); y++) {
          image.set_alpha(x, y, alpha_image.get_channel_val(x, y, alpha_file_channel - 1));
        }
      }
      cdata->_alpha_file_channel = alpha_file_channel;

    } else {
      // Use the grayscale channel.
      for (int x = 0; x < image.get_x_size(); x++) {
        for (int y = 0; y < image.get_y_size(); y++) {
          image.set_alpha(x, y, alpha_image.get_gray(x, y));
        }
      }
      cdata->_alpha_file_channel = 0;
    }
  }

  if (read_floating_point) {
    if (!do_load_one(cdata, pfm, fullpath.get_basename(), z, n, options)) {
      return false;
    }
  } else {
    // Now see if we want to pad the image within a larger power-of-2 image.
    int pad_x_size = 0;
    int pad_y_size = 0;
    if (do_get_auto_texture_scale(cdata) == ATS_pad) {
      int new_x_size = image.get_x_size();
      int new_y_size = image.get_y_size();
      if (do_adjust_this_size(cdata, new_x_size, new_y_size, fullpath.get_basename(), true)) {
        pad_x_size = new_x_size - image.get_x_size();
        pad_y_size = new_y_size - image.get_y_size();
        PNMImage new_image(new_x_size, new_y_size, image.get_num_channels(),
                           image.get_maxval(), image.get_type(),
                           image.get_color_space());
        new_image.copy_sub_image(image, 0, new_y_size - image.get_y_size());
        image.take_from(new_image);
      }
    }

    if (!do_load_one(cdata, image, fullpath.get_basename(), z, n, options)) {
      return false;
    }

    do_set_pad_size(cdata, pad_x_size, pad_y_size, 0);
  }
  return true;
}

/**
 * Internal method to load a single page or mipmap level.
 */
bool Texture::
do_load_one(CData *cdata, const PNMImage &pnmimage, const string &name, int z, int n,
            const LoaderOptions &options) {
  if (cdata->_ram_images.size() <= 1 && n == 0) {
    // A special case for mipmap level 0.  When we load mipmap level 0, unless
    // we already have mipmap levels, it determines the image properties like
    // size and number of components.
    if (!do_reconsider_z_size(cdata, z, options)) {
      return false;
    }
    nassertr(z >= 0 && z < cdata->_z_size * cdata->_num_views, false);

    if (z == 0) {
      ComponentType component_type = T_unsigned_byte;
      xelval maxval = pnmimage.get_maxval();
      if (maxval > 255) {
        component_type = T_unsigned_short;
      }

      if (!do_reconsider_image_properties(cdata, pnmimage.get_x_size(), pnmimage.get_y_size(),
                                          pnmimage.get_num_channels(), component_type,
                                          z, options)) {
        return false;
      }
    }

    do_modify_ram_image(cdata);
    cdata->_loaded_from_image = true;
  }

  do_modify_ram_mipmap_image(cdata, n);

  // Ensure the PNMImage is an appropriate size.
  int x_size = do_get_expected_mipmap_x_size(cdata, n);
  int y_size = do_get_expected_mipmap_y_size(cdata, n);
  if (pnmimage.get_x_size() != x_size ||
      pnmimage.get_y_size() != y_size) {
    gobj_cat.info()
      << "Automatically rescaling " << name;
    if (n != 0) {
      gobj_cat.info(false)
        << " mipmap level " << n;
    }
    gobj_cat.info(false)
      << " from " << pnmimage.get_x_size() << " by "
      << pnmimage.get_y_size() << " to " << x_size << " by "
      << y_size << "\n";

    PNMImage scaled(x_size, y_size, pnmimage.get_num_channels(),
                    pnmimage.get_maxval(), pnmimage.get_type(),
                    pnmimage.get_color_space());
    scaled.quick_filter_from(pnmimage);
    Thread::consider_yield();

    convert_from_pnmimage(cdata->_ram_images[n]._image,
                          do_get_expected_ram_mipmap_page_size(cdata, n),
                          x_size, 0, 0, z, scaled,
                          cdata->_num_components, cdata->_component_width);
  } else {
    // Now copy the pixel data from the PNMImage into our internal
    // cdata->_image component.
    convert_from_pnmimage(cdata->_ram_images[n]._image,
                          do_get_expected_ram_mipmap_page_size(cdata, n),
                          x_size, 0, 0, z, pnmimage,
                          cdata->_num_components, cdata->_component_width);
  }
  Thread::consider_yield();

  return true;
}

/**
 * Internal method to load a single page or mipmap level.
 */
bool Texture::
do_load_one(CData *cdata, const PfmFile &pfm, const string &name, int z, int n,
            const LoaderOptions &options) {
  if (cdata->_ram_images.size() <= 1 && n == 0) {
    // A special case for mipmap level 0.  When we load mipmap level 0, unless
    // we already have mipmap levels, it determines the image properties like
    // size and number of components.
    if (!do_reconsider_z_size(cdata, z, options)) {
      return false;
    }
    nassertr(z >= 0 && z < cdata->_z_size * cdata->_num_views, false);

    if (z == 0) {
      ComponentType component_type = T_float;
      if (!do_reconsider_image_properties(cdata, pfm.get_x_size(), pfm.get_y_size(),
                                          pfm.get_num_channels(), component_type,
                                          z, options)) {
        return false;
      }
    }

    do_modify_ram_image(cdata);
    cdata->_loaded_from_image = true;
  }

  do_modify_ram_mipmap_image(cdata, n);

  // Ensure the PfmFile is an appropriate size.
  int x_size = do_get_expected_mipmap_x_size(cdata, n);
  int y_size = do_get_expected_mipmap_y_size(cdata, n);
  if (pfm.get_x_size() != x_size ||
      pfm.get_y_size() != y_size) {
    gobj_cat.info()
      << "Automatically rescaling " << name;
    if (n != 0) {
      gobj_cat.info(false)
        << " mipmap level " << n;
    }
    gobj_cat.info(false)
      << " from " << pfm.get_x_size() << " by "
      << pfm.get_y_size() << " to " << x_size << " by "
      << y_size << "\n";

    PfmFile scaled(pfm);
    scaled.resize(x_size, y_size);
    Thread::consider_yield();

    convert_from_pfm(cdata->_ram_images[n]._image,
                     do_get_expected_ram_mipmap_page_size(cdata, n), z,
                     scaled, cdata->_num_components, cdata->_component_width);
  } else {
    // Now copy the pixel data from the PfmFile into our internal
    // cdata->_image component.
    convert_from_pfm(cdata->_ram_images[n]._image,
                     do_get_expected_ram_mipmap_page_size(cdata, n), z,
                     pfm, cdata->_num_components, cdata->_component_width);
  }
  Thread::consider_yield();

  return true;
}

/**
 * Internal method to load an image into a section of a texture page or mipmap
 * level.
 */
bool Texture::
do_load_sub_image(CData *cdata, const PNMImage &image, int x, int y, int z, int n) {
  nassertr(n >= 0 && (size_t)n < cdata->_ram_images.size(), false);

  int tex_x_size = do_get_expected_mipmap_x_size(cdata, n);
  int tex_y_size = do_get_expected_mipmap_y_size(cdata, n);
  int tex_z_size = do_get_expected_mipmap_z_size(cdata, n);

  nassertr(x >= 0 && x < tex_x_size, false);
  nassertr(y >= 0 && y < tex_y_size, false);
  nassertr(z >= 0 && z < tex_z_size, false);

  nassertr(image.get_x_size() + x <= tex_x_size, false);
  nassertr(image.get_y_size() + y <= tex_y_size, false);

  // Flip y
  y = cdata->_y_size - (image.get_y_size() + y);

  cdata->inc_image_page_modified(z);
  do_modify_ram_mipmap_image(cdata, n);
  convert_from_pnmimage(cdata->_ram_images[n]._image,
                        do_get_expected_ram_mipmap_page_size(cdata, n),
                        tex_x_size, x, y, z, image,
                        cdata->_num_components, cdata->_component_width);

  return true;
}

/**
 * Called internally when read() detects a txo file.  Assumes the lock is
 * already held.
 */
bool Texture::
do_read_txo_file(CData *cdata, const Filename &fullpath) {
  VirtualFileSystem *vfs = VirtualFileSystem::get_global_ptr();

  Filename filename = Filename::binary_filename(fullpath);
  PT(VirtualFile) file = vfs->get_file(filename);
  if (file == nullptr) {
    // No such file.
    gobj_cat.error()
      << "Could not find " << fullpath << "\n";
    return false;
  }

  if (gobj_cat.is_debug()) {
    gobj_cat.debug()
      << "Reading texture object " << filename << "\n";
  }

  istream *in = file->open_read_file(true);
  if (in == nullptr) {
    gobj_cat.error()
      << "Failed to open " << filename << " for reading.\n";
    return false;
  }

  bool success = do_read_txo(cdata, *in, fullpath);
  vfs->close_read_file(in);

  cdata->_fullpath = fullpath;
  cdata->_alpha_fullpath = Filename();
  cdata->_keep_ram_image = false;

  return success;
}

/**
 *
 */
bool Texture::
do_read_txo(CData *cdata, istream &in, const string &filename) {
  PT(Texture) other = make_from_txo(in, filename);
  if (other == nullptr) {
    return false;
  }

  CDReader cdata_other(other->_cycler);
  Namable::operator = (*other);
  do_assign(cdata, other, cdata_other);

  cdata->_loaded_from_image = true;
  cdata->_loaded_from_txo = true;
  cdata->_has_read_pages = false;
  cdata->_has_read_mipmaps = false;
  cdata->_num_mipmap_levels_read = 0;
  return true;
}

/**
 * Called internally when read() detects a DDS file.  Assumes the lock is
 * already held.
 */
bool Texture::
do_read_dds_file(CData *cdata, const Filename &fullpath, bool header_only) {
  VirtualFileSystem *vfs = VirtualFileSystem::get_global_ptr();

  Filename filename = Filename::binary_filename(fullpath);
  PT(VirtualFile) file = vfs->get_file(filename);
  if (file == nullptr) {
    // No such file.
    gobj_cat.error()
      << "Could not find " << fullpath << "\n";
    return false;
  }

  if (gobj_cat.is_debug()) {
    gobj_cat.debug()
      << "Reading DDS file " << filename << "\n";
  }

  istream *in = file->open_read_file(true);
  if (in == nullptr) {
    gobj_cat.error()
      << "Failed to open " << filename << " for reading.\n";
    return false;
  }

  bool success = do_read_dds(cdata, *in, fullpath, header_only);
  vfs->close_read_file(in);

  if (!has_name()) {
    set_name(fullpath.get_basename_wo_extension());
  }

  cdata->_fullpath = fullpath;
  cdata->_alpha_fullpath = Filename();
  cdata->_keep_ram_image = false;

  return success;
}

/**
 *
 */
bool Texture::
do_read_dds(CData *cdata, istream &in, const string &filename, bool header_only) {
  StreamReader dds(in);

  // DDS header (19 words)
  DDSHeader header;
  header.dds_magic = dds.get_uint32();
  header.dds_size = dds.get_uint32();
  header.dds_flags = dds.get_uint32();
  header.height = dds.get_uint32();
  header.width = dds.get_uint32();
  header.pitch = dds.get_uint32();
  header.depth = dds.get_uint32();
  header.num_levels = dds.get_uint32();
  dds.skip_bytes(44);

  // Pixelformat (8 words)
  header.pf.pf_size = dds.get_uint32();
  header.pf.pf_flags = dds.get_uint32();
  header.pf.four_cc = dds.get_uint32();
  header.pf.rgb_bitcount = dds.get_uint32();
  header.pf.r_mask = dds.get_uint32();
  header.pf.g_mask = dds.get_uint32();
  header.pf.b_mask = dds.get_uint32();
  header.pf.a_mask = dds.get_uint32();

  // Caps (4 words)
  header.caps.caps1 = dds.get_uint32();
  header.caps.caps2 = dds.get_uint32();
  header.caps.ddsx = dds.get_uint32();
  dds.skip_bytes(4);

  // Pad out to 32 words
  dds.skip_bytes(4);

  if (header.dds_magic != DDS_MAGIC || (in.fail() || in.eof())) {
    gobj_cat.error()
      << filename << " is not a DDS file.\n";
    return false;
  }

  if ((header.dds_flags & DDSD_MIPMAPCOUNT) == 0) {
    // No bit set means only the base mipmap level.
    header.num_levels = 1;

  } else if (header.num_levels == 0) {
    // Some files seem to have this set to 0 for some reason--existing readers
    // assume 0 means 1.
    header.num_levels = 1;
  }

  TextureType texture_type;
  if (header.caps.caps2 & DDSCAPS2_CUBEMAP) {
    static const unsigned int all_faces =
      (DDSCAPS2_CUBEMAP_POSITIVEX |
       DDSCAPS2_CUBEMAP_POSITIVEY |
       DDSCAPS2_CUBEMAP_POSITIVEZ |
       DDSCAPS2_CUBEMAP_NEGATIVEX |
       DDSCAPS2_CUBEMAP_NEGATIVEY |
       DDSCAPS2_CUBEMAP_NEGATIVEZ);
    if ((header.caps.caps2 & all_faces) != all_faces) {
      gobj_cat.error()
        << filename << " is missing some cube map faces; cannot load.\n";
      return false;
    }
    header.depth = 6;
    texture_type = TT_cube_map;

  } else if (header.caps.caps2 & DDSCAPS2_VOLUME) {
    texture_type = TT_3d_texture;

  } else {
    texture_type = TT_2d_texture;
    header.depth = 1;
  }

  // Determine the function to use to read the DDS image.
  typedef PTA_uchar (*ReadDDSLevelFunc)(Texture *tex, Texture::CData *cdata,
                                        const DDSHeader &header, int n, istream &in);
  ReadDDSLevelFunc func = nullptr;

  Format format = F_rgb;
  ComponentType component_type = T_unsigned_byte;

  do_clear_ram_image(cdata);
  CompressionMode compression = CM_off;

  if ((header.pf.pf_flags & DDPF_FOURCC) != 0 &&
      header.pf.four_cc == 0x30315844) {   // 'DX10'
    // A DirectX 10 style texture, which has an additional header.
    func = read_dds_level_generic_uncompressed;
    unsigned int dxgi_format = dds.get_uint32();
    unsigned int dimension = dds.get_uint32();
    unsigned int misc_flag = dds.get_uint32();
    unsigned int array_size = dds.get_uint32();
    /*unsigned int alpha_mode = */dds.get_uint32();

    switch (dxgi_format) {
    case 2:    // DXGI_FORMAT_R32G32B32A32_FLOAT
      format = F_rgba32;
      component_type = T_float;
      func = read_dds_level_abgr32;
      break;
    case 10:   // DXGI_FORMAT_R16G16B16A16_FLOAT
      format = F_rgba16;
      component_type = T_half_float;
      func = read_dds_level_abgr16;
      break;
    case 11:   // DXGI_FORMAT_R16G16B16A16_UNORM
      format = F_rgba16;
      component_type = T_unsigned_short;
      func = read_dds_level_abgr16;
      break;
    case 12:   // DXGI_FORMAT_R16G16B16A16_UINT
      format = F_rgba16i;
      component_type = T_unsigned_short;
      func = read_dds_level_abgr16;
      break;
    case 14:   // DXGI_FORMAT_R16G16B16A16_SINT
      format = F_rgba16i;
      component_type = T_short;
      func = read_dds_level_abgr16;
      break;
    case 16:   // DXGI_FORMAT_R32G32_FLOAT
      format = F_rg32;
      component_type = T_float;
      func = read_dds_level_raw;
      break;
    case 17:   // DXGI_FORMAT_R32G32_UINT
      format = F_rg32i;
      component_type = T_unsigned_int;
      func = read_dds_level_raw;
      break;
    case 18:   // DXGI_FORMAT_R32G32_SINT
      format = F_rg32i;
      component_type = T_int;
      func = read_dds_level_raw;
      break;
    case 27:   // DXGI_FORMAT_R8G8B8A8_TYPELESS
    case 28:   // DXGI_FORMAT_R8G8B8A8_UNORM
      format = F_rgba8;
      func = read_dds_level_abgr8;
      break;
    case 29:   // DXGI_FORMAT_R8G8B8A8_UNORM_SRGB
      format = F_srgb_alpha;
      func = read_dds_level_abgr8;
      break;
    case 30:   // DXGI_FORMAT_R8G8B8A8_UINT
      format = F_rgba8i;
      func = read_dds_level_abgr8;
      break;
    case 31:   // DXGI_FORMAT_R8G8B8A8_SNORM
      format = F_rgba8;
      component_type = T_byte;
      func = read_dds_level_abgr8;
      break;
    case 32:   // DXGI_FORMAT_R8G8B8A8_SINT
      format = F_rgba8i;
      component_type = T_byte;
      func = read_dds_level_abgr8;
      break;
    case 34:   // DXGI_FORMAT_R16G16_FLOAT:
      format = F_rg16;
      component_type = T_half_float;
      func = read_dds_level_raw;
      break;
    case 35:   // DXGI_FORMAT_R16G16_UNORM:
      format = F_rg16;
      component_type = T_unsigned_short;
      func = read_dds_level_raw;
      break;
    case 36:   // DXGI_FORMAT_R16G16_UINT:
      format = F_rg16i;
      component_type = T_unsigned_short;
      func = read_dds_level_raw;
      break;
    case 37:   // DXGI_FORMAT_R16G16_SNORM:
      format = F_rg16;
      component_type = T_short;
      func = read_dds_level_raw;
      break;
    case 38:   // DXGI_FORMAT_R16G16_SINT:
      format = F_rg16i;
      component_type = T_short;
      func = read_dds_level_raw;
      break;
    case 40:   // DXGI_FORMAT_D32_FLOAT
      format = F_depth_component32;
      component_type = T_float;
      func = read_dds_level_raw;
      break;
    case 41:   // DXGI_FORMAT_R32_FLOAT
      format = F_r32;
      component_type = T_float;
      func = read_dds_level_raw;
      break;
    case 42:   // DXGI_FORMAT_R32_UINT
      format = F_r32i;
      component_type = T_unsigned_int;
      func = read_dds_level_raw;
      break;
    case 43:   // DXGI_FORMAT_R32_SINT
      format = F_r32i;
      component_type = T_int;
      func = read_dds_level_raw;
      break;
    case 48:   // DXGI_FORMAT_R8G8_TYPELESS
    case 49:   // DXGI_FORMAT_R8G8_UNORM
      format = F_rg;
      break;
    case 50:   // DXGI_FORMAT_R8G8_UINT
      format = F_rg8i;
      break;
    case 51:   // DXGI_FORMAT_R8G8_SNORM
      format = F_rg;
      component_type = T_byte;
      break;
    case 52:   // DXGI_FORMAT_R8G8_SINT
      format = F_rg8i;
      component_type = T_byte;
      break;
    case 54:   // DXGI_FORMAT_R16_FLOAT:
      format = F_r16;
      component_type = T_half_float;
      func = read_dds_level_raw;
      break;
    case 55:   // DXGI_FORMAT_D16_UNORM:
      format = F_depth_component16;
      component_type = T_unsigned_short;
      func = read_dds_level_raw;
      break;
    case 56:   // DXGI_FORMAT_R16_UNORM:
      format = F_r16;
      component_type = T_unsigned_short;
      func = read_dds_level_raw;
      break;
    case 57:   // DXGI_FORMAT_R16_UINT:
      format = F_r16i;
      component_type = T_unsigned_short;
      func = read_dds_level_raw;
      break;
    case 58:   // DXGI_FORMAT_R16_SNORM:
      format = F_r16;
      component_type = T_short;
      func = read_dds_level_raw;
      break;
    case 59:   // DXGI_FORMAT_R16_SINT:
      format = F_r16i;
      component_type = T_short;
      func = read_dds_level_raw;
      break;
    case 60:   // DXGI_FORMAT_R8_TYPELESS
    case 61:   // DXGI_FORMAT_R8_UNORM
      format = F_red;
      break;
    case 62:   // DXGI_FORMAT_R8_UINT
      format = F_r8i;
      break;
    case 63:   // DXGI_FORMAT_R8_SNORM
      format = F_red;
      component_type = T_byte;
      break;
    case 64:   // DXGI_FORMAT_R8_SINT
      format = F_r8i;
      component_type = T_byte;
      break;
    case 65:   // DXGI_FORMAT_A8_UNORM
      format = F_alpha;
      break;
    case 70:   // DXGI_FORMAT_BC1_TYPELESS
    case 71:   // DXGI_FORMAT_BC1_UNORM
      format = F_rgb;
      compression = CM_dxt1;
      func = read_dds_level_bc1;
      break;
    case 72:   // DXGI_FORMAT_BC1_UNORM_SRGB
      format = F_srgb;
      compression = CM_dxt1;
      func = read_dds_level_bc1;
      break;
    case 73:   // DXGI_FORMAT_BC2_TYPELESS
    case 74:   // DXGI_FORMAT_BC2_UNORM
      format = F_rgba;
      compression = CM_dxt3;
      func = read_dds_level_bc2;
      break;
    case 75:   // DXGI_FORMAT_BC2_UNORM_SRGB
      format = F_srgb_alpha;
      compression = CM_dxt3;
      func = read_dds_level_bc2;
      break;
    case 76:   // DXGI_FORMAT_BC3_TYPELESS
    case 77:   // DXGI_FORMAT_BC3_UNORM
      format = F_rgba;
      compression = CM_dxt5;
      func = read_dds_level_bc3;
      break;
    case 78:   // DXGI_FORMAT_BC3_UNORM_SRGB
      format = F_srgb_alpha;
      compression = CM_dxt5;
      func = read_dds_level_bc3;
      break;
    case 79:   // DXGI_FORMAT_BC4_TYPELESS
    case 80:   // DXGI_FORMAT_BC4_UNORM
      format = F_red;
      compression = CM_rgtc;
      func = read_dds_level_bc4;
      break;
    case 82:   // DXGI_FORMAT_BC5_TYPELESS
    case 83:   // DXGI_FORMAT_BC5_UNORM
      format = F_rg;
      compression = CM_rgtc;
      func = read_dds_level_bc5;
      break;
    case 87:   // DXGI_FORMAT_B8G8R8A8_UNORM
    case 90:   // DXGI_FORMAT_B8G8R8A8_TYPELESS
      format = F_rgba8;
      break;
    case 88:   // DXGI_FORMAT_B8G8R8X8_UNORM
    case 92:   // DXGI_FORMAT_B8G8R8X8_TYPELESS
      format = F_rgb8;
      break;
    case 91:   // DXGI_FORMAT_B8G8R8A8_UNORM_SRGB
      format = F_srgb_alpha;
      break;
    case 93:   // DXGI_FORMAT_B8G8R8X8_UNORM_SRGB
      format = F_srgb;
      break;
    case 115:  // DXGI_FORMAT_B4G4R4A4_UNORM
      format = F_rgba4;
      break;
    default:
      gobj_cat.error()
        << filename << ": unsupported DXGI format " << dxgi_format << ".\n";
      return false;
    }

    switch (dimension) {
    case 2:  // DDS_DIMENSION_TEXTURE1D
      texture_type = TT_1d_texture;
      header.depth = 1;
      break;
    case 3:  // DDS_DIMENSION_TEXTURE2D
      if (misc_flag & 0x4) {  // DDS_RESOURCE_MISC_TEXTURECUBE
        if (array_size > 1) {
          texture_type = TT_cube_map_array;
          header.depth = array_size * 6;
        } else {
          texture_type = TT_cube_map;
          header.depth = 6;
        }
      } else {
        if (array_size > 1) {
          texture_type = TT_2d_texture_array;
          header.depth = array_size;
        } else {
          texture_type = TT_2d_texture;
          header.depth = 1;
        }
      }
      break;
    case 4:  // DDS_DIMENSION_TEXTURE3D
      texture_type = TT_3d_texture;
      break;
    default:
      gobj_cat.error()
        << filename << ": unsupported dimension.\n";
      return false;
    }

  } else if (header.pf.pf_flags & DDPF_FOURCC) {
    // Some compressed texture format.
    if (texture_type == TT_3d_texture) {
      gobj_cat.error()
        << filename << ": unsupported compression on 3-d texture.\n";
      return false;
    }

    // Most of the compressed formats support alpha.
    format = F_rgba;
    switch (header.pf.four_cc) {
    case 0x31545844:   // 'DXT1', little-endian.
      compression = CM_dxt1;
      func = read_dds_level_bc1;
      format = F_rgbm;
      break;
    case 0x32545844:   // 'DXT2'
      compression = CM_dxt2;
      func = read_dds_level_bc2;
      break;
    case 0x33545844:   // 'DXT3'
      compression = CM_dxt3;
      func = read_dds_level_bc2;
      break;
    case 0x34545844:   // 'DXT4'
      compression = CM_dxt4;
      func = read_dds_level_bc3;
      break;
    case 0x35545844:   // 'DXT5'
      compression = CM_dxt5;
      func = read_dds_level_bc3;
      break;
    case 0x31495441:   // 'ATI1'
    case 0x55344342:   // 'BC4U'
      compression = CM_rgtc;
      func = read_dds_level_bc4;
      format = F_red;
      break;
    case 0x32495441:   // 'ATI2'
    case 0x55354342:   // 'BC5U'
      compression = CM_rgtc;
      func = read_dds_level_bc5;
      format = F_rg;
      break;
    case 36:   // D3DFMT_A16B16G16R16
      func = read_dds_level_abgr16;
      format = F_rgba16;
      component_type = T_unsigned_short;
      break;
    case 110:  // D3DFMT_Q16W16V16U16
      func = read_dds_level_abgr16;
      format = F_rgba16;
      component_type = T_short;
      break;
    case 113:  // D3DFMT_A16B16G16R16F
      func = read_dds_level_abgr16;
      format = F_rgba16;
      component_type = T_half_float;
      break;
    case 116:  // D3DFMT_A32B32G32R32F
      func = read_dds_level_abgr32;
      format = F_rgba32;
      component_type = T_float;
      break;
    default:
      gobj_cat.error()
        << filename << ": unsupported texture compression (FourCC: 0x"
        << std::hex << header.pf.four_cc << std::dec << ").\n";
      return false;
    }

  } else {
    // An uncompressed texture format.
    func = read_dds_level_generic_uncompressed;

    if (header.pf.pf_flags & DDPF_ALPHAPIXELS) {
      // An uncompressed format that involves alpha.
      format = F_rgba;
      if (header.pf.rgb_bitcount == 32 &&
          header.pf.r_mask == 0x000000ff &&
          header.pf.g_mask == 0x0000ff00 &&
          header.pf.b_mask == 0x00ff0000 &&
          header.pf.a_mask == 0xff000000U) {
        func = read_dds_level_abgr8;
      } else if (header.pf.rgb_bitcount == 32 &&
          header.pf.r_mask == 0x00ff0000 &&
          header.pf.g_mask == 0x0000ff00 &&
          header.pf.b_mask == 0x000000ff &&
          header.pf.a_mask == 0xff000000U) {
        func = read_dds_level_rgba8;

      } else if (header.pf.r_mask != 0 &&
                 header.pf.g_mask == 0 &&
                 header.pf.b_mask == 0) {
        func = read_dds_level_luminance_uncompressed;
        format = F_luminance_alpha;
      }
    } else {
      // An uncompressed format that doesn't involve alpha.
      if (header.pf.rgb_bitcount == 24 &&
          header.pf.r_mask == 0x00ff0000 &&
          header.pf.g_mask == 0x0000ff00 &&
          header.pf.b_mask == 0x000000ff) {
        func = read_dds_level_bgr8;
      } else if (header.pf.rgb_bitcount == 24 &&
                 header.pf.r_mask == 0x000000ff &&
                 header.pf.g_mask == 0x0000ff00 &&
                 header.pf.b_mask == 0x00ff0000) {
        func = read_dds_level_rgb8;

      } else if (header.pf.r_mask != 0 &&
                 header.pf.g_mask == 0 &&
                 header.pf.b_mask == 0) {
        func = read_dds_level_luminance_uncompressed;
        format = F_luminance;
      }
    }
  }

  do_setup_texture(cdata, texture_type, header.width, header.height, header.depth,
                   component_type, format);

  cdata->_orig_file_x_size = cdata->_x_size;
  cdata->_orig_file_y_size = cdata->_y_size;
  cdata->_compression = compression;
  cdata->_ram_image_compression = compression;

  if (!header_only) {
    switch (texture_type) {
    case TT_3d_texture:
      {
        // 3-d textures store all the depth slices for mipmap level 0, then
        // all the depth slices for mipmap level 1, and so on.
        for (int n = 0; n < (int)header.num_levels; ++n) {
          int z_size = do_get_expected_mipmap_z_size(cdata, n);
          pvector<PTA_uchar> pages;
          size_t page_size = 0;
          int z;
          for (z = 0; z < z_size; ++z) {
            PTA_uchar page = func(this, cdata, header, n, in);
            if (page.is_null()) {
              return false;
            }
            nassertr(page_size == 0 || page_size == page.size(), false);
            page_size = page.size();
            pages.push_back(page);
          }
          // Now reassemble the pages into one big image.  Because this is a
          // Microsoft format, the images are stacked in reverse order; re-
          // reverse them.
          PTA_uchar image = PTA_uchar::empty_array(page_size * z_size);
          unsigned char *imagep = (unsigned char *)image.p();
          for (z = 0; z < z_size; ++z) {
            int fz = z_size - 1 - z;
            memcpy(imagep + z * page_size, pages[fz].p(), page_size);
          }

          do_set_ram_mipmap_image(cdata, n, image, page_size);
        }
      }
      break;

    case TT_cube_map:
      {
        // Cube maps store all the mipmap levels for face 0, then all the
        // mipmap levels for face 1, and so on.
        pvector<pvector<PTA_uchar> > pages;
        pages.reserve(6);
        int z, n;
        for (z = 0; z < 6; ++z) {
          pages.push_back(pvector<PTA_uchar>());
          pvector<PTA_uchar> &levels = pages.back();
          levels.reserve(header.num_levels);

          for (n = 0; n < (int)header.num_levels; ++n) {
            PTA_uchar image = func(this, cdata, header, n, in);
            if (image.is_null()) {
              return false;
            }
            levels.push_back(image);
          }
        }

        // Now, for each level, reassemble the pages into one big image.
        // Because this is a Microsoft format, the levels are arranged in a
        // rotated order.
        static const int level_remap[6] = {
          0, 1, 5, 4, 2, 3
        };
        for (n = 0; n < (int)header.num_levels; ++n) {
          size_t page_size = pages[0][n].size();
          PTA_uchar image = PTA_uchar::empty_array(page_size * 6);
          unsigned char *imagep = (unsigned char *)image.p();
          for (z = 0; z < 6; ++z) {
            int fz = level_remap[z];
            nassertr(pages[fz][n].size() == page_size, false);
            memcpy(imagep + z * page_size, pages[fz][n].p(), page_size);
          }

          do_set_ram_mipmap_image(cdata, n, image, page_size);
        }
      }
      break;

    case TT_2d_texture_array:
    case TT_cube_map_array: //TODO: rearrange cube map array faces?
      {
        // Texture arrays store all the mipmap levels for layer 0, then all
        // the mipmap levels for layer 1, and so on.
        pvector<pvector<PTA_uchar> > pages;
        pages.reserve(header.depth);
        int z, n;
        for (z = 0; z < (int)header.depth; ++z) {
          pages.push_back(pvector<PTA_uchar>());
          pvector<PTA_uchar> &levels = pages.back();
          levels.reserve(header.num_levels);

          for (n = 0; n < (int)header.num_levels; ++n) {
            PTA_uchar image = func(this, cdata, header, n, in);
            if (image.is_null()) {
              return false;
            }
            levels.push_back(image);
          }
        }

        // Now, for each level, reassemble the pages into one big image.
        for (n = 0; n < (int)header.num_levels; ++n) {
          size_t page_size = pages[0][n].size();
          PTA_uchar image = PTA_uchar::empty_array(page_size * header.depth);
          unsigned char *imagep = (unsigned char *)image.p();
          for (z = 0; z < (int)header.depth; ++z) {
            nassertr(pages[z][n].size() == page_size, false);
            memcpy(imagep + z * page_size, pages[z][n].p(), page_size);
          }

          do_set_ram_mipmap_image(cdata, n, image, page_size);
        }
      }
      break;

    default:
      // Normal 2-d textures simply store the mipmap levels.
      {
        for (int n = 0; n < (int)header.num_levels; ++n) {
          PTA_uchar image = func(this, cdata, header, n, in);
          if (image.is_null()) {
            return false;
          }
          do_set_ram_mipmap_image(cdata, n, image, 0);
        }
      }
    }
    cdata->_has_read_pages = true;
    cdata->_has_read_mipmaps = true;
    cdata->_num_mipmap_levels_read = cdata->_ram_images.size();
  }

  if (in.fail()) {
    gobj_cat.error()
      << filename << ": truncated DDS file.\n";
    return false;
  }

  cdata->_loaded_from_image = true;
  cdata->_loaded_from_txo = true;

  return true;
}

/**
 * Called internally when read() detects a KTX file.  Assumes the lock is
 * already held.
 */
bool Texture::
do_read_ktx_file(CData *cdata, const Filename &fullpath, bool header_only) {
  VirtualFileSystem *vfs = VirtualFileSystem::get_global_ptr();

  Filename filename = Filename::binary_filename(fullpath);
  PT(VirtualFile) file = vfs->get_file(filename);
  if (file == nullptr) {
    // No such file.
    gobj_cat.error()
      << "Could not find " << fullpath << "\n";
    return false;
  }

  if (gobj_cat.is_debug()) {
    gobj_cat.debug()
      << "Reading KTX file " << filename << "\n";
  }

  istream *in = file->open_read_file(true);
  if (in == nullptr) {
    gobj_cat.error()
      << "Failed to open " << filename << " for reading.\n";
    return false;
  }

  bool success = do_read_ktx(cdata, *in, fullpath, header_only);
  vfs->close_read_file(in);

  if (!has_name()) {
    set_name(fullpath.get_basename_wo_extension());
  }

  cdata->_fullpath = fullpath;
  cdata->_alpha_fullpath = Filename();
  cdata->_keep_ram_image = false;

  return success;
}

/**
 *
 */
bool Texture::
do_read_ktx(CData *cdata, istream &in, const string &filename, bool header_only) {
  StreamReader ktx(in);

  unsigned char magic[12];
  if (ktx.extract_bytes(magic, 12) != 12 ||
      memcmp(magic, "\xABKTX 11\xBB\r\n\x1A\n", 12) != 0) {
    gobj_cat.error()
      << filename << " is not a KTX file.\n";
    return false;
  }

  // See: https://www.khronos.org/opengles/sdk/tools/KTX/file_format_spec/
  uint32_t gl_type, /*type_size,*/ gl_format, internal_format, gl_base_format,
    width, height, depth, num_array_elements, num_faces, num_mipmap_levels,
    kvdata_size;

  bool big_endian;
  if (ktx.get_uint32() == 0x04030201) {
    big_endian = false;
    gl_type = ktx.get_uint32();
    /*type_size = */ktx.get_uint32();
    gl_format = ktx.get_uint32();
    internal_format = ktx.get_uint32();
    gl_base_format = ktx.get_uint32();
    width = ktx.get_uint32();
    height = ktx.get_uint32();
    depth = ktx.get_uint32();
    num_array_elements = ktx.get_uint32();
    num_faces = ktx.get_uint32();
    num_mipmap_levels = ktx.get_uint32();
    kvdata_size = ktx.get_uint32();
  } else {
    big_endian = true;
    gl_type = ktx.get_be_uint32();
    /*type_size = */ktx.get_be_uint32();
    gl_format = ktx.get_be_uint32();
    internal_format = ktx.get_be_uint32();
    gl_base_format = ktx.get_be_uint32();
    width = ktx.get_be_uint32();
    height = ktx.get_be_uint32();
    depth = ktx.get_be_uint32();
    num_array_elements = ktx.get_be_uint32();
    num_faces = ktx.get_be_uint32();
    num_mipmap_levels = ktx.get_be_uint32();
    kvdata_size = ktx.get_be_uint32();
  }

  // Skip metadata section.
  ktx.skip_bytes(kvdata_size);

  ComponentType type;
  CompressionMode compression;
  Format format;
  bool swap_bgr = false;

  if (gl_type == 0 || gl_format == 0) {
    // Compressed texture.
    if (gl_type > 0 || gl_format > 0) {
      gobj_cat.error()
        << "Compressed textures must have both type and format set to 0.\n";
      return false;
    }
    type = T_unsigned_byte;
    compression = CM_on;

    KTXFormat base_format;
    switch ((KTXCompressedFormat)internal_format) {
    case KTX_COMPRESSED_RED:
      format = F_red;
      base_format = KTX_RED;
      break;
    case KTX_COMPRESSED_RG:
      format = F_rg;
      base_format = KTX_RG;
      break;
    case KTX_COMPRESSED_RGB:
      format = F_rgb;
      base_format = KTX_RGB;
      break;
    case KTX_COMPRESSED_RGBA:
      format = F_rgba;
      base_format = KTX_RGBA;
      break;
    case KTX_COMPRESSED_SRGB:
      format = F_srgb;
      base_format = KTX_SRGB;
      break;
    case KTX_COMPRESSED_SRGB_ALPHA:
      format = F_srgb_alpha;
      base_format = KTX_SRGB_ALPHA;
      break;
    case KTX_COMPRESSED_RGB_FXT1_3DFX:
      format = F_rgb;
      base_format = KTX_RGB;
      compression = CM_fxt1;
      break;
    case KTX_COMPRESSED_RGBA_FXT1_3DFX:
      format = F_rgba;
      base_format = KTX_RGBA;
      compression = CM_fxt1;
      break;
    case KTX_COMPRESSED_RGB_S3TC_DXT1:
      format = F_rgb;
      base_format = KTX_RGB;
      compression = CM_dxt1;
      break;
    case KTX_COMPRESSED_RGBA_S3TC_DXT1:
      format = F_rgbm;
      base_format = KTX_RGB;
      compression = CM_dxt1;
      break;
    case KTX_COMPRESSED_RGBA_S3TC_DXT3:
      format = F_rgba;
      base_format = KTX_RGBA;
      compression = CM_dxt3;
      break;
    case KTX_COMPRESSED_RGBA_S3TC_DXT5:
      format = F_rgba;
      base_format = KTX_RGBA;
      compression = CM_dxt5;
      break;
    case KTX_COMPRESSED_SRGB_ALPHA_S3TC_DXT1:
      format = F_srgb_alpha;
      base_format = KTX_SRGB_ALPHA;
      compression = CM_dxt1;
      break;
    case KTX_COMPRESSED_SRGB_ALPHA_S3TC_DXT3:
      format = F_srgb_alpha;
      base_format = KTX_SRGB_ALPHA;
      compression = CM_dxt3;
      break;
    case KTX_COMPRESSED_SRGB_ALPHA_S3TC_DXT5:
      format = F_srgb_alpha;
      base_format = KTX_SRGB_ALPHA;
      compression = CM_dxt5;
      break;
    case KTX_COMPRESSED_SRGB_S3TC_DXT1:
      format = F_srgb;
      base_format = KTX_SRGB;
      compression = CM_dxt1;
      break;
    case KTX_COMPRESSED_RED_RGTC1:
    case KTX_COMPRESSED_SIGNED_RED_RGTC1:
      format = F_red;
      base_format = KTX_RED;
      compression = CM_rgtc;
      break;
    case KTX_COMPRESSED_RG_RGTC2:
    case KTX_COMPRESSED_SIGNED_RG_RGTC2:
      format = F_rg;
      base_format = KTX_RG;
      compression = CM_rgtc;
      break;
    case KTX_ETC1_RGB8:
      format = F_rgb;
      base_format = KTX_RGB;
      compression = CM_etc1;
      break;
    case KTX_ETC1_SRGB8:
      format = F_srgb;
      base_format = KTX_SRGB;
      compression = CM_etc1;
      break;
    case KTX_COMPRESSED_RGB8_ETC2:
      format = F_rgb;
      base_format = KTX_RGB;
      compression = CM_etc2;
      break;
    case KTX_COMPRESSED_SRGB8_ETC2:
      format = F_srgb;
      base_format = KTX_SRGB;
      compression = CM_etc2;
      break;
    case KTX_COMPRESSED_RGB8_PUNCHTHROUGH_ALPHA1_ETC2:
      format = F_rgbm;
      base_format = KTX_RGBA;
      compression = CM_etc2;
      break;
    case KTX_COMPRESSED_SRGB8_PUNCHTHROUGH_ALPHA1_ETC2:
      format = F_rgbm;
      base_format = KTX_SRGB8_ALPHA8;
      compression = CM_etc2;
      break;
    case KTX_COMPRESSED_RGBA8_ETC2_EAC:
      format = F_rgba;
      base_format = KTX_RGBA;
      compression = CM_etc2;
      break;
    case KTX_COMPRESSED_SRGB8_ALPHA8_ETC2_EAC:
      format = F_srgb_alpha;
      base_format = KTX_SRGB8_ALPHA8;
      compression = CM_etc2;
      break;
    case KTX_COMPRESSED_R11_EAC:
    case KTX_COMPRESSED_SIGNED_R11_EAC:
      format = F_red;
      base_format = KTX_RED;
      compression = CM_eac;
      break;
    case KTX_COMPRESSED_RG11_EAC:
    case KTX_COMPRESSED_SIGNED_RG11_EAC:
      format = F_rg;
      base_format = KTX_RG;
      compression = CM_eac;
      break;
    case KTX_COMPRESSED_SRGB_ALPHA_PVRTC_2BPPV1:
      format = F_srgb_alpha;
      base_format = KTX_SRGB_ALPHA;
      compression = CM_pvr1_2bpp;
      break;
    case KTX_COMPRESSED_SRGB_ALPHA_PVRTC_4BPPV1:
      format = F_srgb_alpha;
      base_format = KTX_SRGB_ALPHA;
      compression = CM_pvr1_4bpp;
      break;
    case KTX_COMPRESSED_RGBA_BPTC_UNORM:
    case KTX_COMPRESSED_SRGB_ALPHA_BPTC_UNORM:
    case KTX_COMPRESSED_RGB_BPTC_SIGNED_FLOAT:
    case KTX_COMPRESSED_RGB_BPTC_UNSIGNED_FLOAT:
    default:
      gobj_cat.error()
        << filename << " has unsupported compressed internal format " << internal_format << "\n";
      return false;
    }

    if (base_format != gl_base_format) {
      gobj_cat.error()
        << filename << " has internal format that is incompatible with base "
           "format (0x" << std::hex << gl_base_format << ", expected 0x"
        << base_format << std::dec << ")\n";
      return false;
    }

  } else {
    // Uncompressed texture.
    compression = CM_off;
    switch ((KTXType)gl_type) {
    case KTX_BYTE:
      type = T_byte;
      break;
    case KTX_UNSIGNED_BYTE:
      type = T_unsigned_byte;
      break;
    case KTX_SHORT:
      type = T_short;
      break;
    case KTX_UNSIGNED_SHORT:
      type = T_unsigned_short;
      break;
    case KTX_INT:
      type = T_int;
      break;
    case KTX_UNSIGNED_INT:
      type = T_unsigned_int;
      break;
    case KTX_FLOAT:
      type = T_float;
      break;
    case KTX_HALF_FLOAT:
      type = T_half_float;
      break;
    case KTX_UNSIGNED_INT_24_8:
      type = T_unsigned_int_24_8;
      break;
    default:
      gobj_cat.error()
        << filename << " has unsupported component type " << gl_type << "\n";
      return false;
    }

    if (gl_format != gl_base_format) {
      gobj_cat.error()
        << filename << " has mismatched formats: " << gl_format << " != "
        << gl_base_format << "\n";
    }

    switch (gl_format) {
    case KTX_DEPTH_COMPONENT:
      switch (internal_format) {
      case KTX_DEPTH_COMPONENT:
        format = F_depth_component;
        break;
      case KTX_DEPTH_COMPONENT16:
        format = F_depth_component16;
        break;
      case KTX_DEPTH_COMPONENT24:
        format = F_depth_component24;
        break;
      case KTX_DEPTH_COMPONENT32:
      case KTX_DEPTH_COMPONENT32F:
        format = F_depth_component32;
        break;
      default:
        format = F_depth_component;
        gobj_cat.warning()
          << filename << " has unsupported depth component format " << internal_format << "\n";
      }
      break;

    case KTX_DEPTH_STENCIL:
      format = F_depth_stencil;
      if (internal_format != KTX_DEPTH_STENCIL &&
          internal_format != KTX_DEPTH24_STENCIL8) {
        gobj_cat.warning()
          << filename << " has unsupported depth stencil format " << internal_format << "\n";
      }
      break;

    case KTX_RED:
      switch (internal_format) {
      case KTX_RED:
      case KTX_RED_SNORM:
      case KTX_R8:
      case KTX_R8_SNORM:
        format = F_red;
        break;
      case KTX_R16:
      case KTX_R16_SNORM:
      case KTX_R16F:
        format = F_r16;
        break;
      case KTX_R32F:
        format = F_r32;
        break;
      default:
        format = F_red;
        gobj_cat.warning()
          << filename << " has unsupported red format " << internal_format << "\n";
      }
      break;

    case KTX_RED_INTEGER:
      switch (internal_format) {
      case KTX_R8I:
      case KTX_R8UI:
        format = F_r8i;
        break;
      case KTX_R16I:
      case KTX_R16UI:
        format = F_r16i;
        break;
      case KTX_R32I:
      case KTX_R32UI:
        format = F_r32i;
        break;
      default:
        gobj_cat.error()
          << filename << " has unsupported red integer format " << internal_format << "\n";
        return false;
      }
      break;

    case KTX_GREEN:
      format = F_green;
      if (internal_format != KTX_GREEN) {
        gobj_cat.warning()
          << filename << " has unsupported green format " << internal_format << "\n";
      }
      break;

    case KTX_BLUE:
      format = F_blue;
      if (internal_format != KTX_BLUE) {
        gobj_cat.warning()
          << filename << " has unsupported blue format " << internal_format << "\n";
      }
      break;

    case KTX_RG:
      switch (internal_format) {
      case KTX_RG:
      case KTX_RG_SNORM:
      case KTX_RG8:
      case KTX_RG8_SNORM:
        format = F_rg;
        break;
      case KTX_RG16:
      case KTX_RG16_SNORM:
      case KTX_RG16F:
        format = F_rg16;
        break;
      case KTX_RG32F:
        format = F_rg32;
        break;
      default:
        format = F_rg;
        gobj_cat.warning()
          << filename << " has unsupported RG format " << internal_format << "\n";
      }
      break;

    case KTX_RG_INTEGER:
      switch (internal_format) {
      case KTX_RG8I:
      case KTX_RG8UI:
        format = F_rg8i;
        break;
      case KTX_RG16I:
      case KTX_RG16UI:
        format = F_rg16i;
        break;
      case KTX_RG32I:
      case KTX_RG32UI:
        format = F_rg32i;
        break;
      default:
        gobj_cat.error()
          << filename << " has unsupported RG integer format " << internal_format << "\n";
        return false;
      }
      break;

    case KTX_RGB:
      swap_bgr = true;
    case KTX_BGR:
      switch (internal_format) {
      case KTX_RGB:
      case KTX_RGB_SNORM:
        format = F_rgb;
        break;
      case KTX_RGB5:
        format = F_rgb5;
        break;
      case KTX_RGB12:
        format = F_rgb12;
        break;
      case KTX_R3_G3_B2:
        format = F_rgb332;
        break;
      case KTX_RGB9_E5:
        format = F_rgb9_e5;
        break;
      case KTX_R11F_G11F_B10F:
        format = F_r11_g11_b10;
        break;
      case KTX_RGB8:
      case KTX_RGB8_SNORM:
        format = F_rgb8;
        break;
      case KTX_RGB16:
      case KTX_RGB16_SNORM:
      case KTX_RGB16F:
        format = F_rgb16;
        break;
      case KTX_RGB32F:
        format = F_rgb32;
        break;
      case KTX_SRGB:
      case KTX_SRGB8:
        format = F_srgb;
        break;
      default:
        format = F_rgb;
        gobj_cat.warning()
          << filename << " has unsupported RGB format " << internal_format << "\n";
      }
      break;

    case KTX_RGB_INTEGER:
      swap_bgr = true;
    case KTX_BGR_INTEGER:
      switch (internal_format) {
      case KTX_RGB8I:
      case KTX_RGB8UI:
        format = F_rgb8i;
        break;
      case KTX_RGB16I:
      case KTX_RGB16UI:
        format = F_rgb16i;
        break;
      case KTX_RGB32I:
      case KTX_RGB32UI:
        format = F_rgb32i;
        break;
      default:
        gobj_cat.error()
          << filename << " has unsupported RGB integer format " << internal_format << "\n";
        return false;
      }
      break;

    case KTX_RGBA:
      swap_bgr = true;
    case KTX_BGRA:
      switch (internal_format) {
      case KTX_RGBA:
      case KTX_RGBA_SNORM:
        format = F_rgba;
        break;
      case KTX_RGBA4:
        format = F_rgba4;
        break;
      case KTX_RGB5_A1:
        format = F_rgba5;
        break;
      case KTX_RGBA12:
        format = F_rgba12;
        break;
      case KTX_RGB10_A2:
        format = F_rgb10_a2;
        break;
      case KTX_RGBA8:
      case KTX_RGBA8_SNORM:
        format = F_rgba8;
        break;
      case KTX_RGBA16:
      case KTX_RGBA16_SNORM:
      case KTX_RGBA16F:
        format = F_rgba16;
        break;
      case KTX_RGBA32F:
        format = F_rgba32;
        break;
      case KTX_SRGB_ALPHA:
      case KTX_SRGB8_ALPHA8:
        format = F_srgb_alpha;
        break;
      default:
        format = F_rgba;
        gobj_cat.warning()
          << filename << " has unsupported RGBA format " << internal_format << "\n";
      }
      break;
      break;

    case KTX_RGBA_INTEGER:
      swap_bgr = true;
    case KTX_BGRA_INTEGER:
      switch (internal_format) {
      case KTX_RGBA8I:
      case KTX_RGBA8UI:
        format = F_rgba8i;
        break;
      case KTX_RGBA16I:
      case KTX_RGBA16UI:
        format = F_rgba16i;
        break;
      case KTX_RGBA32I:
      case KTX_RGBA32UI:
        format = F_rgba32i;
        break;
      default:
        gobj_cat.error()
          << filename << " has unsupported RGBA integer format " << internal_format << "\n";
        return false;
      }
      break;

    case KTX_LUMINANCE:
      format = F_luminance;
      break;

    case KTX_LUMINANCE_ALPHA:
      format = F_luminance_alpha;
      break;

    case KTX_ALPHA:
      format = F_alpha;
      break;

    case KTX_STENCIL_INDEX:
    default:
      gobj_cat.error()
        << filename << " has unsupported format " << gl_format << "\n";
      return false;
    }
  }

  TextureType texture_type;
  if (depth > 0) {
    texture_type = TT_3d_texture;

  } else if (num_faces > 1) {
    if (num_faces != 6) {
      gobj_cat.error()
        << filename << " has " << num_faces << " cube map faces, expected 6\n";
      return false;
    }
    if (width != height) {
      gobj_cat.error()
        << filename << " is cube map, but does not have square dimensions\n";
      return false;
    }
    if (num_array_elements > 0) {
      depth = num_array_elements * 6;
      texture_type = TT_cube_map_array;
    } else {
      depth = 6;
      texture_type = TT_cube_map;
    }

  } else if (height > 0) {
    if (num_array_elements > 0) {
      depth = num_array_elements;
      texture_type = TT_2d_texture_array;
    } else {
      depth = 1;
      texture_type = TT_2d_texture;
    }

  } else if (width > 0) {
    depth = 1;
    if (num_array_elements > 0) {
      height = num_array_elements;
      texture_type = TT_1d_texture_array;
    } else {
      height = 1;
      texture_type = TT_1d_texture;
    }

  } else {
    gobj_cat.error()
      << filename << " has zero size\n";
    return false;
  }

  do_setup_texture(cdata, texture_type, width, height, depth, type, format);

  cdata->_orig_file_x_size = cdata->_x_size;
  cdata->_orig_file_y_size = cdata->_y_size;
  cdata->_compression = compression;
  cdata->_ram_image_compression = compression;

  if (!header_only) {
    bool generate_mipmaps = false;
    if (num_mipmap_levels == 0) {
      generate_mipmaps = true;
      num_mipmap_levels = 1;
    }

    for (uint32_t n = 0; n < num_mipmap_levels; ++n) {
      uint32_t image_size;
      if (big_endian) {
        image_size = ktx.get_be_uint32();
      } else {
        image_size = ktx.get_uint32();
      }
      PTA_uchar image;

      if (compression == CM_off) {
        uint32_t row_size = do_get_expected_mipmap_x_size(cdata, (int)n) * cdata->_num_components * cdata->_component_width;
        uint32_t num_rows = do_get_expected_mipmap_y_size(cdata, (int)n) * do_get_expected_mipmap_z_size(cdata, (int)n);
        uint32_t row_padded = (row_size + 3) & ~3;

        if (image_size == row_size * num_rows) {
          if (row_padded != row_size) {
            // Someone tightly packed the image.  This is invalid, but because
            // we like it tightly packed too, we'll read it anyway.
            gobj_cat.warning()
              << filename << " does not have proper row padding for mipmap "
                             "level " << n << "\n";
          }
          image = PTA_uchar::empty_array(image_size);
          ktx.extract_bytes(image.p(), image_size);

        } else if (image_size != row_padded * num_rows) {
          gobj_cat.error()
            << filename << " has invalid image size " << image_size
            << " for mipmap level " << n << " (expected "
            << row_padded * num_rows << ")\n";
          return false;

        } else {
          // Read it row by row.
          image = PTA_uchar::empty_array(row_size * num_rows);
          uint32_t skip = row_padded - row_size;
          unsigned char *p = image.p();
          for (uint32_t row = 0; row < num_rows; ++row) {
            ktx.extract_bytes(p, row_size);
            ktx.skip_bytes(skip);
            p += row_size;
          }
        }

        // Swap red and blue channels if necessary to match Panda conventions.
        if (swap_bgr) {
          unsigned char *begin = image.p();
          const unsigned char *end = image.p() + image.size();
          size_t skip = cdata->_num_components;
          nassertr(skip == 3 || skip == 4, false);

          switch (cdata->_component_width) {
          case 1:
            for (unsigned char *p = begin; p < end; p += skip) {
              swap(p[0], p[2]);
            }
            break;
          case 2:
            for (short *p = (short *)begin; p < (short *)end; p += skip) {
              swap(p[0], p[2]);
            }
            break;
          case 4:
            for (int *p = (int *)begin; p < (int *)end; p += skip) {
              swap(p[0], p[2]);
            }
            break;
          default:
            nassert_raise("unexpected channel count");
            return false;
          }
        }

        do_set_ram_mipmap_image(cdata, (int)n, std::move(image),
          row_size * do_get_expected_mipmap_y_size(cdata, (int)n));

      } else {
        // Compressed image.  We'll trust that the file has the right size.
        image = PTA_uchar::empty_array(image_size);
        ktx.extract_bytes(image.p(), image_size);
        do_set_ram_mipmap_image(cdata, (int)n, std::move(image), image_size / depth);
      }

      ktx.skip_bytes(3 - ((image_size + 3) & 3));
    }

    cdata->_has_read_pages = true;
    cdata->_has_read_mipmaps = true;
    cdata->_num_mipmap_levels_read = cdata->_ram_images.size();

    if (generate_mipmaps) {
      do_generate_ram_mipmap_images(cdata, false);
    }
  }

  if (in.fail()) {
    gobj_cat.error()
      << filename << ": truncated KTX file.\n";
    return false;
  }

  cdata->_loaded_from_image = true;
  cdata->_loaded_from_txo = true;

  return true;
}

/**
 * Internal method to write a series of pages and/or mipmap levels to disk
 * files.
 */
bool Texture::
do_write(CData *cdata,
         const Filename &fullpath, int z, int n, bool write_pages, bool write_mipmaps) {
  if (is_txo_filename(fullpath)) {
    if (!do_has_bam_rawdata(cdata)) {
      do_get_bam_rawdata(cdata);
    }
    nassertr(do_has_bam_rawdata(cdata), false);
    return do_write_txo_file(cdata, fullpath);
  }

  if (!do_has_uncompressed_ram_image(cdata)) {
    do_get_uncompressed_ram_image(cdata);
  }

  nassertr(do_has_ram_mipmap_image(cdata, n), false);
  nassertr(cdata->_ram_image_compression == CM_off, false);

  if (write_pages && write_mipmaps) {
    // Write a sequence of pages * mipmap levels.
    Filename fullpath_pattern = Filename::pattern_filename(fullpath);
    int num_levels = cdata->_ram_images.size();

    for (int n = 0; n < num_levels; ++n) {
      int num_pages = do_get_expected_mipmap_num_pages(cdata, n);

      for (z = 0; z < num_pages; ++z) {
        Filename n_pattern = Filename::pattern_filename(fullpath_pattern.get_filename_index(z));

        if (!n_pattern.has_hash()) {
          gobj_cat.error()
            << "Filename requires two different hash sequences: " << fullpath
            << "\n";
          return false;
        }

        if (!do_write_one(cdata, n_pattern.get_filename_index(n), z, n)) {
          return false;
        }
      }
    }

  } else if (write_pages) {
    // Write a sequence of pages.
    Filename fullpath_pattern = Filename::pattern_filename(fullpath);
    if (!fullpath_pattern.has_hash()) {
      gobj_cat.error()
        << "Filename requires a hash mark: " << fullpath
        << "\n";
      return false;
    }

    int num_pages = cdata->_z_size * cdata->_num_views;
    for (z = 0; z < num_pages; ++z) {
      if (!do_write_one(cdata, fullpath_pattern.get_filename_index(z), z, n)) {
        return false;
      }
    }

  } else if (write_mipmaps) {
    // Write a sequence of mipmap images.
    Filename fullpath_pattern = Filename::pattern_filename(fullpath);
    if (!fullpath_pattern.has_hash()) {
      gobj_cat.error()
        << "Filename requires a hash mark: " << fullpath
        << "\n";
      return false;
    }

    int num_levels = cdata->_ram_images.size();
    for (int n = 0; n < num_levels; ++n) {
      if (!do_write_one(cdata, fullpath_pattern.get_filename_index(n), z, n)) {
        return false;
      }
    }

  } else {
    // Write a single file.
    if (!do_write_one(cdata, fullpath, z, n)) {
      return false;
    }
  }

  return true;
}

/**
 * Internal method to write the indicated page and mipmap level to a disk
 * image file.
 */
bool Texture::
do_write_one(CData *cdata, const Filename &fullpath, int z, int n) {
  if (!do_has_ram_mipmap_image(cdata, n)) {
    return false;
  }

  nassertr(cdata->_ram_image_compression == CM_off, false);

  bool success;
  if (cdata->_component_type == T_float) {
    // Writing a floating-point texture.
    PfmFile pfm;
    if (!do_store_one(cdata, pfm, z, n)) {
      return false;
    }
    success = pfm.write(fullpath);
  } else {
    // Writing a normal, integer texture.
    PNMFileType *type =
      PNMFileTypeRegistry::get_global_ptr()->get_type_from_extension(fullpath);
    if (type == nullptr) {
      gobj_cat.error()
        << "Texture::write() - couldn't determine type from extension: " << fullpath << endl;
      return false;
    }

    PNMImage pnmimage;
    if (!do_store_one(cdata, pnmimage, z, n)) {
      return false;
    }
    success = pnmimage.write(fullpath, type);
  }

  if (!success) {
    gobj_cat.error()
      << "Texture::write() - couldn't write: " << fullpath << endl;
    return false;
  }

  return true;
}

/**
 * Internal method to copy a page and/or mipmap level to a PNMImage.
 */
bool Texture::
do_store_one(CData *cdata, PNMImage &pnmimage, int z, int n) {
  // First, reload the ram image if necessary.
  do_get_uncompressed_ram_image(cdata);

  if (!do_has_ram_mipmap_image(cdata, n)) {
    return false;
  }

  nassertr(z >= 0 && z < do_get_expected_mipmap_num_pages(cdata, n), false);
  nassertr(cdata->_ram_image_compression == CM_off, false);

  if (cdata->_component_type == T_float) {
    // PNMImage by way of PfmFile.
    PfmFile pfm;
    bool success = convert_to_pfm(pfm,
                                  do_get_expected_mipmap_x_size(cdata, n),
                                  do_get_expected_mipmap_y_size(cdata, n),
                                  cdata->_num_components, cdata->_component_width,
                                  cdata->_ram_images[n]._image,
                                  do_get_ram_mipmap_page_size(cdata, n), z);
    if (!success) {
      return false;
    }
    return pfm.store(pnmimage);
  }

  return convert_to_pnmimage(pnmimage,
                             do_get_expected_mipmap_x_size(cdata, n),
                             do_get_expected_mipmap_y_size(cdata, n),
                             cdata->_num_components, cdata->_component_type,
                             is_srgb(cdata->_format),
                             cdata->_ram_images[n]._image,
                             do_get_ram_mipmap_page_size(cdata, n), z);
}

/**
 * Internal method to copy a page and/or mipmap level to a PfmFile.
 */
bool Texture::
do_store_one(CData *cdata, PfmFile &pfm, int z, int n) {
  // First, reload the ram image if necessary.
  do_get_uncompressed_ram_image(cdata);

  if (!do_has_ram_mipmap_image(cdata, n)) {
    return false;
  }

  nassertr(z >= 0 && z < do_get_expected_mipmap_num_pages(cdata, n), false);
  nassertr(cdata->_ram_image_compression == CM_off, false);

  if (cdata->_component_type != T_float) {
    // PfmFile by way of PNMImage.
    PNMImage pnmimage;
    bool success =
      convert_to_pnmimage(pnmimage,
                          do_get_expected_mipmap_x_size(cdata, n),
                          do_get_expected_mipmap_y_size(cdata, n),
                          cdata->_num_components, cdata->_component_type,
                          is_srgb(cdata->_format),
                          cdata->_ram_images[n]._image,
                          do_get_ram_mipmap_page_size(cdata, n), z);
    if (!success) {
      return false;
    }
    return pfm.load(pnmimage);
  }

  return convert_to_pfm(pfm,
                        do_get_expected_mipmap_x_size(cdata, n),
                        do_get_expected_mipmap_y_size(cdata, n),
                        cdata->_num_components, cdata->_component_width,
                        cdata->_ram_images[n]._image,
                        do_get_ram_mipmap_page_size(cdata, n), z);
}

/**
 * Called internally when write() detects a txo filename.
 */
bool Texture::
do_write_txo_file(const CData *cdata, const Filename &fullpath) const {
  VirtualFileSystem *vfs = VirtualFileSystem::get_global_ptr();
  Filename filename = Filename::binary_filename(fullpath);
  ostream *out = vfs->open_write_file(filename, true, true);
  if (out == nullptr) {
    gobj_cat.error()
      << "Unable to open " << filename << "\n";
    return false;
  }

  bool success = do_write_txo(cdata, *out, fullpath);
  vfs->close_write_file(out);
  return success;
}

/**
 *
 */
bool Texture::
do_write_txo(const CData *cdata, ostream &out, const string &filename) const {
  DatagramOutputFile dout;

  if (!dout.open(out, filename)) {
    gobj_cat.error()
      << "Could not write texture object: " << filename << "\n";
    return false;
  }

  if (!dout.write_header(_bam_header)) {
    gobj_cat.error()
      << "Unable to write to " << filename << "\n";
    return false;
  }

  BamWriter writer(&dout);
  if (!writer.init()) {
    return false;
  }

  writer.set_file_texture_mode(BamWriter::BTM_rawdata);

  if (!writer.write_object(this)) {
    return false;
  }

  if (!do_has_bam_rawdata(cdata)) {
    gobj_cat.error()
      << get_name() << " does not have ram image\n";
    return false;
  }

  return true;
}

/**
 * If the texture has a ram image already, this acquires the CData write lock
 * and returns it.
 *
 * If the texture lacks a ram image, this performs do_reload_ram_image(), but
 * without holding the lock on this particular Texture object, to avoid
 * holding the lock across what might be a slow operation.  Instead, the
 * reload is performed in a copy of the texture object, and then the lock is
 * acquired and the data is copied in.
 *
 * In any case, the return value is a locked CData object, which must be
 * released with an explicit call to release_write().  The CData object will
 * have a ram image unless for some reason do_reload_ram_image() fails.
 */
Texture::CData *Texture::
unlocked_ensure_ram_image(bool allow_compression) {
  Thread *current_thread = Thread::get_current_thread();

  // First, wait for any other threads that might be simultaneously performing
  // the same operation.
  MutexHolder holder(_lock);
  while (_reloading) {
    _cvar.wait();
  }

  // Then make sure we still need to reload before continuing.
  const CData *cdata = _cycler.read(current_thread);
  bool has_ram_image = do_has_ram_image(cdata);
  if (has_ram_image && !allow_compression && cdata->_ram_image_compression != Texture::CM_off) {
    // If we don't want compression, but the ram image we have is pre-
    // compressed, we don't consider it.
    has_ram_image = false;
  }
  if (has_ram_image || !do_can_reload(cdata)) {
    // We don't need to reload after all, or maybe we can't reload anyway.
    // Return, but elevate the lock first, as we promised.
    return _cycler.elevate_read_upstream(cdata, false, current_thread);
  }

  // We need to reload.
  nassertr(!_reloading, nullptr);
  _reloading = true;

  PT(Texture) tex = do_make_copy(cdata);
  _cycler.release_read(cdata);
  _lock.unlock();

  // Perform the actual reload in a copy of the texture, while our own mutex
  // is left unlocked.
  CDWriter cdata_tex(tex->_cycler, true);
  tex->do_reload_ram_image(cdata_tex, allow_compression);

  _lock.lock();

  CData *cdataw = _cycler.write_upstream(false, current_thread);

  // Rather than calling do_assign(), which would copy *all* of the reloaded
  // texture's properties over, we only copy in the ones which are relevant to
  // the ram image.  This way, if the properties have changed during the
  // reload (for instance, because we reloaded a txo), it won't contaminate
  // the original texture.
  cdataw->_orig_file_x_size = cdata_tex->_orig_file_x_size;
  cdataw->_orig_file_y_size = cdata_tex->_orig_file_y_size;

  // If any of *these* properties have changed, the texture has changed in
  // some fundamental way.  Update it appropriately.
  if (cdata_tex->_x_size != cdataw->_x_size ||
      cdata_tex->_y_size != cdataw->_y_size ||
      cdata_tex->_z_size != cdataw->_z_size ||
      cdata_tex->_num_views != cdataw->_num_views ||
      cdata_tex->_num_components != cdataw->_num_components ||
      cdata_tex->_component_width != cdataw->_component_width ||
      cdata_tex->_texture_type != cdataw->_texture_type ||
      cdata_tex->_component_type != cdataw->_component_type) {

    cdataw->_x_size = cdata_tex->_x_size;
    cdataw->_y_size = cdata_tex->_y_size;
    cdataw->_z_size = cdata_tex->_z_size;
    cdataw->_num_views = cdata_tex->_num_views;

    cdataw->_num_components = cdata_tex->_num_components;
    cdataw->_component_width = cdata_tex->_component_width;
    cdataw->_texture_type = cdata_tex->_texture_type;
    cdataw->_format = cdata_tex->_format;
    cdataw->_component_type = cdata_tex->_component_type;

    cdataw->inc_properties_modified();
  }

  cdataw->_keep_ram_image = cdata_tex->_keep_ram_image;
  cdataw->_ram_image_compression = cdata_tex->_ram_image_compression;
  cdataw->_ram_images = cdata_tex->_ram_images;

  nassertr(_reloading, nullptr);
  _reloading = false;

  cdataw->inc_image_modified();

  _cvar.notify_all();

  // Return the still-locked cdata.
  return cdataw;
}

/**
 * Called when the Texture image is required but the ram image is not
 * available, this will reload it from disk or otherwise do whatever is
 * required to make it available, if possible.
 *
 * Assumes the lock is already held.  The lock will be held during the
 * duration of this operation.
 */
void Texture::
do_reload_ram_image(CData *cdata, bool allow_compression) {
  BamCache *cache = BamCache::get_global_ptr();
  PT(BamCacheRecord) record;

  if (!do_has_compression(cdata)) {
    allow_compression = false;
  }

  if ((cache->get_cache_textures() || (allow_compression && cache->get_cache_compressed_textures())) && !textures_header_only) {
    // See if the texture can be found in the on-disk cache, if it is active.

    record = cache->lookup(cdata->_fullpath, "txo");
    if (record != nullptr &&
        record->has_data()) {
      PT(Texture) tex = DCAST(Texture, record->get_data());

      // But don't use the cache record if the config parameters have changed,
      // and we want a different-sized texture now.
      int x_size = cdata->_orig_file_x_size;
      int y_size = cdata->_orig_file_y_size;
      do_adjust_this_size(cdata, x_size, y_size, cdata->_filename.get_basename(), true);
      if (x_size != tex->get_x_size() || y_size != tex->get_y_size()) {
        if (gobj_cat.is_debug()) {
          gobj_cat.debug()
            << "Cached texture " << *this << " has size "
            << tex->get_x_size() << " x " << tex->get_y_size()
            << " instead of " << x_size << " x " << y_size
            << "; ignoring cache.\n";
        }
      } else {
        // Also don't keep the cached version if it's compressed but we want
        // uncompressed.
        if (!allow_compression && tex->get_ram_image_compression() != Texture::CM_off) {
          if (gobj_cat.is_debug()) {
            gobj_cat.debug()
              << "Cached texture " << *this
              << " is compressed in cache; ignoring cache.\n";
          }
        } else {
          gobj_cat.info()
            << "Texture " << get_name() << " reloaded from disk cache\n";
          // We don't want to replace all the texture parameters--for
          // instance, we don't want to change the filter type or the border
          // color or anything--we just want to get the image and necessary
          // associated parameters.
          CDReader cdata_tex(tex->_cycler);
          cdata->_x_size = cdata_tex->_x_size;
          cdata->_y_size = cdata_tex->_y_size;
          if (cdata->_num_components != cdata_tex->_num_components) {
            cdata->_num_components = cdata_tex->_num_components;
            cdata->_format = cdata_tex->_format;
          }
          cdata->_component_type = cdata_tex->_component_type;
          cdata->_compression = cdata_tex->_compression;
          cdata->_ram_image_compression = cdata_tex->_ram_image_compression;
          cdata->_ram_images = cdata_tex->_ram_images;
          cdata->_loaded_from_image = true;

          bool was_compressed = (cdata->_ram_image_compression != CM_off);
          if (do_consider_auto_process_ram_image(cdata, uses_mipmaps(), allow_compression)) {
            bool is_compressed = (cdata->_ram_image_compression != CM_off);
            if (!was_compressed && is_compressed &&
                cache->get_cache_compressed_textures()) {
              // We've re-compressed the image after loading it from the
              // cache.  To keep the cache current, rewrite it to the cache
              // now, in its newly compressed form.
              record->set_data(this, this);
              cache->store(record);
            }
          }

          return;
        }
      }
    }
  }

  gobj_cat.info()
    << "Reloading texture " << get_name() << "\n";

  int z = 0;
  int n = 0;

  if (cdata->_has_read_pages) {
    z = cdata->_z_size;
  }
  if (cdata->_has_read_mipmaps) {
    n = cdata->_num_mipmap_levels_read;
  }

  cdata->_loaded_from_image = false;
  Format orig_format = cdata->_format;
  int orig_num_components = cdata->_num_components;

  LoaderOptions options;
  if (allow_compression) {
    options.set_texture_flags(LoaderOptions::TF_preload |
                              LoaderOptions::TF_allow_compression);
  } else {
    options.set_texture_flags(LoaderOptions::TF_preload);
  }
  do_read(cdata, cdata->_fullpath, cdata->_alpha_fullpath,
          cdata->_primary_file_num_channels, cdata->_alpha_file_channel,
          z, n, cdata->_has_read_pages, cdata->_has_read_mipmaps, options, nullptr);

  if (orig_num_components == cdata->_num_components) {
    // Restore the original format, in case it was needlessly changed during
    // the reload operation.
    cdata->_format = orig_format;
  }

  if (do_has_ram_image(cdata) && record != nullptr) {
    if (cache->get_cache_textures() || (cdata->_ram_image_compression != CM_off && cache->get_cache_compressed_textures())) {
      // Update the cache.
      if (record != nullptr) {
        record->add_dependent_file(cdata->_fullpath);
      }
      record->set_data(this, this);
      cache->store(record);
    }
  }

  // Remove any pending asynchronous reload operation.
  if (cdata->_reload_task != nullptr) {
    cdata->_reload_task->remove();
    cdata->_reload_task = nullptr;
  }
}

/**
 * This is called internally to uniquify the ram image pointer without
 * updating cdata->_image_modified.
 */
PTA_uchar Texture::
do_modify_ram_image(CData *cdata) {
  if (cdata->_ram_images.empty() || cdata->_ram_images[0]._image.empty() ||
      cdata->_ram_image_compression != CM_off) {
    do_make_ram_image(cdata);
  } else {
    do_clear_ram_mipmap_images(cdata);
  }
  return cdata->_ram_images[0]._image;
}

/**
 * This is called internally to make a new ram image without updating
 * cdata->_image_modified.
 */
PTA_uchar Texture::
do_make_ram_image(CData *cdata) {
  int image_size = do_get_expected_ram_image_size(cdata);
  cdata->_ram_images.clear();
  cdata->_ram_images.push_back(RamImage());
  cdata->_ram_images[0]._page_size = do_get_expected_ram_page_size(cdata);
  cdata->_ram_images[0]._image = PTA_uchar::empty_array(image_size, get_class_type());
  cdata->_ram_images[0]._pointer_image = nullptr;
  cdata->_ram_image_compression = CM_off;

  if (cdata->_has_clear_color) {
    // Fill the image with the clear color.
    unsigned char pixel[16];
    const int pixel_size = do_get_clear_data(cdata, pixel);
    nassertr(pixel_size > 0, cdata->_ram_images[0]._image);

    unsigned char *image_data = cdata->_ram_images[0]._image;
    for (int i = 0; i < image_size; i += pixel_size) {
      memcpy(image_data + i, pixel, pixel_size);
    }
  }

  return cdata->_ram_images[0]._image;
}

/**
 * Replaces the current system-RAM image with the new data.  If compression is
 * not CM_off, it indicates that the new data is already pre-compressed in the
 * indicated format.
 *
 * This does *not* affect keep_ram_image.
 */
void Texture::
do_set_ram_image(CData *cdata, CPTA_uchar image, Texture::CompressionMode compression,
                 size_t page_size) {
  nassertv(compression != CM_default);
  nassertv(compression != CM_off || image.size() == do_get_expected_ram_image_size(cdata));
  if (cdata->_ram_images.empty()) {
    cdata->_ram_images.push_back(RamImage());
  } else {
    do_clear_ram_mipmap_images(cdata);
  }
  if (page_size == 0) {
    page_size = image.size();
  }
  if (cdata->_ram_images[0]._image != image ||
      cdata->_ram_images[0]._page_size != page_size ||
      cdata->_ram_image_compression != compression) {
    cdata->_ram_images[0]._image = image.cast_non_const();
    cdata->_ram_images[0]._page_size = page_size;
    cdata->_ram_images[0]._pointer_image = nullptr;
    cdata->_ram_image_compression = compression;
    cdata->inc_image_modified();
  }
}

/**
 * This is called internally to uniquify the nth mipmap image pointer without
 * updating cdata->_image_modified.
 */
PTA_uchar Texture::
do_modify_ram_mipmap_image(CData *cdata, int n) {
  nassertr(cdata->_ram_image_compression == CM_off, PTA_uchar());

  if (n >= (int)cdata->_ram_images.size() ||
      cdata->_ram_images[n]._image.empty()) {
    do_make_ram_mipmap_image(cdata, n);
  }
  return cdata->_ram_images[n]._image;
}

/**
 *
 */
PTA_uchar Texture::
do_make_ram_mipmap_image(CData *cdata, int n) {
  nassertr(cdata->_ram_image_compression == CM_off, PTA_uchar(get_class_type()));

  while (n >= (int)cdata->_ram_images.size()) {
    cdata->_ram_images.push_back(RamImage());
  }

  size_t image_size = do_get_expected_ram_mipmap_image_size(cdata, n);
  cdata->_ram_images[n]._image = PTA_uchar::empty_array(image_size, get_class_type());
  cdata->_ram_images[n]._pointer_image = nullptr;
  cdata->_ram_images[n]._page_size = do_get_expected_ram_mipmap_page_size(cdata, n);

  if (cdata->_has_clear_color) {
    // Fill the image with the clear color.
    unsigned char pixel[16];
    const size_t pixel_size = (size_t)do_get_clear_data(cdata, pixel);
    nassertr(pixel_size > 0, cdata->_ram_images[n]._image);

    unsigned char *image_data = cdata->_ram_images[n]._image;
    for (size_t i = 0; i < image_size; i += pixel_size) {
      memcpy(image_data + i, pixel, pixel_size);
    }
  }

  return cdata->_ram_images[n]._image;
}

/**
 *
 */
void Texture::
do_set_ram_mipmap_image(CData *cdata, int n, CPTA_uchar image, size_t page_size) {
  nassertv(cdata->_ram_image_compression != CM_off || image.size() == do_get_expected_ram_mipmap_image_size(cdata, n));

  while (n >= (int)cdata->_ram_images.size()) {
    cdata->_ram_images.push_back(RamImage());
  }
  if (page_size == 0) {
    page_size = image.size();
  }

  if (cdata->_ram_images[n]._image != image ||
      cdata->_ram_images[n]._page_size != page_size) {
    cdata->_ram_images[n]._image = image.cast_non_const();
    cdata->_ram_images[n]._pointer_image = nullptr;
    cdata->_ram_images[n]._page_size = page_size;
    cdata->inc_image_modified();
  }
}

/**
 * Returns a string with a single pixel representing the clear color of the
 * texture in the format of this texture.
 *
 * In other words, to create an uncompressed RAM texture filled with the clear
 * color, it should be initialized with this string repeated for every pixel.
 */
size_t Texture::
do_get_clear_data(const CData *cdata, unsigned char *into) const {
  nassertr(cdata->_has_clear_color, 0);

  int num_components = cdata->_num_components;
  nassertr(num_components > 0, 0);
  nassertr(num_components <= 4, 0);

  LVecBase4 clear_value = cdata->_clear_color;

  // Swap red and blue components.
  if (num_components >= 3) {
    std::swap(clear_value[0], clear_value[2]);
  }

  switch (cdata->_component_type) {
  case T_unsigned_byte:
    if (is_srgb(cdata->_format)) {
      xel color;
      xelval alpha;
      encode_sRGB_uchar(clear_value, color, alpha);
      switch (num_components) {
      case 4: into[3] = (unsigned char)alpha;
      case 3: into[2] = (unsigned char)color.b;
      case 2: into[1] = (unsigned char)color.g;
      case 1: into[0] = (unsigned char)color.r;
      }
    } else {
      LColor scaled = clear_value.fmin(LColor(1)).fmax(LColor::zero());
      scaled *= 255;
      for (int i = 0; i < num_components; ++i) {
        into[i] = (unsigned char)scaled[i];
      }
    }
    break;

  case T_unsigned_short:
    {
      LColor scaled = clear_value.fmin(LColor(1)).fmax(LColor::zero());
      scaled *= 65535;
      for (int i = 0; i < num_components; ++i) {
        ((unsigned short *)into)[i] = (unsigned short)scaled[i];
      }
      break;
    }

  case T_float:
    for (int i = 0; i < num_components; ++i) {
      ((float *)into)[i] = clear_value[i];
    }
    break;

  case T_unsigned_int_24_8:
    nassertr(num_components == 1, 0);
    *((unsigned int *)into) =
      ((unsigned int)(clear_value[0] * 16777215) << 8) +
       (unsigned int)max(min(clear_value[1], (PN_stdfloat)255), (PN_stdfloat)0);
    break;

  case T_int:
    // Note: there are no 32-bit UNORM textures.  Therefore, we don't do any
    // normalization here, either.
    for (int i = 0; i < num_components; ++i) {
      ((int *)into)[i] = (int)clear_value[i];
    }
    break;

  case T_byte:
    {
      LColor scaled = clear_value.fmin(LColor(1)).fmax(LColor(-1));
      scaled *= 127;
      for (int i = 0; i < num_components; ++i) {
        ((signed char *)into)[i] = (signed char)scaled[i];
      }
      break;
    }

  case T_short:
    {
      LColor scaled = clear_value.fmin(LColor(1)).fmax(LColor(-1));
      scaled *= 32767;
      for (int i = 0; i < num_components; ++i) {
        ((short *)into)[i] = (short)scaled[i];
      }
      break;
    }

  case T_half_float:
    for (int i = 0; i < num_components; ++i) {
      union {
        uint32_t ui;
        float uf;
      } v;
      v.uf = clear_value[i];
      uint16_t sign = ((v.ui & 0x80000000u) >> 16u);
      uint32_t mantissa = (v.ui & 0x007fffffu);
      uint16_t exponent = (uint16_t)std::min(std::max((int)((v.ui & 0x7f800000u) >> 23u) - 112, 0), 31);
      mantissa += (mantissa & 0x00001000u) << 1u;
      ((uint16_t *)into)[i] = (uint16_t)(sign | ((exponent << 10u) | (mantissa >> 13u)));
    }
    break;

  case T_unsigned_int:
    // Note: there are no 32-bit UNORM textures.  Therefore, we don't do any
    // normalization here, either.
    for (int i = 0; i < num_components; ++i) {
      ((unsigned int *)into)[i] = (unsigned int)clear_value[i];
    }
  }

  return num_components * cdata->_component_width;
}

/**
 * Should be called after a texture has been loaded into RAM, this considers
 * generating mipmaps and/or compressing the RAM image.
 *
 * Returns true if the image was modified by this operation, false if it
 * wasn't.
 */
bool Texture::
consider_auto_process_ram_image(bool generate_mipmaps, bool allow_compression) {
  CDWriter cdata(_cycler, false);
  return do_consider_auto_process_ram_image(cdata, generate_mipmaps, allow_compression);
}

/**
 * Should be called after a texture has been loaded into RAM, this considers
 * generating mipmaps and/or compressing the RAM image.
 *
 * Returns true if the image was modified by this operation, false if it
 * wasn't.
 */
bool Texture::
do_consider_auto_process_ram_image(CData *cdata, bool generate_mipmaps,
                                   bool allow_compression) {
  bool modified = false;

  if (generate_mipmaps && !driver_generate_mipmaps &&
      cdata->_ram_images.size() == 1) {
    do_generate_ram_mipmap_images(cdata, false);
    modified = true;
  }

  if (allow_compression && !driver_compress_textures) {
    CompressionMode compression = cdata->_compression;
    if (compression == CM_default && compressed_textures) {
      if (cdata->_texture_type == Texture::TT_buffer_texture) {
        compression = CM_off;
      }
      else {
        compression = CM_on;
      }
    }
    if (compression != CM_off && cdata->_ram_image_compression == CM_off) {
      GraphicsStateGuardianBase *gsg = GraphicsStateGuardianBase::get_default_gsg();
      if (do_compress_ram_image(cdata, compression, QL_default, gsg)) {
        if (gobj_cat.is_debug()) {
          gobj_cat.debug()
            << "Compressed " << get_name() << " with "
            << cdata->_ram_image_compression << "\n";
        }
        modified = true;
      }
    }
  }

  return modified;
}

/**
 *
 */
bool Texture::
do_compress_ram_image(CData *cdata, Texture::CompressionMode compression,
                      Texture::QualityLevel quality_level,
                      GraphicsStateGuardianBase *gsg) {
  nassertr(compression != CM_off, false);

  if (cdata->_ram_images.empty() || cdata->_ram_image_compression != CM_off) {
    return false;
  }

  if (compression == CM_on) {
    // Select an appropriate compression mode automatically.
    switch (cdata->_format) {
    case Texture::F_rgbm:
    case Texture::F_rgb:
    case Texture::F_rgb5:
    case Texture::F_rgba5:
    case Texture::F_rgb8:
    case Texture::F_rgb12:
    case Texture::F_rgb332:
    case Texture::F_rgb16:
    case Texture::F_rgb32:
    case Texture::F_rgb10_a2:
      if (gsg == nullptr || gsg->get_supports_compressed_texture_format(CM_dxt1)) {
        compression = CM_dxt1;
      } else if (gsg->get_supports_compressed_texture_format(CM_dxt3)) {
        compression = CM_dxt3;
      } else if (gsg->get_supports_compressed_texture_format(CM_dxt5)) {
        compression = CM_dxt5;
      } else if (gsg->get_supports_compressed_texture_format(CM_etc2)) {
        compression = CM_etc2;
      } else if (gsg->get_supports_compressed_texture_format(CM_etc1)) {
        compression = CM_etc1;
      }
      break;

    case Texture::F_rgba4:
      if (gsg == nullptr || gsg->get_supports_compressed_texture_format(CM_dxt3)) {
        compression = CM_dxt3;
      } else if (gsg->get_supports_compressed_texture_format(CM_dxt5)) {
        compression = CM_dxt5;
      } else if (gsg->get_supports_compressed_texture_format(CM_etc2)) {
        compression = CM_etc2;
      }
      break;

    case Texture::F_rgba:
    case Texture::F_rgba8:
    case Texture::F_rgba12:
    case Texture::F_rgba16:
    case Texture::F_rgba32:
      if (gsg == nullptr || gsg->get_supports_compressed_texture_format(CM_dxt5)) {
        compression = CM_dxt5;
      } else if (gsg->get_supports_compressed_texture_format(CM_etc2)) {
        compression = CM_etc2;
      }
      break;

    case Texture::F_red:
    case Texture::F_rg:
      if (gsg == nullptr || gsg->get_supports_compressed_texture_format(CM_rgtc)) {
        compression = CM_rgtc;
      } else if (gsg->get_supports_compressed_texture_format(CM_eac)) {
        compression = CM_eac;
      }
      break;

    default:
      break;
    }
  }

  // Choose an appropriate quality level.
  if (quality_level == Texture::QL_default) {
    quality_level = cdata->_quality_level;
  }
  if (quality_level == Texture::QL_default) {
    quality_level = texture_quality_level;
  }

  if (compression == CM_rgtc) {
    // We should compress RGTC ourselves, as squish does not support it.
    if (cdata->_component_type != T_unsigned_byte) {
      return false;
    }

    if (!do_has_all_ram_mipmap_images(cdata)) {
      // If we're about to compress the RAM image, we should ensure that we
      // have all of the mipmap levels first.
      do_generate_ram_mipmap_images(cdata, false);
    }

    RamImages compressed_ram_images;
    compressed_ram_images.resize(cdata->_ram_images.size());

    for (size_t n = 0; n < cdata->_ram_images.size(); ++n) {
      const RamImage *uncompressed_image = &cdata->_ram_images[n];

      int x_size = do_get_expected_mipmap_x_size(cdata, n);
      int y_size = do_get_expected_mipmap_y_size(cdata, n);
      int num_pages = do_get_expected_mipmap_num_pages(cdata, n);

      // It is important that we handle image sizes that aren't a multiple of
      // the block size, since this method may be used to compress mipmaps,
      // which go all the way to 1x1.  Pad the image if necessary.
      RamImage temp_image;
      if ((x_size | y_size) & 0x3) {
        int virtual_x_size = x_size;
        int virtual_y_size = y_size;
        x_size = (x_size + 3) & ~0x3;
        y_size = (y_size + 3) & ~0x3;

        temp_image._page_size = x_size * y_size * cdata->_num_components;
        temp_image._image = PTA_uchar::empty_array(temp_image._page_size * num_pages);

        for (int z = 0; z < num_pages; ++z) {
          unsigned char *dest = temp_image._image.p() + z * temp_image._page_size;
          unsigned const char *src = uncompressed_image->_image.p() + z * uncompressed_image->_page_size;

          for (int y = 0; y < virtual_y_size; ++y) {
            memcpy(dest, src, virtual_x_size);
            src += virtual_x_size;
            dest += x_size;
          }
        }

        uncompressed_image = &temp_image;
      }

      // Create a new image to hold the compressed texture pages.
      RamImage &compressed_image = compressed_ram_images[n];
      compressed_image._page_size = (x_size * y_size * cdata->_num_components) >> 1;
      compressed_image._image = PTA_uchar::empty_array(compressed_image._page_size * num_pages);

      if (cdata->_num_components == 1) {
        do_compress_ram_image_bc4(*uncompressed_image, compressed_image,
                                  x_size, y_size, num_pages);
      } else if (cdata->_num_components == 2) {
        do_compress_ram_image_bc5(*uncompressed_image, compressed_image,
                                  x_size, y_size, num_pages);
      } else {
        // Invalid.
        return false;
      }
    }

    cdata->_ram_images.swap(compressed_ram_images);
    cdata->_ram_image_compression = CM_rgtc;
    return true;
  }

#ifdef HAVE_SQUISH
  if (cdata->_texture_type != TT_3d_texture &&
      cdata->_texture_type != TT_2d_texture_array &&
      cdata->_component_type == T_unsigned_byte) {
    int squish_flags = 0;
    switch (compression) {
    case CM_dxt1:
      squish_flags |= squish::kDxt1;
      break;

    case CM_dxt3:
      squish_flags |= squish::kDxt3;
      break;

    case CM_dxt5:
      squish_flags |= squish::kDxt5;
      break;

    default:
      break;
    }

    if (squish_flags != 0) {
      // This compression mode is supported by squish; use it.
      switch (quality_level) {
      case QL_fastest:
        squish_flags |= squish::kColourRangeFit;
        break;

      case QL_normal:
        // ColourClusterFit is just too slow for everyday use.
        squish_flags |= squish::kColourRangeFit;
        // squish_flags |= squish::kColourClusterFit;
        break;

      case QL_best:
        squish_flags |= squish::kColourIterativeClusterFit;
        break;

      default:
        break;
      }

      if (do_squish(cdata, compression, squish_flags)) {
        return true;
      }
    }
  }
#endif  // HAVE_SQUISH

  return false;
}

/**
 *
 */
bool Texture::
do_uncompress_ram_image(CData *cdata) {
  nassertr(!cdata->_ram_images.empty(), false);

  if (cdata->_ram_image_compression == CM_rgtc) {
    // We should decompress RGTC ourselves, as squish doesn't support it.
    RamImages uncompressed_ram_images;
    uncompressed_ram_images.resize(cdata->_ram_images.size());

    for (size_t n = 0; n < cdata->_ram_images.size(); ++n) {
      const RamImage &compressed_image = cdata->_ram_images[n];

      int x_size = do_get_expected_mipmap_x_size(cdata, n);
      int y_size = do_get_expected_mipmap_y_size(cdata, n);
      int num_pages = do_get_expected_mipmap_num_pages(cdata, n);

      RamImage &uncompressed_image = uncompressed_ram_images[n];
      uncompressed_image._page_size = do_get_expected_ram_mipmap_page_size(cdata, n);
      uncompressed_image._image = PTA_uchar::empty_array(uncompressed_image._page_size * num_pages);

      if (cdata->_num_components == 1) {
        do_uncompress_ram_image_bc4(compressed_image, uncompressed_image,
                                    x_size, y_size, num_pages);
      } else if (cdata->_num_components == 2) {
        do_uncompress_ram_image_bc5(compressed_image, uncompressed_image,
                                    x_size, y_size, num_pages);
      } else {
        // Invalid.
        return false;
      }
    }
    cdata->_ram_images.swap(uncompressed_ram_images);
    cdata->_ram_image_compression = CM_off;
    return true;
  }

#ifdef HAVE_SQUISH
  if (cdata->_texture_type != TT_3d_texture &&
      cdata->_texture_type != TT_2d_texture_array &&
      cdata->_component_type == T_unsigned_byte) {
    int squish_flags = 0;
    switch (cdata->_ram_image_compression) {
    case CM_dxt1:
      squish_flags |= squish::kDxt1;
      break;

    case CM_dxt3:
      squish_flags |= squish::kDxt3;
      break;

    case CM_dxt5:
      squish_flags |= squish::kDxt5;
      break;

    default:
      break;
    }

    if (squish_flags != 0) {
      // This compression mode is supported by squish; use it.
      if (do_unsquish(cdata, squish_flags)) {
        return true;
      }
    }
  }
#endif  // HAVE_SQUISH
  return false;
}

/**
 * Compresses a RAM image using BC4 compression.
 */
void Texture::
do_compress_ram_image_bc4(const RamImage &uncompressed_image,
                          RamImage &compressed_image,
                          int x_size, int y_size, int num_pages) {
  int x_blocks = (x_size >> 2);
  int y_blocks = (y_size >> 2);

  // NB. This algorithm isn't fully optimal, since it doesn't try to make use
  // of the secondary interpolation mode supported by BC4.  This is not
  // important for most textures, but it may be added in the future.

  nassertv((size_t)x_blocks * (size_t)y_blocks * 4 * 4 <= uncompressed_image._page_size);
  nassertv((size_t)x_size * (size_t)y_size == uncompressed_image._page_size);

  static const int remap[] = {1, 7, 6, 5, 4, 3, 2, 0};

  for (int z = 0; z < num_pages; ++z) {
    unsigned char *dest = compressed_image._image.p() + z * compressed_image._page_size;
    unsigned const char *src = uncompressed_image._image.p() + z * uncompressed_image._page_size;

    // Convert one 4 x 4 block at a time.
    for (int y = 0; y < y_blocks; ++y) {
      for (int x = 0; x < x_blocks; ++x) {
        int a, b, c, d;
        float fac, add;
        unsigned char minv, maxv;
        unsigned const char *blk = src;

        // Find the minimum and maximum value in the block.
        minv = blk[0];
        maxv = blk[0];
        minv = min(blk[1], minv); maxv = max(blk[1], maxv);
        minv = min(blk[2], minv); maxv = max(blk[2], maxv);
        minv = min(blk[3], minv); maxv = max(blk[3], maxv);
        blk += x_size;
        minv = min(blk[0], minv); maxv = max(blk[0], maxv);
        minv = min(blk[1], minv); maxv = max(blk[1], maxv);
        minv = min(blk[2], minv); maxv = max(blk[2], maxv);
        minv = min(blk[3], minv); maxv = max(blk[3], maxv);
        blk += x_size;
        minv = min(blk[0], minv); maxv = max(blk[0], maxv);
        minv = min(blk[1], minv); maxv = max(blk[1], maxv);
        minv = min(blk[2], minv); maxv = max(blk[2], maxv);
        minv = min(blk[3], minv); maxv = max(blk[3], maxv);
        blk += x_size;
        minv = min(blk[0], minv); maxv = max(blk[0], maxv);
        minv = min(blk[1], minv); maxv = max(blk[1], maxv);
        minv = min(blk[2], minv); maxv = max(blk[2], maxv);
        minv = min(blk[3], minv); maxv = max(blk[3], maxv);

        // Now calculate the index for each pixel.
        blk = src;
        if (maxv > minv) {
          fac = 7.5f / (maxv - minv);
        } else {
          fac = 0;
        }
        add = -minv * fac;
        a = (remap[(int)(blk[0] * fac + add)])
          | (remap[(int)(blk[1] * fac + add)] << 3)
          | (remap[(int)(blk[2] * fac + add)] << 6)
          | (remap[(int)(blk[3] * fac + add)] << 9);
        blk += x_size;
        b = (remap[(int)(blk[0] * fac + add)] << 4)
          | (remap[(int)(blk[1] * fac + add)] << 7)
          | (remap[(int)(blk[2] * fac + add)] << 10)
          | (remap[(int)(blk[3] * fac + add)] << 13);
        blk += x_size;
        c = (remap[(int)(blk[0] * fac + add)])
          | (remap[(int)(blk[1] * fac + add)] << 3)
          | (remap[(int)(blk[2] * fac + add)] << 6)
          | (remap[(int)(blk[3] * fac + add)] << 9);
        blk += x_size;
        d = (remap[(int)(blk[0] * fac + add)] << 4)
          | (remap[(int)(blk[1] * fac + add)] << 7)
          | (remap[(int)(blk[2] * fac + add)] << 10)
          | (remap[(int)(blk[3] * fac + add)] << 13);

        *(dest++) = maxv;
        *(dest++) = minv;
        *(dest++) = a & 0xff;
        *(dest++) = (a >> 8) | (b & 0xf0);
        *(dest++) = b >> 8;
        *(dest++) = c & 0xff;
        *(dest++) = (c >> 8) | (d & 0xf0);
        *(dest++) = d >> 8;

        // Advance to the beginning of the next 4x4 block.
        src += 4;
      }
      src += x_size * 3;
    }
    Thread::consider_yield();
  }
}

/**
 * Compresses a RAM image using BC5 compression.
 */
void Texture::
do_compress_ram_image_bc5(const RamImage &uncompressed_image,
                          RamImage &compressed_image,
                          int x_size, int y_size, int num_pages) {
  int x_blocks = (x_size >> 2);
  int y_blocks = (y_size >> 2);
  int stride = x_size * 2;

  // BC5 uses the same compression algorithm as BC4, except repeated for two
  // channels.

  nassertv((size_t)x_blocks * (size_t)y_blocks * 4 * 4 * 2 <= uncompressed_image._page_size);
  nassertv((size_t)stride * (size_t)y_size == uncompressed_image._page_size);

  static const int remap[] = {1, 7, 6, 5, 4, 3, 2, 0};

  for (int z = 0; z < num_pages; ++z) {
    unsigned char *dest = compressed_image._image.p() + z * compressed_image._page_size;
    unsigned const char *src = uncompressed_image._image.p() + z * uncompressed_image._page_size;

    // Convert one 4 x 4 block at a time.
    for (int y = 0; y < y_blocks; ++y) {
      for (int x = 0; x < x_blocks; ++x) {
        int a, b, c, d;
        float fac, add;
        unsigned char minv, maxv;
        unsigned const char *blk = src;

        // Find the minimum and maximum red value in the block.
        minv = blk[0];
        maxv = blk[0];
        minv = min(blk[2], minv); maxv = max(blk[2], maxv);
        minv = min(blk[4], minv); maxv = max(blk[4], maxv);
        minv = min(blk[6], minv); maxv = max(blk[6], maxv);
        blk += stride;
        minv = min(blk[0], minv); maxv = max(blk[0], maxv);
        minv = min(blk[2], minv); maxv = max(blk[2], maxv);
        minv = min(blk[4], minv); maxv = max(blk[4], maxv);
        minv = min(blk[6], minv); maxv = max(blk[6], maxv);
        blk += stride;
        minv = min(blk[0], minv); maxv = max(blk[0], maxv);
        minv = min(blk[2], minv); maxv = max(blk[2], maxv);
        minv = min(blk[4], minv); maxv = max(blk[4], maxv);
        minv = min(blk[6], minv); maxv = max(blk[6], maxv);
        blk += stride;
        minv = min(blk[0], minv); maxv = max(blk[0], maxv);
        minv = min(blk[2], minv); maxv = max(blk[2], maxv);
        minv = min(blk[4], minv); maxv = max(blk[4], maxv);
        minv = min(blk[6], minv); maxv = max(blk[6], maxv);

        // Now calculate the index for each pixel.
        if (maxv > minv) {
          fac = 7.5f / (maxv - minv);
        } else {
          fac = 0;
        }
        add = -minv * fac;
        blk = src;
        a = (remap[(int)(blk[0] * fac + add)])
          | (remap[(int)(blk[2] * fac + add)] << 3)
          | (remap[(int)(blk[4] * fac + add)] << 6)
          | (remap[(int)(blk[6] * fac + add)] << 9);
        blk += stride;
        b = (remap[(int)(blk[0] * fac + add)] << 4)
          | (remap[(int)(blk[2] * fac + add)] << 7)
          | (remap[(int)(blk[4] * fac + add)] << 10)
          | (remap[(int)(blk[6] * fac + add)] << 13);
        blk += stride;
        c = (remap[(int)(blk[0] * fac + add)])
          | (remap[(int)(blk[2] * fac + add)] << 3)
          | (remap[(int)(blk[4] * fac + add)] << 6)
          | (remap[(int)(blk[6] * fac + add)] << 9);
        blk += stride;
        d = (remap[(int)(blk[0] * fac + add)] << 4)
          | (remap[(int)(blk[2] * fac + add)] << 7)
          | (remap[(int)(blk[4] * fac + add)] << 10)
          | (remap[(int)(blk[6] * fac + add)] << 13);

        *(dest++) = maxv;
        *(dest++) = minv;
        *(dest++) = a & 0xff;
        *(dest++) = (a >> 8) | (b & 0xf0);
        *(dest++) = b >> 8;
        *(dest++) = c & 0xff;
        *(dest++) = (c >> 8) | (d & 0xf0);
        *(dest++) = d >> 8;

        // Find the minimum and maximum green value in the block.
        blk = src + 1;
        minv = blk[0];
        maxv = blk[0];
        minv = min(blk[2], minv); maxv = max(blk[2], maxv);
        minv = min(blk[4], minv); maxv = max(blk[4], maxv);
        minv = min(blk[6], minv); maxv = max(blk[6], maxv);
        blk += stride;
        minv = min(blk[0], minv); maxv = max(blk[0], maxv);
        minv = min(blk[2], minv); maxv = max(blk[2], maxv);
        minv = min(blk[4], minv); maxv = max(blk[4], maxv);
        minv = min(blk[6], minv); maxv = max(blk[6], maxv);
        blk += stride;
        minv = min(blk[0], minv); maxv = max(blk[0], maxv);
        minv = min(blk[2], minv); maxv = max(blk[2], maxv);
        minv = min(blk[4], minv); maxv = max(blk[4], maxv);
        minv = min(blk[6], minv); maxv = max(blk[6], maxv);
        blk += stride;
        minv = min(blk[0], minv); maxv = max(blk[0], maxv);
        minv = min(blk[2], minv); maxv = max(blk[2], maxv);
        minv = min(blk[4], minv); maxv = max(blk[4], maxv);
        minv = min(blk[6], minv); maxv = max(blk[6], maxv);

        // Now calculate the index for each pixel.
        if (maxv > minv) {
          fac = 7.5f / (maxv - minv);
        } else {
          fac = 0;
        }
        add = -minv * fac;
        blk = src + 1;
        a = (remap[(int)(blk[0] * fac + add)])
          | (remap[(int)(blk[2] * fac + add)] << 3)
          | (remap[(int)(blk[4] * fac + add)] << 6)
          | (remap[(int)(blk[6] * fac + add)] << 9);
        blk += stride;
        b = (remap[(int)(blk[0] * fac + add)] << 4)
          | (remap[(int)(blk[2] * fac + add)] << 7)
          | (remap[(int)(blk[4] * fac + add)] << 10)
          | (remap[(int)(blk[6] * fac + add)] << 13);
        blk += stride;
        c = (remap[(int)(blk[0] * fac + add)])
          | (remap[(int)(blk[2] * fac + add)] << 3)
          | (remap[(int)(blk[4] * fac + add)] << 6)
          | (remap[(int)(blk[6] * fac + add)] << 9);
        blk += stride;
        d = (remap[(int)(blk[0] * fac + add)] << 4)
          | (remap[(int)(blk[2] * fac + add)] << 7)
          | (remap[(int)(blk[4] * fac + add)] << 10)
          | (remap[(int)(blk[6] * fac + add)] << 13);

        *(dest++) = maxv;
        *(dest++) = minv;
        *(dest++) = a & 0xff;
        *(dest++) = (a >> 8) | (b & 0xf0);
        *(dest++) = b >> 8;
        *(dest++) = c & 0xff;
        *(dest++) = (c >> 8) | (d & 0xf0);
        *(dest++) = d >> 8;

        // Advance to the beginning of the next 4x4 block.
        src += 8;
      }
      src += stride * 3;
    }
    Thread::consider_yield();
  }
}

/**
 * Decompresses a RAM image compressed using BC4.
 */
void Texture::
do_uncompress_ram_image_bc4(const RamImage &compressed_image,
                            RamImage &uncompressed_image,
                            int x_size, int y_size, int num_pages) {
  int x_blocks = (x_size >> 2);
  int y_blocks = (y_size >> 2);

  for (int z = 0; z < num_pages; ++z) {
    unsigned char *dest = uncompressed_image._image.p() + z * uncompressed_image._page_size;
    unsigned const char *src = compressed_image._image.p() + z * compressed_image._page_size;

    // Unconvert one 4 x 4 block at a time.
    uint8_t tbl[8];
    for (int y = 0; y < y_blocks; ++y) {
      for (int x = 0; x < x_blocks; ++x) {
        unsigned char *blk = dest;
        tbl[0] = src[0];
        tbl[1] = src[1];
        if (tbl[0] > tbl[1]) {
          tbl[2] = (tbl[0] * 6 + tbl[1] * 1) / 7.0f;
          tbl[3] = (tbl[0] * 5 + tbl[1] * 2) / 7.0f;
          tbl[4] = (tbl[0] * 4 + tbl[1] * 3) / 7.0f;
          tbl[5] = (tbl[0] * 3 + tbl[1] * 4) / 7.0f;
          tbl[6] = (tbl[0] * 2 + tbl[1] * 5) / 7.0f;
          tbl[7] = (tbl[0] * 1 + tbl[1] * 6) / 7.0f;
        } else {
          tbl[2] = (tbl[0] * 4 + tbl[1] * 1) / 5.0f;
          tbl[3] = (tbl[0] * 3 + tbl[1] * 2) / 5.0f;
          tbl[4] = (tbl[0] * 2 + tbl[1] * 3) / 5.0f;
          tbl[5] = (tbl[0] * 1 + tbl[1] * 4) / 5.0f;
          tbl[6] = 0;
          tbl[7] = 255;
        }
        int v = src[2] + (src[3] << 8) + (src[4] << 16);
        blk[0] = tbl[v & 0x7];
        blk[1] = tbl[(v & 0x000038) >> 3];
        blk[2] = tbl[(v & 0x0001c0) >> 6];
        blk[3] = tbl[(v & 0x000e00) >> 9];
        blk += x_size;
        blk[0] = tbl[(v & 0x007000) >> 12];
        blk[1] = tbl[(v & 0x038000) >> 15];
        blk[2] = tbl[(v & 0x1c0000) >> 18];
        blk[3] = tbl[(v & 0xe00000) >> 21];
        blk += x_size;
        v = src[5] + (src[6] << 8) + (src[7] << 16);
        blk[0] = tbl[v & 0x7];
        blk[1] = tbl[(v & 0x000038) >> 3];
        blk[2] = tbl[(v & 0x0001c0) >> 6];
        blk[3] = tbl[(v & 0x000e00) >> 9];
        blk += x_size;
        blk[0] = tbl[(v & 0x007000) >> 12];
        blk[1] = tbl[(v & 0x038000) >> 15];
        blk[2] = tbl[(v & 0x1c0000) >> 18];
        blk[3] = tbl[(v & 0xe00000) >> 21];
        src += 8;
        dest += 4;
      }
      dest += x_size * 3;
    }
    Thread::consider_yield();
  }
}

/**
 * Decompresses a RAM image compressed using BC5.
 */
void Texture::
do_uncompress_ram_image_bc5(const RamImage &compressed_image,
                            RamImage &uncompressed_image,
                            int x_size, int y_size, int num_pages) {
  int x_blocks = (x_size >> 2);
  int y_blocks = (y_size >> 2);
  int stride = x_size * 2;

  for (int z = 0; z < num_pages; ++z) {
    unsigned char *dest = uncompressed_image._image.p() + z * uncompressed_image._page_size;
    unsigned const char *src = compressed_image._image.p() + z * compressed_image._page_size;

    // Unconvert one 4 x 4 block at a time.
    uint8_t red[8];
    uint8_t grn[8];
    for (int y = 0; y < y_blocks; ++y) {
      for (int x = 0; x < x_blocks; ++x) {
        unsigned char *blk = dest;
        red[0] = src[0];
        red[1] = src[1];
        if (red[0] > red[1]) {
          red[2] = (red[0] * 6 + red[1] * 1) / 7.0f;
          red[3] = (red[0] * 5 + red[1] * 2) / 7.0f;
          red[4] = (red[0] * 4 + red[1] * 3) / 7.0f;
          red[5] = (red[0] * 3 + red[1] * 4) / 7.0f;
          red[6] = (red[0] * 2 + red[1] * 5) / 7.0f;
          red[7] = (red[0] * 1 + red[1] * 6) / 7.0f;
        } else {
          red[2] = (red[0] * 4 + red[1] * 1) / 5.0f;
          red[3] = (red[0] * 3 + red[1] * 2) / 5.0f;
          red[4] = (red[0] * 2 + red[1] * 3) / 5.0f;
          red[5] = (red[0] * 1 + red[1] * 4) / 5.0f;
          red[6] = 0;
          red[7] = 255;
        }
        grn[0] = src[8];
        grn[1] = src[9];
        if (grn[0] > grn[1]) {
          grn[2] = (grn[0] * 6 + grn[1] * 1) / 7.0f;
          grn[3] = (grn[0] * 5 + grn[1] * 2) / 7.0f;
          grn[4] = (grn[0] * 4 + grn[1] * 3) / 7.0f;
          grn[5] = (grn[0] * 3 + grn[1] * 4) / 7.0f;
          grn[6] = (grn[0] * 2 + grn[1] * 5) / 7.0f;
          grn[7] = (grn[0] * 1 + grn[1] * 6) / 7.0f;
        } else {
          grn[2] = (grn[0] * 4 + grn[1] * 1) / 5.0f;
          grn[3] = (grn[0] * 3 + grn[1] * 2) / 5.0f;
          grn[4] = (grn[0] * 2 + grn[1] * 3) / 5.0f;
          grn[5] = (grn[0] * 1 + grn[1] * 4) / 5.0f;
          grn[6] = 0;
          grn[7] = 255;
        }
        int r = src[2] + (src[3] << 8) + (src[4] << 16);
        int g = src[10] + (src[11] << 8) + (src[12] << 16);
        blk[0] = red[r & 0x7];
        blk[1] = grn[g & 0x7];
        blk[2] = red[(r & 0x000038) >> 3];
        blk[3] = grn[(g & 0x000038) >> 3];
        blk[4] = red[(r & 0x0001c0) >> 6];
        blk[5] = grn[(g & 0x0001c0) >> 6];
        blk[6] = red[(r & 0x000e00) >> 9];
        blk[7] = grn[(g & 0x000e00) >> 9];
        blk += stride;
        blk[0] = red[(r & 0x007000) >> 12];
        blk[1] = grn[(g & 0x007000) >> 12];
        blk[2] = red[(r & 0x038000) >> 15];
        blk[3] = grn[(g & 0x038000) >> 15];
        blk[4] = red[(r & 0x1c0000) >> 18];
        blk[5] = grn[(g & 0x1c0000) >> 18];
        blk[6] = red[(r & 0xe00000) >> 21];
        blk[7] = grn[(g & 0xe00000) >> 21];
        blk += stride;
        r = src[5] + (src[6] << 8) + (src[7] << 16);
        g = src[13] + (src[14] << 8) + (src[15] << 16);
        blk[0] = red[r & 0x7];
        blk[1] = grn[g & 0x7];
        blk[2] = red[(r & 0x000038) >> 3];
        blk[3] = grn[(g & 0x000038) >> 3];
        blk[4] = red[(r & 0x0001c0) >> 6];
        blk[5] = grn[(g & 0x0001c0) >> 6];
        blk[6] = red[(r & 0x000e00) >> 9];
        blk[7] = grn[(g & 0x000e00) >> 9];
        blk += stride;
        blk[0] = red[(r & 0x007000) >> 12];
        blk[1] = grn[(g & 0x007000) >> 12];
        blk[2] = red[(r & 0x038000) >> 15];
        blk[3] = grn[(g & 0x038000) >> 15];
        blk[4] = red[(r & 0x1c0000) >> 18];
        blk[5] = grn[(g & 0x1c0000) >> 18];
        blk[6] = red[(r & 0xe00000) >> 21];
        blk[7] = grn[(g & 0xe00000) >> 21];
        src += 16;
        dest += 8;
      }
      dest += stride * 3;
    }
    Thread::consider_yield();
  }
}

/**
 *
 */
bool Texture::
do_has_all_ram_mipmap_images(const CData *cdata) const {
  if (cdata->_ram_images.empty() || cdata->_ram_images[0]._image.empty()) {
    // If we don't even have a base image, the answer is no.
    return false;
  }
  if (!uses_mipmaps()) {
    // If we have a base image and don't require mipmapping, the answer is
    // yes.
    return true;
  }

  // Check that we have enough mipmap levels to meet the size requirements.
  int size = max(cdata->_x_size, max(cdata->_y_size, cdata->_z_size));
  int n = 0;
  int x = 1;
  while (x < size) {
    x = (x << 1);
    ++n;
    if (n >= (int)cdata->_ram_images.size() || cdata->_ram_images[n]._image.empty()) {
      return false;
    }
  }

  return true;
}

/**
 * Considers whether the z_size (or num_views) should automatically be
 * adjusted when the user loads a new page.  Returns true if the z size is
 * valid, false otherwise.
 *
 * Assumes the lock is already held.
 */
bool Texture::
do_reconsider_z_size(CData *cdata, int z, const LoaderOptions &options) {
  if (z >= cdata->_z_size * cdata->_num_views) {
    bool num_views_specified = true;
    if (options.get_texture_flags() & LoaderOptions::TF_multiview) {
      // This flag is false if is a multiview texture with a specified number
      // of views.  It is true if it is not a multiview texture, or if it is
      // but the number of views is explicitly specified.
      num_views_specified = (options.get_texture_num_views() != 0);
    }

    if (num_views_specified &&
        (cdata->_texture_type == Texture::TT_3d_texture ||
         cdata->_texture_type == Texture::TT_2d_texture_array)) {
      // If we're loading a page past _z_size, treat it as an implicit request
      // to enlarge _z_size.  However, this is only legal if this is, in fact,
      // a 3-d texture or a 2d texture array (cube maps always have z_size 6,
      // and other types have z_size 1).
      nassertr(cdata->_num_views != 0, false);
      cdata->_z_size = (z / cdata->_num_views) + 1;

    } else if (cdata->_z_size != 0) {
      // In the case of a 2-d texture or cube map, or a 3-d texture with an
      // unspecified _num_views, assume we're loading views of a multiview
      // texture.
      cdata->_num_views = (z / cdata->_z_size) + 1;

    } else {
      // The first image loaded sets an implicit z-size.
      cdata->_z_size = 1;
    }

    // Increase the size of the data buffer to make room for the new texture
    // level.
    do_allocate_pages(cdata);
  }

  return true;
}

/**
 * Called internally by do_reconsider_z_size() to allocate new memory in
 * _ram_images[0] for the new number of pages.
 *
 * Assumes the lock is already held.
 */
void Texture::
do_allocate_pages(CData *cdata) {
  size_t new_size = do_get_expected_ram_image_size(cdata);
  if (!cdata->_ram_images.empty() &&
      !cdata->_ram_images[0]._image.empty() &&
      new_size > cdata->_ram_images[0]._image.size()) {
    cdata->_ram_images[0]._image.insert(cdata->_ram_images[0]._image.end(), new_size - cdata->_ram_images[0]._image.size(), 0);
    nassertv(cdata->_ram_images[0]._image.size() == new_size);
  }
}

/**
 * Resets the internal Texture properties when a new image file is loaded.
 * Returns true if the new image is valid, false otherwise.
 *
 * Assumes the lock is already held.
 */
bool Texture::
do_reconsider_image_properties(CData *cdata, int x_size, int y_size, int num_components,
                               Texture::ComponentType component_type, int z,
                               const LoaderOptions &options) {
  if (!cdata->_loaded_from_image || num_components != cdata->_num_components || component_type != cdata->_component_type) {
    // Come up with a default format based on the number of channels.  But
    // only do this the first time the file is loaded, or if the number of
    // channels in the image changes on subsequent loads.

    // TODO: handle sRGB properly
    switch (num_components) {
    case 1:
      cdata->_format = F_luminance;
      break;

    case 2:
      cdata->_format = F_luminance_alpha;
      break;

    case 3:
      cdata->_format = F_rgb;
      break;

    case 4:
      cdata->_format = F_rgba;
      break;

    default:
      // Eh?
      nassert_raise("unexpected channel count");
      cdata->_format = F_rgb;
      return false;
    }
  }

  if (!cdata->_loaded_from_image) {
    if ((options.get_texture_flags() & LoaderOptions::TF_allow_1d) &&
        cdata->_texture_type == TT_2d_texture && x_size != 1 && y_size == 1) {
      // If we're loading an Nx1 size texture, infer a 1-d texture type.
      cdata->_texture_type = TT_1d_texture;
    }

#ifndef NDEBUG
    switch (cdata->_texture_type) {
    case TT_1d_texture:
    case TT_buffer_texture:
      nassertr(y_size == 1, false);
      break;
    case TT_cube_map:
    case TT_cube_map_array:
      nassertr(x_size == y_size, false);
      break;
    default:
      break;
    }
#endif
    if ((cdata->_x_size != x_size)||(cdata->_y_size != y_size)) {
      do_set_pad_size(cdata, 0, 0, 0);
    }
    cdata->_x_size = x_size;
    cdata->_y_size = y_size;
    cdata->_num_components = num_components;
    do_set_component_type(cdata, component_type);

  } else {
    if (cdata->_x_size != x_size ||
        cdata->_y_size != y_size ||
        cdata->_num_components != num_components ||
        cdata->_component_type != component_type) {
      gobj_cat.error()
        << "Texture properties have changed for texture " << get_name()
        << " page " << z << ".\n";
      return false;
    }
  }

  return true;
}

/**
 *
 */
bool Texture::
do_rescale_texture(CData *cdata) {
  int new_x_size = cdata->_x_size;
  int new_y_size = cdata->_y_size;
  if (cdata->_z_size * cdata->_num_views != 1) {
    nassert_raise("rescale_texture() doesn't support 3-d or multiview textures.");
    return false;
  }

  if (do_adjust_this_size(cdata, new_x_size, new_y_size, get_name(), false)) {
    // OK, we have to scale the image.
    PNMImage orig_image;
    if (!do_store_one(cdata, orig_image, 0, 0)) {
      gobj_cat.warning()
        << "Couldn't get image in rescale_texture()\n";
      return false;
    }

    gobj_cat.info()
      << "Resizing " << get_name() << " to " << new_x_size << " x "
      << new_y_size << "\n";
    PNMImage new_image(new_x_size, new_y_size, orig_image.get_num_channels(),
                       orig_image.get_maxval(), orig_image.get_type(),
                       orig_image.get_color_space());
    new_image.quick_filter_from(orig_image);

    do_clear_ram_image(cdata);
    cdata->inc_image_modified();
    cdata->_x_size = new_x_size;
    cdata->_y_size = new_y_size;
    if (!do_load_one(cdata, new_image, get_name(), 0, 0, LoaderOptions())) {
      return false;
    }

    return true;
  }

  // Maybe we should pad the image.
  int pad_x_size = 0;
  int pad_y_size = 0;
  if (do_get_auto_texture_scale(cdata) == ATS_pad) {
    new_x_size = cdata->_x_size;
    new_y_size = cdata->_y_size;
    if (do_adjust_this_size(cdata, new_x_size, new_y_size, get_name(), true)) {
      pad_x_size = new_x_size - cdata->_x_size;
      pad_y_size = new_y_size - cdata->_y_size;

      PNMImage orig_image;
      if (!do_store_one(cdata, orig_image, 0, 0)) {
        gobj_cat.warning()
          << "Couldn't get image in rescale_texture()\n";
        return false;
      }
      PNMImage new_image(new_x_size, new_y_size, orig_image.get_num_channels(),
                         orig_image.get_maxval(), orig_image.get_type(),
                         orig_image.get_color_space());
      new_image.copy_sub_image(orig_image, 0, new_y_size - orig_image.get_y_size());

      do_clear_ram_image(cdata);
      cdata->_loaded_from_image = false;
      cdata->inc_image_modified();
      if (!do_load_one(cdata, new_image, get_name(), 0, 0, LoaderOptions())) {
        return false;
      }

      do_set_pad_size(cdata, pad_x_size, pad_y_size, 0);
      return true;
    }
  }

  // No changes needed.
  return false;
}

/**
 *
 */
PT(Texture) Texture::
make_copy_impl() const {
  CDReader cdata(_cycler);
  return do_make_copy(cdata);
}

/**
 *
 */
PT(Texture) Texture::
do_make_copy(const CData *cdata) const {
  PT(Texture) tex = new Texture(get_name());
  CDWriter cdata_tex(tex->_cycler, true);
  tex->do_assign(cdata_tex, this, cdata);
  return tex;
}

/**
 * The internal implementation of operator =().  Assumes the lock is already
 * held on both Textures.
 */
void Texture::
do_assign(CData *cdata, const Texture *copy, const CData *cdata_copy) {
  cdata->do_assign(cdata_copy);
}

/**
 * The protected implementation of clear().  Assumes the lock is already held.
 */
void Texture::
do_clear(CData *cdata) {
  Texture tex;
  tex.local_object();
  CDReader cdata_tex(tex._cycler);
  do_assign(cdata, &tex, cdata_tex);

  cdata->inc_properties_modified();
  cdata->inc_image_modified();
}

/**
 *
 */
void Texture::
do_setup_texture(CData *cdata, Texture::TextureType texture_type,
                 int x_size, int y_size, int z_size,
                 Texture::ComponentType component_type,
                 Texture::Format format) {
  switch (texture_type) {
  case TT_1d_texture:
    nassertv(y_size == 1 && z_size == 1);
    break;

  case TT_2d_texture:
    nassertv(z_size == 1);
    break;

  case TT_3d_texture:
    break;

  case TT_2d_texture_array:
    break;

  case TT_cube_map:
    // Cube maps must always consist of six square images.
    nassertv(x_size == y_size && z_size == 6);

    // In principle the wrap mode shouldn't mean anything to a cube map, but
    // some drivers seem to misbehave if it's other than
    // SamplerState::WM_clamp.
    cdata->_default_sampler.set_wrap_u(SamplerState::WM_clamp);
    cdata->_default_sampler.set_wrap_v(SamplerState::WM_clamp);
    cdata->_default_sampler.set_wrap_w(SamplerState::WM_clamp);
    break;

  case TT_cube_map_array:
    // Cube maps array z_size needs to be a multiple of 6.
    nassertv(x_size == y_size && z_size % 6 == 0);

    cdata->_default_sampler.set_wrap_u(SamplerState::WM_clamp);
    cdata->_default_sampler.set_wrap_v(SamplerState::WM_clamp);
    cdata->_default_sampler.set_wrap_w(SamplerState::WM_clamp);
    break;

  case TT_buffer_texture:
    nassertv(y_size == 1 && z_size == 1);
    break;

  case TT_1d_texture_array:
    nassertv(z_size == 1);
    break;
  }

  if (texture_type != TT_2d_texture) {
    do_clear_simple_ram_image(cdata);
  }

  cdata->_texture_type = texture_type;
  cdata->_x_size = x_size;
  cdata->_y_size = y_size;
  cdata->_z_size = z_size;
  cdata->_num_views = 1;
  do_set_component_type(cdata, component_type);
  do_set_format(cdata, format);

  do_clear_ram_image(cdata);
  do_set_pad_size(cdata, 0, 0, 0);
  cdata->_orig_file_x_size = 0;
  cdata->_orig_file_y_size = 0;
  cdata->_loaded_from_image = false;
  cdata->_loaded_from_txo = false;
  cdata->_has_read_pages = false;
  cdata->_has_read_mipmaps = false;
}

/**
 *
 */
void Texture::
do_set_format(CData *cdata, Texture::Format format) {
  if (format == cdata->_format) {
    return;
  }
  cdata->_format = format;
  cdata->inc_properties_modified();

  switch (cdata->_format) {
  case F_color_index:
  case F_depth_stencil:
  case F_depth_component:
  case F_depth_component16:
  case F_depth_component24:
  case F_depth_component32:
  case F_red:
  case F_green:
  case F_blue:
  case F_alpha:
  case F_luminance:
  case F_r16:
  case F_r16i:
  case F_sluminance:
  case F_r32i:
  case F_r32:
  case F_r8i:
    cdata->_num_components = 1;
    break;

  case F_luminance_alpha:
  case F_luminance_alphamask:
  case F_rg16:
  case F_sluminance_alpha:
  case F_rg32:
  case F_rg8i:
  case F_rg:
  case F_rg16i:
  case F_rg32i:
    cdata->_num_components = 2;
    break;

  case F_rgb:
  case F_rgb5:
  case F_rgb8:
  case F_rgb12:
  case F_rgb332:
  case F_rgb16:
  case F_srgb:
  case F_rgb32:
  case F_rgb8i:
  case F_r11_g11_b10:
  case F_rgb9_e5:
  case F_rgb16i:
  case F_rgb32i:
    cdata->_num_components = 3;
    break;

  case F_rgba:
  case F_rgbm:
  case F_rgba4:
  case F_rgba5:
  case F_rgba8:
  case F_rgba12:
  case F_rgba16:
  case F_rgba32:
  case F_srgb_alpha:
  case F_rgba8i:
  case F_rgb10_a2:
  case F_rgba16i:
  case F_rgba32i:
    cdata->_num_components = 4;
    break;
  }
}

/**
 *
 */
void Texture::
do_set_component_type(CData *cdata, Texture::ComponentType component_type) {
  cdata->_component_type = component_type;

  switch (component_type) {
  case T_unsigned_byte:
  case T_byte:
    cdata->_component_width = 1;
    break;

  case T_unsigned_short:
  case T_short:
  case T_half_float:
    cdata->_component_width = 2;
    break;

  case T_float:
  case T_unsigned_int_24_8:
  case T_int:
  case T_unsigned_int:
    cdata->_component_width = 4;
    break;
  }
}

/**
 *
 */
void Texture::
do_set_x_size(CData *cdata, int x_size) {
  if (cdata->_x_size != x_size) {
    cdata->_x_size = x_size;
    cdata->inc_image_modified();
    do_clear_ram_image(cdata);
    do_set_pad_size(cdata, 0, 0, 0);
  }
}

/**
 *
 */
void Texture::
do_set_y_size(CData *cdata, int y_size) {
  if (cdata->_y_size != y_size) {
    nassertv((cdata->_texture_type != Texture::TT_buffer_texture &&
              cdata->_texture_type != Texture::TT_1d_texture) || y_size == 1);
    cdata->_y_size = y_size;
    cdata->inc_image_modified();
    do_clear_ram_image(cdata);
    do_set_pad_size(cdata, 0, 0, 0);
  }
}

/**
 * Changes the z size indicated for the texture.  This also implicitly unloads
 * the texture if it has already been loaded.
 */
void Texture::
do_set_z_size(CData *cdata, int z_size) {
  if (cdata->_z_size != z_size) {
    nassertv((cdata->_texture_type == Texture::TT_3d_texture) ||
             (cdata->_texture_type == Texture::TT_cube_map && z_size == 6) ||
             (cdata->_texture_type == Texture::TT_cube_map_array && z_size % 6 == 0) ||
             (cdata->_texture_type == Texture::TT_2d_texture_array) || (z_size == 1));
    cdata->_z_size = z_size;
    cdata->inc_image_modified();
    do_clear_ram_image(cdata);
    do_set_pad_size(cdata, 0, 0, 0);
  }
}

/**
 *
 */
void Texture::
do_set_num_views(CData *cdata, int num_views) {
  nassertv(num_views >= 1);
  if (cdata->_num_views != num_views) {
    cdata->_num_views = num_views;
    if (do_has_ram_image(cdata)) {
      cdata->inc_image_modified();
      do_clear_ram_image(cdata);
    }
    do_set_pad_size(cdata, 0, 0, 0);
  }
}

/**
 *
 */
void Texture::
do_set_wrap_u(CData *cdata, SamplerState::WrapMode wrap) {
  if (cdata->_default_sampler.get_wrap_u() != wrap) {
    cdata->inc_properties_modified();
    cdata->_default_sampler.set_wrap_u(wrap);
  }
}

/**
 *
 */
void Texture::
do_set_wrap_v(CData *cdata, SamplerState::WrapMode wrap) {
  if (cdata->_default_sampler.get_wrap_v() != wrap) {
    cdata->inc_properties_modified();
    cdata->_default_sampler.set_wrap_v(wrap);
  }
}

/**
 *
 */
void Texture::
do_set_wrap_w(CData *cdata, SamplerState::WrapMode wrap) {
  if (cdata->_default_sampler.get_wrap_w() != wrap) {
    cdata->inc_properties_modified();
    cdata->_default_sampler.set_wrap_w(wrap);
  }
}

/**
 *
 */
void Texture::
do_set_minfilter(CData *cdata, SamplerState::FilterType filter) {
  if (cdata->_default_sampler.get_minfilter() != filter) {
    cdata->inc_properties_modified();
    cdata->_default_sampler.set_minfilter(filter);
  }
}

/**
 *
 */
void Texture::
do_set_magfilter(CData *cdata, SamplerState::FilterType filter) {
  if (cdata->_default_sampler.get_magfilter() != filter) {
    cdata->inc_properties_modified();
    cdata->_default_sampler.set_magfilter(filter);
  }
}

/**
 *
 */
void Texture::
do_set_anisotropic_degree(CData *cdata, int anisotropic_degree) {
  if (cdata->_default_sampler.get_anisotropic_degree() != anisotropic_degree) {
    cdata->inc_properties_modified();
    cdata->_default_sampler.set_anisotropic_degree(anisotropic_degree);
  }
}

/**
 *
 */
void Texture::
do_set_border_color(CData *cdata, const LColor &color) {
  if (cdata->_default_sampler.get_border_color() != color) {
    cdata->inc_properties_modified();
    cdata->_default_sampler.set_border_color(color);
  }
}

/**
 *
 */
void Texture::
do_set_compression(CData *cdata, Texture::CompressionMode compression) {
  if (cdata->_compression != compression) {
    cdata->inc_properties_modified();
    cdata->_compression = compression;

    if (do_has_ram_image(cdata)) {
      bool has_compression = do_has_compression(cdata);
      bool has_ram_image_compression = (cdata->_ram_image_compression != CM_off);
      if (has_compression != has_ram_image_compression ||
          has_compression) {
        // Reload if we're turning compression on or off, or if we're changing
        // the compression mode to a different kind of compression.
        do_reload(cdata);
      }
    }
  }
}

/**
 *
 */
void Texture::
do_set_quality_level(CData *cdata, Texture::QualityLevel quality_level) {
  if (cdata->_quality_level != quality_level) {
    cdata->inc_properties_modified();
    cdata->_quality_level = quality_level;
  }
}

/**
 *
 */
bool Texture::
do_has_compression(const CData *cdata) const {
  if (cdata->_compression == CM_default) {
    if (cdata->_texture_type != Texture::TT_buffer_texture) {
      return compressed_textures;
    } else {
      return false;
    }
  } else {
    return (cdata->_compression != CM_off);
  }
}

/**
 * The protected implementation of has_ram_image(). Assumes the lock is
 * already held.
 */
bool Texture::
do_has_ram_image(const CData *cdata) const {
  return !cdata->_ram_images.empty() && !cdata->_ram_images[0]._image.empty();
}

/**
 * The protected implementation of has_uncompressed_ram_image().  Assumes the
 * lock is already held.
 */
bool Texture::
do_has_uncompressed_ram_image(const CData *cdata) const {
  return !cdata->_ram_images.empty() && !cdata->_ram_images[0]._image.empty() && cdata->_ram_image_compression == CM_off;
}

/**
 *
 */
CPTA_uchar Texture::
do_get_ram_image(CData *cdata) {
  if (!do_has_ram_image(cdata) && do_can_reload(cdata)) {
    do_reload_ram_image(cdata, true);

    if (do_has_ram_image(cdata)) {
      // Normally, we don't update the cdata->_modified semaphores in a
      // do_blah method, but we'll make an exception in this case, because
      // it's easiest to modify these here, and only when we know it's needed.
      cdata->inc_image_modified();
      cdata->inc_properties_modified();
    }
  }

  if (cdata->_ram_images.empty()) {
    return CPTA_uchar(get_class_type());
  }

  return cdata->_ram_images[0]._image;
}

/**
 *
 */
CPTA_uchar Texture::
do_get_uncompressed_ram_image(CData *cdata) {
  if (!cdata->_ram_images.empty() && cdata->_ram_image_compression != CM_off) {
    // We have an image in-ram, but it's compressed.  Try to uncompress it
    // first.
    if (do_uncompress_ram_image(cdata)) {
      if (gobj_cat.is_debug()) {
        gobj_cat.debug()
          << "Uncompressed " << get_name() << "\n";
      }
      return cdata->_ram_images[0]._image;
    }
  }

  // Couldn't uncompress the existing image.  Try to reload it.
  if ((!do_has_ram_image(cdata) || cdata->_ram_image_compression != CM_off) && do_can_reload(cdata)) {
    do_reload_ram_image(cdata, false);
  }

  if (!cdata->_ram_images.empty() && cdata->_ram_image_compression != CM_off) {
    // Great, now we have an image.
    if (do_uncompress_ram_image(cdata)) {
      gobj_cat.info()
        << "Uncompressed " << get_name() << "\n";
      return cdata->_ram_images[0]._image;
    }
  }

  if (cdata->_ram_images.empty() || cdata->_ram_image_compression != CM_off) {
    return CPTA_uchar(get_class_type());
  }

  return cdata->_ram_images[0]._image;
}

/**
 * Returns the uncompressed system-RAM image data associated with the texture.
 * Rather than just returning a pointer to the data, like
 * get_uncompressed_ram_image, this function first processes the data and
 * reorders the components using the specified format string, and places these
 * into a new char array.
 *
 * The 'format' argument should specify in which order the components of the
 * texture must be.  For example, valid format strings are "RGBA", "GA",
 * "ABRG" or "AAA".  A component can also be written as "0" or "1", which
 * means an empty/black or a full/white channel, respectively.
 *
 * This function is particularly useful to copy an image in-memory to a
 * different library (for example, PIL or wxWidgets) that require a different
 * component order than Panda's internal format, BGRA. Note, however, that
 * this conversion can still be too slow if you want to do it every frame, and
 * should thus be avoided for that purpose.
 *
 * The only requirement for the reordering is that an uncompressed image must
 * be available.  If the RAM image is compressed, it will attempt to re-load
 * the texture from disk, if it doesn't find an uncompressed image there, it
 * will return NULL.
 */
CPTA_uchar Texture::
get_ram_image_as(const string &requested_format) {
  CDWriter cdata(_cycler, false);
  string format = upcase(requested_format);

  // Make sure we can grab something that's uncompressed.
  CPTA_uchar data = do_get_uncompressed_ram_image(cdata);
  if (data == nullptr) {
    gobj_cat.error() << "Couldn't find an uncompressed RAM image!\n";
    return CPTA_uchar(get_class_type());
  }
  size_t imgsize = (size_t)cdata->_x_size * (size_t)cdata->_y_size *
                   (size_t)cdata->_z_size * (size_t)cdata->_num_views;
  nassertr(cdata->_num_components > 0 && cdata->_num_components <= 4, CPTA_uchar(get_class_type()));
  nassertr(data.size() == (size_t)(cdata->_component_width * cdata->_num_components * imgsize), CPTA_uchar(get_class_type()));

  // Check if the format is already what we have internally.
  if ((cdata->_num_components == 1 && format.size() == 1) ||
      (cdata->_num_components == 2 && format.size() == 2 && format.at(1) == 'A' && format.at(0) != 'A') ||
      (cdata->_num_components == 3 && format == "BGR") ||
      (cdata->_num_components == 4 && format == "BGRA")) {
    // The format string is already our format, so we just need to copy it.
    return CPTA_uchar(data);
  }

  // Check if we have an alpha channel, and remember which channel we use.
  int alpha = -1;
  if (Texture::has_alpha(cdata->_format)) {
    alpha = cdata->_num_components - 1;
  }

  // Validate the format beforehand.
  for (size_t i = 0; i < format.size(); ++i) {
    if (format[i] != 'B' && format[i] != 'G' && format[i] != 'R' &&
        format[i] != 'A' && format[i] != '0' && format[i] != '1') {
      gobj_cat.error() << "Unexpected component character '"
        << format[i] << "', expected one of RGBA01!\n";
      return CPTA_uchar(get_class_type());
    }
  }

  // Create a new empty array that can hold our image.
  PTA_uchar newdata = PTA_uchar::empty_array(imgsize * format.size() * cdata->_component_width, get_class_type());

  // These ifs are for optimization of commonly used image types.
  if (cdata->_component_width == 1) {
    if (format == "RGBA" && cdata->_num_components == 4) {
      const uint32_t *src = (const uint32_t *)data.p();
      uint32_t *dst = (uint32_t *)newdata.p();

      for (size_t p = 0; p < imgsize; ++p) {
        uint32_t v = *src++;
        *dst++ = ((v & 0xff00ff00u)) |
                 ((v & 0x00ff0000u) >> 16) |
                 ((v & 0x000000ffu) << 16);
      }
      return newdata;
    }
    if (format == "RGB" && cdata->_num_components == 4) {
      const uint32_t *src = (const uint32_t *)data.p();
      uint32_t *dst = (uint32_t *)newdata.p();

      // Convert blocks of 4 pixels at a time, so that we can treat both the
      // source and destination as 32-bit integers.
      int blocks = imgsize >> 2;
      for (int i = 0; i < blocks; ++i) {
        uint32_t v0 = *src++;
        uint32_t v1 = *src++;
        uint32_t v2 = *src++;
        uint32_t v3 = *src++;
        *dst++ = ((v0 & 0x00ff0000u) >> 16) |
                 ((v0 & 0x0000ff00u)) |
                 ((v0 & 0x000000ffu) << 16) |
                 ((v1 & 0x00ff0000u) << 8);
        *dst++ = ((v1 & 0x0000ff00u) >> 8) |
                 ((v1 & 0x000000ffu) << 8) |
                 ((v2 & 0x00ff0000u)) |
                 ((v2 & 0x0000ff00u) << 16);
        *dst++ = ((v2 & 0x000000ffu)) |
                 ((v3 & 0x00ff0000u) >> 8) |
                 ((v3 & 0x0000ff00u) << 8) |
                 ((v3 & 0x000000ffu) << 24);
      }

      // If the image size wasn't a multiple of 4, we may have a handful of
      // pixels left over.  Convert those the slower way.
      uint8_t *tail = (uint8_t *)dst;
      for (int i = (imgsize & ~0x3); i < imgsize; ++i) {
        uint32_t v = *src++;
        *tail++ = (v & 0x00ff0000u) >> 16;
        *tail++ = (v & 0x0000ff00u) >> 8;
        *tail++ = (v & 0x000000ffu);
      }
      return newdata;
    }
    if (format == "BGR" && cdata->_num_components == 4) {
      const uint32_t *src = (const uint32_t *)data.p();
      uint32_t *dst = (uint32_t *)newdata.p();

      // Convert blocks of 4 pixels at a time, so that we can treat both the
      // source and destination as 32-bit integers.
      int blocks = imgsize >> 2;
      for (int i = 0; i < blocks; ++i) {
        uint32_t v0 = *src++;
        uint32_t v1 = *src++;
        uint32_t v2 = *src++;
        uint32_t v3 = *src++;
        *dst++ = (v0 & 0x00ffffffu) | ((v1 & 0x000000ffu) << 24);
        *dst++ = ((v1 & 0x00ffff00u) >> 8) |  ((v2 & 0x0000ffffu) << 16);
        *dst++ = ((v2 & 0x00ff0000u) >> 16) | ((v3 & 0x00ffffffu) << 8);
      }

      // If the image size wasn't a multiple of 4, we may have a handful of
      // pixels left over.  Convert those the slower way.
      uint8_t *tail = (uint8_t *)dst;
      for (int i = (imgsize & ~0x3); i < imgsize; ++i) {
        uint32_t v = *src++;
        *tail++ = (v & 0x000000ffu);
        *tail++ = (v & 0x0000ff00u) >> 8;
        *tail++ = (v & 0x00ff0000u) >> 16;
      }
      return newdata;
    }
    const uint8_t *src = (const uint8_t *)data.p();
    uint8_t *dst = (uint8_t *)newdata.p();

    if (format == "RGB" && cdata->_num_components == 3) {
      for (int i = 0; i < imgsize; ++i) {
        *dst++ = src[2];
        *dst++ = src[1];
        *dst++ = src[0];
        src += 3;
      }
      return newdata;
    }
    if (format == "A" && cdata->_num_components != 3) {
      // We can generally rely on alpha to be the last component.
      for (size_t p = 0; p < imgsize; ++p) {
        dst[p] = src[alpha];
        src += cdata->_num_components;
      }
      return newdata;
    }
    // Fallback case for other 8-bit-per-channel formats.
    for (size_t p = 0; p < imgsize; ++p) {
      for (size_t i = 0; i < format.size(); ++i) {
        if (format[i] == 'B' || (cdata->_num_components <= 2 && format[i] != 'A')) {
          *dst++ = src[0];
        } else if (format[i] == 'G') {
          *dst++ = src[1];
        } else if (format[i] == 'R') {
          *dst++ = src[2];
        } else if (format[i] == 'A') {
          if (alpha >= 0) {
            *dst++ = src[alpha];
          } else {
            *dst++ = 0xff;
          }
        } else if (format[i] == '1') {
          *dst++ = 0xff;
        } else {
          *dst++ = 0x00;
        }
      }
      src += cdata->_num_components;
    }
    return newdata;
  }

  // The slow and general case.
  for (size_t p = 0; p < imgsize; ++p) {
    for (size_t i = 0; i < format.size(); ++i) {
      int component = 0;
      if (format[i] == 'B' || (cdata->_num_components <= 2 && format[i] != 'A')) {
        component = 0;
      } else if (format[i] == 'G') {
        component = 1;
      } else if (format[i] == 'R') {
        component = 2;
      } else if (format[i] == 'A') {
        if (alpha >= 0) {
          component = alpha;
        } else {
          memset((void*)(newdata + (p * format.size() + i) * cdata->_component_width), -1, cdata->_component_width);
          continue;
        }
      } else if (format[i] == '1') {
        memset((void*)(newdata + (p * format.size() + i) * cdata->_component_width), -1, cdata->_component_width);
        continue;
      } else {
        memset((void*)(newdata + (p * format.size() + i) * cdata->_component_width),  0, cdata->_component_width);
        continue;
      }
      memcpy((void*)(newdata + (p * format.size() + i) * cdata->_component_width),
             (void*)(data + (p * cdata->_num_components + component) * cdata->_component_width),
             cdata->_component_width);
    }
  }
  return newdata;
}

/**
 *
 */
void Texture::
do_set_simple_ram_image(CData *cdata, CPTA_uchar image, int x_size, int y_size) {
  nassertv(cdata->_texture_type == TT_2d_texture);
  size_t expected_page_size = (size_t)(x_size * y_size * 4);
  nassertv(image.size() == expected_page_size);

  cdata->_simple_x_size = x_size;
  cdata->_simple_y_size = y_size;
  cdata->_simple_ram_image._image = image.cast_non_const();
  cdata->_simple_ram_image._page_size = image.size();
  cdata->_simple_image_date_generated = (int32_t)time(nullptr);
}

/**
 *
 */
int Texture::
do_get_expected_num_mipmap_levels(const CData *cdata) const {
  if (cdata->_texture_type == Texture::TT_buffer_texture) {
    return 1;
  }
  int size = max(cdata->_x_size, cdata->_y_size);
  if (cdata->_texture_type == Texture::TT_3d_texture) {
    size = max(size, cdata->_z_size);
  }
  int count = 1;
  while (size > 1) {
    size >>= 1;
    ++count;
  }
  return count;
}

/**
 *
 */
size_t Texture::
do_get_ram_mipmap_page_size(const CData *cdata, int n) const {
  if (cdata->_ram_image_compression != CM_off) {
    if (n >= 0 && n < (int)cdata->_ram_images.size()) {
      return cdata->_ram_images[n]._page_size;
    }
    return 0;
  } else {
    return do_get_expected_ram_mipmap_page_size(cdata, n);
  }
}

/**
 *
 */
int Texture::
do_get_expected_mipmap_x_size(const CData *cdata, int n) const {
  int size = max(cdata->_x_size, 1);
  while (n > 0 && size > 1) {
    size >>= 1;
    --n;
  }
  return size;
}

/**
 *
 */
int Texture::
do_get_expected_mipmap_y_size(const CData *cdata, int n) const {
  int size = max(cdata->_y_size, 1);
  while (n > 0 && size > 1) {
    size >>= 1;
    --n;
  }
  return size;
}

/**
 *
 */
int Texture::
do_get_expected_mipmap_z_size(const CData *cdata, int n) const {
  // 3-D textures have a different number of pages per each mipmap level.
  // Other kinds of textures--especially, cube map textures--always have the
  // same.
  if (cdata->_texture_type == Texture::TT_3d_texture) {
    int size = max(cdata->_z_size, 1);
    while (n > 0 && size > 1) {
      size >>= 1;
      --n;
    }
    return size;

  } else {
    return cdata->_z_size;
  }
}

/**
 *
 */
void Texture::
do_clear_simple_ram_image(CData *cdata) {
  cdata->_simple_x_size = 0;
  cdata->_simple_y_size = 0;
  cdata->_simple_ram_image._image.clear();
  cdata->_simple_ram_image._page_size = 0;
  cdata->_simple_image_date_generated = 0;
}

/**
 *
 */
void Texture::
do_clear_ram_mipmap_images(CData *cdata) {
  if (!cdata->_ram_images.empty()) {
    cdata->_ram_images.erase(cdata->_ram_images.begin() + 1, cdata->_ram_images.end());
  }
}

/**
 * Generates the RAM mipmap images for this texture, first uncompressing it as
 * required.  Will recompress the image if it was originally compressed,
 * unless allow_recompress is true.
 */
void Texture::
do_generate_ram_mipmap_images(CData *cdata, bool allow_recompress) {
  nassertv(do_has_ram_image(cdata));

  if (do_get_expected_num_mipmap_levels(cdata) == 1) {
    // Don't bother.
    return;
  }

  RamImage orig_compressed_image;
  CompressionMode orig_compression_mode = CM_off;

  if (cdata->_ram_image_compression != CM_off) {
    // The RAM image is compressed.  This means we need to uncompress it in
    // order to generate mipmap images.  Save the original first, to avoid
    // lossy recompression.
    orig_compressed_image = cdata->_ram_images[0];
    orig_compression_mode = cdata->_ram_image_compression;

    // Now try to get the uncompressed source image.
    do_get_uncompressed_ram_image(cdata);

    if (cdata->_ram_image_compression != CM_off) {
      gobj_cat.error()
        << "Cannot generate mipmap levels for image with compression "
        << cdata->_ram_image_compression << "\n";
      return;
    }
  }

  do_clear_ram_mipmap_images(cdata);

  if (gobj_cat.is_debug()) {
    gobj_cat.debug()
      << "Generating mipmap levels for " << *this << "\n";
  }

  if (cdata->_texture_type == Texture::TT_3d_texture && cdata->_z_size != 1) {
    // Eek, a 3-D texture.
    int x_size = cdata->_x_size;
    int y_size = cdata->_y_size;
    int z_size = cdata->_z_size;
    int n = 0;
    while (x_size > 1 || y_size > 1 || z_size > 1) {
      cdata->_ram_images.push_back(RamImage());
      do_filter_3d_mipmap_level(cdata, cdata->_ram_images[n + 1], cdata->_ram_images[n],
                                x_size, y_size, z_size);
      x_size = max(x_size >> 1, 1);
      y_size = max(y_size >> 1, 1);
      z_size = max(z_size >> 1, 1);
      ++n;
    }

  } else {
    // A 1-D, 2-D, or cube map texture.
    int x_size = cdata->_x_size;
    int y_size = cdata->_y_size;
    int n = 0;
    while (x_size > 1 || y_size > 1) {
      cdata->_ram_images.push_back(RamImage());
      do_filter_2d_mipmap_pages(cdata, cdata->_ram_images[n + 1], cdata->_ram_images[n],
                                x_size, y_size);
      x_size = max(x_size >> 1, 1);
      y_size = max(y_size >> 1, 1);
      ++n;
    }
  }

  if (orig_compression_mode != CM_off && allow_recompress) {
    // Now attempt to recompress the mipmap images according to the original
    // compression mode.  We don't need to bother compressing the first image
    // (it was already compressed, after all), so temporarily remove it from
    // the top of the mipmap stack, and compress all of the rest of them
    // instead.
    nassertv(cdata->_ram_images.size() > 1);
    int l0_x_size = cdata->_x_size;
    int l0_y_size = cdata->_y_size;
    int l0_z_size = cdata->_z_size;
    cdata->_x_size = do_get_expected_mipmap_x_size(cdata, 1);
    cdata->_y_size = do_get_expected_mipmap_y_size(cdata, 1);
    cdata->_z_size = do_get_expected_mipmap_z_size(cdata, 1);
    RamImage uncompressed_image = cdata->_ram_images[0];
    cdata->_ram_images.erase(cdata->_ram_images.begin());

    bool success = do_compress_ram_image(cdata, orig_compression_mode, QL_default, nullptr);
    // Now restore the toplevel image.
    if (success) {
      if (gobj_cat.is_debug()) {
        gobj_cat.debug()
          << "Compressed " << get_name() << " generated mipmaps with "
          << cdata->_ram_image_compression << "\n";
      }
      cdata->_ram_images.insert(cdata->_ram_images.begin(), orig_compressed_image);
    } else {
      cdata->_ram_images.insert(cdata->_ram_images.begin(), uncompressed_image);
    }
    cdata->_x_size = l0_x_size;
    cdata->_y_size = l0_y_size;
    cdata->_z_size = l0_z_size;
  }
}

/**
 *
 */
void Texture::
do_set_pad_size(CData *cdata, int x, int y, int z) {
  if (x > cdata->_x_size) {
    x = cdata->_x_size;
  }
  if (y > cdata->_y_size) {
    y = cdata->_y_size;
  }
  if (z > cdata->_z_size) {
    z = cdata->_z_size;
  }

  cdata->_pad_x_size = x;
  cdata->_pad_y_size = y;
  cdata->_pad_z_size = z;
}

/**
 * Returns true if we can safely call do_reload_ram_image() in order to make
 * the image available, or false if we shouldn't do this (because we know from
 * a priori knowledge that it wouldn't work anyway).
 */
bool Texture::
do_can_reload(const CData *cdata) const {
  return (cdata->_loaded_from_image && !cdata->_fullpath.empty());
}

/**
 *
 */
bool Texture::
do_reload(CData *cdata) {
  if (do_can_reload(cdata)) {
    do_clear_ram_image(cdata);
    do_reload_ram_image(cdata, true);
    if (do_has_ram_image(cdata)) {
      // An explicit call to reload() should increment image_modified.
      cdata->inc_image_modified();
      return true;
    }
    return false;
  }

  // We don't have a filename to load from.
  return false;
}

/**
 * Returns true if there is a rawdata image that we have available to write to
 * the bam stream.  For a normal Texture, this is the same thing as
 * do_has_ram_image(), but a movie texture might define it differently.
 */
bool Texture::
do_has_bam_rawdata(const CData *cdata) const {
  return do_has_ram_image(cdata);
}

/**
 * If do_has_bam_rawdata() returned false, this attempts to reload the rawdata
 * image if possible.
 */
void Texture::
do_get_bam_rawdata(CData *cdata) {
  do_get_ram_image(cdata);
}

/**
 * Internal method to convert pixel data from the indicated PNMImage into the
 * given ram_image.
 */
void Texture::
convert_from_pnmimage(PTA_uchar &image, size_t page_size,
                      int row_stride, int x, int y, int z,
                      const PNMImage &pnmimage, int num_components,
                      int component_width) {
  int x_size = pnmimage.get_x_size();
  int y_size = pnmimage.get_y_size();
  xelval maxval = pnmimage.get_maxval();
  int pixel_size = num_components * component_width;

  int row_skip = 0;
  if (row_stride == 0) {
    row_stride = x_size;
  } else {
    row_skip = (row_stride - x_size) * pixel_size;
    nassertv(row_skip >= 0);
  }

  bool is_grayscale = (num_components == 1 || num_components == 2);
  bool has_alpha = (num_components == 2 || num_components == 4);
  bool img_has_alpha = pnmimage.has_alpha();

  int idx = page_size * z;
  nassertv(idx + page_size <= image.size());
  unsigned char *p = &image[idx];

  if (x != 0 || y != 0) {
    p += (row_stride * y + x) * pixel_size;
  }

  if (maxval == 255 && component_width == 1) {
    // Most common case: one byte per pixel, and the source image shows a
    // maxval of 255.  No scaling is necessary.  Because this is such a common
    // case, we break it out per component for best performance.
    const xel *array = pnmimage.get_array();
    switch (num_components) {
    case 1:
      for (int j = y_size-1; j >= 0; j--) {
        const xel *row = array + j * x_size;
        for (int i = 0; i < x_size; i++) {
          *p++ = (unsigned char)PPM_GETB(row[i]);
        }
        p += row_skip;
      }
      break;

    case 2:
      if (img_has_alpha) {
        const xelval *alpha = pnmimage.get_alpha_array();
        for (int j = y_size-1; j >= 0; j--) {
          const xel *row = array + j * x_size;
          const xelval *alpha_row = alpha + j * x_size;
          for (int i = 0; i < x_size; i++) {
            *p++ = (unsigned char)PPM_GETB(row[i]);
            *p++ = (unsigned char)alpha_row[i];
          }
          p += row_skip;
        }
      } else {
        for (int j = y_size-1; j >= 0; j--) {
          const xel *row = array + j * x_size;
          for (int i = 0; i < x_size; i++) {
            *p++ = (unsigned char)PPM_GETB(row[i]);
            *p++ = (unsigned char)255;
          }
          p += row_skip;
        }
      }
      break;

    case 3:
      for (int j = y_size-1; j >= 0; j--) {
        const xel *row = array + j * x_size;
        for (int i = 0; i < x_size; i++) {
          *p++ = (unsigned char)PPM_GETB(row[i]);
          *p++ = (unsigned char)PPM_GETG(row[i]);
          *p++ = (unsigned char)PPM_GETR(row[i]);
        }
        p += row_skip;
      }
      break;

    case 4:
      if (img_has_alpha) {
        const xelval *alpha = pnmimage.get_alpha_array();
        for (int j = y_size-1; j >= 0; j--) {
          const xel *row = array + j * x_size;
          const xelval *alpha_row = alpha + j * x_size;
          for (int i = 0; i < x_size; i++) {
            *p++ = (unsigned char)PPM_GETB(row[i]);
            *p++ = (unsigned char)PPM_GETG(row[i]);
            *p++ = (unsigned char)PPM_GETR(row[i]);
            *p++ = (unsigned char)alpha_row[i];
          }
          p += row_skip;
        }
      } else {
        for (int j = y_size-1; j >= 0; j--) {
          const xel *row = array + j * x_size;
          for (int i = 0; i < x_size; i++) {
            *p++ = (unsigned char)PPM_GETB(row[i]);
            *p++ = (unsigned char)PPM_GETG(row[i]);
            *p++ = (unsigned char)PPM_GETR(row[i]);
            *p++ = (unsigned char)255;
          }
          p += row_skip;
        }
      }
      break;

    default:
      nassertv(num_components >= 1 && num_components <= 4);
      break;
    }

  } else if (maxval == 65535 && component_width == 2) {
    // Another possible case: two bytes per pixel, and the source image shows
    // a maxval of 65535.  Again, no scaling is necessary.
    for (int j = y_size-1; j >= 0; j--) {
      for (int i = 0; i < x_size; i++) {
        if (is_grayscale) {
          store_unscaled_short(p, pnmimage.get_gray_val(i, j));
        } else {
          store_unscaled_short(p, pnmimage.get_blue_val(i, j));
          store_unscaled_short(p, pnmimage.get_green_val(i, j));
          store_unscaled_short(p, pnmimage.get_red_val(i, j));
        }
        if (has_alpha) {
          if (img_has_alpha) {
            store_unscaled_short(p, pnmimage.get_alpha_val(i, j));
          } else {
            store_unscaled_short(p, 65535);
          }
        }
      }
      p += row_skip;
    }

  } else if (component_width == 1) {
    // A less common case: one byte per pixel, but the maxval is something
    // other than 255.  In this case, we should scale the pixel values up to
    // the appropriate amount.
    double scale = 255.0 / (double)maxval;

    for (int j = y_size-1; j >= 0; j--) {
      for (int i = 0; i < x_size; i++) {
        if (is_grayscale) {
          store_scaled_byte(p, pnmimage.get_gray_val(i, j), scale);
        } else {
          store_scaled_byte(p, pnmimage.get_blue_val(i, j), scale);
          store_scaled_byte(p, pnmimage.get_green_val(i, j), scale);
          store_scaled_byte(p, pnmimage.get_red_val(i, j), scale);
        }
        if (has_alpha) {
          if (img_has_alpha) {
            store_scaled_byte(p, pnmimage.get_alpha_val(i, j), scale);
          } else {
            store_unscaled_byte(p, 255);
          }
        }
      }
      p += row_skip;
    }

  } else {  // component_width == 2
    // Another uncommon case: two bytes per pixel, and the maxval is something
    // other than 65535.  Again, we must scale the pixel values.
    double scale = 65535.0 / (double)maxval;

    for (int j = y_size-1; j >= 0; j--) {
      for (int i = 0; i < x_size; i++) {
        if (is_grayscale) {
          store_scaled_short(p, pnmimage.get_gray_val(i, j), scale);
        } else {
          store_scaled_short(p, pnmimage.get_blue_val(i, j), scale);
          store_scaled_short(p, pnmimage.get_green_val(i, j), scale);
          store_scaled_short(p, pnmimage.get_red_val(i, j), scale);
        }
        if (has_alpha) {
          if (img_has_alpha) {
            store_scaled_short(p, pnmimage.get_alpha_val(i, j), 1.0);
          } else {
            store_unscaled_short(p, 65535);
          }
        }
      }
      p += row_skip;
    }
  }
}

/**
 * Internal method to convert pixel data from the indicated PfmFile into the
 * given ram_image.
 */
void Texture::
convert_from_pfm(PTA_uchar &image, size_t page_size, int z,
                 const PfmFile &pfm, int num_components, int component_width) {
  nassertv(component_width == 4);  // Currently only PN_float32 is expected.
  int x_size = pfm.get_x_size();
  int y_size = pfm.get_y_size();

  int idx = page_size * z;
  nassertv(idx + page_size <= image.size());
  PN_float32 *p = (PN_float32 *)&image[idx];

  switch (num_components) {
  case 1:
    {
      for (int j = y_size-1; j >= 0; j--) {
        for (int i = 0; i < x_size; i++) {
          p[0] = pfm.get_channel(i, j, 0);
          ++p;
        }
      }
    }
    break;

  case 2:
    {
      for (int j = y_size-1; j >= 0; j--) {
        for (int i = 0; i < x_size; i++) {
          p[0] = pfm.get_channel(i, j, 0);
          p[1] = pfm.get_channel(i, j, 1);
          p += 2;
        }
      }
    }
    break;

  case 3:
    {
      // RGB -> BGR
      for (int j = y_size-1; j >= 0; j--) {
        for (int i = 0; i < x_size; i++) {
          p[0] = pfm.get_channel(i, j, 2);
          p[1] = pfm.get_channel(i, j, 1);
          p[2] = pfm.get_channel(i, j, 0);
          p += 3;
        }
      }
    }
    break;

  case 4:
    {
      // RGBA -> BGRA
      for (int j = y_size-1; j >= 0; j--) {
        for (int i = 0; i < x_size; i++) {
          p[0] = pfm.get_channel(i, j, 2);
          p[1] = pfm.get_channel(i, j, 1);
          p[2] = pfm.get_channel(i, j, 0);
          p[3] = pfm.get_channel(i, j, 3);
          p += 4;
        }
      }
    }
    break;

  default:
    nassert_raise("unexpected channel count");
    return;
  }

  nassertv((unsigned char *)p == &image[idx] + page_size);
}

/**
 * Internal method to convert pixel data to the indicated PNMImage from the
 * given ram_image.
 */
bool Texture::
convert_to_pnmimage(PNMImage &pnmimage, int x_size, int y_size,
                    int num_components, ComponentType component_type,
                    bool is_srgb, CPTA_uchar image, size_t page_size, int z) {
  xelval maxval = 0xff;
  if (component_type != T_unsigned_byte && component_type != T_byte) {
    maxval = 0xffff;
  }
  ColorSpace color_space = is_srgb ? CS_sRGB : CS_linear;
  pnmimage.clear(x_size, y_size, num_components, maxval, nullptr, color_space);
  bool has_alpha = pnmimage.has_alpha();
  bool is_grayscale = pnmimage.is_grayscale();

  int idx = page_size * z;
  nassertr(idx + page_size <= image.size(), false);

  xel *array = pnmimage.get_array();
  xelval *alpha = pnmimage.get_alpha_array();

  switch (component_type) {
  case T_unsigned_byte:
    if (is_grayscale) {
      const unsigned char *p = &image[idx];
      if (has_alpha) {
        for (int j = y_size-1; j >= 0; j--) {
          xel *row = array + j * x_size;
          xelval *alpha_row = alpha + j * x_size;
          for (int i = 0; i < x_size; i++) {
            PPM_PUTB(row[i], *p++);
            alpha_row[i] = *p++;
          }
        }
      } else {
        for (int j = y_size-1; j >= 0; j--) {
          xel *row = array + j * x_size;
          for (int i = 0; i < x_size; i++) {
            PPM_PUTB(row[i], *p++);
          }
        }
      }
      nassertr(p == &image[idx] + page_size, false);
    } else {
      const unsigned char *p = &image[idx];
      if (has_alpha) {
        for (int j = y_size-1; j >= 0; j--) {
          xel *row = array + j * x_size;
          xelval *alpha_row = alpha + j * x_size;
          for (int i = 0; i < x_size; i++) {
            PPM_PUTB(row[i], *p++);
            PPM_PUTG(row[i], *p++);
            PPM_PUTR(row[i], *p++);
            alpha_row[i] = *p++;
          }
        }
      } else {
        for (int j = y_size-1; j >= 0; j--) {
          xel *row = array + j * x_size;
          for (int i = 0; i < x_size; i++) {
            PPM_PUTB(row[i], *p++);
            PPM_PUTG(row[i], *p++);
            PPM_PUTR(row[i], *p++);
          }
        }
      }
      nassertr(p == &image[idx] + page_size, false);
    }
    break;

  case T_unsigned_short:
    {
      const uint16_t *p = (const uint16_t *)&image[idx];

      for (int j = y_size-1; j >= 0; j--) {
        xel *row = array + j * x_size;
        xelval *alpha_row = alpha + j * x_size;
        for (int i = 0; i < x_size; i++) {
          PPM_PUTB(row[i], *p++);
          if (!is_grayscale) {
            PPM_PUTG(row[i], *p++);
            PPM_PUTR(row[i], *p++);
          }
          if (has_alpha) {
            alpha_row[i] = *p++;
          }
        }
      }
      nassertr((const unsigned char *)p == &image[idx] + page_size, false);
    }
    break;

  case T_unsigned_int:
    {
      const uint32_t *p = (const uint32_t *)&image[idx];

      for (int j = y_size-1; j >= 0; j--) {
        xel *row = array + j * x_size;
        xelval *alpha_row = alpha + j * x_size;
        for (int i = 0; i < x_size; i++) {
          PPM_PUTB(row[i], (*p++) >> 16u);
          if (!is_grayscale) {
            PPM_PUTG(row[i], (*p++) >> 16u);
            PPM_PUTR(row[i], (*p++) >> 16u);
          }
          if (has_alpha) {
            alpha_row[i] = (*p++) >> 16u;
          }
        }
      }
      nassertr((const unsigned char *)p == &image[idx] + page_size, false);
    }
    break;

  case T_half_float:
    {
      const unsigned char *p = &image[idx];

      for (int j = y_size-1; j >= 0; j--) {
        for (int i = 0; i < x_size; i++) {
          pnmimage.set_blue(i, j, get_half_float(p));
          if (!is_grayscale) {
            pnmimage.set_green(i, j, get_half_float(p));
            pnmimage.set_red(i, j, get_half_float(p));
          }
          if (has_alpha) {
            pnmimage.set_alpha(i, j, get_half_float(p));
          }
        }
      }
      nassertr(p == &image[idx] + page_size, false);
    }
    break;

  default:
    return false;
  }

  return true;
}

/**
 * Internal method to convert pixel data to the indicated PfmFile from the
 * given ram_image.
 */
bool Texture::
convert_to_pfm(PfmFile &pfm, int x_size, int y_size,
               int num_components, int component_width,
               CPTA_uchar image, size_t page_size, int z) {
  nassertr(component_width == 4, false);  // Currently only PN_float32 is expected.
  pfm.clear(x_size, y_size, num_components);

  int idx = page_size * z;
  nassertr(idx + page_size <= image.size(), false);
  const PN_float32 *p = (const PN_float32 *)&image[idx];

  switch (num_components) {
  case 1:
    for (int j = y_size-1; j >= 0; j--) {
      for (int i = 0; i < x_size; i++) {
        pfm.set_channel(i, j, 0, p[0]);
        ++p;
      }
    }
    break;

  case 2:
    for (int j = y_size-1; j >= 0; j--) {
      for (int i = 0; i < x_size; i++) {
        pfm.set_channel(i, j, 0, p[0]);
        pfm.set_channel(i, j, 1, p[1]);
        p += 2;
      }
    }
    break;

  case 3:
    // BGR -> RGB
    for (int j = y_size-1; j >= 0; j--) {
      for (int i = 0; i < x_size; i++) {
        pfm.set_channel(i, j, 2, p[0]);
        pfm.set_channel(i, j, 1, p[1]);
        pfm.set_channel(i, j, 0, p[2]);
        p += 3;
      }
    }
    break;

  case 4:
    // BGRA -> RGBA
    for (int j = y_size-1; j >= 0; j--) {
      for (int i = 0; i < x_size; i++) {
        pfm.set_channel(i, j, 2, p[0]);
        pfm.set_channel(i, j, 1, p[1]);
        pfm.set_channel(i, j, 0, p[2]);
        pfm.set_channel(i, j, 3, p[3]);
        p += 4;
      }
    }
    break;

  default:
    nassert_raise("unexpected channel count");
    return false;
  }

  nassertr((unsigned char *)p == &image[idx] + page_size, false);
  return true;
}

/**
 * Called by read_dds for a DDS file in BGR8 format.
 */
PTA_uchar Texture::
read_dds_level_bgr8(Texture *tex, CData *cdata, const DDSHeader &header, int n, istream &in) {
  // This is in order B, G, R.
  int x_size = tex->do_get_expected_mipmap_x_size(cdata, n);
  int y_size = tex->do_get_expected_mipmap_y_size(cdata, n);

  size_t size = tex->do_get_expected_ram_mipmap_page_size(cdata, n);
  size_t row_bytes = x_size * 3;
  PTA_uchar image = PTA_uchar::empty_array(size);
  for (int y = y_size - 1; y >= 0; --y) {
    unsigned char *p = image.p() + y * row_bytes;
    nassertr(p + row_bytes <= image.p() + size, PTA_uchar());
    in.read((char *)p, row_bytes);
  }

  return image;
}

/**
 * Called by read_dds for a DDS file in RGB8 format.
 */
PTA_uchar Texture::
read_dds_level_rgb8(Texture *tex, CData *cdata, const DDSHeader &header, int n, istream &in) {
  // This is in order R, G, B.
  int x_size = tex->do_get_expected_mipmap_x_size(cdata, n);
  int y_size = tex->do_get_expected_mipmap_y_size(cdata, n);

  size_t size = tex->do_get_expected_ram_mipmap_page_size(cdata, n);
  size_t row_bytes = x_size * 3;
  PTA_uchar image = PTA_uchar::empty_array(size);
  for (int y = y_size - 1; y >= 0; --y) {
    unsigned char *p = image.p() + y * row_bytes;
    nassertr(p + row_bytes <= image.p() + size, PTA_uchar());
    in.read((char *)p, row_bytes);

    // Now reverse the r, g, b triples.
    for (int x = 0; x < x_size; ++x) {
      unsigned char r = p[0];
      p[0] = p[2];
      p[2] = r;
      p += 3;
    }
    nassertr(p <= image.p() + size, PTA_uchar());
  }

  return image;
}

/**
 * Called by read_dds for a DDS file in ABGR8 format.
 */
PTA_uchar Texture::
read_dds_level_abgr8(Texture *tex, CData *cdata, const DDSHeader &header, int n, istream &in) {
  // This is laid out in order R, G, B, A.
  int x_size = tex->do_get_expected_mipmap_x_size(cdata, n);
  int y_size = tex->do_get_expected_mipmap_y_size(cdata, n);

  size_t size = tex->do_get_expected_ram_mipmap_page_size(cdata, n);
  size_t row_bytes = x_size * 4;
  PTA_uchar image = PTA_uchar::empty_array(size);
  for (int y = y_size - 1; y >= 0; --y) {
    unsigned char *p = image.p() + y * row_bytes;
    in.read((char *)p, row_bytes);

    uint32_t *pw = (uint32_t *)p;
    for (int x = 0; x < x_size; ++x) {
      uint32_t w = *pw;
#ifdef WORDS_BIGENDIAN
      // bigendian: convert R, G, B, A to B, G, R, A.
      w = ((w & 0xff00) << 16) | ((w & 0xff000000U) >> 16) | (w & 0xff00ff);
#else
      // littendian: convert A, B, G, R to to A, R, G, B.
      w = ((w & 0xff) << 16) | ((w & 0xff0000) >> 16) | (w & 0xff00ff00U);
#endif
      *pw = w;
      ++pw;
    }
    nassertr((unsigned char *)pw <= image.p() + size, PTA_uchar());
  }

  return image;
}

/**
 * Called by read_dds for a DDS file in RGBA8 format.
 */
PTA_uchar Texture::
read_dds_level_rgba8(Texture *tex, CData *cdata, const DDSHeader &header, int n, istream &in) {
  // This is actually laid out in order B, G, R, A.
  int x_size = tex->do_get_expected_mipmap_x_size(cdata, n);
  int y_size = tex->do_get_expected_mipmap_y_size(cdata, n);

  size_t size = tex->do_get_expected_ram_mipmap_page_size(cdata, n);
  size_t row_bytes = x_size * 4;
  PTA_uchar image = PTA_uchar::empty_array(size);
  for (int y = y_size - 1; y >= 0; --y) {
    unsigned char *p = image.p() + y * row_bytes;
    nassertr(p + row_bytes <= image.p() + size, PTA_uchar());
    in.read((char *)p, row_bytes);
  }

  return image;
}

/**
 * Called by read_dds for a DDS file in ABGR16 format.
 */
PTA_uchar Texture::
read_dds_level_abgr16(Texture *tex, CData *cdata, const DDSHeader &header, int n, istream &in) {
  // This is laid out in order R, G, B, A.
  int x_size = tex->do_get_expected_mipmap_x_size(cdata, n);
  int y_size = tex->do_get_expected_mipmap_y_size(cdata, n);

  size_t size = tex->do_get_expected_ram_mipmap_page_size(cdata, n);
  size_t row_bytes = x_size * 8;
  PTA_uchar image = PTA_uchar::empty_array(size);
  for (int y = y_size - 1; y >= 0; --y) {
    unsigned char *p = image.p() + y * row_bytes;
    in.read((char *)p, row_bytes);

    uint16_t *pw = (uint16_t *)p;
    for (int x = 0; x < x_size; ++x) {
      swap(pw[0], pw[2]);
      pw += 4;
    }
    nassertr((unsigned char *)pw <= image.p() + size, PTA_uchar());
  }

  return image;
}

/**
 * Called by read_dds for a DDS file in ABGR32 format.
 */
PTA_uchar Texture::
read_dds_level_abgr32(Texture *tex, CData *cdata, const DDSHeader &header, int n, istream &in) {
  // This is laid out in order R, G, B, A.
  int x_size = tex->do_get_expected_mipmap_x_size(cdata, n);
  int y_size = tex->do_get_expected_mipmap_y_size(cdata, n);

  size_t size = tex->do_get_expected_ram_mipmap_page_size(cdata, n);
  size_t row_bytes = x_size * 16;
  nassertr(row_bytes * y_size == size, PTA_uchar());
  PTA_uchar image = PTA_uchar::empty_array(size);
  for (int y = y_size - 1; y >= 0; --y) {
    unsigned char *p = image.p() + y * row_bytes;
    in.read((char *)p, row_bytes);

    uint32_t *pw = (uint32_t *)p;
    for (int x = 0; x < x_size; ++x) {
      swap(pw[0], pw[2]);
      pw += 4;
    }
    nassertr((unsigned char *)pw <= image.p() + size, PTA_uchar());
  }

  return image;
}

/**
 * Called by read_dds for a DDS file that needs no transformations applied.
 */
PTA_uchar Texture::
read_dds_level_raw(Texture *tex, CData *cdata, const DDSHeader &header, int n, istream &in) {
  int x_size = tex->do_get_expected_mipmap_x_size(cdata, n);
  int y_size = tex->do_get_expected_mipmap_y_size(cdata, n);

  size_t size = tex->do_get_expected_ram_mipmap_page_size(cdata, n);
  size_t row_bytes = x_size * cdata->_num_components * cdata->_component_width;
  nassertr(row_bytes * y_size == size, PTA_uchar());
  PTA_uchar image = PTA_uchar::empty_array(size);
  for (int y = y_size - 1; y >= 0; --y) {
    unsigned char *p = image.p() + y * row_bytes;
    in.read((char *)p, row_bytes);
  }

  return image;
}

/**
 * Called by read_dds for a DDS file whose format isn't one we've specifically
 * optimized.
 */
PTA_uchar Texture::
read_dds_level_generic_uncompressed(Texture *tex, CData *cdata, const DDSHeader &header,
                                    int n, istream &in) {
  int x_size = tex->do_get_expected_mipmap_x_size(cdata, n);
  int y_size = tex->do_get_expected_mipmap_y_size(cdata, n);

  int pitch = (x_size * header.pf.rgb_bitcount) / 8;

  // MS says the pitch can be supplied in the header file and must be DWORD
  // aligned, but this appears to apply to level 0 mipmaps only (where it
  // almost always will be anyway).  Other mipmap levels seem to be tightly
  // packed, but there isn't a separate pitch for each mipmap level.  Weird.
  if (n == 0) {
    pitch = ((pitch + 3) / 4) * 4;
    if (header.dds_flags & DDSD_PITCH) {
      pitch = header.pitch;
    }
  }

  int bpp = header.pf.rgb_bitcount / 8;
  int skip_bytes = pitch - (bpp * x_size);
  nassertr(skip_bytes >= 0, PTA_uchar());

  unsigned int r_mask = header.pf.r_mask;
  unsigned int g_mask = header.pf.g_mask;
  unsigned int b_mask = header.pf.b_mask;
  unsigned int a_mask = header.pf.a_mask;

  // Determine the number of bits to shift each mask to the right so that the
  // lowest on bit is at bit 0.
  int r_shift = get_lowest_on_bit(r_mask);
  int g_shift = get_lowest_on_bit(g_mask);
  int b_shift = get_lowest_on_bit(b_mask);
  int a_shift = get_lowest_on_bit(a_mask);

  // Then determine the scale factor required to raise the highest color value
  // to 0xff000000.
  unsigned int r_scale = 0;
  if (r_mask != 0) {
    r_scale = 0xff000000 / (r_mask >> r_shift);
  }
  unsigned int g_scale = 0;
  if (g_mask != 0) {
    g_scale = 0xff000000 / (g_mask >> g_shift);
  }
  unsigned int b_scale = 0;
  if (b_mask != 0) {
    b_scale = 0xff000000 / (b_mask >> b_shift);
  }
  unsigned int a_scale = 0;
  if (a_mask != 0) {
    a_scale = 0xff000000 / (a_mask >> a_shift);
  }

  bool add_alpha = has_alpha(cdata->_format);

  size_t size = tex->do_get_expected_ram_mipmap_page_size(cdata, n);
  size_t row_bytes = x_size * cdata->_num_components;
  PTA_uchar image = PTA_uchar::empty_array(size);
  for (int y = y_size - 1; y >= 0; --y) {
    unsigned char *p = image.p() + y * row_bytes;
    for (int x = 0; x < x_size; ++x) {

      // Read a little-endian numeric value of bpp bytes.
      unsigned int pixel = 0;
      int shift = 0;
      for (int bi = 0; bi < bpp; ++bi) {
        unsigned int ch = (unsigned char)in.get();
        pixel |= (ch << shift);
        shift += 8;
      }

      // Then break apart that value into its R, G, B, and maybe A components.
      unsigned int r = (((pixel & r_mask) >> r_shift) * r_scale) >> 24;
      unsigned int g = (((pixel & g_mask) >> g_shift) * g_scale) >> 24;
      unsigned int b = (((pixel & b_mask) >> b_shift) * b_scale) >> 24;

      // Store the components in the Texture's image data.
      store_unscaled_byte(p, b);
      store_unscaled_byte(p, g);
      store_unscaled_byte(p, r);
      if (add_alpha) {
        unsigned int a = (((pixel & a_mask) >> a_shift) * a_scale) >> 24;
        store_unscaled_byte(p, a);
      }
    }
    nassertr(p <= image.p() + size, PTA_uchar());
    for (int bi = 0; bi < skip_bytes; ++bi) {
      in.get();
    }
  }

  return image;
}

/**
 * Called by read_dds for a DDS file in uncompressed luminance or luminance-
 * alpha format.
 */
PTA_uchar Texture::
read_dds_level_luminance_uncompressed(Texture *tex, CData *cdata, const DDSHeader &header,
                                      int n, istream &in) {
  int x_size = tex->do_get_expected_mipmap_x_size(cdata, n);
  int y_size = tex->do_get_expected_mipmap_y_size(cdata, n);

  int pitch = (x_size * header.pf.rgb_bitcount) / 8;

  // MS says the pitch can be supplied in the header file and must be DWORD
  // aligned, but this appears to apply to level 0 mipmaps only (where it
  // almost always will be anyway).  Other mipmap levels seem to be tightly
  // packed, but there isn't a separate pitch for each mipmap level.  Weird.
  if (n == 0) {
    pitch = ((pitch + 3) / 4) * 4;
    if (header.dds_flags & DDSD_PITCH) {
      pitch = header.pitch;
    }
  }

  int bpp = header.pf.rgb_bitcount / 8;
  int skip_bytes = pitch - (bpp * x_size);
  nassertr(skip_bytes >= 0, PTA_uchar());

  unsigned int r_mask = header.pf.r_mask;
  unsigned int a_mask = header.pf.a_mask;

  // Determine the number of bits to shift each mask to the right so that the
  // lowest on bit is at bit 0.
  int r_shift = get_lowest_on_bit(r_mask);
  int a_shift = get_lowest_on_bit(a_mask);

  // Then determine the scale factor required to raise the highest color value
  // to 0xff000000.
  unsigned int r_scale = 0;
  if (r_mask != 0) {
    r_scale = 0xff000000 / (r_mask >> r_shift);
  }
  unsigned int a_scale = 0;
  if (a_mask != 0) {
    a_scale = 0xff000000 / (a_mask >> a_shift);
  }

  bool add_alpha = has_alpha(cdata->_format);

  size_t size = tex->do_get_expected_ram_mipmap_page_size(cdata, n);
  size_t row_bytes = x_size * cdata->_num_components;
  PTA_uchar image = PTA_uchar::empty_array(size);
  for (int y = y_size - 1; y >= 0; --y) {
    unsigned char *p = image.p() + y * row_bytes;
    for (int x = 0; x < x_size; ++x) {

      // Read a little-endian numeric value of bpp bytes.
      unsigned int pixel = 0;
      int shift = 0;
      for (int bi = 0; bi < bpp; ++bi) {
        unsigned int ch = (unsigned char)in.get();
        pixel |= (ch << shift);
        shift += 8;
      }

      unsigned int r = (((pixel & r_mask) >> r_shift) * r_scale) >> 24;

      // Store the components in the Texture's image data.
      store_unscaled_byte(p, r);
      if (add_alpha) {
        unsigned int a = (((pixel & a_mask) >> a_shift) * a_scale) >> 24;
        store_unscaled_byte(p, a);
      }
    }
    nassertr(p <= image.p() + size, PTA_uchar());
    for (int bi = 0; bi < skip_bytes; ++bi) {
      in.get();
    }
  }

  return image;
}

/**
 * Called by read_dds for DXT1 file format.
 */
PTA_uchar Texture::
read_dds_level_bc1(Texture *tex, CData *cdata, const DDSHeader &header, int n, istream &in) {
  int x_size = tex->do_get_expected_mipmap_x_size(cdata, n);
  int y_size = tex->do_get_expected_mipmap_y_size(cdata, n);

  static const int div = 4;
  static const int block_bytes = 8;

  // The DXT1 image is divided into num_rows x num_cols blocks, where each
  // block represents 4x4 pixels.
  int num_cols = max(div, x_size) / div;
  int num_rows = max(div, y_size) / div;
  int row_length = num_cols * block_bytes;
  int linear_size = row_length * num_rows;

  if (n == 0) {
    if (header.dds_flags & DDSD_LINEARSIZE) {
      nassertr(linear_size == (int)header.pitch, PTA_uchar());
    }
  }

  PTA_uchar image = PTA_uchar::empty_array(linear_size);

  if (y_size >= 4) {
    // We have to flip the image as we read it, because of DirectX's inverted
    // sense of up.  That means we (a) reverse the order of the rows of blocks
    // . . .
    for (int ri = num_rows - 1; ri >= 0; --ri) {
      unsigned char *p = image.p() + row_length * ri;
      in.read((char *)p, row_length);

      for (int ci = 0; ci < num_cols; ++ci) {
        // . . . and (b) within each block, we reverse the 4 individual rows
        // of 4 pixels.
        uint32_t *cells = (uint32_t *)p;
        uint32_t w = cells[1];
        w = ((w & 0xff) << 24) | ((w & 0xff00) << 8) | ((w & 0xff0000) >> 8) | ((w & 0xff000000U) >> 24);
        cells[1] = w;

        p += block_bytes;
      }
    }

  } else if (y_size >= 2) {
    // To invert a two-pixel high image, we just flip two rows within a cell.
    unsigned char *p = image.p();
    in.read((char *)p, row_length);

    for (int ci = 0; ci < num_cols; ++ci) {
      uint32_t *cells = (uint32_t *)p;
      uint32_t w = cells[1];
      w = ((w & 0xff) << 8) | ((w & 0xff00) >> 8);
      cells[1] = w;

      p += block_bytes;
    }

  } else if (y_size >= 1) {
    // No need to invert a one-pixel-high image.
    unsigned char *p = image.p();
    in.read((char *)p, row_length);
  }

  return image;
}

/**
 * Called by read_dds for DXT2 or DXT3 file format.
 */
PTA_uchar Texture::
read_dds_level_bc2(Texture *tex, CData *cdata, const DDSHeader &header, int n, istream &in) {
  int x_size = tex->do_get_expected_mipmap_x_size(cdata, n);
  int y_size = tex->do_get_expected_mipmap_y_size(cdata, n);

  static const int div = 4;
  static const int block_bytes = 16;

  // The DXT3 image is divided into num_rows x num_cols blocks, where each
  // block represents 4x4 pixels.  Unlike DXT1, each block consists of two
  // 8-byte chunks, representing the alpha and color separately.
  int num_cols = max(div, x_size) / div;
  int num_rows = max(div, y_size) / div;
  int row_length = num_cols * block_bytes;
  int linear_size = row_length * num_rows;

  if (n == 0) {
    if (header.dds_flags & DDSD_LINEARSIZE) {
      nassertr(linear_size == (int)header.pitch, PTA_uchar());
    }
  }

  PTA_uchar image = PTA_uchar::empty_array(linear_size);

  if (y_size >= 4) {
    // We have to flip the image as we read it, because of DirectX's inverted
    // sense of up.  That means we (a) reverse the order of the rows of blocks
    // . . .
    for (int ri = num_rows - 1; ri >= 0; --ri) {
      unsigned char *p = image.p() + row_length * ri;
      in.read((char *)p, row_length);

      for (int ci = 0; ci < num_cols; ++ci) {
        // . . . and (b) within each block, we reverse the 4 individual rows
        // of 4 pixels.
        uint32_t *cells = (uint32_t *)p;

        // Alpha.  The block is four 16-bit words of pixel data.
        uint32_t w0 = cells[0];
        uint32_t w1 = cells[1];
        w0 = ((w0 & 0xffff) << 16) | ((w0 & 0xffff0000U) >> 16);
        w1 = ((w1 & 0xffff) << 16) | ((w1 & 0xffff0000U) >> 16);
        cells[0] = w1;
        cells[1] = w0;

        // Color.  Only the second 32-bit dword of the color block represents
        // the pixel data.
        uint32_t w = cells[3];
        w = ((w & 0xff) << 24) | ((w & 0xff00) << 8) | ((w & 0xff0000) >> 8) | ((w & 0xff000000U) >> 24);
        cells[3] = w;

        p += block_bytes;
      }
    }

  } else if (y_size >= 2) {
    // To invert a two-pixel high image, we just flip two rows within a cell.
    unsigned char *p = image.p();
    in.read((char *)p, row_length);

    for (int ci = 0; ci < num_cols; ++ci) {
      uint32_t *cells = (uint32_t *)p;

      uint32_t w0 = cells[0];
      w0 = ((w0 & 0xffff) << 16) | ((w0 & 0xffff0000U) >> 16);
      cells[0] = w0;

      uint32_t w = cells[3];
      w = ((w & 0xff) << 8) | ((w & 0xff00) >> 8);
      cells[3] = w;

      p += block_bytes;
    }

  } else if (y_size >= 1) {
    // No need to invert a one-pixel-high image.
    unsigned char *p = image.p();
    in.read((char *)p, row_length);
  }

  return image;
}

/**
 * Called by read_dds for DXT4 or DXT5 file format.
 */
PTA_uchar Texture::
read_dds_level_bc3(Texture *tex, CData *cdata, const DDSHeader &header, int n, istream &in) {
  int x_size = tex->do_get_expected_mipmap_x_size(cdata, n);
  int y_size = tex->do_get_expected_mipmap_y_size(cdata, n);

  static const int div = 4;
  static const int block_bytes = 16;

  // The DXT5 image is similar to DXT3, in that there each 4x4 block of pixels
  // consists of an alpha block and a color block, but the layout of the alpha
  // block is different.
  int num_cols = max(div, x_size) / div;
  int num_rows = max(div, y_size) / div;
  int row_length = num_cols * block_bytes;
  int linear_size = row_length * num_rows;

  if (n == 0) {
    if (header.dds_flags & DDSD_LINEARSIZE) {
      nassertr(linear_size == (int)header.pitch, PTA_uchar());
    }
  }

  PTA_uchar image = PTA_uchar::empty_array(linear_size);

  if (y_size >= 4) {
    // We have to flip the image as we read it, because of DirectX's inverted
    // sense of up.  That means we (a) reverse the order of the rows of blocks
    // . . .
    for (int ri = num_rows - 1; ri >= 0; --ri) {
      unsigned char *p = image.p() + row_length * ri;
      in.read((char *)p, row_length);

      for (int ci = 0; ci < num_cols; ++ci) {
        // . . . and (b) within each block, we reverse the 4 individual rows
        // of 4 pixels.
        uint32_t *cells = (uint32_t *)p;

        // Alpha.  The block is one 16-bit word of reference values, followed
        // by six words of pixel values, in 12-bit rows.  Tricky to invert.
        unsigned char p2 = p[2];
        unsigned char p3 = p[3];
        unsigned char p4 = p[4];
        unsigned char p5 = p[5];
        unsigned char p6 = p[6];
        unsigned char p7 = p[7];

        p[2] = ((p7 & 0xf) << 4) | ((p6 & 0xf0) >> 4);
        p[3] = ((p5 & 0xf) << 4) | ((p7 & 0xf0) >> 4);
        p[4] = ((p6 & 0xf) << 4) | ((p5 & 0xf0) >> 4);
        p[5] = ((p4 & 0xf) << 4) | ((p3 & 0xf0) >> 4);
        p[6] = ((p2 & 0xf) << 4) | ((p4 & 0xf0) >> 4);
        p[7] = ((p3 & 0xf) << 4) | ((p2 & 0xf0) >> 4);

        // Color.  Only the second 32-bit dword of the color block represents
        // the pixel data.
        uint32_t w = cells[3];
        w = ((w & 0xff) << 24) | ((w & 0xff00) << 8) | ((w & 0xff0000) >> 8) | ((w & 0xff000000U) >> 24);
        cells[3] = w;

        p += block_bytes;
      }
    }

  } else if (y_size >= 2) {
    // To invert a two-pixel high image, we just flip two rows within a cell.
    unsigned char *p = image.p();
    in.read((char *)p, row_length);

    for (int ci = 0; ci < num_cols; ++ci) {
      uint32_t *cells = (uint32_t *)p;

      unsigned char p2 = p[2];
      unsigned char p3 = p[3];
      unsigned char p4 = p[4];

      p[2] = ((p4 & 0xf) << 4) | ((p3 & 0xf0) >> 4);
      p[3] = ((p2 & 0xf) << 4) | ((p4 & 0xf0) >> 4);
      p[4] = ((p3 & 0xf) << 4) | ((p2 & 0xf0) >> 4);

      uint32_t w0 = cells[0];
      w0 = ((w0 & 0xffff) << 16) | ((w0 & 0xffff0000U) >> 16);
      cells[0] = w0;

      uint32_t w = cells[3];
      w = ((w & 0xff) << 8) | ((w & 0xff00) >> 8);
      cells[3] = w;

      p += block_bytes;
    }

  } else if (y_size >= 1) {
    // No need to invert a one-pixel-high image.
    unsigned char *p = image.p();
    in.read((char *)p, row_length);
  }

  return image;
}

/**
 * Called by read_dds for ATI1 compression.
 */
PTA_uchar Texture::
read_dds_level_bc4(Texture *tex, CData *cdata, const DDSHeader &header, int n, istream &in) {
  int x_size = tex->do_get_expected_mipmap_x_size(cdata, n);
  int y_size = tex->do_get_expected_mipmap_y_size(cdata, n);

  static const int div = 4;
  static const int block_bytes = 8;

  // The ATI1 (BC4) format uses the same compression mechanism as the alpha
  // channel of DXT5.
  int num_cols = max(div, x_size) / div;
  int num_rows = max(div, y_size) / div;
  int row_length = num_cols * block_bytes;
  int linear_size = row_length * num_rows;

  if (n == 0) {
    if (header.dds_flags & DDSD_LINEARSIZE) {
      nassertr(linear_size == (int)header.pitch, PTA_uchar());
    }
  }

  PTA_uchar image = PTA_uchar::empty_array(linear_size);

  if (y_size >= 4) {
    // We have to flip the image as we read it, because of DirectX's inverted
    // sense of up.  That means we (a) reverse the order of the rows of blocks
    // . . .
    for (int ri = num_rows - 1; ri >= 0; --ri) {
      unsigned char *p = image.p() + row_length * ri;
      in.read((char *)p, row_length);

      for (int ci = 0; ci < num_cols; ++ci) {
        // . . . and (b) within each block, we reverse the 4 individual rows
        // of 4 pixels.  The block is one 16-bit word of reference values,
        // followed by six words of pixel values, in 12-bit rows.  Tricky to
        // invert.
        unsigned char p2 = p[2];
        unsigned char p3 = p[3];
        unsigned char p4 = p[4];
        unsigned char p5 = p[5];
        unsigned char p6 = p[6];
        unsigned char p7 = p[7];

        p[2] = ((p7 & 0xf) << 4) | ((p6 & 0xf0) >> 4);
        p[3] = ((p5 & 0xf) << 4) | ((p7 & 0xf0) >> 4);
        p[4] = ((p6 & 0xf) << 4) | ((p5 & 0xf0) >> 4);
        p[5] = ((p4 & 0xf) << 4) | ((p3 & 0xf0) >> 4);
        p[6] = ((p2 & 0xf) << 4) | ((p4 & 0xf0) >> 4);
        p[7] = ((p3 & 0xf) << 4) | ((p2 & 0xf0) >> 4);

        p += block_bytes;
      }
    }

  } else if (y_size >= 2) {
    // To invert a two-pixel high image, we just flip two rows within a cell.
    unsigned char *p = image.p();
    in.read((char *)p, row_length);

    for (int ci = 0; ci < num_cols; ++ci) {
      unsigned char p2 = p[2];
      unsigned char p3 = p[3];
      unsigned char p4 = p[4];

      p[2] = ((p4 & 0xf) << 4) | ((p3 & 0xf0) >> 4);
      p[3] = ((p2 & 0xf) << 4) | ((p4 & 0xf0) >> 4);
      p[4] = ((p3 & 0xf) << 4) | ((p2 & 0xf0) >> 4);

      p += block_bytes;
    }

  } else if (y_size >= 1) {
    // No need to invert a one-pixel-high image.
    unsigned char *p = image.p();
    in.read((char *)p, row_length);
  }

  return image;
}

/**
 * Called by read_dds for ATI2 compression.
 */
PTA_uchar Texture::
read_dds_level_bc5(Texture *tex, CData *cdata, const DDSHeader &header, int n, istream &in) {
  int x_size = tex->do_get_expected_mipmap_x_size(cdata, n);
  int y_size = tex->do_get_expected_mipmap_y_size(cdata, n);

  // The ATI2 (BC5) format uses the same compression mechanism as the ATI1
  // (BC4) format, but doubles the channels.
  int num_cols = max(4, x_size) / 2;
  int num_rows = max(4, y_size) / 4;
  int row_length = num_cols * 8;
  int linear_size = row_length * num_rows;

  if (n == 0) {
    if (header.dds_flags & DDSD_LINEARSIZE) {
      nassertr(linear_size == (int)header.pitch, PTA_uchar());
    }
  }

  PTA_uchar image = PTA_uchar::empty_array(linear_size);

  if (y_size >= 4) {
    // We have to flip the image as we read it, because of DirectX's inverted
    // sense of up.  That means we (a) reverse the order of the rows of blocks
    // . . .
    for (int ri = num_rows - 1; ri >= 0; --ri) {
      unsigned char *p = image.p() + row_length * ri;
      in.read((char *)p, row_length);

      for (int ci = 0; ci < num_cols; ++ci) {
        // . . . and (b) within each block, we reverse the 4 individual rows
        // of 4 pixels.  The block is one 16-bit word of reference values,
        // followed by six words of pixel values, in 12-bit rows.  Tricky to
        // invert.
        unsigned char p2 = p[2];
        unsigned char p3 = p[3];
        unsigned char p4 = p[4];
        unsigned char p5 = p[5];
        unsigned char p6 = p[6];
        unsigned char p7 = p[7];

        p[2] = ((p7 & 0xf) << 4) | ((p6 & 0xf0) >> 4);
        p[3] = ((p5 & 0xf) << 4) | ((p7 & 0xf0) >> 4);
        p[4] = ((p6 & 0xf) << 4) | ((p5 & 0xf0) >> 4);
        p[5] = ((p4 & 0xf) << 4) | ((p3 & 0xf0) >> 4);
        p[6] = ((p2 & 0xf) << 4) | ((p4 & 0xf0) >> 4);
        p[7] = ((p3 & 0xf) << 4) | ((p2 & 0xf0) >> 4);

        p += 8;
      }
    }

  } else if (y_size >= 2) {
    // To invert a two-pixel high image, we just flip two rows within a cell.
    unsigned char *p = image.p();
    in.read((char *)p, row_length);

    for (int ci = 0; ci < num_cols; ++ci) {
      unsigned char p2 = p[2];
      unsigned char p3 = p[3];
      unsigned char p4 = p[4];

      p[2] = ((p4 & 0xf) << 4) | ((p3 & 0xf0) >> 4);
      p[3] = ((p2 & 0xf) << 4) | ((p4 & 0xf0) >> 4);
      p[4] = ((p3 & 0xf) << 4) | ((p2 & 0xf0) >> 4);

      p += 8;
    }

  } else if (y_size >= 1) {
    // No need to invert a one-pixel-high image.
    unsigned char *p = image.p();
    in.read((char *)p, row_length);
  }

  return image;
}

/**
 * Removes the indicated PreparedGraphicsObjects table from the Texture's
 * table, without actually releasing the texture.  This is intended to be
 * called only from PreparedGraphicsObjects::release_texture(); it should
 * never be called by user code.
 */
void Texture::
clear_prepared(int view, PreparedGraphicsObjects *prepared_objects) {
  PreparedViews::iterator pvi;
  pvi = _prepared_views.find(prepared_objects);
  if (pvi != _prepared_views.end()) {
    Contexts &contexts = (*pvi).second;
    Contexts::iterator ci;
    ci = contexts.find(view);
    if (ci != contexts.end()) {
      contexts.erase(ci);
    }

    if (contexts.empty()) {
      _prepared_views.erase(pvi);
    }
  }
}

/**
 * Reduces the number of channels in the texture, if necessary, according to
 * num_channels.
 */
void Texture::
consider_downgrade(PNMImage &pnmimage, int num_channels, const string &name) {
  if (num_channels != 0 && num_channels < pnmimage.get_num_channels()) {
    // One special case: we can't reduce from 3 to 2 components, since that
    // would require adding an alpha channel.
    if (pnmimage.get_num_channels() == 3 && num_channels == 2) {
      return;
    }

    gobj_cat.info()
      << "Downgrading " << name << " from "
      << pnmimage.get_num_channels() << " components to "
      << num_channels << ".\n";
    pnmimage.set_num_channels(num_channels);
  }
}

/**
 * Called by generate_simple_ram_image(), this compares the two PNMImages
 * pixel-by-pixel.  If they're similar enough (within a given threshold),
 * returns true.
 */
bool Texture::
compare_images(const PNMImage &a, const PNMImage &b) {
  nassertr(a.get_maxval() == 255 && b.get_maxval() == 255, false);
  nassertr(a.get_num_channels() == 4 && b.get_num_channels() == 4, false);
  nassertr(a.get_x_size() == b.get_x_size() &&
           a.get_y_size() == b.get_y_size(), false);

  const xel *a_array = a.get_array();
  const xel *b_array = b.get_array();
  const xelval *a_alpha = a.get_alpha_array();
  const xelval *b_alpha = b.get_alpha_array();

  int x_size = a.get_x_size();

  int delta = 0;
  for (int yi = 0; yi < a.get_y_size(); ++yi) {
    const xel *a_row = a_array + yi * x_size;
    const xel *b_row = b_array + yi * x_size;
    const xelval *a_alpha_row = a_alpha + yi * x_size;
    const xelval *b_alpha_row = b_alpha + yi * x_size;
    for (int xi = 0; xi < x_size; ++xi) {
      delta += abs(PPM_GETR(a_row[xi]) - PPM_GETR(b_row[xi]));
      delta += abs(PPM_GETG(a_row[xi]) - PPM_GETG(b_row[xi]));
      delta += abs(PPM_GETB(a_row[xi]) - PPM_GETB(b_row[xi]));
      delta += abs(a_alpha_row[xi] - b_alpha_row[xi]);
    }
  }

  double average_delta = (double)delta / ((double)a.get_x_size() * (double)b.get_y_size() * (double)a.get_maxval());
  return (average_delta <= simple_image_threshold);
}

/**
 * Generates the next mipmap level from the previous one.  If there are
 * multiple pages (e.g.  a cube map), generates each page independently.
 *
 * x_size and y_size are the size of the previous level.  They need not be a
 * power of 2, or even a multiple of 2.
 *
 * Assumes the lock is already held.
 */
void Texture::
do_filter_2d_mipmap_pages(const CData *cdata,
                          Texture::RamImage &to, const Texture::RamImage &from,
                          int x_size, int y_size) const {
  Filter2DComponent *filter_component;
  Filter2DComponent *filter_alpha;

  if (is_srgb(cdata->_format)) {
    // We currently only support sRGB mipmap generation for unsigned byte
    // textures, due to our use of a lookup table.
    nassertv(cdata->_component_type == T_unsigned_byte);

    if (has_sse2_sRGB_encode()) {
      filter_component = &filter_2d_unsigned_byte_srgb_sse2;
    } else {
      filter_component = &filter_2d_unsigned_byte_srgb;
    }

    // Alpha is always linear.
    filter_alpha = &filter_2d_unsigned_byte;

  } else {
    switch (cdata->_component_type) {
    case T_unsigned_byte:
      filter_component = &filter_2d_unsigned_byte;
      break;

    case T_unsigned_short:
      filter_component = &filter_2d_unsigned_short;
      break;

    case T_float:
      filter_component = &filter_2d_float;
      break;

    default:
      gobj_cat.error()
        << "Unable to generate mipmaps for 2D texture with component type "
        << cdata->_component_type << "!";
      return;
    }
    filter_alpha = filter_component;
  }

  size_t pixel_size = cdata->_num_components * cdata->_component_width;
  size_t row_size = (size_t)x_size * pixel_size;

  int to_x_size = max(x_size >> 1, 1);
  int to_y_size = max(y_size >> 1, 1);

  size_t to_row_size = (size_t)to_x_size * pixel_size;
  to._page_size = (size_t)to_y_size * to_row_size;
  to._image = PTA_uchar::empty_array(to._page_size * cdata->_z_size * cdata->_num_views, get_class_type());

  bool alpha = has_alpha(cdata->_format);
  int num_color_components = cdata->_num_components;
  if (alpha) {
    --num_color_components;
  }

  int num_pages = cdata->_z_size * cdata->_num_views;
  for (int z = 0; z < num_pages; ++z) {
    // For each level.
    unsigned char *p = to._image.p() + z * to._page_size;
    nassertv(p <= to._image.p() + to._image.size() + to._page_size);
    const unsigned char *q = from._image.p() + z * from._page_size;
    nassertv(q <= from._image.p() + from._image.size() + from._page_size);
    if (y_size != 1) {
      int y;
      for (y = 0; y < y_size - 1; y += 2) {
        // For each row.
        nassertv(p == to._image.p() + z * to._page_size + (y / 2) * to_row_size);
        nassertv(q == from._image.p() + z * from._page_size + y * row_size);
        if (x_size != 1) {
          int x;
          for (x = 0; x < x_size - 1; x += 2) {
            // For each pixel.
            for (int c = 0; c < num_color_components; ++c) {
              // For each component.
              filter_component(p, q, pixel_size, row_size);
            }
            if (alpha) {
              filter_alpha(p, q, pixel_size, row_size);
            }
            q += pixel_size;
          }
          if (x < x_size) {
            // Skip the last odd pixel.
            q += pixel_size;
          }
        } else {
          // Just one pixel.
          for (int c = 0; c < num_color_components; ++c) {
            // For each component.
            filter_component(p, q, 0, row_size);
          }
          if (alpha) {
            filter_alpha(p, q, 0, row_size);
          }
        }
        q += row_size;
        Thread::consider_yield();
      }
      if (y < y_size) {
        // Skip the last odd row.
        q += row_size;
      }
    } else {
      // Just one row.
      if (x_size != 1) {
        int x;
        for (x = 0; x < x_size - 1; x += 2) {
          // For each pixel.
          for (int c = 0; c < num_color_components; ++c) {
            // For each component.
            filter_component(p, q, pixel_size, 0);
          }
          if (alpha) {
            filter_alpha(p, q, pixel_size, 0);
          }
          q += pixel_size;
        }
        if (x < x_size) {
          // Skip the last odd pixel.
          q += pixel_size;
        }
      } else {
        // Just one pixel.
        for (int c = 0; c < num_color_components; ++c) {
          // For each component.
          filter_component(p, q, 0, 0);
        }
        if (alpha) {
          filter_alpha(p, q, pixel_size, 0);
        }
      }
    }

    nassertv(p == to._image.p() + (z + 1) * to._page_size);
    nassertv(q == from._image.p() + (z + 1) * from._page_size);
  }
}

/**
 * Generates the next mipmap level from the previous one, treating all the
 * pages of the level as a single 3-d block of pixels.
 *
 * x_size, y_size, and z_size are the size of the previous level.  They need
 * not be a power of 2, or even a multiple of 2.
 *
 * Assumes the lock is already held.
 */
void Texture::
do_filter_3d_mipmap_level(const CData *cdata,
                          Texture::RamImage &to, const Texture::RamImage &from,
                          int x_size, int y_size, int z_size) const {
  Filter3DComponent *filter_component;
  Filter3DComponent *filter_alpha;

  if (is_srgb(cdata->_format)) {
    // We currently only support sRGB mipmap generation for unsigned byte
    // textures, due to our use of a lookup table.
    nassertv(cdata->_component_type == T_unsigned_byte);

    if (has_sse2_sRGB_encode()) {
      filter_component = &filter_3d_unsigned_byte_srgb_sse2;
    } else {
      filter_component = &filter_3d_unsigned_byte_srgb;
    }

    // Alpha is always linear.
    filter_alpha = &filter_3d_unsigned_byte;

  } else {
    switch (cdata->_component_type) {
    case T_unsigned_byte:
      filter_component = &filter_3d_unsigned_byte;
      break;

    case T_unsigned_short:
      filter_component = &filter_3d_unsigned_short;
      break;

    case T_float:
      filter_component = &filter_3d_float;
      break;

    default:
      gobj_cat.error()
        << "Unable to generate mipmaps for 3D texture with component type "
        << cdata->_component_type << "!";
      return;
    }
    filter_alpha = filter_component;
  }

  size_t pixel_size = cdata->_num_components * cdata->_component_width;
  size_t row_size = (size_t)x_size * pixel_size;
  size_t page_size = (size_t)y_size * row_size;
  size_t view_size = (size_t)z_size * page_size;

  int to_x_size = max(x_size >> 1, 1);
  int to_y_size = max(y_size >> 1, 1);
  int to_z_size = max(z_size >> 1, 1);

  size_t to_row_size = (size_t)to_x_size * pixel_size;
  size_t to_page_size = (size_t)to_y_size * to_row_size;
  size_t to_view_size = (size_t)to_z_size * to_page_size;
  to._page_size = to_page_size;
  to._image = PTA_uchar::empty_array(to_page_size * to_z_size * cdata->_num_views, get_class_type());

  bool alpha = has_alpha(cdata->_format);
  int num_color_components = cdata->_num_components;
  if (alpha) {
    --num_color_components;
  }

  for (int view = 0; view < cdata->_num_views; ++view) {
    unsigned char *start_to = to._image.p() + view * to_view_size;
    const unsigned char *start_from = from._image.p() + view * view_size;
    nassertv(start_to + to_view_size <= to._image.p() + to._image.size());
    nassertv(start_from + view_size <= from._image.p() + from._image.size());
    unsigned char *p = start_to;
    const unsigned char *q = start_from;
    if (z_size != 1) {
      int z;
      for (z = 0; z < z_size - 1; z += 2) {
        // For each level.
        nassertv(p == start_to + (z / 2) * to_page_size);
        nassertv(q == start_from + z * page_size);
        if (y_size != 1) {
          int y;
          for (y = 0; y < y_size - 1; y += 2) {
            // For each row.
            nassertv(p == start_to + (z / 2) * to_page_size + (y / 2) * to_row_size);
            nassertv(q == start_from + z * page_size + y * row_size);
            if (x_size != 1) {
              int x;
              for (x = 0; x < x_size - 1; x += 2) {
                // For each pixel.
                for (int c = 0; c < num_color_components; ++c) {
                  // For each component.
                  filter_component(p, q, pixel_size, row_size, page_size);
                }
                if (alpha) {
                  filter_alpha(p, q, pixel_size, row_size, page_size);
                }
                q += pixel_size;
              }
              if (x < x_size) {
                // Skip the last odd pixel.
                q += pixel_size;
              }
            } else {
              // Just one pixel.
              for (int c = 0; c < num_color_components; ++c) {
                // For each component.
                filter_component(p, q, 0, row_size, page_size);
              }
              if (alpha) {
                filter_alpha(p, q, 0, row_size, page_size);
              }
            }
            q += row_size;
            Thread::consider_yield();
          }
          if (y < y_size) {
            // Skip the last odd row.
            q += row_size;
          }
        } else {
          // Just one row.
          if (x_size != 1) {
            int x;
            for (x = 0; x < x_size - 1; x += 2) {
              // For each pixel.
              for (int c = 0; c < num_color_components; ++c) {
                // For each component.
                filter_component(p, q, pixel_size, 0, page_size);
              }
              if (alpha) {
                filter_alpha(p, q, pixel_size, 0, page_size);
              }
              q += pixel_size;
            }
            if (x < x_size) {
              // Skip the last odd pixel.
              q += pixel_size;
            }
          } else {
            // Just one pixel.
            for (int c = 0; c < num_color_components; ++c) {
              // For each component.
              filter_component(p, q, 0, 0, page_size);
            }
            if (alpha) {
              filter_alpha(p, q, 0, 0, page_size);
            }
          }
        }
        q += page_size;
      }
      if (z < z_size) {
        // Skip the last odd page.
        q += page_size;
      }
    } else {
      // Just one page.
      if (y_size != 1) {
        int y;
        for (y = 0; y < y_size - 1; y += 2) {
          // For each row.
          nassertv(p == start_to + (y / 2) * to_row_size);
          nassertv(q == start_from + y * row_size);
          if (x_size != 1) {
            int x;
            for (x = 0; x < x_size - 1; x += 2) {
              // For each pixel.
              for (int c = 0; c < num_color_components; ++c) {
                // For each component.
                filter_component(p, q, pixel_size, row_size, 0);
              }
              if (alpha) {
                filter_alpha(p, q, pixel_size, row_size, 0);
              }
              q += pixel_size;
            }
            if (x < x_size) {
              // Skip the last odd pixel.
              q += pixel_size;
            }
          } else {
            // Just one pixel.
            for (int c = 0; c < num_color_components; ++c) {
              // For each component.
              filter_component(p, q, 0, row_size, 0);
            }
            if (alpha) {
              filter_alpha(p, q, 0, row_size, 0);
            }
          }
          q += row_size;
          Thread::consider_yield();
        }
        if (y < y_size) {
          // Skip the last odd row.
          q += row_size;
        }
      } else {
        // Just one row.
        if (x_size != 1) {
          int x;
          for (x = 0; x < x_size - 1; x += 2) {
            // For each pixel.
            for (int c = 0; c < num_color_components; ++c) {
              // For each component.
              filter_component(p, q, pixel_size, 0, 0);
            }
            if (alpha) {
              filter_alpha(p, q, pixel_size, 0, 0);
            }
            q += pixel_size;
          }
          if (x < x_size) {
            // Skip the last odd pixel.
            q += pixel_size;
          }
        } else {
          // Just one pixel.
          for (int c = 0; c < num_color_components; ++c) {
            // For each component.
            filter_component(p, q, 0, 0, 0);
          }
          if (alpha) {
            filter_alpha(p, q, 0, 0, 0);
          }
        }
      }
    }

    nassertv(p == start_to + to_z_size * to_page_size);
    nassertv(q == start_from + z_size * page_size);
  }
}

/**
 * Averages a 2x2 block of pixel components into a single pixel component, for
 * producing the next mipmap level.  Increments p and q to the next component.
 */
void Texture::
filter_2d_unsigned_byte(unsigned char *&p, const unsigned char *&q,
                        size_t pixel_size, size_t row_size) {
  unsigned int result = ((unsigned int)q[0] +
                         (unsigned int)q[pixel_size] +
                         (unsigned int)q[row_size] +
                         (unsigned int)q[pixel_size + row_size]) >> 2;
  *p = (unsigned char)result;
  ++p;
  ++q;
}

/**
 * Averages a 2x2 block of pixel components into a single pixel component, for
 * producing the next mipmap level.  Increments p and q to the next component.
 */
void Texture::
filter_2d_unsigned_byte_srgb(unsigned char *&p, const unsigned char *&q,
                             size_t pixel_size, size_t row_size) {
  float result = (decode_sRGB_float(q[0]) +
                  decode_sRGB_float(q[pixel_size]) +
                  decode_sRGB_float(q[row_size]) +
                  decode_sRGB_float(q[pixel_size + row_size]));

  *p = encode_sRGB_uchar(result * 0.25f);
  ++p;
  ++q;
}

/**
 * Averages a 2x2 block of pixel components into a single pixel component, for
 * producing the next mipmap level.  Increments p and q to the next component.
 */
void Texture::
filter_2d_unsigned_byte_srgb_sse2(unsigned char *&p, const unsigned char *&q,
                                  size_t pixel_size, size_t row_size) {
  float result = (decode_sRGB_float(q[0]) +
                  decode_sRGB_float(q[pixel_size]) +
                  decode_sRGB_float(q[row_size]) +
                  decode_sRGB_float(q[pixel_size + row_size]));

  *p = encode_sRGB_uchar_sse2(result * 0.25f);
  ++p;
  ++q;
}

/**
 * Averages a 2x2 block of pixel components into a single pixel component, for
 * producing the next mipmap level.  Increments p and q to the next component.
 */
void Texture::
filter_2d_unsigned_short(unsigned char *&p, const unsigned char *&q,
                         size_t pixel_size, size_t row_size) {
  unsigned int result = ((unsigned int)*(unsigned short *)&q[0] +
                         (unsigned int)*(unsigned short *)&q[pixel_size] +
                         (unsigned int)*(unsigned short *)&q[row_size] +
                         (unsigned int)*(unsigned short *)&q[pixel_size + row_size]) >> 2;
  store_unscaled_short(p, result);
  q += 2;
}

/**
 * Averages a 2x2 block of pixel components into a single pixel component, for
 * producing the next mipmap level.  Increments p and q to the next component.
 */
void Texture::
filter_2d_float(unsigned char *&p, const unsigned char *&q,
                size_t pixel_size, size_t row_size) {
  *(float *)p = (*(float *)&q[0] +
                 *(float *)&q[pixel_size] +
                 *(float *)&q[row_size] +
                 *(float *)&q[pixel_size + row_size]) / 4.0f;
  p += 4;
  q += 4;
}

/**
 * Averages a 2x2x2 block of pixel components into a single pixel component,
 * for producing the next mipmap level.  Increments p and q to the next
 * component.
 */
void Texture::
filter_3d_unsigned_byte(unsigned char *&p, const unsigned char *&q,
                        size_t pixel_size, size_t row_size, size_t page_size) {
  unsigned int result = ((unsigned int)q[0] +
                         (unsigned int)q[pixel_size] +
                         (unsigned int)q[row_size] +
                         (unsigned int)q[pixel_size + row_size] +
                         (unsigned int)q[page_size] +
                         (unsigned int)q[pixel_size + page_size] +
                         (unsigned int)q[row_size + page_size] +
                         (unsigned int)q[pixel_size + row_size + page_size]) >> 3;
  *p = (unsigned char)result;
  ++p;
  ++q;
}

/**
 * Averages a 2x2x2 block of pixel components into a single pixel component,
 * for producing the next mipmap level.  Increments p and q to the next
 * component.
 */
void Texture::
filter_3d_unsigned_byte_srgb(unsigned char *&p, const unsigned char *&q,
                             size_t pixel_size, size_t row_size, size_t page_size) {
  float result = (decode_sRGB_float(q[0]) +
                  decode_sRGB_float(q[pixel_size]) +
                  decode_sRGB_float(q[row_size]) +
                  decode_sRGB_float(q[pixel_size + row_size]) +
                  decode_sRGB_float(q[page_size]) +
                  decode_sRGB_float(q[pixel_size + page_size]) +
                  decode_sRGB_float(q[row_size + page_size]) +
                  decode_sRGB_float(q[pixel_size + row_size + page_size]));

  *p = encode_sRGB_uchar(result * 0.125f);
  ++p;
  ++q;
}

/**
 * Averages a 2x2x2 block of pixel components into a single pixel component,
 * for producing the next mipmap level.  Increments p and q to the next
 * component.
 */
void Texture::
filter_3d_unsigned_byte_srgb_sse2(unsigned char *&p, const unsigned char *&q,
                                  size_t pixel_size, size_t row_size, size_t page_size) {
  float result = (decode_sRGB_float(q[0]) +
                  decode_sRGB_float(q[pixel_size]) +
                  decode_sRGB_float(q[row_size]) +
                  decode_sRGB_float(q[pixel_size + row_size]) +
                  decode_sRGB_float(q[page_size]) +
                  decode_sRGB_float(q[pixel_size + page_size]) +
                  decode_sRGB_float(q[row_size + page_size]) +
                  decode_sRGB_float(q[pixel_size + row_size + page_size]));

  *p = encode_sRGB_uchar_sse2(result * 0.125f);
  ++p;
  ++q;
}

/**
 * Averages a 2x2x2 block of pixel components into a single pixel component,
 * for producing the next mipmap level.  Increments p and q to the next
 * component.
 */
void Texture::
filter_3d_unsigned_short(unsigned char *&p, const unsigned char *&q,
                         size_t pixel_size, size_t row_size,
                         size_t page_size) {
  unsigned int result = ((unsigned int)*(unsigned short *)&q[0] +
                         (unsigned int)*(unsigned short *)&q[pixel_size] +
                         (unsigned int)*(unsigned short *)&q[row_size] +
                         (unsigned int)*(unsigned short *)&q[pixel_size + row_size] +
                         (unsigned int)*(unsigned short *)&q[page_size] +
                         (unsigned int)*(unsigned short *)&q[pixel_size + page_size] +
                         (unsigned int)*(unsigned short *)&q[row_size + page_size] +
                         (unsigned int)*(unsigned short *)&q[pixel_size + row_size + page_size]) >> 3;
  store_unscaled_short(p, result);
  q += 2;
}

/**
 * Averages a 2x2x2 block of pixel components into a single pixel component,
 * for producing the next mipmap level.  Increments p and q to the next
 * component.
 */
void Texture::
filter_3d_float(unsigned char *&p, const unsigned char *&q,
                size_t pixel_size, size_t row_size, size_t page_size) {
  *(float *)p = (*(float *)&q[0] +
                 *(float *)&q[pixel_size] +
                 *(float *)&q[row_size] +
                 *(float *)&q[pixel_size + row_size] +
                 *(float *)&q[page_size] +
                 *(float *)&q[pixel_size + page_size] +
                 *(float *)&q[row_size + page_size] +
                 *(float *)&q[pixel_size + row_size + page_size]) / 8.0f;
  p += 4;
  q += 4;
}

/**
 * Invokes the squish library to compress the RAM image(s).
 */
bool Texture::
do_squish(CData *cdata, Texture::CompressionMode compression, int squish_flags) {
#ifdef HAVE_SQUISH
  if (!do_has_all_ram_mipmap_images(cdata)) {
    // If we're about to compress the RAM image, we should ensure that we have
    // all of the mipmap levels first.
    do_generate_ram_mipmap_images(cdata, false);
  }

  RamImages compressed_ram_images;
  compressed_ram_images.reserve(cdata->_ram_images.size());
  for (size_t n = 0; n < cdata->_ram_images.size(); ++n) {
    RamImage compressed_image;
    int x_size = do_get_expected_mipmap_x_size(cdata, n);
    int y_size = do_get_expected_mipmap_y_size(cdata, n);
    int num_pages = do_get_expected_mipmap_num_pages(cdata, n);
    int page_size = squish::GetStorageRequirements(x_size, y_size, squish_flags);
    int cell_size = squish::GetStorageRequirements(4, 4, squish_flags);

    compressed_image._page_size = page_size;
    compressed_image._image = PTA_uchar::empty_array(page_size * num_pages);
    for (int z = 0; z < num_pages; ++z) {
      unsigned char *dest_page = compressed_image._image.p() + z * page_size;
      unsigned const char *source_page = cdata->_ram_images[n]._image.p() + z * cdata->_ram_images[n]._page_size;
      unsigned const char *source_page_end = source_page + cdata->_ram_images[n]._page_size;
      // Convert one 4 x 4 cell at a time.
      unsigned char *d = dest_page;
      for (int y = 0; y < y_size; y += 4) {
        for (int x = 0; x < x_size; x += 4) {
          unsigned char tb[16 * 4];
          int mask = 0;
          unsigned char *t = tb;
          for (int i = 0; i < 16; ++i) {
            int xi = x + i % 4;
            int yi = y + i / 4;
            unsigned const char *s = source_page + (yi * x_size + xi) * cdata->_num_components;
            if (s < source_page_end) {
              switch (cdata->_num_components) {
              case 1:
                t[0] = s[0];   // r
                t[1] = s[0];   // g
                t[2] = s[0];   // b
                t[3] = 255;    // a
                break;

              case 2:
                t[0] = s[0];   // r
                t[1] = s[0];   // g
                t[2] = s[0];   // b
                t[3] = s[1];   // a
                break;

              case 3:
                t[0] = s[2];   // r
                t[1] = s[1];   // g
                t[2] = s[0];   // b
                t[3] = 255;    // a
                break;

              case 4:
                t[0] = s[2];   // r
                t[1] = s[1];   // g
                t[2] = s[0];   // b
                t[3] = s[3];   // a
                break;
              }
              mask |= (1 << i);
            }
            t += 4;
          }
          squish::CompressMasked(tb, mask, d, squish_flags);
          d += cell_size;
          Thread::consider_yield();
        }
      }
    }
    compressed_ram_images.push_back(compressed_image);
  }
  cdata->_ram_images.swap(compressed_ram_images);
  cdata->_ram_image_compression = compression;
  return true;

#else  // HAVE_SQUISH
  return false;

#endif  // HAVE_SQUISH
}

/**
 * Invokes the squish library to uncompress the RAM image(s).
 */
bool Texture::
do_unsquish(CData *cdata, int squish_flags) {
#ifdef HAVE_SQUISH
  RamImages uncompressed_ram_images;
  uncompressed_ram_images.reserve(cdata->_ram_images.size());
  for (size_t n = 0; n < cdata->_ram_images.size(); ++n) {
    RamImage uncompressed_image;
    int x_size = do_get_expected_mipmap_x_size(cdata, n);
    int y_size = do_get_expected_mipmap_y_size(cdata, n);
    int num_pages = do_get_expected_mipmap_num_pages(cdata, n);
    int page_size = squish::GetStorageRequirements(x_size, y_size, squish_flags);
    int cell_size = squish::GetStorageRequirements(4, 4, squish_flags);

    uncompressed_image._page_size = do_get_expected_ram_mipmap_page_size(cdata, n);
    uncompressed_image._image = PTA_uchar::empty_array(uncompressed_image._page_size * num_pages);
    for (int z = 0; z < num_pages; ++z) {
      unsigned char *dest_page = uncompressed_image._image.p() + z * uncompressed_image._page_size;
      unsigned char *dest_page_end = dest_page + uncompressed_image._page_size;
      unsigned const char *source_page = cdata->_ram_images[n]._image.p() + z * page_size;
      // Unconvert one 4 x 4 cell at a time.
      unsigned const char *s = source_page;
      for (int y = 0; y < y_size; y += 4) {
        for (int x = 0; x < x_size; x += 4) {
          unsigned char tb[16 * 4];
          squish::Decompress(tb, s, squish_flags);
          s += cell_size;

          unsigned char *t = tb;
          for (int i = 0; i < 16; ++i) {
            int xi = x + i % 4;
            int yi = y + i / 4;
            unsigned char *d = dest_page + (yi * x_size + xi) * cdata->_num_components;
            if (d < dest_page_end) {
              switch (cdata->_num_components) {
              case 1:
                d[0] = t[1];   // g
                break;

              case 2:
                d[0] = t[1];   // g
                d[1] = t[3];   // a
                break;

              case 3:
                d[2] = t[0];   // r
                d[1] = t[1];   // g
                d[0] = t[2];   // b
                break;

              case 4:
                d[2] = t[0];   // r
                d[1] = t[1];   // g
                d[0] = t[2];   // b
                d[3] = t[3];   // a
                break;
              }
            }
            t += 4;
          }
        }
        Thread::consider_yield();
      }
    }
    uncompressed_ram_images.push_back(uncompressed_image);
  }
  cdata->_ram_images.swap(uncompressed_ram_images);
  cdata->_ram_image_compression = CM_off;
  return true;

#else  // HAVE_SQUISH
  return false;

#endif  // HAVE_SQUISH
}

/**
 * Factory method to generate a Texture object
 */
void Texture::
register_with_read_factory() {
  BamReader::get_factory()->register_factory(get_class_type(), make_from_bam);
}

/**
 * Function to write the important information in the particular object to a
 * Datagram
 */
void Texture::
write_datagram(BamWriter *manager, Datagram &me) {
  CDWriter cdata(_cycler, false);

  bool has_rawdata = false;
  do_write_datagram_header(cdata, manager, me, has_rawdata);
  do_write_datagram_body(cdata, manager, me);

  // If we are also including the texture's image data, then stuff it in here.
  if (has_rawdata) {
    do_write_datagram_rawdata(cdata, manager, me);
  }
}

/**
 * Called by the BamReader to perform any final actions needed for setting up
 * the object after all objects have been read and all pointers have been
 * completed.
 */
void Texture::
finalize(BamReader *) {
  // Unref the pointer that we explicitly reffed in make_from_bam().
  unref();

  // We should never get back to zero after unreffing our own count, because
  // we expect to have been stored in a pointer somewhere.  If we do get to
  // zero, it's a memory leak; the way to avoid this is to call unref_delete()
  // above instead of unref(), but this is dangerous to do from within a
  // virtual function.
  nassertv(get_ref_count() != 0);
}


/**
 * Writes the header part of the texture to the Datagram.  This is the common
 * part that is shared by all Texture subclasses, and contains the filename
 * and rawdata flags.  This method is not virtual because all Texture
 * subclasses must write the same data at this step.
 *
 * This part must be read first before calling do_fillin_body() to determine
 * whether to load the Texture from the TexturePool or directly from the bam
 * stream.
 *
 * After this call, has_rawdata will be filled with either true or false,
 * according to whether we expect to write the texture rawdata to the bam
 * stream following the texture body.
 */
void Texture::
do_write_datagram_header(CData *cdata, BamWriter *manager, Datagram &me, bool &has_rawdata) {
  // Write out the texture's raw pixel data if (a) the current Bam Texture
  // Mode requires that, or (b) there's no filename, so the file can't be
  // loaded up from disk, but the raw pixel data is currently available in
  // RAM.

  // Otherwise, we just write out the filename, and assume whoever loads the
  // bam file later will have access to the image file on disk.
  BamWriter::BamTextureMode file_texture_mode = manager->get_file_texture_mode();
  has_rawdata = (file_texture_mode == BamWriter::BTM_rawdata ||
                 (cdata->_filename.empty() && do_has_bam_rawdata(cdata)));
  if (has_rawdata && !do_has_bam_rawdata(cdata)) {
    do_get_bam_rawdata(cdata);
    if (!do_has_bam_rawdata(cdata)) {
      // No image data after all.
      has_rawdata = false;
    }
  }

  bool has_bam_dir = !manager->get_filename().empty();
  Filename bam_dir = manager->get_filename().get_dirname();
  Filename filename = cdata->_filename;
  Filename alpha_filename = cdata->_alpha_filename;

  VirtualFileSystem *vfs = VirtualFileSystem::get_global_ptr();

  switch (file_texture_mode) {
  case BamWriter::BTM_unchanged:
  case BamWriter::BTM_rawdata:
    break;

  case BamWriter::BTM_fullpath:
    filename = cdata->_fullpath;
    alpha_filename = cdata->_alpha_fullpath;
    break;

  case BamWriter::BTM_relative:
    filename = cdata->_fullpath;
    alpha_filename = cdata->_alpha_fullpath;
    bam_dir.make_absolute(vfs->get_cwd());
    if (!has_bam_dir || !filename.make_relative_to(bam_dir, true)) {
      filename.find_on_searchpath(get_model_path());
    }
    if (gobj_cat.is_debug()) {
      gobj_cat.debug()
        << "Texture file " << cdata->_fullpath
        << " found as " << filename << "\n";
    }
    if (!has_bam_dir || !alpha_filename.make_relative_to(bam_dir, true)) {
      alpha_filename.find_on_searchpath(get_model_path());
    }
    if (gobj_cat.is_debug()) {
      gobj_cat.debug()
        << "Alpha image " << cdata->_alpha_fullpath
        << " found as " << alpha_filename << "\n";
    }
    break;

  case BamWriter::BTM_basename:
    filename = cdata->_fullpath.get_basename();
    alpha_filename = cdata->_alpha_fullpath.get_basename();
    break;

  default:
    gobj_cat.error()
      << "Unsupported bam-texture-mode: " << (int)file_texture_mode << "\n";
  }

  if (filename.empty()) {
    if (do_has_bam_rawdata(cdata) || cdata->_has_clear_color) {
      // If we don't have a filename, we have to store rawdata anyway.
      has_rawdata = true;
    }
  }

  me.add_string(get_name());
  me.add_string(filename);
  me.add_string(alpha_filename);
  me.add_uint8(cdata->_primary_file_num_channels);
  me.add_uint8(cdata->_alpha_file_channel);
  me.add_bool(has_rawdata);

  if (manager->get_file_minor_ver() < 25 &&
      cdata->_texture_type == TT_cube_map) {
    // Between Panda3D releases 1.7.2 and 1.8.0 (bam versions 6.24 and 6.25),
    // we added TT_2d_texture_array, shifting the definition for TT_cube_map.
    me.add_uint8(TT_2d_texture_array);
  } else {
    me.add_uint8(cdata->_texture_type);
  }

  if (manager->get_file_minor_ver() >= 32) {
    me.add_bool(cdata->_has_read_mipmaps);
  }
}

/**
 * Writes the body part of the texture to the Datagram.  This is generally all
 * of the texture parameters except for the header and the rawdata.
 */
void Texture::
do_write_datagram_body(CData *cdata, BamWriter *manager, Datagram &me) {
  if (manager->get_file_minor_ver() >= 36) {
    cdata->_default_sampler.write_datagram(me);
  } else {
    const SamplerState &s = cdata->_default_sampler;
    me.add_uint8(s.get_wrap_u());
    me.add_uint8(s.get_wrap_v());
    me.add_uint8(s.get_wrap_w());
    me.add_uint8(s.get_minfilter());
    me.add_uint8(s.get_magfilter());
    me.add_int16(s.get_anisotropic_degree());
    s.get_border_color().write_datagram(me);
  }

  me.add_uint8(cdata->_compression);
  me.add_uint8(cdata->_quality_level);

  me.add_uint8(cdata->_format);
  me.add_uint8(cdata->_num_components);

  if (cdata->_texture_type == TT_buffer_texture) {
    me.add_uint8(cdata->_usage_hint);
  }

  if (manager->get_file_minor_ver() >= 28) {
    me.add_uint8(cdata->_auto_texture_scale);
  }
  me.add_uint32(cdata->_orig_file_x_size);
  me.add_uint32(cdata->_orig_file_y_size);

  bool has_simple_ram_image = !cdata->_simple_ram_image._image.empty();
  me.add_bool(has_simple_ram_image);

  // Write out the simple image too, so it will be available later.
  if (has_simple_ram_image) {
    me.add_uint32(cdata->_simple_x_size);
    me.add_uint32(cdata->_simple_y_size);
    me.add_int32(cdata->_simple_image_date_generated);
    me.add_uint32(cdata->_simple_ram_image._image.size());
    me.append_data(cdata->_simple_ram_image._image, cdata->_simple_ram_image._image.size());
  }

  if (manager->get_file_minor_ver() >= 45) {
    me.add_bool(cdata->_has_clear_color);
    if (cdata->_has_clear_color) {
      cdata->_clear_color.write_datagram(me);
    }
  }
}

/**
 * Writes the rawdata part of the texture to the Datagram.
 */
void Texture::
do_write_datagram_rawdata(CData *cdata, BamWriter *manager, Datagram &me) {
  me.add_uint32(cdata->_x_size);
  me.add_uint32(cdata->_y_size);
  me.add_uint32(cdata->_z_size);

  if (manager->get_file_minor_ver() >= 30) {
    me.add_uint32(cdata->_pad_x_size);
    me.add_uint32(cdata->_pad_y_size);
    me.add_uint32(cdata->_pad_z_size);
  }

  if (manager->get_file_minor_ver() >= 26) {
    me.add_uint32(cdata->_num_views);
  }
  me.add_uint8(cdata->_component_type);
  me.add_uint8(cdata->_component_width);
  me.add_uint8(cdata->_ram_image_compression);

  if (cdata->_ram_images.empty() && cdata->_has_clear_color &&
      manager->get_file_minor_ver() < 45) {
    // For older .bam versions that don't support clear colors, make up a RAM
    // image.
    int image_size = do_get_expected_ram_image_size(cdata);
    me.add_uint8(1);
    me.add_uint32(do_get_expected_ram_page_size(cdata));
    me.add_uint32(image_size);

    // Fill the image with the clear color.
    unsigned char pixel[16];
    const int pixel_size = do_get_clear_data(cdata, pixel);
    nassertv(pixel_size > 0);

    for (int i = 0; i < image_size; i += pixel_size) {
      me.append_data(pixel, pixel_size);
    }
  } else {
    me.add_uint8(cdata->_ram_images.size());
    for (size_t n = 0; n < cdata->_ram_images.size(); ++n) {
      me.add_uint32(cdata->_ram_images[n]._page_size);
      me.add_uint32(cdata->_ram_images[n]._image.size());
      me.append_data(cdata->_ram_images[n]._image, cdata->_ram_images[n]._image.size());
    }
  }
}

/**
 * Factory method to generate a Texture object
 */
TypedWritable *Texture::
make_from_bam(const FactoryParams &params) {
  PT(Texture) dummy = new Texture;
  return dummy->make_this_from_bam(params);
}

/**
 * Called by make_from_bam() once the particular subclass of Texture is known.
 * This is called on a newly-constructed Texture object of the appropriate
 * subclass.  It will return either the same Texture object (e.g.  this), or a
 * different Texture object loaded via the TexturePool, as appropriate.
 */
TypedWritable *Texture::
make_this_from_bam(const FactoryParams &params) {
  // The process of making a texture is slightly different than making other
  // TypedWritable objects.  That is because all creation of Textures should
  // be done through calls to TexturePool, which ensures that any loads of the
  // same filename refer to the same memory.

  DatagramIterator scan;
  BamReader *manager;

  parse_params(params, scan, manager);

  // Get the header information--the filenames and texture type--so we can
  // look up the file on disk first.
  string name = scan.get_string();
  Filename filename = scan.get_string();
  Filename alpha_filename = scan.get_string();

  int primary_file_num_channels = scan.get_uint8();
  int alpha_file_channel = scan.get_uint8();
  bool has_rawdata = scan.get_bool();
  TextureType texture_type = (TextureType)scan.get_uint8();
  if (manager->get_file_minor_ver() < 25) {
    // Between Panda3D releases 1.7.2 and 1.8.0 (bam versions 6.24 and 6.25),
    // we added TT_2d_texture_array, shifting the definition for TT_cube_map.
    if (texture_type == TT_2d_texture_array) {
      texture_type = TT_cube_map;
    }
  }
  bool has_read_mipmaps = false;
  if (manager->get_file_minor_ver() >= 32) {
    has_read_mipmaps = scan.get_bool();
  }

  Texture *me = nullptr;
  if (has_rawdata) {
    // If the raw image data is included, then just load the texture directly
    // from the stream, and return it.  In this case we return the "this"
    // pointer, since it's a newly-created Texture object of the appropriate
    // type.
    me = this;
    me->set_name(name);
    CDWriter cdata_me(me->_cycler, true);
    cdata_me->_filename = filename;
    cdata_me->_alpha_filename = alpha_filename;
    cdata_me->_primary_file_num_channels = primary_file_num_channels;
    cdata_me->_alpha_file_channel = alpha_file_channel;
    cdata_me->_texture_type = texture_type;
    cdata_me->_has_read_mipmaps = has_read_mipmaps;

    // Read the texture attributes directly from the bam stream.
    me->do_fillin_body(cdata_me, scan, manager);
    me->do_fillin_rawdata(cdata_me, scan, manager);

    // To manage the reference count, explicitly ref it now, then unref it in
    // the finalize callback.
    me->ref();
    manager->register_finalize(me);

  } else {
    // The raw image data isn't included, so we'll be loading the Texture via
    // the TexturePool.  In this case we use the "this" pointer as a temporary
    // object to read all of the attributes from the bam stream.
    Texture *dummy = this;
    AutoTextureScale auto_texture_scale = ATS_unspecified;
    bool has_simple_ram_image = false;
    {
      CDWriter cdata_dummy(dummy->_cycler, true);
      dummy->do_fillin_body(cdata_dummy, scan, manager);
      auto_texture_scale = cdata_dummy->_auto_texture_scale;
      has_simple_ram_image = !cdata_dummy->_simple_ram_image._image.empty();
    }

    if (filename.empty()) {
      // This texture has no filename; since we don't have an image to load,
      // we can't actually create the texture.
      gobj_cat.info()
        << "Cannot create texture '" << name << "' with no filename.\n";

    } else {
      // This texture does have a filename, so try to load it from disk.
      VirtualFileSystem *vfs = VirtualFileSystem::get_global_ptr();
      if (!manager->get_filename().empty()) {
        // If texture filename was given relative to the bam filename, expand
        // it now.
        Filename bam_dir = manager->get_filename().get_dirname();
        vfs->resolve_filename(filename, bam_dir);
        if (!alpha_filename.empty()) {
          vfs->resolve_filename(alpha_filename, bam_dir);
        }
      }

      LoaderOptions options = manager->get_loader_options();
      if (dummy->uses_mipmaps()) {
        options.set_texture_flags(options.get_texture_flags() | LoaderOptions::TF_generate_mipmaps);
      }
      options.set_auto_texture_scale(auto_texture_scale);

      switch (texture_type) {
      case TT_buffer_texture:
      case TT_1d_texture:
      case TT_2d_texture:
      case TT_1d_texture_array:
        // If we don't want to preload textures, and we already have a simple
        // RAM image (or don't need one), we don't need to load it from disk.
        // We do check for it in the texture pool first, though, in case it has
        // already been loaded.
        if ((options.get_texture_flags() & LoaderOptions::TF_preload) == 0 &&
            (has_simple_ram_image || (options.get_texture_flags() & LoaderOptions::TF_preload_simple) == 0)) {
          if (alpha_filename.empty()) {
            me = TexturePool::get_texture(filename, primary_file_num_channels,
                                          has_read_mipmaps);
          } else {
            me = TexturePool::get_texture(filename, alpha_filename,
                                          primary_file_num_channels,
                                          alpha_file_channel,
                                          has_read_mipmaps);
          }
          if (me != nullptr && me->get_texture_type() == texture_type) {
            // We can use this.
            break;
          }

          // We don't have a texture, but we didn't need to preload it, so we
          // can just use this one.  We just need to know where we can find it
          // when we do need to reload it.
          Filename fullpath = filename;
          Filename alpha_fullpath = alpha_filename;
          const DSearchPath &model_path = get_model_path();
          if (vfs->resolve_filename(fullpath, model_path) &&
              (alpha_fullpath.empty() || vfs->resolve_filename(alpha_fullpath, model_path))) {
            me = dummy;
            me->set_name(name);

            {
              CDWriter cdata_me(me->_cycler, true);
              cdata_me->_filename = filename;
              cdata_me->_alpha_filename = alpha_filename;
              cdata_me->_fullpath = fullpath;
              cdata_me->_alpha_fullpath = alpha_fullpath;
              cdata_me->_primary_file_num_channels = primary_file_num_channels;
              cdata_me->_alpha_file_channel = alpha_file_channel;
              cdata_me->_texture_type = texture_type;
              cdata_me->_loaded_from_image = true;
              cdata_me->_has_read_mipmaps = has_read_mipmaps;
            }

            // To manage the reference count, explicitly ref it now, then unref
            // it in the finalize callback.
            me->ref();
            manager->register_finalize(me);

            // Do add it to the cache now, so that future uses of this same
            // texture are unified.
            TexturePool::add_texture(me);
            return me;
          }
        }
        if (alpha_filename.empty()) {
          me = TexturePool::load_texture(filename, primary_file_num_channels,
                                         has_read_mipmaps, options);
        } else {
          me = TexturePool::load_texture(filename, alpha_filename,
                                         primary_file_num_channels,
                                         alpha_file_channel,
                                         has_read_mipmaps, options);
        }
        break;

      case TT_3d_texture:
        me = TexturePool::load_3d_texture(filename, has_read_mipmaps, options);
        break;

      case TT_2d_texture_array:
      case TT_cube_map_array:
        me = TexturePool::load_2d_texture_array(filename, has_read_mipmaps, options);
        break;

      case TT_cube_map:
        me = TexturePool::load_cube_map(filename, has_read_mipmaps, options);
        break;
      }
    }

    if (me != nullptr) {
      me->set_name(name);
      CDWriter cdata_me(me->_cycler, true);
      me->do_fillin_from(cdata_me, dummy);

      // Since in this case me was loaded from the TexturePool, there's no
      // need to explicitly manage the reference count.  TexturePool will hold
      // it safely.
    }
  }

  return me;
}

/**
 * Reads in the part of the Texture that was written with
 * do_write_datagram_body().
 */
void Texture::
do_fillin_body(CData *cdata, DatagramIterator &scan, BamReader *manager) {
  cdata->_default_sampler.read_datagram(scan, manager);

  if (manager->get_file_minor_ver() >= 1) {
    cdata->_compression = (CompressionMode)scan.get_uint8();
  }
  if (manager->get_file_minor_ver() >= 16) {
    cdata->_quality_level = (QualityLevel)scan.get_uint8();
  }

  cdata->_format = (Format)scan.get_uint8();
  cdata->_num_components = scan.get_uint8();

  if (cdata->_texture_type == TT_buffer_texture) {
    cdata->_usage_hint = (GeomEnums::UsageHint)scan.get_uint8();
  }

  cdata->inc_properties_modified();

  cdata->_auto_texture_scale = ATS_unspecified;
  if (manager->get_file_minor_ver() >= 28) {
    cdata->_auto_texture_scale = (AutoTextureScale)scan.get_uint8();
  }

  bool has_simple_ram_image = false;
  if (manager->get_file_minor_ver() >= 18) {
    cdata->_orig_file_x_size = scan.get_uint32();
    cdata->_orig_file_y_size = scan.get_uint32();

    has_simple_ram_image = scan.get_bool();
  }

  if (has_simple_ram_image) {
    cdata->_simple_x_size = scan.get_uint32();
    cdata->_simple_y_size = scan.get_uint32();
    cdata->_simple_image_date_generated = scan.get_int32();

    size_t u_size = scan.get_uint32();

    // Protect against large allocation.
    if (u_size > scan.get_remaining_size()) {
      gobj_cat.error()
        << "simple RAM image extends past end of datagram, is texture corrupt?\n";
      return;
    }

    PTA_uchar image = PTA_uchar::empty_array(u_size, get_class_type());
    scan.extract_bytes(image.p(), u_size);

    cdata->_simple_ram_image._image = image;
    cdata->_simple_ram_image._page_size = u_size;
  }

  if (manager->get_file_minor_ver() >= 45) {
    cdata->_has_clear_color = scan.get_bool();
    if (cdata->_has_clear_color) {
      cdata->_clear_color.read_datagram(scan);
    }
  }
}

/**
 * Reads in the part of the Texture that was written with
 * do_write_datagram_rawdata().
 */
void Texture::
do_fillin_rawdata(CData *cdata, DatagramIterator &scan, BamReader *manager) {
  cdata->_x_size = scan.get_uint32();
  cdata->_y_size = scan.get_uint32();
  cdata->_z_size = scan.get_uint32();

  if (manager->get_file_minor_ver() >= 30) {
    cdata->_pad_x_size = scan.get_uint32();
    cdata->_pad_y_size = scan.get_uint32();
    cdata->_pad_z_size = scan.get_uint32();
  } else {
    do_set_pad_size(cdata, 0, 0, 0);
  }

  cdata->_num_views = 1;
  if (manager->get_file_minor_ver() >= 26) {
    cdata->_num_views = scan.get_uint32();
  }
  cdata->_component_type = (ComponentType)scan.get_uint8();
  cdata->_component_width = scan.get_uint8();
  cdata->_ram_image_compression = CM_off;
  if (manager->get_file_minor_ver() >= 1) {
    cdata->_ram_image_compression = (CompressionMode)scan.get_uint8();
  }

  int num_ram_images = 1;
  if (manager->get_file_minor_ver() >= 3) {
    num_ram_images = scan.get_uint8();
  }

  cdata->_ram_images.clear();
  cdata->_ram_images.reserve(num_ram_images);
  for (int n = 0; n < num_ram_images; ++n) {
    cdata->_ram_images.push_back(RamImage());
    cdata->_ram_images[n]._page_size = get_expected_ram_page_size();
    if (manager->get_file_minor_ver() >= 1) {
      cdata->_ram_images[n]._page_size = scan.get_uint32();
    }

    // fill the cdata->_image buffer with image data
    size_t u_size = scan.get_uint32();

    // Protect against large allocation.
    if (u_size > scan.get_remaining_size()) {
      gobj_cat.error()
        << "RAM image " << n << " extends past end of datagram, is texture corrupt?\n";
      return;
    }

    PTA_uchar image = PTA_uchar::empty_array(u_size, get_class_type());
    scan.extract_bytes(image.p(), u_size);

    cdata->_ram_images[n]._image = image;
  }
  cdata->_loaded_from_image = true;
  cdata->inc_image_modified();
}

/**
 * Called in make_from_bam(), this method properly copies the attributes from
 * the bam stream (as stored in dummy) into this texture, updating the
 * modified flags appropriately.
 */
void Texture::
do_fillin_from(CData *cdata, const Texture *dummy) {
  // Use the setters instead of setting these directly, so we can correctly
  // avoid incrementing cdata->_properties_modified if none of these actually
  // change.  (Otherwise, we'd have to reload the texture to the GSG every
  // time we loaded a new bam file that reference the texture, since each bam
  // file reference passes through this function.)

  CDReader cdata_dummy(dummy->_cycler);

  do_set_wrap_u(cdata, cdata_dummy->_default_sampler.get_wrap_u());
  do_set_wrap_v(cdata, cdata_dummy->_default_sampler.get_wrap_v());
  do_set_wrap_w(cdata, cdata_dummy->_default_sampler.get_wrap_w());
  do_set_border_color(cdata, cdata_dummy->_default_sampler.get_border_color());

  if (cdata_dummy->_default_sampler.get_minfilter() != SamplerState::FT_default) {
    do_set_minfilter(cdata, cdata_dummy->_default_sampler.get_minfilter());
  }
  if (cdata_dummy->_default_sampler.get_magfilter() != SamplerState::FT_default) {
    do_set_magfilter(cdata, cdata_dummy->_default_sampler.get_magfilter());
  }
  if (cdata_dummy->_default_sampler.get_anisotropic_degree() != 0) {
    do_set_anisotropic_degree(cdata, cdata_dummy->_default_sampler.get_anisotropic_degree());
  }
  if (cdata_dummy->_compression != CM_default) {
    do_set_compression(cdata, cdata_dummy->_compression);
  }
  if (cdata_dummy->_quality_level != QL_default) {
    do_set_quality_level(cdata, cdata_dummy->_quality_level);
  }

  Format format = cdata_dummy->_format;
  int num_components = cdata_dummy->_num_components;

  if (num_components == cdata->_num_components) {
    // Only reset the format if the number of components hasn't changed, since
    // if the number of components has changed our texture no longer matches
    // what it was when the bam was written.
    do_set_format(cdata, format);
  }

  if (!cdata_dummy->_simple_ram_image._image.empty()) {
    // Only replace the simple ram image if it was generated more recently
    // than the one we already have.
    if (cdata->_simple_ram_image._image.empty() ||
        cdata_dummy->_simple_image_date_generated > cdata->_simple_image_date_generated) {
      do_set_simple_ram_image(cdata,
                              cdata_dummy->_simple_ram_image._image,
                              cdata_dummy->_simple_x_size,
                              cdata_dummy->_simple_y_size);
      cdata->_simple_image_date_generated = cdata_dummy->_simple_image_date_generated;
    }
  }
}

/**
 *
 */
Texture::CData::
CData() {
  _primary_file_num_channels = 0;
  _alpha_file_channel = 0;
  _keep_ram_image = true;
  _compression = CM_default;
  _auto_texture_scale = ATS_unspecified;
  _ram_image_compression = CM_off;
  _render_to_texture = false;
  _match_framebuffer_format = false;
  _post_load_store_cache = false;
  _quality_level = QL_default;

  _texture_type = TT_2d_texture;
  _x_size = 0;
  _y_size = 1;
  _z_size = 1;
  _num_views = 1;

  // We will override the format in a moment (in the Texture constructor), but
  // set it to something else first to avoid the check in do_set_format
  // depending on an uninitialized value.
  _format = F_rgba;

  // Only used for buffer textures.
  _usage_hint = GeomEnums::UH_unspecified;

  _pad_x_size = 0;
  _pad_y_size = 0;
  _pad_z_size = 0;

  _orig_file_x_size = 0;
  _orig_file_y_size = 0;

  _loaded_from_image = false;
  _loaded_from_txo = false;
  _has_read_pages = false;
  _has_read_mipmaps = false;
  _num_mipmap_levels_read = 0;

  _simple_x_size = 0;
  _simple_y_size = 0;
  _simple_ram_image._page_size = 0;

  _has_clear_color = false;

  _modified_pages.resize(1);
  _modified_pages[0]._z_end = (size_t)-1;
  _modified_pages[0]._modified = _image_modified;
}

/**
 *
 */
Texture::CData::
CData(const Texture::CData &copy) {
  _num_mipmap_levels_read = 0;

  do_assign(&copy);

  _properties_modified = copy._properties_modified;
  _image_modified = copy._image_modified;
  _modified_pages = copy._modified_pages;
}

/**
 *
 */
CycleData *Texture::CData::
make_copy() const {
  return new CData(*this);
}

/**
 *
 */
void Texture::CData::
do_assign(const Texture::CData *copy) {
  _filename = copy->_filename;
  _alpha_filename = copy->_alpha_filename;
  if (!copy->_fullpath.empty()) {
    // Since the fullpath is often empty on a file loaded directly from a txo,
    // we only assign the fullpath if it is not empty.
    _fullpath = copy->_fullpath;
    _alpha_fullpath = copy->_alpha_fullpath;
  }
  _primary_file_num_channels = copy->_primary_file_num_channels;
  _alpha_file_channel = copy->_alpha_file_channel;
  _x_size = copy->_x_size;
  _y_size = copy->_y_size;
  _z_size = copy->_z_size;
  _num_views = copy->_num_views;
  _pad_x_size = copy->_pad_x_size;
  _pad_y_size = copy->_pad_y_size;
  _pad_z_size = copy->_pad_z_size;
  _orig_file_x_size = copy->_orig_file_x_size;
  _orig_file_y_size = copy->_orig_file_y_size;
  _num_components = copy->_num_components;
  _component_width = copy->_component_width;
  _texture_type = copy->_texture_type;
  _format = copy->_format;
  _component_type = copy->_component_type;
  _loaded_from_image = copy->_loaded_from_image;
  _loaded_from_txo = copy->_loaded_from_txo;
  _has_read_pages = copy->_has_read_pages;
  _has_read_mipmaps = copy->_has_read_mipmaps;
  _num_mipmap_levels_read = copy->_num_mipmap_levels_read;
  _default_sampler = copy->_default_sampler;
  _keep_ram_image = copy->_keep_ram_image;
  _compression = copy->_compression;
  _match_framebuffer_format = copy->_match_framebuffer_format;
  _quality_level = copy->_quality_level;
  _auto_texture_scale = copy->_auto_texture_scale;
  _ram_image_compression = copy->_ram_image_compression;
  _ram_images = copy->_ram_images;
  _simple_x_size = copy->_simple_x_size;
  _simple_y_size = copy->_simple_y_size;
  _simple_ram_image = copy->_simple_ram_image;
}

/**
 * Marks a single page of the image as modified.
 */
void Texture::CData::
inc_image_page_modified(int z) {
  ++_image_modified;

  ModifiedPageRanges::iterator it = _modified_pages.begin();
  while (it != _modified_pages.end() && (*it)._z_end <= z) {
    ++it;
    continue;
  }
  nassertv(it != _modified_pages.end());

  size_t orig_z_end = (*it)._z_end;
  UpdateSeq orig_modified = (*it)._modified;

  if (z > (*it)._z_begin) {
    // Split prefix.
    ModifiedPageRange copy(*it);
    copy._z_end = z;
    it = _modified_pages.insert(it, copy);
    ++it;
  }

  (*it)._z_begin = z;
  (*it)._z_end = z + 1;
  (*it)._modified = _image_modified;

  if (z + 1 < orig_z_end) {
    // Split suffix.
    ModifiedPageRange copy(*it);
    copy._z_begin = z + 1;
    copy._z_end = orig_z_end;
    copy._modified = orig_modified;
    ++it;
    _modified_pages.insert(it, copy);
  }
}

/**
 * Writes the contents of this object to the datagram for shipping out to a
 * Bam file.
 */
void Texture::CData::
write_datagram(BamWriter *manager, Datagram &dg) const {
}

/**
 * Receives an array of pointers, one for each time manager->read_pointer()
 * was called in fillin(). Returns the number of pointers processed.
 */
int Texture::CData::
complete_pointers(TypedWritable **p_list, BamReader *manager) {
  return 0;
}

/**
 * This internal function is called by make_from_bam to read in all of the
 * relevant data from the BamFile for the new Geom.
 */
void Texture::CData::
fillin(DatagramIterator &scan, BamReader *manager) {
}

/**
 *
 */
ostream &
operator << (ostream &out, Texture::TextureType tt) {
  return out << Texture::format_texture_type(tt);
}

/**
 *
 */
ostream &
operator << (ostream &out, Texture::ComponentType ct) {
  return out << Texture::format_component_type(ct);
}

/**
 *
 */
ostream &
operator << (ostream &out, Texture::Format f) {
  return out << Texture::format_format(f);
}

/**
 *
 */
ostream &
operator << (ostream &out, Texture::CompressionMode cm) {
  return out << Texture::format_compression_mode(cm);
}

/**
 *
 */
ostream &
operator << (ostream &out, Texture::QualityLevel tql) {
  return out << Texture::format_quality_level(tql);
}

/**
 *
 */
istream &
operator >> (istream &in, Texture::QualityLevel &tql) {
  string word;
  in >> word;

  tql = Texture::string_quality_level(word);
  return in;
}<|MERGE_RESOLUTION|>--- conflicted
+++ resolved
@@ -1145,11 +1145,7 @@
       return;
     }
     for (size_t p = 0; p < imgsize; ++p) {
-<<<<<<< HEAD
       for (unsigned char s = 0; s < format.size(); ++s) {
-=======
-      for (uchar s = 0; s < format.size(); ++s) {
->>>>>>> 930e5da4
         signed char component = -1;
         if (format.at(s) == 'B' || (cdata->_num_components <= 2 && format.at(s) != 'A')) {
           component = 0;
@@ -1181,11 +1177,7 @@
     return;
   }
   for (size_t p = 0; p < imgsize; ++p) {
-<<<<<<< HEAD
     for (unsigned char s = 0; s < format.size(); ++s) {
-=======
-    for (uchar s = 0; s < format.size(); ++s) {
->>>>>>> 930e5da4
       signed char component = -1;
       if (format.at(s) == 'B' || (cdata->_num_components <= 2 && format.at(s) != 'A')) {
         component = 0;
