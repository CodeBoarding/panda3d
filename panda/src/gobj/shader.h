/**
 * PANDA 3D SOFTWARE
 * Copyright (c) Carnegie Mellon University.  All rights reserved.
 *
 * All use of this software is subject to the terms of the revised BSD
 * license.  You should have received a copy of this license along
 * with this source code in a file named "LICENSE."
 *
 * @file shader.h
 * @author jyelon
 * @date 2005-09-01
 * @author fperazzi, PandaSE
 * @date 2010-04-29
 */

#ifndef SHADER_H
#define SHADER_H

#include "pandabase.h"
#include "config_gobj.h"

#include "typedWritableReferenceCount.h"
#include "namable.h"
#include "graphicsStateGuardianBase.h"
#include "internalName.h"
#include "pta_int.h"
#include "pta_float.h"
#include "pta_double.h"
#include "pta_stdfloat.h"
#include "pta_LMatrix4.h"
#include "pta_LMatrix3.h"
#include "pta_LVecBase4.h"
#include "pta_LVecBase3.h"
#include "pta_LVecBase2.h"
#include "pStatCollector.h"
#include "epvector.h"
#include "asyncFuture.h"
#include "shaderModule.h"
#include "copyOnWritePointer.h"

class BamCacheRecord;
class ShaderModuleGlsl;
class ShaderCompiler;

/**

 */
class EXPCL_PANDA_GOBJ Shader : public TypedWritableReferenceCount, public ShaderEnums {
PUBLISHED:
  using Stage = ShaderModule::Stage;
  using ScalarType = ShaderType::ScalarType;

  enum ShaderLanguage {
    SL_none,
    SL_Cg,
    SL_GLSL,
    SL_HLSL,
    SL_SPIR_V,
  };

  enum DeprecatedShaderType {
    ST_none = 0,
    ST_vertex,
    ST_fragment,
    ST_geometry,
    ST_tess_control,
    ST_tess_evaluation,
    ST_compute,
    ST_COUNT
  };

  enum AutoShaderSwitch {
    AS_normal = 0x01,
    AS_glow   = 0x02,
    AS_gloss  = 0x04,
    AS_ramp   = 0x08,
    AS_shadow = 0x10,
  };

  enum AutoShaderBit {
    bit_AutoShaderNormal = 0, // bit for AS_normal
    bit_AutoShaderGlow   = 1, // bit for AS_glow
    bit_AutoShaderGloss  = 2, // bit for AS_gloss
    bit_AutoShaderRamp   = 3, // bit for AS_ramp
    bit_AutoShaderShadow = 4, // bit for AS_shadow
  };

PUBLISHED:
  Shader(ShaderLanguage lang);

  static PT(Shader) load(const Filename &file, ShaderLanguage lang = SL_none);
  static PT(Shader) make(std::string body, ShaderLanguage lang = SL_none);
  static PT(Shader) load(ShaderLanguage lang,
                         const Filename &vertex, const Filename &fragment,
                         const Filename &geometry = "",
                         const Filename &tess_control = "",
                         const Filename &tess_evaluation = "");
  static PT(Shader) load_compute(ShaderLanguage lang, const Filename &fn);
  static PT(Shader) make(ShaderLanguage lang,
                         std::string vertex, std::string fragment,
                         std::string geometry = "",
                         std::string tess_control = "",
                         std::string tess_evaluation = "");
  static PT(Shader) make_compute(ShaderLanguage lang, std::string body);

  INLINE Filename get_filename(DeprecatedShaderType type = ST_none) const;
  INLINE void set_filename(DeprecatedShaderType type, const Filename &filename);
  INLINE const std::string &get_text(DeprecatedShaderType type = ST_none) const;
  INLINE bool get_error_flag() const;
  INLINE ShaderLanguage get_language() const;
  INLINE int get_used_capabilities() const;

  INLINE bool has_fullpath() const;
  INLINE const Filename &get_fullpath() const;

  INLINE bool has_stage(Stage stage) const;
  INLINE CPT(ShaderModule) get_module(Stage stage) const;
  INLINE PT(ShaderModule) modify_module(Stage stage);
  bool add_module(PT(ShaderModule) module);

  INLINE bool get_cache_compiled_shader() const;
  INLINE void set_cache_compiled_shader(bool flag);

  INLINE bool set_constant(CPT_InternalName name, bool value);
  INLINE bool set_constant(CPT_InternalName name, int value);
  INLINE bool set_constant(CPT_InternalName name, float value);
  bool set_constant(CPT_InternalName name, unsigned int value);

  PT(AsyncFuture) prepare(PreparedGraphicsObjects *prepared_objects);
  bool is_prepared(PreparedGraphicsObjects *prepared_objects) const;
  bool release(PreparedGraphicsObjects *prepared_objects);
  int release_all();

  ShaderContext *prepare_now(PreparedGraphicsObjects *prepared_objects,
                             GraphicsStateGuardianBase *gsg);

public:
  enum ShaderMatInput {
    SMO_identity,

    SMO_window_size,
    SMO_pixel_size,
    SMO_texpad_x,
    SMO_texpix_x,

    SMO_attr_material,
    SMO_attr_color,
    SMO_attr_colorscale,

    SMO_alight_x,
    SMO_dlight_x,
    SMO_plight_x,
    SMO_slight_x,
    SMO_satten_x,
    SMO_texmat_i,
    SMO_plane_x,
    SMO_clipplane_x,

    SMO_mat_constant_x,
    SMO_vec_constant_x,

    SMO_world_to_view,
    SMO_view_to_world,

    SMO_model_to_view,
    SMO_view_to_model,

    SMO_apiview_to_view,
    SMO_view_to_apiview,

    SMO_clip_to_view,
    SMO_view_to_clip,

    SMO_apiclip_to_view,
    SMO_view_to_apiclip,

    SMO_view_x_to_view,
    SMO_view_to_view_x,

    SMO_apiview_x_to_view,
    SMO_view_to_apiview_x,

    SMO_clip_x_to_view,
    SMO_view_to_clip_x,

    SMO_apiclip_x_to_view,
    SMO_view_to_apiclip_x,

    SMO_attr_fog,
    SMO_attr_fogcolor,

    SMO_frame_number,
    SMO_frame_time,
    SMO_frame_delta,

    SMO_mat_constant_x_attrib,
    SMO_vec_constant_x_attrib,

    SMO_light_ambient,
    SMO_light_source_i_vec_attrib,
    SMO_apiview_to_apiclip_light_source_i,

    SMO_light_product_i_ambient,
    SMO_light_product_i_diffuse,
    SMO_light_product_i_specular,

    // SMO_clipplane_x is world coords, GLSL needs eye coords
    SMO_apiview_clipplane_i,

    SMO_model_to_apiview,
    SMO_apiview_to_model,
    SMO_apiview_to_apiclip,
    SMO_apiclip_to_apiview,

    SMO_inv_texmat_i,

    // Additional properties for PBR materials
    SMO_attr_material2,

    // Hack for text rendering.  Don't use in user shaders.
    SMO_tex_is_alpha_i,

    SMO_light_source_i_packed,

    // Texture scale component of texture matrix.
    SMO_texscale_i,

    // Color of an M_blend texture stage.
    SMO_texcolor_i,

    // Constant value of the TexGenAttrib of stage i.
    SMO_texconst_i,

    // Point parameters
    SMO_attr_pointparams,

    SMO_INVALID
  };

  enum ShaderTexInput {
    STO_INVALID,

    STO_named_input,
    STO_named_stage,

    STO_stage_i,
    STO_light_i_shadow_map,

    STO_ff_stage_i,
    STO_stage_modulate_i,
    STO_stage_add_i,
    STO_stage_normal_i,
    STO_stage_height_i,
    STO_stage_selector_i,
    STO_stage_gloss_i,
    STO_stage_emission_i,
  };

  enum ShaderMatPiece {
<<<<<<< HEAD
    SMP_whole,
    SMP_transpose,
    SMP_row0,
    SMP_row1,
    SMP_row2,
    SMP_row3,
    SMP_col0,
    SMP_col1,
    SMP_col2,
    SMP_col3,
    SMP_row3x1,
    SMP_row3x2,
    SMP_row3x3,
    SMP_upper3x3,
    SMP_transpose3x3,
    SMP_cell15,
    SMP_cell14,
    SMP_cell13,
    SMP_upper3x4,
    SMP_upper4x3,
    SMP_transpose3x4,
    SMP_transpose4x3,
=======
    SMP_float,
    SMP_vec2,
    SMP_vec3,
    SMP_vec4,
    SMP_vec4_array,
    SMP_mat4_whole,
    SMP_mat4_array,
    SMP_mat4_transpose,
    SMP_mat4_column,
    SMP_mat4_upper3x3,
    SMP_mat4_transpose3x3,
    SMP_int,
    SMP_ivec2,
    SMP_ivec3,
    SMP_ivec4,
>>>>>>> d9052bae
  };

  enum ShaderStateDep {
    SSD_NONE          = 0x000,
    SSD_general       = 0x001,
    SSD_transform    = 0x2002,
    SSD_color         = 0x004,
    SSD_colorscale    = 0x008,
    SSD_material      = 0x010,
    SSD_shaderinputs  = 0x020,
    SSD_fog           = 0x040,
    SSD_light         = 0x080,
    SSD_clip_planes   = 0x100,
    SSD_tex_matrix    = 0x200,
    SSD_frame         = 0x400,
    SSD_projection    = 0x800,
    SSD_texture      = 0x1000,
    SSD_view_transform= 0x2000,
    SSD_tex_gen      = 0x4000,
    SSD_render_mode  = 0x8000,
  };

  enum ShaderBug {
    SBUG_ati_draw_buffers,
  };

  enum ShaderMatFunc {
    SMF_first,
    SMF_compose,
    SMF_transform_dlight,
    SMF_transform_plight,
    SMF_transform_slight,
  };

  struct Parameter {
    CPT_InternalName _name;
    const ::ShaderType *_type = nullptr;
    int _location = -1;
    int _stage_mask = 0;
  };

  enum ShaderPtrType {
    SPT_float = ScalarType::ST_float,
    SPT_double = ScalarType::ST_double,
    SPT_int = ScalarType::ST_int,
    SPT_uint = ScalarType::ST_uint,
    SPT_unknown = ScalarType::ST_unknown,
  };

  // Container structure for data of parameters ShaderPtrSpec.
  struct ShaderPtrData {
  private:
    PT(ReferenceCount) _pta;

  public:
    void *_ptr;
    ScalarType _type;
    bool _updated;
    size_t _size; //number of elements vec3[4]=12

  public:
    INLINE ShaderPtrData();
    INLINE ShaderPtrData(const PTA_float &ptr);
    INLINE ShaderPtrData(const PTA_LVecBase4f &ptr);
    INLINE ShaderPtrData(const PTA_LVecBase3f &ptr);
    INLINE ShaderPtrData(const PTA_LVecBase2f &ptr);
    INLINE ShaderPtrData(const PTA_LMatrix4f &mat);
    INLINE ShaderPtrData(const PTA_LMatrix3f &mat);
    INLINE ShaderPtrData(const LVecBase4f &vec);
    INLINE ShaderPtrData(const LVecBase3f &vec);
    INLINE ShaderPtrData(const LVecBase2f &vec);
    INLINE ShaderPtrData(const LMatrix4f &mat);
    INLINE ShaderPtrData(const LMatrix3f &mat);

    INLINE ShaderPtrData(const PTA_double &ptr);
    INLINE ShaderPtrData(const PTA_LVecBase4d &ptr);
    INLINE ShaderPtrData(const PTA_LVecBase3d &ptr);
    INLINE ShaderPtrData(const PTA_LVecBase2d &ptr);
    INLINE ShaderPtrData(const PTA_LMatrix4d &mat);
    INLINE ShaderPtrData(const PTA_LMatrix3d &mat);
    INLINE ShaderPtrData(const LVecBase4d &vec);
    INLINE ShaderPtrData(const LVecBase3d &vec);
    INLINE ShaderPtrData(const LVecBase2d &vec);
    INLINE ShaderPtrData(const LMatrix4d &mat);
    INLINE ShaderPtrData(const LMatrix3d &mat);

    INLINE ShaderPtrData(const PTA_int &ptr);
    INLINE ShaderPtrData(const PTA_LVecBase4i &ptr);
    INLINE ShaderPtrData(const PTA_LVecBase3i &ptr);
    INLINE ShaderPtrData(const PTA_LVecBase2i &ptr);
    INLINE ShaderPtrData(const LVecBase4i &vec);
    INLINE ShaderPtrData(const LVecBase3i &vec);
    INLINE ShaderPtrData(const LVecBase2i &vec);

    INLINE void write_datagram(Datagram &dg) const;
    INLINE void read_datagram(DatagramIterator &source);
  };

  /**
   * Describes a matrix making up a single part of the ShaderMatInput cache.
   * The cache is made up of a continuous array of vectors, as described by
   * a successive list of ShaderMatPart (each of which takes up _count times
   * _size vectors)
   */
  struct ShaderMatPart {
    ShaderMatInput _part;
<<<<<<< HEAD
    CPT(InternalName) _arg;
=======
    PT(InternalName) _arg;
    int _size = 1;
>>>>>>> d9052bae
    int _count = 1;
    int _dep = SSD_NONE;
  };

  /**
   * Describes a shader input that is sourced from the render state.
   */
  struct ShaderMatSpec {
    size_t _cache_offset[2];
    Parameter         _id;
    ShaderMatFunc     _func;
    ShaderMatInput    _part[2];
<<<<<<< HEAD
    CPT(InternalName) _arg[2];
    LMatrix4          _value;
    int               _dep = SSD_NONE;
    int               _index = 0;
    ShaderMatPiece    _piece;
    ScalarType        _scalar_type = ScalarType::ST_float;
=======
    PT(InternalName)  _arg[2];
    LMatrix4f         _value;
    int               _dep = SSD_NONE;
    int               _index = 0;
    ShaderMatPiece    _piece;
    int               _offset = 0;
    int               _array_count = 1;
>>>>>>> d9052bae
  };

  struct ShaderTexSpec {
    Parameter         _id;
    CPT(InternalName) _name;
    ShaderTexInput    _part;
    int               _stage;
    int               _desired_type;
    PT(InternalName)  _suffix;
  };

  struct ShaderImgSpec {
    Parameter         _id;
    CPT(InternalName) _name;
    int               _desired_type;
    bool              _writable;
  };

  struct ShaderVarSpec {
    Parameter         _id;
    PT(InternalName)  _name;
    int               _append_uv;
    int               _elements;
    ScalarType        _scalar_type;
  };

  struct ShaderPtrSpec {
    Parameter         _id;
    uint32_t          _dim[3]; //n_elements,rows,cols
    CPT(InternalName) _arg;
    ScalarType        _type;
  };

  class ShaderFile : public ReferenceCount {
  public:
    INLINE ShaderFile() {};
    INLINE ShaderFile(std::string shared);
    INLINE ShaderFile(std::string vertex, std::string fragment, std::string geometry,
                      std::string tess_control, std::string tess_evaluation);

    INLINE void write_datagram(Datagram &dg) const;
    INLINE void read_datagram(DatagramIterator &source);

    INLINE bool operator < (const ShaderFile &other) const;

  public:
    bool _separate;
    std::string _shared;
    std::string _vertex;
    std::string _fragment;
    std::string _geometry;
    std::string _tess_control;
    std::string _tess_evaluation;
    std::string _compute;
  };

  /**
   * Contains external values given to the specialization constants of a single
   * ShaderModule.
   */
  class ModuleSpecConstants {
  public:
    INLINE ModuleSpecConstants() {};

    INLINE bool set_constant(uint32_t id, uint32_t value);
  public:
    pvector<uint32_t> _values;
    pvector<uint32_t> _indices;
  };

protected:
  bool report_parameter_error(const InternalName *name, const ::ShaderType *type, const char *msg);
  bool expect_num_words(const InternalName *name, const ::ShaderType *type, size_t len);
  bool expect_float_vector(const InternalName *name, const ::ShaderType *type, int lo, int hi);
  bool expect_float_matrix(const InternalName *name, const ::ShaderType *type, int lo, int hi);
  bool expect_coordinate_system(const InternalName *name, const ::ShaderType *type,
                                vector_string &pieces, int &next,
                                ShaderMatSpec &spec, bool fromflag);
  int cp_dependency(ShaderMatInput inp);

public:
  void cp_add_mat_spec(ShaderMatSpec &spec);
  size_t cp_get_mat_cache_size() const;

  void clear_parameters();

  void set_compiled(unsigned int format, const char *data, size_t length);
  bool get_compiled(unsigned int &format, std::string &binary) const;

  INLINE PStatCollector &get_prepare_shader_pcollector();
  INLINE const std::string &get_debug_name() const;

public:
  pvector<ShaderPtrSpec> _ptr_spec;
  epvector<ShaderMatSpec> _mat_spec;
  pvector<ShaderTexSpec> _tex_spec;
  pvector<ShaderImgSpec> _img_spec;
  pvector<ShaderVarSpec> _var_spec;
  pvector<ShaderMatPart> _mat_parts;
  int _mat_deps = 0;
  int _mat_cache_size = 0;

  // These are here because we don't support passing these via ShaderMatSpec yet
  int _frame_number_loc = -1;
  int _transform_table_loc = -1;
  uint32_t _transform_table_size = 0;
  bool _transform_table_reduced = false;
  int _slider_table_loc = -1;
  uint32_t _slider_table_size = 0;

  bool _error_flag;
  ShaderFile _text;

  struct LinkedModule {
    LinkedModule(COWPT(ShaderModule) module) : _module(std::move(module)) {}

    COWPT(ShaderModule) _module;
    ModuleSpecConstants _consts;
  };

  typedef pvector<LinkedModule> Modules;
  Modules _modules;
  uint32_t _module_mask = 0;
  int _used_caps = 0;

protected:
  ShaderFile _filename;
  Filename _fullpath;
  ShaderLanguage _language;

  typedef pvector<Filename> Filenames;

  bool _cache_compiled_shader;
  unsigned int _compiled_format;
  std::string _compiled_binary;

  static int _shaders_generated;

  typedef pmap<ShaderFile, PT(Shader)> ShaderTable;

  static ShaderTable _load_table;
  static ShaderTable _make_table;

  friend class ShaderContext;
  friend class PreparedGraphicsObjects;

  typedef pmap <PreparedGraphicsObjects *, ShaderContext *> Contexts;
  Contexts _contexts;

  PStatCollector _prepare_shader_pcollector;
  std::string _debug_name;

private:
  void clear_prepared(PreparedGraphicsObjects *prepared_objects);

  bool read(const ShaderFile &sfile, BamCacheRecord *record = nullptr);
  bool load(const ShaderFile &sbody, BamCacheRecord *record = nullptr);
  bool do_read_source(ShaderModule::Stage stage, const Filename &fn, BamCacheRecord *record);
  bool do_read_source(ShaderModule::Stage stage, std::istream &in,
                      const Filename &fullpath, BamCacheRecord *record);
  bool do_load_source(ShaderModule::Stage stage, const std::string &source, BamCacheRecord *record);

public:
  bool link();
  bool bind_vertex_input(const InternalName *name, const ::ShaderType *type, int location);
  bool bind_parameter(const Parameter &parameter);

  bool check_modified() const;
  ShaderCompiler *get_compiler(ShaderLanguage lang) const;

  ~Shader();

public:
  static void register_with_read_factory();
  virtual void write_datagram(BamWriter *manager, Datagram &dg) override;
  virtual int complete_pointers(TypedWritable **plist, BamReader *manager) override;
  virtual bool require_fully_complete() const override;

  virtual void finalize(BamReader *manager) override;

protected:
  static TypedWritable *make_from_bam(const FactoryParams &params);
  virtual void fillin(DatagramIterator &scan, BamReader *manager) override;

public:
  static TypeHandle get_class_type() {
    return _type_handle;
  }
  static void init_type() {
    TypedWritableReferenceCount::init_type();
    register_type(_type_handle, "Shader",
                  TypedWritableReferenceCount::get_class_type());
  }
  virtual TypeHandle get_type() const override {
    return get_class_type();
  }
  virtual TypeHandle force_init_type() override {init_type(); return get_class_type();}

private:
  static TypeHandle _type_handle;
};

#include "shader.I"

#endif<|MERGE_RESOLUTION|>--- conflicted
+++ resolved
@@ -257,31 +257,7 @@
   };
 
   enum ShaderMatPiece {
-<<<<<<< HEAD
-    SMP_whole,
-    SMP_transpose,
-    SMP_row0,
-    SMP_row1,
-    SMP_row2,
-    SMP_row3,
-    SMP_col0,
-    SMP_col1,
-    SMP_col2,
-    SMP_col3,
-    SMP_row3x1,
-    SMP_row3x2,
-    SMP_row3x3,
-    SMP_upper3x3,
-    SMP_transpose3x3,
-    SMP_cell15,
-    SMP_cell14,
-    SMP_cell13,
-    SMP_upper3x4,
-    SMP_upper4x3,
-    SMP_transpose3x4,
-    SMP_transpose4x3,
-=======
-    SMP_float,
+    SMP_scalar,
     SMP_vec2,
     SMP_vec3,
     SMP_vec4,
@@ -292,11 +268,10 @@
     SMP_mat4_column,
     SMP_mat4_upper3x3,
     SMP_mat4_transpose3x3,
-    SMP_int,
-    SMP_ivec2,
-    SMP_ivec3,
-    SMP_ivec4,
->>>>>>> d9052bae
+    SMP_mat4_upper3x4,
+    SMP_mat4_transpose3x4,
+    SMP_mat4_upper4x3,
+    SMP_mat4_transpose4x3,
   };
 
   enum ShaderStateDep {
@@ -403,12 +378,8 @@
    */
   struct ShaderMatPart {
     ShaderMatInput _part;
-<<<<<<< HEAD
     CPT(InternalName) _arg;
-=======
-    PT(InternalName) _arg;
     int _size = 1;
->>>>>>> d9052bae
     int _count = 1;
     int _dep = SSD_NONE;
   };
@@ -421,22 +392,15 @@
     Parameter         _id;
     ShaderMatFunc     _func;
     ShaderMatInput    _part[2];
-<<<<<<< HEAD
     CPT(InternalName) _arg[2];
     LMatrix4          _value;
     int               _dep = SSD_NONE;
     int               _index = 0;
     ShaderMatPiece    _piece;
+    int               _offset = 0;
+    int               _size = 1;
+    int               _array_count = 1;
     ScalarType        _scalar_type = ScalarType::ST_float;
-=======
-    PT(InternalName)  _arg[2];
-    LMatrix4f         _value;
-    int               _dep = SSD_NONE;
-    int               _index = 0;
-    ShaderMatPiece    _piece;
-    int               _offset = 0;
-    int               _array_count = 1;
->>>>>>> d9052bae
   };
 
   struct ShaderTexSpec {
