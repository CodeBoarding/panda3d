--- conflicted
+++ resolved
@@ -268,13 +268,10 @@
     SMP_mat4_column,
     SMP_mat4_upper3x3,
     SMP_mat4_transpose3x3,
-<<<<<<< HEAD
     SMP_mat4_upper3x4,
     SMP_mat4_transpose3x4,
     SMP_mat4_upper4x3,
     SMP_mat4_transpose4x3,
-=======
->>>>>>> fc394e4c
   };
 
   enum ShaderStateDep {
@@ -318,19 +315,12 @@
   };
 
   enum ShaderPtrType {
-<<<<<<< HEAD
     SPT_float = ScalarType::ST_float,
     SPT_double = ScalarType::ST_double,
     SPT_int = ScalarType::ST_int,
     SPT_uint = ScalarType::ST_uint,
+    SPT_bool = ScalarType::ST_bool,
     SPT_unknown = ScalarType::ST_unknown,
-=======
-    SPT_float,
-    SPT_double,
-    SPT_int,
-    SPT_uint,
-    SPT_bool,
-    SPT_unknown
   };
 
   // Attributes (vec4) of the material structure.
@@ -366,18 +356,6 @@
     FA_COUNT,
   };
 
-  struct ShaderArgInfo {
-    ShaderArgId       _id;
-    ShaderArgClass    _class;
-    ShaderArgClass    _subclass;
-    ShaderArgType     _type;
-    ShaderArgDir      _direction;
-    bool              _varying;
-    ShaderPtrType     _numeric_type;
-    NotifyCategory   *_cat;
->>>>>>> fc394e4c
-  };
-
   // Container structure for data of parameters ShaderPtrSpec.
   struct ShaderPtrData {
   private:
@@ -449,24 +427,15 @@
     Parameter         _id;
     ShaderMatFunc     _func;
     ShaderMatInput    _part[2];
-<<<<<<< HEAD
     CPT(InternalName) _arg[2];
-    LMatrix4          _value;
-=======
-    PT(InternalName)  _arg[2];
->>>>>>> fc394e4c
     int               _dep = SSD_NONE;
     int               _index = 0;
     ShaderMatPiece    _piece;
     int               _offset = 0;
-    int               _size = 1;
     int               _array_count = 1;
-<<<<<<< HEAD
+    int               _num_rows = 1;
+    int               _num_cols = 4;
     ScalarType        _scalar_type = ScalarType::ST_float;
-=======
-    int               _num_components;
-    ShaderPtrType     _numeric_type = SPT_float;
->>>>>>> fc394e4c
   };
 
   struct ShaderTexSpec {
@@ -546,15 +515,12 @@
                                 vector_string &pieces, int &next,
                                 ShaderMatSpec &spec, bool fromflag);
   int cp_dependency(ShaderMatInput inp);
-<<<<<<< HEAD
+  int cp_size(ShaderMatInput inp);
 
 public:
-=======
-  int cp_size(ShaderMatInput inp);
->>>>>>> fc394e4c
   void cp_add_mat_spec(ShaderMatSpec &spec);
   size_t cp_get_mat_cache_size() const;
-  size_t cp_get_mat_scratch_size() const;
+  size_t cp_get_mat_scratch_size(bool pad_rows) const;
 
   void clear_parameters();
 
@@ -572,7 +538,6 @@
   pvector<ShaderMatPart> _mat_parts;
   int _mat_cache_deps = 0;
   int _mat_deps = 0;
-  int _mat_scratch_size = 4;
 
   // These are here because we don't support passing these via ShaderMatSpec yet
   int _frame_number_loc = -1;
