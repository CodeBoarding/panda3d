// Filename: geomVertexData.cxx
// Created by:  drose (06Mar05)
//
////////////////////////////////////////////////////////////////////
//
// PANDA 3D SOFTWARE
// Copyright (c) Carnegie Mellon University.  All rights reserved.
//
// All use of this software is subject to the terms of the revised BSD
// license.  You should have received a copy of this license along
// with this source code in a file named "LICENSE."
//
////////////////////////////////////////////////////////////////////

#include "geomVertexData.h"
#include "geom.h"
#include "geomVertexReader.h"
#include "geomVertexWriter.h"
#include "geomVertexRewriter.h"
#include "pStatTimer.h"
#include "bamReader.h"
#include "bamWriter.h"
#include "pset.h"
#include "indent.h"

TypeHandle GeomVertexData::_type_handle;
TypeHandle GeomVertexData::CDataCache::_type_handle;
TypeHandle GeomVertexData::CacheEntry::_type_handle;
TypeHandle GeomVertexData::CData::_type_handle;
TypeHandle GeomVertexDataPipelineReader::_type_handle;
TypeHandle GeomVertexDataPipelineWriter::_type_handle;

PStatCollector GeomVertexData::_convert_pcollector("*:Munge:Convert");
PStatCollector GeomVertexData::_scale_color_pcollector("*:Munge:Scale color");
PStatCollector GeomVertexData::_set_color_pcollector("*:Munge:Set color");
PStatCollector GeomVertexData::_animation_pcollector("*:Animation");


////////////////////////////////////////////////////////////////////
//     Function: GeomVertexData::Default Constructor
//       Access: Private
//  Description: Constructs an invalid object.  This is only used when
//               reading from the bam file.
////////////////////////////////////////////////////////////////////
GeomVertexData::
GeomVertexData() :
  _char_pcollector(_animation_pcollector, "unnamed"),
  _skinning_pcollector(_char_pcollector, "Skinning"),
  _morphs_pcollector(_char_pcollector, "Morphs"),
  _blends_pcollector(_char_pcollector, "Calc blends")
{
}

////////////////////////////////////////////////////////////////////
//     Function: GeomVertexData::make_cow_copy
//       Access: Protected, Virtual
//  Description: Required to implement CopyOnWriteObject.
////////////////////////////////////////////////////////////////////
PT(CopyOnWriteObject) GeomVertexData::
make_cow_copy() {
  return new GeomVertexData(*this);
}

////////////////////////////////////////////////////////////////////
//     Function: GeomVertexData::Constructor
//       Access: Published
//  Description:
////////////////////////////////////////////////////////////////////
GeomVertexData::
GeomVertexData(const string &name,
               const GeomVertexFormat *format,
               GeomVertexData::UsageHint usage_hint) :
  _name(name),
  _char_pcollector(PStatCollector(_animation_pcollector, name)),
  _skinning_pcollector(_char_pcollector, "Skinning"),
  _morphs_pcollector(_char_pcollector, "Morphs"),
  _blends_pcollector(_char_pcollector, "Calc blends")
{
  nassertv(format->is_registered());

  // Create some empty arrays as required by the format.
  // Let's ensure the vertex data gets set on all stages at once.
  OPEN_ITERATE_ALL_STAGES(_cycler) {
    CDStageWriter cdata(_cycler, pipeline_stage);
    cdata->_format = format;
    cdata->_usage_hint = usage_hint;
    int num_arrays = format->get_num_arrays();
    for (int i = 0; i < num_arrays; i++) {
      PT(GeomVertexArrayData) array = new GeomVertexArrayData
        (format->get_array(i), usage_hint);
      cdata->_arrays.push_back(array.p());
    }
  }
  CLOSE_ITERATE_ALL_STAGES(_cycler);
}

////////////////////////////////////////////////////////////////////
//     Function: GeomVertexData::Copy Constructor
//       Access: Published
//  Description:
////////////////////////////////////////////////////////////////////
GeomVertexData::
GeomVertexData(const GeomVertexData &copy) :
  CopyOnWriteObject(copy),
  _name(copy._name),
  _cycler(copy._cycler),
  _char_pcollector(copy._char_pcollector),
  _skinning_pcollector(copy._skinning_pcollector),
  _morphs_pcollector(copy._morphs_pcollector),
  _blends_pcollector(copy._blends_pcollector)
{
  OPEN_ITERATE_ALL_STAGES(_cycler) {
    CDStageWriter cdata(_cycler, pipeline_stage);
    // It's important that we *not* copy the animated_vertices pointer.
    cdata->_animated_vertices = NULL;
    cdata->_animated_vertices_modified = UpdateSeq();
  }
  CLOSE_ITERATE_ALL_STAGES(_cycler);
}

////////////////////////////////////////////////////////////////////
//     Function: GeomVertexData::Constructor
//       Access: Published
//  Description: This constructor copies all of the basic properties
//               of the source VertexData, like usage_hint and
//               animation tables, but does not copy the actual data,
//               and it allows you to specify a different format.
////////////////////////////////////////////////////////////////////
GeomVertexData::
GeomVertexData(const GeomVertexData &copy,
               const GeomVertexFormat *format) :
  CopyOnWriteObject(copy),
  _name(copy._name),
  _cycler(copy._cycler),
  _char_pcollector(copy._char_pcollector),
  _skinning_pcollector(copy._skinning_pcollector),
  _morphs_pcollector(copy._morphs_pcollector),
  _blends_pcollector(copy._blends_pcollector)
{
  nassertv(format->is_registered());

  // Create some empty arrays as required by the format.
  OPEN_ITERATE_ALL_STAGES(_cycler) {
    CDStageWriter cdata(_cycler, pipeline_stage);

    UsageHint usage_hint = cdata->_usage_hint;
    cdata->_arrays.clear();
    cdata->_format = format;
    int num_arrays = format->get_num_arrays();
    for (int i = 0; i < num_arrays; i++) {
      PT(GeomVertexArrayData) array = new GeomVertexArrayData
        (format->get_array(i), usage_hint);
      cdata->_arrays.push_back(array.p());
    }

    // It's important that we *not* copy the animated_vertices pointer.
    cdata->_animated_vertices = NULL;
    cdata->_animated_vertices_modified = UpdateSeq();
  }
  CLOSE_ITERATE_ALL_STAGES(_cycler);
}

////////////////////////////////////////////////////////////////////
//     Function: GeomVertexData::Copy Assignment Operator
//       Access: Published
//  Description: The copy assignment operator is not pipeline-safe.
//               This will completely obliterate all stages of the
//               pipeline, so don't do it for a GeomVertexData that is
//               actively being used for rendering.
////////////////////////////////////////////////////////////////////
void GeomVertexData::
operator = (const GeomVertexData &copy) {
  CopyOnWriteObject::operator = (copy);

  clear_cache();

  _name = copy._name;
  _cycler = copy._cycler;
  _char_pcollector = copy._char_pcollector;
  _skinning_pcollector = copy._skinning_pcollector;
  _morphs_pcollector = copy._morphs_pcollector;
  _blends_pcollector = copy._blends_pcollector;

  OPEN_ITERATE_ALL_STAGES(_cycler) {
    CDStageWriter cdata(_cycler, pipeline_stage);
    cdata->_modified = Geom::get_next_modified();
    cdata->_animated_vertices = NULL;
    cdata->_animated_vertices_modified = UpdateSeq();
  }
  CLOSE_ITERATE_ALL_STAGES(_cycler);
}

////////////////////////////////////////////////////////////////////
//     Function: GeomVertexData::Destructor
//       Access: Published, Virtual
//  Description:
////////////////////////////////////////////////////////////////////
GeomVertexData::
~GeomVertexData() {
  clear_cache();
}

////////////////////////////////////////////////////////////////////
//     Function: GeomVertexData::compare_to
//       Access: Published
//  Description: Returns 0 if the two objects are equivalent, even if
//               they are not the same pointer.
////////////////////////////////////////////////////////////////////
int GeomVertexData::
compare_to(const GeomVertexData &other) const {
  CDReader cdata(_cycler);
  CDReader other_cdata(other._cycler);

  if (cdata->_usage_hint != other_cdata->_usage_hint) {
    return (int)cdata->_usage_hint - (int)other_cdata->_usage_hint;
  }
  if (cdata->_format != other_cdata->_format) {
    return cdata->_format < other_cdata->_format ? -1 : 1;
  }
  if (cdata->_transform_table != other_cdata->_transform_table) {
    return cdata->_transform_table < other_cdata->_transform_table ? -1 : 1;
  }
  if (cdata->_transform_blend_table != other_cdata->_transform_blend_table) {
    return cdata->_transform_blend_table < other_cdata->_transform_blend_table ? -1 : 1;
  }
  if (cdata->_slider_table != other_cdata->_slider_table) {
    return cdata->_slider_table < other_cdata->_slider_table ? -1 : 1;
  }
  if (cdata->_arrays.size() != other_cdata->_arrays.size()) {
    return (int)cdata->_arrays.size() - (int)other_cdata->_arrays.size();
  }
  for (size_t i = 0; i < cdata->_arrays.size(); ++i) {
    if (cdata->_arrays[i] != other_cdata->_arrays[i]) {
      return cdata->_arrays[i] < other_cdata->_arrays[i] ? -1 : 1;
    }
  }

  return 0;
}

////////////////////////////////////////////////////////////////////
//     Function: GeomVertexData::set_name
//       Access: Published
//  Description: Changes the name of the vertex data.  This name is
//               reported on the PStats graph for vertex computations.
////////////////////////////////////////////////////////////////////
void GeomVertexData::
set_name(const string &name) {
  _name = name;
  _char_pcollector = PStatCollector(_animation_pcollector, name);
  _skinning_pcollector = PStatCollector(_char_pcollector, "Skinning");
  _morphs_pcollector = PStatCollector(_char_pcollector, "Morphs");
  _blends_pcollector = PStatCollector(_char_pcollector, "Calc blends");
}

////////////////////////////////////////////////////////////////////
//     Function: GeomVertexData::set_usage_hint
//       Access: Published
//  Description: Changes the UsageHint hint for this vertex data, and
//               for all of the arrays that share this data.  See
//               get_usage_hint().
//
//               Don't call this in a downstream thread unless you
//               don't mind it blowing away other changes you might
//               have recently made in an upstream thread.
////////////////////////////////////////////////////////////////////
void GeomVertexData::
set_usage_hint(GeomVertexData::UsageHint usage_hint) {
  CDWriter cdata(_cycler, true);
  cdata->_usage_hint = usage_hint;

  Arrays::iterator ai;
  for (ai = cdata->_arrays.begin();
       ai != cdata->_arrays.end();
       ++ai) {
    PT(GeomVertexArrayData) array_obj = (*ai).get_write_pointer();
    array_obj->set_usage_hint(usage_hint);
  }
  clear_cache_stage();
  cdata->_modified = Geom::get_next_modified();
  cdata->_animated_vertices_modified = UpdateSeq();
}

////////////////////////////////////////////////////////////////////
//     Function: GeomVertexData::set_format
//       Access: Published
//  Description: Changes the format of the vertex data.  If the data
//               is not empty, this will implicitly change every row
//               to match the new format.
//
//               Don't call this in a downstream thread unless you
//               don't mind it blowing away other changes you might
//               have recently made in an upstream thread.
////////////////////////////////////////////////////////////////////
void GeomVertexData::
set_format(const GeomVertexFormat *format) {
  Thread *current_thread = Thread::get_current_thread();
  nassertv(format->is_registered());

  CDLockedReader cdata(_cycler, current_thread);

  if (format == cdata->_format) {
    // Trivially no-op.
    return;
  }

  CDWriter cdataw(_cycler, cdata, true);

  // Put the current data aside, so we can copy it back in below.
  CPT(GeomVertexData) orig_data = new GeomVertexData(*this);

  // Assign the new format.  This means clearing out all of our
  // current arrays and replacing them with new, empty arrays.
  cdataw->_format = format;

  UsageHint usage_hint = cdataw->_usage_hint;
  cdataw->_arrays.clear();
  int num_arrays = cdataw->_format->get_num_arrays();
  for (int i = 0; i < num_arrays; i++) {
    PT(GeomVertexArrayData) array = new GeomVertexArrayData
      (cdataw->_format->get_array(i), usage_hint);
    cdataw->_arrays.push_back(array.p());
  }

  // Now copy the original data back in.  This will automatically
  // convert it to the new format.
  copy_from(orig_data, false, current_thread);

  clear_cache_stage();
  cdataw->_modified = Geom::get_next_modified();
  cdataw->_animated_vertices.clear();
}

////////////////////////////////////////////////////////////////////
//     Function: GeomVertexData::unclean_set_format
//       Access: Published
//  Description: Changes the format of the vertex data, without
//               reformatting the data to match.  The data is exactly
//               the same after this operation, but will be
//               reinterpreted according to the new format.  This
//               assumes that the new format is fundamentally
//               compatible with the old format; in particular, it
//               must have the same number of arrays with the same
//               stride in each one.  No checking is performed that
//               the data remains sensible.
////////////////////////////////////////////////////////////////////
void GeomVertexData::
unclean_set_format(const GeomVertexFormat *format) {
  Thread *current_thread = Thread::get_current_thread();
  nassertv(format->is_registered());

  CDLockedReader cdata(_cycler, current_thread);

  if (format == cdata->_format) {
    // Trivially no-op.
    return;
  }

#ifndef NDEBUG
  nassertv(format->get_num_arrays() == cdata->_format->get_num_arrays());
  for (size_t ai = 0; ai < format->get_num_arrays(); ++ai) {
    nassertv(format->get_array(ai)->get_stride() == cdata->_format->get_array(ai)->get_stride());
  }
  nassertv(cdata->_arrays.size() == cdata->_format->get_num_arrays());
#endif  // NDEBUG

  CDWriter cdataw(_cycler, cdata, true);

  // Assign the new format.
  cdataw->_format = format;

  for (size_t ai = 0; ai < cdataw->_arrays.size(); ++ai) {
    PT(GeomVertexArrayData) array_obj = cdataw->_arrays[ai].get_write_pointer();
    array_obj->_array_format = format->get_array(ai);
  }

  clear_cache_stage();
  cdataw->_modified = Geom::get_next_modified();
  cdataw->_animated_vertices.clear();
}

////////////////////////////////////////////////////////////////////
//     Function: GeomVertexData::clear_rows
//       Access: Published
//  Description: Removes all of the rows from the arrays;
//               functionally equivalent to set_num_rows(0) (but
//               faster).
//
//               Don't call this in a downstream thread unless you
//               don't mind it blowing away other changes you might
//               have recently made in an upstream thread.
////////////////////////////////////////////////////////////////////
void GeomVertexData::
clear_rows() {
  Thread *current_thread = Thread::get_current_thread();
  CDWriter cdata(_cycler, true, current_thread);
  nassertv(cdata->_format->get_num_arrays() == (int)cdata->_arrays.size());

  Arrays::iterator ai;
  for (ai = cdata->_arrays.begin();
       ai != cdata->_arrays.end();
       ++ai) {
    PT(GeomVertexArrayData) array_obj = (*ai).get_write_pointer();
    array_obj->clear_rows();
  }
  clear_cache_stage();
  cdata->_modified = Geom::get_next_modified();
  cdata->_animated_vertices.clear();
}

////////////////////////////////////////////////////////////////////
//     Function: GeomVertexData::set_transform_table
//       Access: Published
//  Description: Replaces the TransformTable on this vertex
//               data with the indicated table.  The length of this
//               table should be consistent with the maximum table
//               index assigned to the vertices under the
//               "transform_index" name.
//
//               Don't call this in a downstream thread unless you
//               don't mind it blowing away other changes you might
//               have recently made in an upstream thread.
////////////////////////////////////////////////////////////////////
void GeomVertexData::
set_transform_table(const TransformTable *table) {
  Thread *current_thread = Thread::get_current_thread();
  nassertv(table == (TransformTable *)NULL || table->is_registered());

  CDWriter cdata(_cycler, true, current_thread);
  cdata->_transform_table = (TransformTable *)table;
  clear_cache_stage();
  cdata->_modified = Geom::get_next_modified();
  cdata->_animated_vertices_modified = UpdateSeq();
}

////////////////////////////////////////////////////////////////////
//     Function: GeomVertexData::modify_transform_blend_table
//       Access: Published
//  Description: Returns a modifiable pointer to the current
//               TransformBlendTable on this vertex data, if any, or
//               NULL if there is not a TransformBlendTable.  See
//               get_transform_blend_table().
//
//               Don't call this in a downstream thread unless you
//               don't mind it blowing away other changes you might
//               have recently made in an upstream thread.
////////////////////////////////////////////////////////////////////
PT(TransformBlendTable) GeomVertexData::
modify_transform_blend_table() {
  CDWriter cdata(_cycler, true);

  clear_cache_stage();
  cdata->_modified = Geom::get_next_modified();
  cdata->_animated_vertices_modified = UpdateSeq();

  return cdata->_transform_blend_table.get_write_pointer();
}

////////////////////////////////////////////////////////////////////
//     Function: GeomVertexData::set_transform_blend_table
//       Access: Published
//  Description: Replaces the TransformBlendTable on this vertex
//               data with the indicated table.  The length of this
//               table should be consistent with the maximum table
//               index assigned to the vertices under the
//               "transform_blend" name.
//
//               Don't call this in a downstream thread unless you
//               don't mind it blowing away other changes you might
//               have recently made in an upstream thread.
////////////////////////////////////////////////////////////////////
void GeomVertexData::
set_transform_blend_table(const TransformBlendTable *table) {
  CDWriter cdata(_cycler, true);
  cdata->_transform_blend_table = (TransformBlendTable *)table;
  clear_cache_stage();
  cdata->_modified = Geom::get_next_modified();
  cdata->_animated_vertices_modified = UpdateSeq();
}

////////////////////////////////////////////////////////////////////
//     Function: GeomVertexData::set_slider_table
//       Access: Published
//  Description: Replaces the SliderTable on this vertex
//               data with the indicated table.  There should be an
//               entry in this table for each kind of morph offset
//               defined in the vertex data.
//
//               The SliderTable object must have been registered
//               prior to setting it on the GeomVertexData.
//
//               Don't call this in a downstream thread unless you
//               don't mind it blowing away other changes you might
//               have recently made in an upstream thread.
////////////////////////////////////////////////////////////////////
void GeomVertexData::
set_slider_table(const SliderTable *table) {
  nassertv(table == (SliderTable *)NULL || table->is_registered());

  CDWriter cdata(_cycler, true);
  cdata->_slider_table = (SliderTable *)table;
  clear_cache_stage();
  cdata->_modified = Geom::get_next_modified();
  cdata->_animated_vertices_modified = UpdateSeq();
}

////////////////////////////////////////////////////////////////////
//     Function: GeomVertexData::request_resident
//       Access: Published
//  Description: Returns true if the vertex data is currently resident
//               in memory.  If this returns false, the vertex data will
//               be brought back into memory shortly; try again later.
////////////////////////////////////////////////////////////////////
bool GeomVertexData::
request_resident() const {
  CDReader cdata(_cycler);

  bool resident = true;

  Arrays::const_iterator ai;
  for (ai = cdata->_arrays.begin();
       ai != cdata->_arrays.end();
       ++ai) {
    if (!(*ai).get_read_pointer()->request_resident()) {
      resident = false;
    }
  }

  return resident;
}

////////////////////////////////////////////////////////////////////
//     Function: GeomVertexData::copy_from
//       Access: Published
//  Description: Copies all the data from the other array into the
//               corresponding data types in this array, by matching
//               data types name-by-name.
//
//               keep_data_objects specifies what to do when one or
//               more of the arrays can be copied without the need to
//               apply any conversion operation.  If it is true, the
//               original GeomVertexArrayData objects in this object
//               are retained, and their data arrays are copied
//               byte-by-byte from the source; if it is false, then the
//               GeomVertexArrayData objects are copied pointerwise
//               from the source.
//
//               Don't call this in a downstream thread unless you
//               don't mind it blowing away other changes you might
//               have recently made in an upstream thread.
////////////////////////////////////////////////////////////////////
void GeomVertexData::
copy_from(const GeomVertexData *source, bool keep_data_objects,
          Thread *current_thread) {
  const GeomVertexFormat *source_format = source->get_format();
  const GeomVertexFormat *dest_format = get_format();

  int num_rows = source->get_num_rows();
  int num_arrays = source_format->get_num_arrays();
  int source_i;

  // First, check to see if any arrays can be simply appropriated for
  // the new format, without changing the data.
  pset<int> done_arrays;

  for (source_i = 0; source_i < num_arrays; ++source_i) {
    const GeomVertexArrayFormat *source_array_format =
      source_format->get_array(source_i);

    bool array_done = false;

    int dest_num_arrays = dest_format->get_num_arrays();
    for (int dest_i = 0;
         dest_i < dest_num_arrays && !array_done;
         ++dest_i) {
      const GeomVertexArrayFormat *dest_array_format =
        dest_format->get_array(dest_i);
      if (dest_array_format->is_data_subset_of(*source_array_format)) {
        // Great!  Just use the same data for this one.
        if (keep_data_objects) {
          // Copy the data, but keep the same GeomVertexArrayData object.

          PT(GeomVertexArrayData) dest_data = modify_array(dest_i);
          CPT(GeomVertexArrayData) source_data = source->get_array(source_i);
          dest_data->modify_handle()->copy_data_from(source_data->get_handle());
        } else {
          // Copy the GeomVertexArrayData object.
          if (get_array(dest_i) != source->get_array(source_i)) {
            set_array(dest_i, source->get_array(source_i));
          }
        }

        array_done = true;
        done_arrays.insert(dest_i);
      }
    }
  }

  // Now make sure the arrays we didn't share are all filled in.
  reserve_num_rows(num_rows);
  set_num_rows(num_rows);

  // Now go back through and copy any data that's left over.
  for (source_i = 0; source_i < num_arrays; ++source_i) {
    CPT(GeomVertexArrayData) array_obj = source->get_array(source_i);
    CPT(GeomVertexArrayDataHandle) array_handle = array_obj->get_handle();
    const unsigned char *array_data = array_handle->get_read_pointer(true);
    const GeomVertexArrayFormat *source_array_format = source_format->get_array(source_i);
    int num_columns = source_array_format->get_num_columns();
    for (int di = 0; di < num_columns; ++di) {
      const GeomVertexColumn *source_column = source_array_format->get_column(di);

      int dest_i = dest_format->get_array_with(source_column->get_name());
      if (dest_i >= 0 && done_arrays.count(dest_i) == 0) {
        // The data type exists in the new format; we have to copy it.
        const GeomVertexArrayFormat *dest_array_format =
          dest_format->get_array(dest_i);
        const GeomVertexColumn *dest_column =
          dest_array_format->get_column(source_column->get_name());
        nassertv(dest_column != (const GeomVertexColumn *)NULL);

        if (dest_column->is_bytewise_equivalent(*source_column)) {
          // We can do a quick bytewise copy.
          PT(GeomVertexArrayData) dest_array_obj = modify_array(dest_i);
          PT(GeomVertexArrayDataHandle) dest_handle = dest_array_obj->modify_handle();
          unsigned char *dest_array_data = dest_handle->get_write_pointer();

          bytewise_copy(dest_array_data + dest_column->get_start(),
                        dest_array_format->get_stride(),
                        array_data + source_column->get_start(), source_array_format->get_stride(),
                        source_column, num_rows);

        } else if (dest_column->is_packed_argb() &&
                   source_column->is_uint8_rgba()) {
          // A common special case: OpenGL color to DirectX color.
          PT(GeomVertexArrayData) dest_array_obj = modify_array(dest_i);
          PT(GeomVertexArrayDataHandle) dest_handle = dest_array_obj->modify_handle();
          unsigned char *dest_array_data = dest_handle->get_write_pointer();

          uint8_rgba_to_packed_argb
            (dest_array_data + dest_column->get_start(),
             dest_array_format->get_stride(),
             array_data + source_column->get_start(), source_array_format->get_stride(),
             num_rows);

        } else if (dest_column->is_uint8_rgba() &&
                   source_column->is_packed_argb()) {
          // Another common special case: DirectX color to OpenGL
          // color.
          PT(GeomVertexArrayData) dest_array_obj = modify_array(dest_i);
          PT(GeomVertexArrayDataHandle) dest_handle = dest_array_obj->modify_handle();
          unsigned char *dest_array_data = dest_handle->get_write_pointer();

          packed_argb_to_uint8_rgba
            (dest_array_data + dest_column->get_start(),
             dest_array_format->get_stride(),
             array_data + source_column->get_start(), source_array_format->get_stride(),
             num_rows);

        } else {
          // A generic copy.
          if (gobj_cat.is_debug()) {
            gobj_cat.debug()
              << "generic copy " << *dest_column << " from "
              << *source_column << "\n";
          }
          GeomVertexWriter to(this);
          to.set_column(dest_i, dest_column);
          GeomVertexReader from(source);
          from.set_column(source_i, source_column);

          while (!from.is_at_end()) {
            to.set_data4(from.get_data4());
          }
        }
      }
    }
  }

    // Also convert the animation tables as necessary.
  const GeomVertexAnimationSpec &source_animation = source_format->get_animation();
  const GeomVertexAnimationSpec &dest_animation = dest_format->get_animation();
  if (source_animation != dest_animation) {
    if (dest_animation.get_animation_type() == AT_hardware) {
      // Convert Panda-style animation tables to hardware-style
      // animation tables.
      CPT(TransformBlendTable) blend_table = source->get_transform_blend_table();
      if (blend_table != (TransformBlendTable *)NULL) {
        PT(TransformTable) transform_table = new TransformTable;
        TransformMap already_added;

        if (dest_animation.get_indexed_transforms()) {
          // Build an indexed transform array.  This is easier; this
          // means we can put the blends in any order.
          GeomVertexWriter weight(this, InternalName::get_transform_weight());
          GeomVertexWriter index(this, InternalName::get_transform_index());
          GeomVertexReader from(source, InternalName::get_transform_blend());

          while (!from.is_at_end()) {
            const TransformBlend &blend = blend_table->get_blend(from.get_data1i());
            LVecBase4 weights = LVecBase4::zero();
            LVecBase4i indices(0, 0, 0, 0);
            nassertv(blend.get_num_transforms() <= 4);

            for (size_t i = 0; i < blend.get_num_transforms(); i++) {
              weights[i] = blend.get_weight(i);
              indices[i] = add_transform(transform_table, blend.get_transform(i),
                                         already_added);
            }
            if (weight.has_column()) {
              weight.set_data4(weights);
            }
            index.set_data4i(indices);
          }
        } else {
          // Build a nonindexed transform array.  This means we have to
          // use the same n transforms, in the same order, for each vertex.
          GeomVertexWriter weight(this, InternalName::get_transform_weight());
          GeomVertexReader from(source, InternalName::get_transform_blend());

          while (!from.is_at_end()) {
            const TransformBlend &blend = blend_table->get_blend(from.get_data1i());
            LVecBase4 weights = LVecBase4::zero();

            for (size_t i = 0; i < blend.get_num_transforms(); i++) {
              int index = add_transform(transform_table, blend.get_transform(i),
                                        already_added);
              nassertv(index <= 4);
              weights[index] = blend.get_weight(i);
            }
            if (weight.has_column()) {
              weight.set_data4(weights);
            }
          }
        }

        clear_transform_blend_table();
        set_transform_table(TransformTable::register_table(transform_table));
      }
    }
  }
}

////////////////////////////////////////////////////////////////////
//     Function: GeomVertexData::copy_row_from
//       Access: Published
//  Description: Copies a single row of the data from the other array
//               into the indicated row of this array.  In this case,
//               the source format must exactly match the destination
//               format.
//
//               Don't call this in a downstream thread unless you
//               don't mind it blowing away other changes you might
//               have recently made in an upstream thread.
////////////////////////////////////////////////////////////////////
void GeomVertexData::
copy_row_from(int dest_row, const GeomVertexData *source,
              int source_row, Thread *current_thread) {
  const GeomVertexFormat *source_format = source->get_format();
  const GeomVertexFormat *dest_format = get_format();
  nassertv(source_format == dest_format);
  nassertv(source_row >= 0 && source_row < source->get_num_rows());

  if (dest_row >= get_num_rows()) {
    // Implicitly add enough rows to get to the indicated row.
    set_num_rows(dest_row + 1);
  }

  int num_arrays = source_format->get_num_arrays();

  for (int i = 0; i < num_arrays; ++i) {
    PT(GeomVertexArrayData) dest_array_obj = modify_array(i);
    PT(GeomVertexArrayDataHandle) dest_handle = dest_array_obj->modify_handle();
    unsigned char *dest_array_data = dest_handle->get_write_pointer();

    CPT(GeomVertexArrayData) source_array_obj = source->get_array(i);
    CPT(GeomVertexArrayDataHandle) source_array_handle = source_array_obj->get_handle();
    const unsigned char *source_array_data = source_array_handle->get_read_pointer(true);

    const GeomVertexArrayFormat *array_format = source_format->get_array(i);
    int stride = array_format->get_stride();

    memcpy(dest_array_data + stride * dest_row,
           source_array_data + stride * source_row,
           stride);
  }
}

////////////////////////////////////////////////////////////////////
//     Function: GeomVertexData::convert_to
//       Access: Published
//  Description: Returns a new GeomVertexData that represents the same
//               contents as this one, with all data types matched up
//               name-by-name to the indicated new format.
////////////////////////////////////////////////////////////////////
CPT(GeomVertexData) GeomVertexData::
convert_to(const GeomVertexFormat *new_format) const {
  Thread *current_thread = Thread::get_current_thread();

  if (new_format == get_format()) {
    // Trivial case: no change is needed.
    return this;
  }

  // Look up the new format in our cache--maybe we've recently applied
  // it.
  PT(CacheEntry) entry;

  CacheKey key(new_format);

  _cache_lock.acquire();
  Cache::const_iterator ci = _cache.find(&key);
  if (ci == _cache.end()) {
    _cache_lock.release();

  } else {
    entry = (*ci).second;
    _cache_lock.release();
    nassertr(entry->_source == this, NULL);

    // Here's an element in the cache for this computation.  Record a
    // cache hit, so this element will stay in the cache a while
    // longer.
    entry->refresh(current_thread);

    CDCacheReader cdata(entry->_cycler);
    if (cdata->_result != (GeomVertexData *)NULL) {
      return cdata->_result;
    }

    // The cache entry is stale, but we'll recompute it below.  Note
    // that there's a small race condition here; another thread might
    // recompute the cache at the same time.  No big deal, since it'll
    // compute the same result.
  }

  // Okay, convert the data to the new format.
  if (gobj_cat.is_debug()) {
    gobj_cat.debug()
      << "Converting " << get_num_rows() << " rows from " << *get_format()
      << " to " << *new_format << "\n";
  }
  PStatTimer timer(_convert_pcollector);

  PT(GeomVertexData) new_data =
    new GeomVertexData(get_name(), new_format, get_usage_hint());
  new_data->set_transform_blend_table(get_transform_blend_table());
  new_data->set_slider_table(get_slider_table());

  new_data->copy_from(this, false);

  // Record the new result in the cache.
  if (entry == (CacheEntry *)NULL) {
    // Create a new entry for the result.
#ifdef USE_MOVE_SEMANTICS
    // We don't need the key anymore, move the pointers into the CacheEntry.
    entry = new CacheEntry((GeomVertexData *)this, move(key));
#else
    entry = new CacheEntry((GeomVertexData *)this, key);
#endif
    {
      LightMutexHolder holder(_cache_lock);
      bool inserted = ((GeomVertexData *)this)->_cache.insert(Cache::value_type(&entry->_key, entry)).second;
      if (!inserted) {
        // Some other thread must have beat us to the punch.  Never
        // mind.
        return new_data;
      }
    }

    // And tell the cache manager about the new entry.  (It might
    // immediately request a delete from the cache of the thing we
    // just added.)
    entry->record(current_thread);
  }

  // Finally, store the cached result on the entry.
  CDCacheWriter cdata(entry->_cycler, true, current_thread);
  cdata->_result = new_data;

  return new_data;
}

////////////////////////////////////////////////////////////////////
//     Function: GeomVertexData::scale_color
//       Access: Published
//  Description: Returns a new GeomVertexData object with the color
//               table modified in-place to apply the indicated scale.
//
//               If the vertex data does not include a color column, a
//               new one will not be added.
////////////////////////////////////////////////////////////////////
CPT(GeomVertexData) GeomVertexData::
scale_color(const LVecBase4 &color_scale) const {
  const GeomVertexColumn *old_column =
    get_format()->get_column(InternalName::get_color());
  if (old_column == (GeomVertexColumn *)NULL) {
    return this;
  }

  PT(GeomVertexData) new_data = new GeomVertexData(*this);
  GeomVertexRewriter data(new_data, InternalName::get_color());
  while (!data.is_at_end()) {
    LColor color = data.get_data4();
    data.set_data4(color[0] * color_scale[0],
                    color[1] * color_scale[1],
                    color[2] * color_scale[2],
                    color[3] * color_scale[3]);
  }

  return new_data;
}

////////////////////////////////////////////////////////////////////
//     Function: GeomVertexData::scale_color
//       Access: Published
//  Description: Returns a new GeomVertexData object with the color
//               table replaced with a new color table that has been
//               scaled by the indicated value.  The new color table
//               will be added as a new array; if the old color table
//               was interleaved with a previous array, the previous
//               array will not be repacked.
////////////////////////////////////////////////////////////////////
CPT(GeomVertexData) GeomVertexData::
scale_color(const LVecBase4 &color_scale, int num_components,
            GeomVertexData::NumericType numeric_type,
            GeomVertexData::Contents contents) const {
  int old_color_array = get_format()->get_array_with(InternalName::get_color());
  if (old_color_array == -1) {
    // Oops, no color anyway.
    return set_color(color_scale, num_components, numeric_type, contents);
  }

  int num_rows = get_num_rows();

  if (gobj_cat.is_debug()) {
    gobj_cat.debug()
      << "Scaling color for " << num_rows << " vertices by "
      << color_scale << ".\n";
  }
  PStatTimer timer(_scale_color_pcollector);

  PT(GeomVertexData) new_data = replace_column
    (InternalName::get_color(), num_components, numeric_type, contents);

  // Now go through and apply the scale, copying it to the new data.
  GeomVertexWriter to(new_data, InternalName::get_color());
  GeomVertexReader from(this, InternalName::get_color());

  for (int i = 0; i < num_rows; i++) {
    LColor color = from.get_data4();
    to.set_data4(color[0] * color_scale[0],
                  color[1] * color_scale[1],
                  color[2] * color_scale[2],
                  color[3] * color_scale[3]);
  }

  return new_data;
}

////////////////////////////////////////////////////////////////////
//     Function: GeomVertexData::set_color
//       Access: Published
//  Description: Returns a new GeomVertexData object with the color
//               data modified in-place with the new value.
//
//               If the vertex data does not include a color column, a
//               new one will not be added.
////////////////////////////////////////////////////////////////////
CPT(GeomVertexData) GeomVertexData::
set_color(const LColor &color) const {
  const GeomVertexColumn *old_column =
    get_format()->get_column(InternalName::get_color());
  if (old_column == (GeomVertexColumn *)NULL) {
    return this;
  }

  PT(GeomVertexData) new_data = new GeomVertexData(*this);
  do_set_color(new_data, color);
  return new_data;
}

////////////////////////////////////////////////////////////////////
//     Function: GeomVertexData::set_color
//       Access: Published
//  Description: Returns a new GeomVertexData object with the color
//               table replaced with a new color table for which each
//               vertex has the indicated value.  The new color table
//               will be added as a new array; if the old color table
//               was interleaved with a previous array, the previous
//               array will not be repacked.
////////////////////////////////////////////////////////////////////
CPT(GeomVertexData) GeomVertexData::
set_color(const LColor &color, int num_components,
          GeomVertexData::NumericType numeric_type,
          GeomVertexData::Contents contents) const {
  if (gobj_cat.is_debug()) {
    gobj_cat.debug()
      << "Setting color for " << get_num_rows() << " vertices to "
      << color << ".\n";
  }
  PStatTimer timer(_set_color_pcollector);

  PT(GeomVertexData) new_data = replace_column
    (InternalName::get_color(), num_components, numeric_type, contents);

  do_set_color(new_data, color);
  return new_data;
}

////////////////////////////////////////////////////////////////////
//     Function: GeomVertexData::reverse_normals
//       Access: Published
//  Description: Returns a new GeomVertexData object with the normal
//               data modified in-place, so that each lighting normal
//               is now facing in the opposite direction.
//
//               If the vertex data does not include a normal column,
//               this returns the original GeomVertexData object,
//               unchanged.
////////////////////////////////////////////////////////////////////
CPT(GeomVertexData) GeomVertexData::
reverse_normals() const {
  const GeomVertexColumn *old_column =
    get_format()->get_column(InternalName::get_normal());
  if (old_column == (GeomVertexColumn *)NULL) {
    return this;
  }

  PT(GeomVertexData) new_data = new GeomVertexData(*this);
  GeomVertexRewriter to(new_data, InternalName::get_normal());
  while (!to.is_at_end()) {
    to.set_data3(-to.get_data3());
  }

  return new_data;
}

////////////////////////////////////////////////////////////////////
//     Function: GeomVertexData::animate_vertices
//       Access: Published
//  Description: Returns a GeomVertexData that represents the results
//               of computing the vertex animation on the CPU for this
//               GeomVertexData.
//
//               If there is no CPU-defined vertex animation on this
//               object, this just returns the original object.
//
//               If there is vertex animation, but the VertexTransform
//               values have not changed since last time, this may
//               return the same pointer it returned previously.  Even
//               if the VertexTransform values have changed, it may
//               still return the same pointer, but with its contents
//               modified (this is preferred, since it allows the
//               graphics backend to update vertex buffers optimally).
//
//               If force is false, this method may return immediately
//               with stale data, if the vertex data is not completely
//               resident.  If force is true, this method will never
//               return stale data, but may block until the data is
//               available.
////////////////////////////////////////////////////////////////////
CPT(GeomVertexData) GeomVertexData::
animate_vertices(bool force, Thread *current_thread) const {
#ifdef DO_PIPELINING
  {
    // In the pipelining case, we take a simple short-route
    // optimization: if the vdata isn't animated, we don't need to
    // grab any mutex first.
    CDReader cdata(_cycler, current_thread);
    if (cdata->_format->get_animation().get_animation_type() != AT_panda) {
      return this;
    }
  }
#endif  // DO_PIPELINING

  PStatTimer timer(((GeomVertexData *)this)->_char_pcollector, current_thread);

  // Now that we've short-circuited the short route, we reasonably
  // believe the vdata is animated.  Grab the mutex and make sure it's
  // still animated after we've acquired it.
  CDLockedReader cdata(_cycler, current_thread);
  if (cdata->_format->get_animation().get_animation_type() != AT_panda) {
    return this;
  }

  UpdateSeq modified;
  {
    PStatTimer timer2(((GeomVertexData *)this)->_blends_pcollector, current_thread);
    if (!cdata->_transform_blend_table.is_null()) {
      if (cdata->_slider_table != (SliderTable *)NULL) {
        modified =
          max(cdata->_transform_blend_table.get_read_pointer()->get_modified(current_thread),
              cdata->_slider_table->get_modified(current_thread));
      } else {
        modified = cdata->_transform_blend_table.get_read_pointer()->get_modified(current_thread);
      }

    } else if (cdata->_slider_table != (SliderTable *)NULL) {
      modified = cdata->_slider_table->get_modified(current_thread);

    } else {
      // No transform blend table or slider table--ergo, no vertex
      // animation.
      return this;
    }
  }

  if (cdata->_animated_vertices_modified == modified &&
      cdata->_animated_vertices != (GeomVertexData *)NULL) {
    // No changes.
    return cdata->_animated_vertices;
  }

  if (!force && !request_resident()) {
    // The vertex data isn't resident.  Return the best information
    // we've got.
    if (cdata->_animated_vertices != (GeomVertexData *)NULL) {
      return cdata->_animated_vertices;
    }
    return this;
  }

  CDWriter cdataw(((GeomVertexData *)this)->_cycler, cdata, false);
  cdataw->_animated_vertices_modified = modified;
  ((GeomVertexData *)this)->update_animated_vertices(cdataw, current_thread);

  return cdataw->_animated_vertices;
}

////////////////////////////////////////////////////////////////////
//     Function: GeomVertexData::clear_animated_vertices
//       Access: Published
//  Description: Removes the cache of animated vertices computed by a
//               previous call to animate_vertices() within the same
//               frame.  This will force the next call to
//               animate_vertices() to recompute these values from
//               scratch.  Normally it is not necessary to call this.
////////////////////////////////////////////////////////////////////
void GeomVertexData::
clear_animated_vertices() {
  CDWriter cdata(_cycler, true);
  cdata->_animated_vertices_modified.clear();
  cdata->_animated_vertices.clear();
}


////////////////////////////////////////////////////////////////////
//     Function: GeomVertexData::transform_vertices
//       Access: Published
//  Description: Applies the indicated transform matrix to all of the
//               vertices in the GeomVertexData.  The transform is
//               applied to all "point" and "vector" type columns
//               described in the format.
////////////////////////////////////////////////////////////////////
void GeomVertexData::
transform_vertices(const LMatrix4 &mat) {
  transform_vertices(mat, 0, get_num_rows());
}

////////////////////////////////////////////////////////////////////
//     Function: GeomVertexData::transform_vertices
//       Access: Published
//  Description: Applies the indicated transform matrix to all of the
//               vertices from begin_row up to but not including
//               end_row.  The transform is applied to all "point" and
//               "vector" type columns described in the format.
////////////////////////////////////////////////////////////////////
void GeomVertexData::
transform_vertices(const LMatrix4 &mat, int begin_row, int end_row) {
  if (end_row <= begin_row) {
    // Trivial no-op.
    return;
  }

  const GeomVertexFormat *format = get_format();

  size_t ci;
  for (ci = 0; ci < format->get_num_points(); ci++) {
    GeomVertexRewriter data(this, format->get_point(ci));
    do_transform_point_column(format, data, mat, begin_row, end_row);
  }

  for (ci = 0; ci < format->get_num_vectors(); ci++) {
    GeomVertexRewriter data(this, format->get_vector(ci));
    do_transform_vector_column(format, data, mat, begin_row, end_row);
  }
}

////////////////////////////////////////////////////////////////////
<<<<<<< HEAD
//     Function: GeomVertexData::do_set_color
//       Access: Private, Static
//  Description: Fills in the color column of the given vertex data
//               object with a constant color.  Assumes that there
//               is already a color column present.
////////////////////////////////////////////////////////////////////
void GeomVertexData::
do_set_color(GeomVertexData *vdata, const LColor &color) {
  // This function is used relatively often (by the SceneGraphReducer,
  // when flattening colors, and by the munger, when munging colors),
  // so I've written out a version that avoids the performance overhead
  // of the packer and GeomVertexWriter.

  const GeomVertexFormat *format = vdata->get_format();
  const GeomVertexColumn *column;
  int array_index;
  if (!format->get_array_info(InternalName::get_color(), array_index, column)) {
    nassertv(false);
  }

  size_t stride = format->get_array(array_index)->get_stride();

  GeomVertexColumn::Packer *packer = column->_packer;
  nassertv(packer != NULL);

  // Pack into a buffer, which we will then copy.
  unsigned char buffer[32];
  size_t bufsize = column->get_total_bytes();
#ifdef STDFLOAT_DOUBLE
  packer->set_data4d(buffer, color);
#else
  packer->set_data4f(buffer, color);
#endif

  PT(GeomVertexArrayDataHandle) handle =
    vdata->modify_array(array_index)->modify_handle();
  unsigned char *write_ptr = handle->get_write_pointer();
  unsigned char *end_ptr = write_ptr + handle->get_data_size_bytes();
  write_ptr += column->get_start();

  if (bufsize == 4) {
    // Most common case.
    while (write_ptr < end_ptr) {
      write_ptr[0] = buffer[0];
      write_ptr[1] = buffer[1];
      write_ptr[2] = buffer[2];
      write_ptr[3] = buffer[3];
      write_ptr += stride;
    }
  } else {
    while (write_ptr < end_ptr) {
      memcpy(write_ptr, buffer, bufsize);
      write_ptr += stride;
=======
//     Function: GeomVertexData::transform_vertices
//       Access: Published
//  Description: Applies the indicated transform matrix to all of the
//               vertices mentioned in the sparse array.  The
//               transform is applied to all "point" and "vector"
//               type columns described in the format.
////////////////////////////////////////////////////////////////////
void GeomVertexData::
transform_vertices(const LMatrix4 &mat, const SparseArray &rows) {
  if (rows.is_zero()) {
    // Trivial no-op.
    return;
  }

  const GeomVertexFormat *format = get_format();

  size_t ci;
  for (ci = 0; ci < format->get_num_points(); ci++) {
    GeomVertexRewriter data(this, format->get_point(ci));

    for (size_t i = 0; i < rows.get_num_subranges(); ++i) {
      int begin_row = rows.get_subrange_begin(i);
      int end_row = rows.get_subrange_end(i);
      do_transform_point_column(format, data, mat, begin_row, end_row);
    }
  }

  for (ci = 0; ci < format->get_num_vectors(); ci++) {
    GeomVertexRewriter data(this, format->get_vector(ci));

    for (size_t i = 0; i < rows.get_num_subranges(); ++i) {
      int begin_row = rows.get_subrange_begin(i);
      int end_row = rows.get_subrange_end(i);
      do_transform_vector_column(format, data, mat, begin_row, end_row);
>>>>>>> 86faaae9
    }
  }
}

////////////////////////////////////////////////////////////////////
//     Function: GeomVertexData::bytewise_copy
//       Access: Private, Static
//  Description: Quickly copies data without the need to convert it.
////////////////////////////////////////////////////////////////////
void GeomVertexData::
bytewise_copy(unsigned char *to, int to_stride,
              const unsigned char *from, int from_stride,
              const GeomVertexColumn *from_type,
              int num_records) {
  if (gobj_cat.is_debug()) {
    gobj_cat.debug()
      << "bytewise_copy(" << (void *)to << ", " << to_stride
      << ", " << (const void *)from << ", " << from_stride
      << ", " << *from_type << ", " << num_records << ")\n";
  }
  if (to_stride == from_type->get_total_bytes() &&
      from_stride == from_type->get_total_bytes()) {
    // Fantastic!  It's just a linear array of this one data type.
    // Copy the whole thing all at once.
    memcpy(to, from, num_records * from_type->get_total_bytes());

  } else {
    // Ok, it's interleaved in with other data.  Copy them one record
    // at a time.
    while (num_records > 0) {
      memcpy(to, from, from_type->get_total_bytes());
      to += to_stride;
      from += from_stride;
      num_records--;
    }
  }
}

////////////////////////////////////////////////////////////////////
//     Function: GeomVertexData::replace_column
//       Access: Published
//  Description: Returns a new GeomVertexData object, suitable for
//               modification, with the indicated data type replaced
//               with a new table filled with undefined values.  The
//               new table will be added as a new array; if the old
//               table was interleaved with a previous array, the
//               previous array will not be repacked.
//
//               If num_components is 0, the indicated name is simply
//               removed from the type, without replacing it with
//               anything else.
////////////////////////////////////////////////////////////////////
PT(GeomVertexData) GeomVertexData::
replace_column(InternalName *name, int num_components,
               GeomVertexData::NumericType numeric_type,
               GeomVertexData::Contents contents) const {
  CDReader cdata(_cycler);
  PT(GeomVertexFormat) new_format = new GeomVertexFormat(*cdata->_format);

  // Remove the old description of the type from the format.
  bool removed_type_array = false;
  int old_type_array = cdata->_format->get_array_with(name);
  if (old_type_array != -1) {
    GeomVertexArrayFormat *array_format = new_format->modify_array(old_type_array);
    if (array_format->get_num_columns() == 1) {
      // Actually, this array didn't have any other data types, so
      // just drop the whole array.
      new_format->remove_array(old_type_array);
      removed_type_array = true;

    } else {
      // Remove the description for the type, but don't bother to
      // repack the array.
      array_format->remove_column(name);
    }
  }

  // Now define a new array to contain just the type.
  int new_type_array = -1;
  if (num_components != 0) {
    PT(GeomVertexArrayFormat) type_array_format =
      new GeomVertexArrayFormat(name, num_components, numeric_type, contents);
    new_type_array = new_format->add_array(type_array_format);
  }

  CPT(GeomVertexFormat) format =
    GeomVertexFormat::register_format(new_format);

  if (gobj_cat.is_debug()) {
    gobj_cat.debug()
      << "Replacing data type " << *name << "; converting "
      << get_num_rows() << " rows from "
      << *cdata->_format << " to " << *format << "\n";
  }

  PT(GeomVertexData) new_data = new GeomVertexData(*this, format);

  int j = 0;
  int num_arrays = get_num_arrays();
  for (int i = 0; i < num_arrays; ++i) {
    if (i == old_type_array) {
      if (!removed_type_array) {
        // Pointer-copy the original array that includes the type
        // (since it also includes other data).
        new_data->set_array(j, get_array(i));
        ++j;
      }

    } else {
      // Just pointer-copy any arrays other than type.
      new_data->set_array(j, get_array(i));
      ++j;
    }
  }

  if (new_type_array != -1) {
    nassertr(j == new_type_array, new_data);

    // For the new type array, we set up a temporary array that has
    // room for the right number of rows.
    PT(GeomVertexArrayData) new_array = new GeomVertexArrayData
      (format->get_array(j), get_usage_hint());
    new_array->set_num_rows(get_num_rows());
    new_data->set_array(j, new_array);
  }

  return new_data;
}

////////////////////////////////////////////////////////////////////
//     Function: GeomVertexData::output
//       Access: Published
//  Description:
////////////////////////////////////////////////////////////////////
void GeomVertexData::
output(ostream &out) const {
  if (!get_name().empty()) {
    out << get_name() << " ";
  }
  out << get_num_rows() << " rows: " << *get_format();
}

////////////////////////////////////////////////////////////////////
//     Function: GeomVertexData::write
//       Access: Published
//  Description:
////////////////////////////////////////////////////////////////////
void GeomVertexData::
write(ostream &out, int indent_level) const {
  if (!get_name().empty()) {
    indent(out, indent_level) << get_name() << "\n";
  }
  get_format()->write_with_data(out, indent_level + 2, this);
  CPT(TransformBlendTable) table = get_transform_blend_table();
  if (table != (TransformBlendTable *)NULL) {
    indent(out, indent_level)
      << "Transform blend table:\n";
    table->write(out, indent_level + 2);
  }
}

////////////////////////////////////////////////////////////////////
//     Function: GeomVertexData::describe_vertex
//       Access: Published
//  Description: Writes a verbose, human-friendly description of the
//               indicated vertex number.
////////////////////////////////////////////////////////////////////
void GeomVertexData::
describe_vertex(ostream &out, int row) const {
  nassertv_always(row >= 0 && row < get_num_rows());

  out << "Vertex " << row << ":\n";

  GeomVertexReader reader(this);
  reader.set_row_unsafe(row);
  const GeomVertexFormat *format = get_format();

  const TransformBlendTable *tb_table = NULL;
  if (format->get_animation().get_animation_type() == AT_panda) {
    tb_table = get_transform_blend_table();
  }

  int num_columns = format->get_num_columns();
  for (int ci = 0; ci < num_columns; ++ci) {
    int ai = format->get_array_with(ci);
    const GeomVertexColumn *column = format->get_column(ci);
    reader.set_column(ai, column);

    int num_values = min(column->get_num_values(), 4);
    const LVecBase4 &d = reader.get_data4();

    out << "  " << *column->get_name();
    for (int v = 0; v < num_values; v++) {
      out << " " << d[v];
    }
    out << "\n";

    if (column->get_name() == InternalName::get_transform_blend() &&
        tb_table != NULL) {
      // This is an index into the transform blend table.  Look up the
      // index and report the vertex weighting.
      reader.set_column(ai, column);
      int bi = reader.get_data1i();
      if (bi >= 0 && (size_t)bi < tb_table->get_num_blends()) {
        const TransformBlend &blend = tb_table->get_blend(bi);
        out << "    " << blend << "\n";
      }
    }
  }

  // Also show the raw vertex data, why not?
  out << "\nraw data:\n";
  int num_arrays = format->get_num_arrays();
  for (int ai = 0; ai < num_arrays; ++ai) {
    const GeomVertexArrayData *array = get_array(ai);
    const GeomVertexArrayFormat *aformat = format->get_array(ai);
    nassertv(array != NULL && aformat != NULL);
    out << "  " << *aformat << "\n";
    CPT(GeomVertexArrayDataHandle) handle = array->get_handle();
    nassertv(handle != (const GeomVertexArrayDataHandle *)NULL);
    const unsigned char *data = handle->get_read_pointer(true);
    nassertv(data != NULL);
    int stride = aformat->get_stride();
    int start = stride * row;
    if (data != NULL) {
      Datagram dg(data + start, stride);
      dg.dump_hex(out, 4);
    }
  }
}

////////////////////////////////////////////////////////////////////
//     Function: GeomVertexData::clear_cache
//       Access: Published
//  Description: Removes all of the previously-cached results of
//               convert_to().
//
//               This blows away the entire cache, upstream and
//               downstream the pipeline.  Use clear_cache_stage()
//               instead if you only want to blow away the cache at
//               the current stage and upstream.
////////////////////////////////////////////////////////////////////
void GeomVertexData::
clear_cache() {
  LightMutexHolder holder(_cache_lock);
  for (Cache::iterator ci = _cache.begin();
       ci != _cache.end();
       ++ci) {
    CacheEntry *entry = (*ci).second;
    entry->erase();
  }
  _cache.clear();
}

////////////////////////////////////////////////////////////////////
//     Function: GeomVertexData::clear_cache_stage
//       Access: Published
//  Description: Removes all of the previously-cached results of
//               convert_to(), at the current pipeline stage and
//               upstream.  Does not affect the downstream cache.
//
//               Don't call this in a downstream thread unless you
//               don't mind it blowing away other changes you might
//               have recently made in an upstream thread.
////////////////////////////////////////////////////////////////////
void GeomVertexData::
clear_cache_stage() {
  LightMutexHolder holder(_cache_lock);
  for (Cache::iterator ci = _cache.begin();
       ci != _cache.end();
       ++ci) {
    CacheEntry *entry = (*ci).second;
    CDCacheWriter cdata(entry->_cycler);
    cdata->_result = NULL;
  }
}

////////////////////////////////////////////////////////////////////
//     Function: GeomVertexData::packed_argb_to_uint8_rgba
//       Access: Private, Static
//  Description: Quickly converts DirectX-style color to OpenGL-style
//               color.
////////////////////////////////////////////////////////////////////
void GeomVertexData::
packed_argb_to_uint8_rgba(unsigned char *to, int to_stride,
                          const unsigned char *from, int from_stride,
                          int num_records) {
  if (gobj_cat.is_debug()) {
    gobj_cat.debug()
      << "packed_argb_to_uint8_rgba(" << (void *)to << ", " << to_stride
      << ", " << (const void *)from << ", " << from_stride
      << ", " << num_records << ")\n";
  }

  while (num_records > 0) {
    PN_uint32 dword = *(const PN_uint32 *)from;
    to[0] = unpack_abcd_b(dword);
    to[1] = unpack_abcd_c(dword);
    to[2] = unpack_abcd_d(dword);
    to[3] = unpack_abcd_a(dword);

    to += to_stride;
    from += from_stride;
    num_records--;
  }
}

////////////////////////////////////////////////////////////////////
//     Function: GeomVertexData::uint8_rgba_to_packed_argb
//       Access: Private, Static
//  Description: Quickly converts OpenGL-style color to DirectX-style
//               color.
////////////////////////////////////////////////////////////////////
void GeomVertexData::
uint8_rgba_to_packed_argb(unsigned char *to, int to_stride,
                          const unsigned char *from, int from_stride,
                          int num_records) {
  if (gobj_cat.is_debug()) {
    gobj_cat.debug()
      << "uint8_rgba_to_packed_argb(" << (void *)to << ", " << to_stride
      << ", " << (const void *)from << ", " << from_stride
      << ", " << num_records << ")\n";
  }

  while (num_records > 0) {
    *(PN_uint32 *)to = pack_abcd(from[3], from[0], from[1], from[2]);

    to += to_stride;
    from += from_stride;
    num_records--;
  }
}

////////////////////////////////////////////////////////////////////
//     Function: GeomVertexData::update_animated_vertices
//       Access: Private
//  Description: Recomputes the results of computing the vertex
//               animation on the CPU, and applies them to the
//               existing animated_vertices object.
////////////////////////////////////////////////////////////////////
void GeomVertexData::
update_animated_vertices(GeomVertexData::CData *cdata, Thread *current_thread) {
  PStatTimer timer(_char_pcollector, current_thread);

  int num_rows = get_num_rows();

  if (gobj_cat.is_debug()) {
    gobj_cat.debug()
      << "Animating " << num_rows << " vertices for " << get_name()
      << "\n";
  }

  const GeomVertexFormat *orig_format = cdata->_format;
  CPT(GeomVertexFormat) new_format = orig_format;

  if (cdata->_animated_vertices == (GeomVertexData *)NULL) {
    new_format = orig_format->get_post_animated_format();
    cdata->_animated_vertices =
      new GeomVertexData(get_name(), new_format,
                         min(get_usage_hint(), UH_dynamic));
  }
  PT(GeomVertexData) new_data = cdata->_animated_vertices;

  // We have to make a complete copy of the data first so we can
  // modify it.  If we were clever, we could maybe just figure out the
  // subset of the data that might have changed since last frame, but
  // that's too much trouble (and isn't obviously faster than just
  // copying the whole thing).
  new_data->copy_from(this, true);

  // First, apply all of the morphs.
  CPT(SliderTable) slider_table = cdata->_slider_table;
  if (slider_table != (SliderTable *)NULL) {
    PStatTimer timer2(_morphs_pcollector);
    int num_morphs = orig_format->get_num_morphs();
    for (int mi = 0; mi < num_morphs; mi++) {
      CPT(InternalName) slider_name = orig_format->get_morph_slider(mi);

      const SparseArray &sliders = slider_table->find_sliders(slider_name);
      if (!sliders.is_zero()) {
        nassertv(!sliders.is_inverse());
        int num_slider_subranges = sliders.get_num_subranges();
        for (int sni = 0; sni < num_slider_subranges; ++sni) {
          int slider_begin = sliders.get_subrange_begin(sni);
          int slider_end = sliders.get_subrange_end(sni);
          for (int sn = slider_begin; sn < slider_end; ++sn) {
            const VertexSlider *slider = slider_table->get_slider(sn);
            const SparseArray &rows = slider_table->get_slider_rows(sn);
            nassertv(!rows.is_inverse());

            PN_stdfloat slider_value = slider->get_slider();
            if (slider_value != 0.0f) {
              CPT(InternalName) base_name = orig_format->get_morph_base(mi);
              CPT(InternalName) delta_name = orig_format->get_morph_delta(mi);

              GeomVertexRewriter data(new_data, base_name);
              GeomVertexReader delta(this, delta_name);
              int num_subranges = rows.get_num_subranges();

              if (data.get_column()->get_num_values() == 4) {
                if (data.get_column()->has_homogeneous_coord()) {
                  // Scale the delta by the homogeneous coordinate.
                  for (int i = 0; i < num_subranges; ++i) {
                    int begin = rows.get_subrange_begin(i);
                    int end = rows.get_subrange_end(i);
                    data.set_row_unsafe(begin);
                    delta.set_row_unsafe(begin);
                    for (int j = begin; j < end; ++j) {
                      LPoint4 vertex = data.get_data4();
                      LPoint3 d = delta.get_data3();
                      d *= slider_value * vertex[3];
                      data.set_data4(vertex[0] + d[0],
                                      vertex[1] + d[1],
                                      vertex[2] + d[2],
                                      vertex[3]);
                    }
                  }
                } else {
                  // Just apply the four-component delta.
                  for (int i = 0; i < num_subranges; ++i) {
                    int begin = rows.get_subrange_begin(i);
                    int end = rows.get_subrange_end(i);
                    data.set_row_unsafe(begin);
                    delta.set_row_unsafe(begin);
                    for (int j = begin; j < end; ++j) {
                      const LPoint4 &vertex = data.get_data4();
                      LPoint4 d = delta.get_data4();
                      data.set_data4(vertex + d * slider_value);
                    }
                  }
                }
              } else {
                // 3-component or smaller values; don't worry about a
                // homogeneous coordinate.
                for (int i = 0; i < num_subranges; ++i) {
                  int begin = rows.get_subrange_begin(i);
                  int end = rows.get_subrange_end(i);
                  data.set_row_unsafe(begin);
                  delta.set_row_unsafe(begin);
                  for (int j = begin; j < end; ++j) {
                    const LPoint3 &vertex = data.get_data3();
                    LPoint3 d = delta.get_data3();
                    data.set_data3(vertex + d * slider_value);
                  }
                }
              }
            }
          }
        }
      }
    }
  }

  // Then apply the transforms.
  CPT(TransformBlendTable) tb_table = cdata->_transform_blend_table.get_read_pointer();
  if (tb_table != (TransformBlendTable *)NULL) {
    // Recompute all the blends up front, so we don't have to test
    // each one for staleness at each vertex.
    {
      PStatTimer timer4(_blends_pcollector);
      int num_blends = tb_table->get_num_blends();
      for (int bi = 0; bi < num_blends; bi++) {
        tb_table->get_blend(bi).update_blend(current_thread);
      }
    }

    // Now go through and apply the transforms.
    PStatTimer timer3(_skinning_pcollector);

    const SparseArray &rows = tb_table->get_rows();
    int num_subranges = rows.get_num_subranges();

    int blend_array_index = orig_format->get_array_with(InternalName::get_transform_blend());
    if (blend_array_index < 0) {
      gobj_cat.warning()
        << "Vertex data " << get_name()
        << " has a transform_blend_table, but no transform_blend data.\n";
      return;
    }

    CPT(GeomVertexArrayFormat) blend_array_format = orig_format->get_array(blend_array_index);

    if (blend_array_format->get_stride() == 2 &&
        blend_array_format->get_column(0)->get_component_bytes() == 2) {
      // The blend indices are a table of ushorts.  Optimize this
      // common case.
      CPT(GeomVertexArrayDataHandle) blend_array_handle = cdata->_arrays[blend_array_index].get_read_pointer()->get_handle(current_thread);
      const unsigned short *blendt = (const unsigned short *)blend_array_handle->get_read_pointer(true);

      size_t ci;
      for (ci = 0; ci < new_format->get_num_points(); ci++) {
        GeomVertexRewriter data(new_data, new_format->get_point(ci));

        for (int i = 0; i < num_subranges; ++i) {
          int begin = rows.get_subrange_begin(i);
          int end = rows.get_subrange_end(i);
          nassertv(begin < end);

          int first_vertex = begin;
          int first_bi = blendt[first_vertex];

          while (first_vertex < end) {
            // At this point, first_vertex is the first of a series of
            // vertices that shares the blend index first_bi.

            // Scan for the end of this series of vertices--we're
            // looking for the next vertex with a different blend index.
            int next_vertex = first_vertex;
            int next_bi = first_bi;
            ++next_vertex;
            while (next_vertex < end) {
              next_bi = blendt[next_vertex];
              if (next_bi != first_bi) {
                break;
              }
              ++next_vertex;
            }

            // We've just reached the end of the vertices with a matching
            // blend index.  Transform all those vertices as a block.
            LMatrix4 mat;
            tb_table->get_blend(first_bi).get_blend(mat, current_thread);
            new_data->do_transform_point_column(new_format, data, mat, first_vertex, next_vertex);

            first_vertex = next_vertex;
            first_bi = next_bi;
          }
        }
      }

      for (ci = 0; ci < new_format->get_num_vectors(); ci++) {
        GeomVertexRewriter data(new_data, new_format->get_vector(ci));

        for (int i = 0; i < num_subranges; ++i) {
          int begin = rows.get_subrange_begin(i);
          int end = rows.get_subrange_end(i);
          nassertv(begin < end);

          int first_vertex = begin;
          int first_bi = blendt[first_vertex];

          while (first_vertex < end) {
            // At this point, first_vertex is the first of a series of
            // vertices that shares the blend index first_bi.

            // Scan for the end of this series of vertices--we're
            // looking for the next vertex with a different blend index.
            int next_vertex = first_vertex;
            int next_bi = first_bi;
            ++next_vertex;
            while (next_vertex < end) {
              next_bi = blendt[next_vertex];
              if (next_bi != first_bi) {
                break;
              }
              ++next_vertex;
            }

            // We've just reached the end of the vertices with a matching
            // blend index.  Transform all those vertices as a block.
            LMatrix4 mat;
            tb_table->get_blend(first_bi).get_blend(mat, current_thread);
            new_data->do_transform_vector_column(new_format, data, mat, first_vertex, next_vertex);

            first_vertex = next_vertex;
            first_bi = next_bi;
          }
        }
      }

    } else {
      // The blend indices are anything else.  Use the
      // GeomVertexReader to iterate through them.
      GeomVertexReader blendi(this, InternalName::get_transform_blend());
      nassertv(blendi.has_column());

      size_t ci;
      for (ci = 0; ci < new_format->get_num_points(); ci++) {
        GeomVertexRewriter data(new_data, new_format->get_point(ci));

        for (int i = 0; i < num_subranges; ++i) {
          int begin = rows.get_subrange_begin(i);
          int end = rows.get_subrange_end(i);
          nassertv(begin < end);
          blendi.set_row_unsafe(begin);

          int first_vertex = begin;
          int first_bi = blendi.get_data1i();

          while (first_vertex < end) {
            // At this point, first_vertex is the first of a series of
            // vertices that shares the blend index first_bi.

            // Scan for the end of this series of vertices--we're
            // looking for the next vertex with a different blend index.
            int next_vertex = first_vertex;
            int next_bi = first_bi;
            ++next_vertex;
            while (next_vertex < end) {
              next_bi = blendi.get_data1i();
              if (next_bi != first_bi) {
                break;
              }
              ++next_vertex;
            }

            // We've just reached the end of the vertices with a matching
            // blend index.  Transform all those vertices as a block.
            LMatrix4 mat;
            tb_table->get_blend(first_bi).get_blend(mat, current_thread);
            new_data->do_transform_point_column(new_format, data, mat, first_vertex, next_vertex);

            first_vertex = next_vertex;
            first_bi = next_bi;
          }
        }
      }

      for (ci = 0; ci < new_format->get_num_vectors(); ci++) {
        GeomVertexRewriter data(new_data, new_format->get_vector(ci));

        for (int i = 0; i < num_subranges; ++i) {
          int begin = rows.get_subrange_begin(i);
          int end = rows.get_subrange_end(i);
          nassertv(begin != end);
          blendi.set_row_unsafe(begin);

          int first_vertex = begin;
          int first_bi = blendi.get_data1i();

          while (first_vertex < end) {
            // At this point, first_vertex is the first of a series of
            // vertices that shares the blend index first_bi.

            // Scan for the end of this series of vertices--we're
            // looking for the next vertex with a different blend index.
            int next_vertex = first_vertex;
            int next_bi = first_bi;
            ++next_vertex;
            while (next_vertex < end) {
              next_bi = blendi.get_data1i();
              if (next_bi != first_bi) {
                break;
              }
              ++next_vertex;
            }

            // We've just reached the end of the vertices with a matching
            // blend index.  Transform all those vertices as a block.
            LMatrix4 mat;
            tb_table->get_blend(first_bi).get_blend(mat, current_thread);
            new_data->do_transform_vector_column(new_format, data, mat, first_vertex, next_vertex);

            first_vertex = next_vertex;
            first_bi = next_bi;
          }
        }
      }
    }
  }
}


////////////////////////////////////////////////////////////////////
//     Function: GeomVertexData::do_transform_point_column
//       Access: Private
//  Description: Transforms a range of vertices for one particular
//               column, as a point.
////////////////////////////////////////////////////////////////////
void GeomVertexData::
do_transform_point_column(const GeomVertexFormat *format, GeomVertexRewriter &data,
                          const LMatrix4 &mat, int begin_row, int end_row) {
  const GeomVertexColumn *data_column = data.get_column();
  int num_values = data_column->get_num_values();

  if ((num_values == 3 || num_values == 4) &&
      data_column->get_numeric_type() == NT_float32) {
    // The table of points is a table of LPoint3f's or LPoint4f's.
    // Optimize this common case.
    GeomVertexArrayDataHandle *data_handle = data.get_array_handle();

    size_t stride = data.get_stride();
    size_t num_rows = end_row - begin_row;
    unsigned char *datat = data_handle->get_write_pointer();
    datat += data_column->get_start() + begin_row * stride;
    LMatrix4f matf = LCAST(float, mat);

    if (num_values == 3) {
      table_xform_point3f(datat, num_rows, stride, matf);
    } else {
      table_xform_vecbase4f(datat, num_rows, stride, matf);
    }

  } else if (num_values == 4) {
    // Use the GeomVertexRewriter to adjust the 4-component
    // points.

    data.set_row_unsafe(begin_row);
    for (int j = begin_row; j < end_row; ++j) {
      LPoint4 vertex = data.get_data4();
      data.set_data4(vertex * mat);
    }

  } else {
    // Use the GeomVertexRewriter to adjust the 3-component
    // points.

    data.set_row_unsafe(begin_row);
    for (int j = begin_row; j < end_row; ++j) {
      LPoint3 vertex = data.get_data3();
      data.set_data3(vertex * mat);
    }
  }
}

////////////////////////////////////////////////////////////////////
//     Function: GeomVertexData::do_transform_vector_column
//       Access: Private
//  Description: Transforms a range of vertices for one particular
//               column, as a vector.
////////////////////////////////////////////////////////////////////
void GeomVertexData::
do_transform_vector_column(const GeomVertexFormat *format, GeomVertexRewriter &data,
                           const LMatrix4 &mat, int begin_row, int end_row) {
  const GeomVertexColumn *data_column = data.get_column();
  int num_values = data_column->get_num_values();

  LMatrix4 xform;
  bool normalize = false;
  if (data_column->get_contents() == C_normal) {
    // This is to preserve perpendicularity to the surface.
    LVecBase3 scale, shear, hpr;
    if (decompose_matrix(mat.get_upper_3(), scale, shear, hpr) &&
        IS_NEARLY_EQUAL(scale[0], scale[1]) &&
        IS_NEARLY_EQUAL(scale[0], scale[2])) {
      if (scale[0] == 1) {
        // No scale to worry about.
        xform = mat;
      } else {
        // Simply take the uniform scale out of the transformation.
        // Not sure if it might be better to just normalize?
        compose_matrix(xform, LVecBase3(1, 1, 1), shear, hpr, LVecBase3::zero());
      }
    } else {
      // There is a non-uniform scale, so we need to do all this to
      // preserve orthogonality to the surface.
      xform.invert_from(mat);
      xform.transpose_in_place();
      normalize = true;
    }
  } else {
    xform = mat;
  }

  if ((num_values == 3 || num_values == 4) &&
      data_column->get_numeric_type() == NT_float32) {
    // The table of vectors is a table of LVector3f's or LVector4f's.
    // Optimize this common case.
    GeomVertexArrayDataHandle *data_handle = data.get_array_handle();

    size_t stride = data.get_stride();
    size_t num_rows = end_row - begin_row;
    unsigned char *datat = data_handle->get_write_pointer();
    datat += data_column->get_start() + begin_row * stride;
    LMatrix4f matf = LCAST(float, xform);

    if (normalize) {
      table_xform_normal3f(datat, num_rows, stride, matf);
    } else if (num_values == 3) {
      table_xform_vector3f(datat, num_rows, stride, matf);
    } else {
      table_xform_vecbase4f(datat, num_rows, stride, matf);
    }

  } else {
    // Use the GeomVertexRewriter to transform the vectors.
    data.set_row_unsafe(begin_row);

    if (normalize) {
      for (int j = begin_row; j < end_row; ++j) {
        LVector3 vector = data.get_data3();
        vector *= xform;
        vector.normalize();
        data.set_data3(vector);
      }
    } else {
      for (int j = begin_row; j < end_row; ++j) {
        LVector3 vector = data.get_data3();
        data.set_data3(vector * xform);
      }
    }
  }
}

////////////////////////////////////////////////////////////////////
//     Function: GeomVertexData::table_xform_point3f
//       Access: Private, Static
//  Description: Transforms each of the LPoint3f objects in the
//               indicated table by the indicated matrix.
////////////////////////////////////////////////////////////////////
void GeomVertexData::
table_xform_point3f(unsigned char *datat, size_t num_rows, size_t stride,
                    const LMatrix4f &matf) {
  // We don't bother checking for the unaligned case here, because in
  // practice it doesn't matter with a 3-component point.
  for (size_t i = 0; i < num_rows; ++i) {
    LPoint3f &vertex = *(LPoint3f *)(&datat[i * stride]);
    vertex *= matf;
  }
}

////////////////////////////////////////////////////////////////////
//     Function: GeomVertexData::table_xform_normal3f
//       Access: Private, Static
//  Description: Transforms each of the LVector3f objects in the
//               indicated table by the indicated matrix, and also
//               normalizes them.
////////////////////////////////////////////////////////////////////
void GeomVertexData::
table_xform_normal3f(unsigned char *datat, size_t num_rows, size_t stride,
                     const LMatrix4f &matf) {
  // We don't bother checking for the unaligned case here, because in
  // practice it doesn't matter with a 3-component vector.
  for (size_t i = 0; i < num_rows; ++i) {
    LNormalf &vertex = *(LNormalf *)(&datat[i * stride]);
    vertex *= matf;
    vertex.normalize();
  }
}

////////////////////////////////////////////////////////////////////
//     Function: GeomVertexData::table_xform_vector3f
//       Access: Private, Static
//  Description: Transforms each of the LVector3f objects in the
//               indicated table by the indicated matrix.
////////////////////////////////////////////////////////////////////
void GeomVertexData::
table_xform_vector3f(unsigned char *datat, size_t num_rows, size_t stride,
                     const LMatrix4f &matf) {
  // We don't bother checking for the unaligned case here, because in
  // practice it doesn't matter with a 3-component vector.
  for (size_t i = 0; i < num_rows; ++i) {
    LVector3f &vertex = *(LVector3f *)(&datat[i * stride]);
    vertex *= matf;
  }
}

////////////////////////////////////////////////////////////////////
//     Function: GeomVertexData::table_xform_vecbase4f
//       Access: Private, Static
//  Description: Transforms each of the LVecBase4f objects in the
//               indicated table by the indicated matrix.
////////////////////////////////////////////////////////////////////
void GeomVertexData::
table_xform_vecbase4f(unsigned char *datat, size_t num_rows, size_t stride,
                      const LMatrix4f &matf) {
#if defined(HAVE_EIGEN) && defined(LINMATH_ALIGN)
  // Check if the table is unaligned.  If it is, we can't use the
  // LVecBase4f object directly, which assumes 16-byte alignment.
  if (((size_t)datat & 0xf) != 0 || (stride & 0xf) != 0) {
    // Instead, we'll use low-level Eigen calls to multiply out the
    // unaligned memory.
    Eigen::Map<Eigen::Matrix<float, Eigen::Dynamic, 4, Eigen::RowMajor>, Eigen::Unaligned, Eigen::OuterStride<> > table((float *)datat, num_rows, 4, Eigen::OuterStride<>(stride / sizeof(float)));
    for (size_t i = 0; i < num_rows; ++i) {
      table.row(i) *= matf._m;
    }
    return;
  }
#endif  // HAVE_EIGEN

  // If the table is properly aligned (or we don't require alignment),
  // we can directly use the high-level LVecBase4f object, which will
  // do the right thing.
  for (size_t i = 0; i < num_rows; ++i) {
    LVecBase4f &vertex = *(LVecBase4f *)(&datat[i * stride]);
    vertex *= matf;
  }
}

////////////////////////////////////////////////////////////////////
//     Function: GeomVertexData::register_with_read_factory
//       Access: Public, Static
//  Description: Tells the BamReader how to create objects of type
//               GeomVertexData.
////////////////////////////////////////////////////////////////////
void GeomVertexData::
register_with_read_factory() {
  BamReader::get_factory()->register_factory(get_class_type(), make_from_bam);
}

////////////////////////////////////////////////////////////////////
//     Function: GeomVertexData::write_datagram
//       Access: Public, Virtual
//  Description: Writes the contents of this object to the datagram
//               for shipping out to a Bam file.
////////////////////////////////////////////////////////////////////
void GeomVertexData::
write_datagram(BamWriter *manager, Datagram &dg) {
  CopyOnWriteObject::write_datagram(manager, dg);

  dg.add_string(_name);
  manager->write_cdata(dg, _cycler);
}

////////////////////////////////////////////////////////////////////
//     Function: GeomVertexData::make_from_bam
//       Access: Protected, Static
//  Description: This function is called by the BamReader's factory
//               when a new object of type GeomVertexData is encountered
//               in the Bam file.  It should create the GeomVertexData
//               and extract its information from the file.
////////////////////////////////////////////////////////////////////
TypedWritable *GeomVertexData::
make_from_bam(const FactoryParams &params) {
  GeomVertexData *object = new GeomVertexData;
  DatagramIterator scan;
  BamReader *manager;

  parse_params(params, scan, manager);
  object->fillin(scan, manager);
  manager->register_finalize(object);

  return object;
}

////////////////////////////////////////////////////////////////////
//     Function: GeomVertexData::complete_pointers
//       Access: Public, Virtual
//  Description: Receives an array of pointers, one for each time
//               manager->read_pointer() was called in fillin().
//               Returns the number of pointers processed.
////////////////////////////////////////////////////////////////////
int GeomVertexData::
complete_pointers(TypedWritable **p_list, BamReader *manager) {
  int pi = CopyOnWriteObject::complete_pointers(p_list, manager);
  return pi;
}

////////////////////////////////////////////////////////////////////
//     Function: GeomVertexData::require_fully_complete
//       Access: Public, Virtual
//  Description: Some objects require all of their nested pointers to
//               have been completed before the objects themselves can
//               be completed.  If this is the case, override this
//               method to return true, and be careful with circular
//               references (which would make the object unreadable
//               from a bam file).
////////////////////////////////////////////////////////////////////
bool GeomVertexData::
require_fully_complete() const {
  return true;
}

////////////////////////////////////////////////////////////////////
//     Function: GeomVertexData::finalize
//       Access: Public, Virtual
//  Description: Called by the BamReader to perform any final actions
//               needed for setting up the object after all objects
//               have been read and all pointers have been completed.
////////////////////////////////////////////////////////////////////
void GeomVertexData::
finalize(BamReader *manager) {
  // NOTE: This method may be called more than once, because the
  // Geom::finalize() will call it explicitly.  We have to be prepared
  // to accept multiple finalize() calls.

  // Now we need to register the format that we have read from the bam
  // file (since it doesn't come out of the bam file automatically
  // registered).  This may change the format's pointer, which we
  // should then update our own data to reflect.  But since this may
  // cause the unregistered object to destruct, we have to also tell
  // the BamReader to return the new object from now on.

  // This extends to the nested array datas, as well as the transform
  // table and slider tables, as well.

  CDWriter cdata(_cycler, true);

  for (size_t i = 0; i < cdata->_arrays.size(); ++i) {
    CPT(GeomVertexFormat) new_format =
      GeomVertexFormat::register_format(cdata->_format);
    manager->change_pointer(cdata->_format, new_format);
    cdata->_format = new_format;

    CPT(GeomVertexArrayFormat) new_array_format = new_format->get_array(i);
    PT(GeomVertexArrayData) array_obj = cdata->_arrays[i].get_unsafe_pointer();
    nassertv(new_array_format->is_data_subset_of(*array_obj->_array_format));

    manager->change_pointer(array_obj->_array_format, new_array_format);
    array_obj->_array_format = new_array_format;
  }

  if (cdata->_transform_table != (TransformTable *)NULL) {
    CPT(TransformTable) new_transform_table =
      TransformTable::register_table(cdata->_transform_table);
    manager->change_pointer(cdata->_transform_table, new_transform_table);
    cdata->_transform_table = new_transform_table;
  }

  if (cdata->_slider_table != (SliderTable *)NULL) {
    CPT(SliderTable) new_slider_table =
      SliderTable::register_table(cdata->_slider_table);
    manager->change_pointer(cdata->_slider_table, new_slider_table);
    cdata->_slider_table = new_slider_table;
  }
}

////////////////////////////////////////////////////////////////////
//     Function: GeomVertexData::fillin
//       Access: Protected
//  Description: This internal function is called by make_from_bam to
//               read in all of the relevant data from the BamFile for
//               the new GeomVertexData.
////////////////////////////////////////////////////////////////////
void GeomVertexData::
fillin(DatagramIterator &scan, BamReader *manager) {
  CopyOnWriteObject::fillin(scan, manager);

  set_name(scan.get_string());
  manager->read_cdata(scan, _cycler);
}

////////////////////////////////////////////////////////////////////
//     Function: GeomVertexData::CDataCache::make_copy
//       Access: Public, Virtual
//  Description:
////////////////////////////////////////////////////////////////////
CycleData *GeomVertexData::CDataCache::
make_copy() const {
  return new CDataCache(*this);
}

////////////////////////////////////////////////////////////////////
//     Function: GeomVertexData::CacheEntry::evict_callback
//       Access: Public, Virtual
//  Description: Called when the entry is evicted from the cache, this
//               should clean up the owning object appropriately.
////////////////////////////////////////////////////////////////////
void GeomVertexData::CacheEntry::
evict_callback() {
  LightMutexHolder holder(_source->_cache_lock);
  Cache::iterator ci = _source->_cache.find(&_key);
  nassertv(ci != _source->_cache.end());
  nassertv((*ci).second == this);
  _source->_cache.erase(ci);
}

////////////////////////////////////////////////////////////////////
//     Function: GeomVertexData::CacheEntry::output
//       Access: Public, Virtual
//  Description:
////////////////////////////////////////////////////////////////////
void GeomVertexData::CacheEntry::
output(ostream &out) const {
  out << "vertex data " << (void *)_source << " to "
      << *_key._modifier;
}

////////////////////////////////////////////////////////////////////
//     Function: GeomVertexData::CData::make_copy
//       Access: Public, Virtual
//  Description:
////////////////////////////////////////////////////////////////////
CycleData *GeomVertexData::CData::
make_copy() const {
  return new CData(*this);
}

////////////////////////////////////////////////////////////////////
//     Function: GeomVertexData::CData::write_datagram
//       Access: Public, Virtual
//  Description: Writes the contents of this object to the datagram
//               for shipping out to a Bam file.
////////////////////////////////////////////////////////////////////
void GeomVertexData::CData::
write_datagram(BamWriter *manager, Datagram &dg) const {
  manager->write_pointer(dg, _format);
  dg.add_uint8(_usage_hint);

  dg.add_uint16(_arrays.size());
  Arrays::const_iterator ai;
  for (ai = _arrays.begin(); ai != _arrays.end(); ++ai) {
    manager->write_pointer(dg, (*ai).get_read_pointer());
  }

  manager->write_pointer(dg, _transform_table);
  manager->write_pointer(dg, _transform_blend_table.get_read_pointer());
  manager->write_pointer(dg, _slider_table);
}

////////////////////////////////////////////////////////////////////
//     Function: GeomVertexData::CData::complete_pointers
//       Access: Public, Virtual
//  Description: Receives an array of pointers, one for each time
//               manager->read_pointer() was called in fillin().
//               Returns the number of pointers processed.
////////////////////////////////////////////////////////////////////
int GeomVertexData::CData::
complete_pointers(TypedWritable **p_list, BamReader *manager) {
  int pi = CycleData::complete_pointers(p_list, manager);

  _format = DCAST(GeomVertexFormat, p_list[pi++]);

  Arrays::iterator ai;
  for (ai = _arrays.begin(); ai != _arrays.end(); ++ai) {
    (*ai) = DCAST(GeomVertexArrayData, p_list[pi++]);
  }

  _transform_table = DCAST(TransformTable, p_list[pi++]);
  _transform_blend_table = DCAST(TransformBlendTable, p_list[pi++]);
  _slider_table = DCAST(SliderTable, p_list[pi++]);

  _modified = Geom::get_next_modified();

  if (!_arrays.empty() && manager->get_file_minor_ver() < 7) {
    // Bam files prior to 6.7 did not store a SparseArray in the
    // SliderTable or TransformBlendTable entries.  We need to make up
    // a SparseArray for each of them that reflects the complete
    // number of rows in the data.
    SparseArray all_rows;
    CPT(GeomVertexArrayData) adata = _arrays[0].get_read_pointer();
    all_rows.set_range(0, adata->get_num_rows());

    if (_slider_table != (SliderTable *)NULL) {
      int num_sliders = _slider_table->get_num_sliders();
      for (int i = 0; i < num_sliders; ++i) {
        ((SliderTable *)_slider_table.p())->set_slider_rows(i, all_rows);
      }
    }
    if (!_transform_blend_table.is_null()) {
      _transform_blend_table.get_unsafe_pointer()->set_rows(all_rows);
    }
  }

  return pi;
}

////////////////////////////////////////////////////////////////////
//     Function: GeomVertexData::CData::fillin
//       Access: Public, Virtual
//  Description: This internal function is called by make_from_bam to
//               read in all of the relevant data from the BamFile for
//               the new GeomVertexData.
////////////////////////////////////////////////////////////////////
void GeomVertexData::CData::
fillin(DatagramIterator &scan, BamReader *manager) {
  manager->read_pointer(scan);
  _usage_hint = (UsageHint)scan.get_uint8();

  size_t num_arrays = scan.get_uint16();
  _arrays.reserve(num_arrays);
  for (size_t i = 0; i < num_arrays; ++i) {
    manager->read_pointer(scan);
    _arrays.push_back(NULL);
  }

  manager->read_pointer(scan);
  manager->read_pointer(scan);
  manager->read_pointer(scan);
}

////////////////////////////////////////////////////////////////////
//     Function: GeomVertexDataPipelineBase::get_num_bytes
//       Access: Public
//  Description:
////////////////////////////////////////////////////////////////////
int GeomVertexDataPipelineBase::
get_num_bytes() const {
  int num_bytes = sizeof(GeomVertexData);

  GeomVertexData::Arrays::const_iterator ai;
  for (ai = _cdata->_arrays.begin(); ai != _cdata->_arrays.end(); ++ai) {
    num_bytes += (*ai).get_read_pointer()->get_data_size_bytes();
  }

  return num_bytes;
}

////////////////////////////////////////////////////////////////////
//     Function: GeomVertexDataPipelineReader::get_num_rows
//       Access: Published
//  Description:
////////////////////////////////////////////////////////////////////
int GeomVertexDataPipelineReader::
get_num_rows() const {
  nassertr(_cdata->_format->get_num_arrays() == (int)_cdata->_arrays.size(), 0);
  nassertr(_got_array_readers, 0);

  if (_cdata->_format->get_num_arrays() == 0) {
    // No arrays means no rows.  Weird but legal.
    return 0;
  }

  // Look up the answer on the first array (since any array will do).
  int stride = _cdata->_format->get_array(0)->get_stride();
  return _array_readers[0]->get_data_size_bytes() / stride;
}

////////////////////////////////////////////////////////////////////
//     Function: GeomVertexDataPipelineReader::get_array_info
//       Access: Public
//  Description:
////////////////////////////////////////////////////////////////////
bool GeomVertexDataPipelineReader::
get_array_info(const InternalName *name,
               const GeomVertexArrayDataHandle *&array_reader,
               int &num_values,
               GeomVertexDataPipelineReader::NumericType &numeric_type,
               int &start, int &stride) const {
  nassertr(_got_array_readers, false);
  int array_index;
  const GeomVertexColumn *column;
  if (_cdata->_format->get_array_info(name, array_index, column)) {
    array_reader = _array_readers[array_index];
    num_values = column->get_num_values();
    numeric_type = column->get_numeric_type();
    start = column->get_start();
    stride = _cdata->_format->get_array(array_index)->get_stride();
    return true;
  }
  return false;
}

////////////////////////////////////////////////////////////////////
//     Function: GeomVertexDataPipelineReader::get_array_info
//       Access: Public
//  Description:
////////////////////////////////////////////////////////////////////
bool GeomVertexDataPipelineReader::
get_array_info(const InternalName *name,
               const GeomVertexArrayDataHandle *&array_reader,
               int &num_values,
               GeomVertexDataPipelineReader::NumericType &numeric_type,
               bool &normalized, int &start, int &stride, int &divisor,
               int &num_elements, int &element_stride) const {
  nassertr(_got_array_readers, false);
  int array_index;
  const GeomVertexColumn *column;
  if (_cdata->_format->get_array_info(name, array_index, column)) {
    array_reader = _array_readers[array_index];
    num_values = column->get_num_values();
    numeric_type = column->get_numeric_type();
    normalized = (column->get_contents() == GeomEnums::C_color);
    start = column->get_start();
    stride = _cdata->_format->get_array(array_index)->get_stride();
    divisor = _cdata->_format->get_array(array_index)->get_divisor();
    num_elements = column->get_num_elements();
    element_stride = column->get_element_stride();
    return true;
  }
  return false;
}

////////////////////////////////////////////////////////////////////
//     Function: GeomVertexDataPipelineReader::get_vertex_info
//       Access: Public
//  Description:
////////////////////////////////////////////////////////////////////
bool GeomVertexDataPipelineReader::
get_vertex_info(const GeomVertexArrayDataHandle *&array_reader,
                int &num_values,
                GeomVertexDataPipelineReader::NumericType &numeric_type,
                int &start, int &stride) const {
  nassertr(_got_array_readers, false);
  int array_index = _cdata->_format->get_vertex_array_index();
  if (array_index >= 0) {
    const GeomVertexColumn *column = _cdata->_format->get_vertex_column();

    array_reader = _array_readers[array_index];
    num_values = column->get_num_values();
    numeric_type = column->get_numeric_type();
    start = column->get_start();
    stride = _cdata->_format->get_array(array_index)->get_stride();
    return true;
  }
  return false;
}

////////////////////////////////////////////////////////////////////
//     Function: GeomVertexDataPipelineReader::get_normal_info
//       Access: Public
//  Description:
////////////////////////////////////////////////////////////////////
bool GeomVertexDataPipelineReader::
get_normal_info(const GeomVertexArrayDataHandle *&array_reader,
                GeomVertexDataPipelineReader::NumericType &numeric_type,
                int &start, int &stride) const {
  nassertr(_got_array_readers, false);
  int array_index = _cdata->_format->get_normal_array_index();
  if (array_index >= 0) {
    const GeomVertexColumn *column = _cdata->_format->get_normal_column();

    array_reader = _array_readers[array_index];
    numeric_type = column->get_numeric_type();
    start = column->get_start();
    stride = _cdata->_format->get_array(array_index)->get_stride();
    return true;
  }
  return false;
}

////////////////////////////////////////////////////////////////////
//     Function: GeomVertexDataPipelineReader::get_color_info
//       Access: Public
//  Description:
////////////////////////////////////////////////////////////////////
bool GeomVertexDataPipelineReader::
get_color_info(const GeomVertexArrayDataHandle *&array_reader,
               int &num_values,
               GeomVertexDataPipelineReader::NumericType &numeric_type,
               int &start, int &stride) const {
  nassertr(_got_array_readers, false);
  int array_index = _cdata->_format->get_color_array_index();
  if (array_index >= 0) {
    const GeomVertexColumn *column = _cdata->_format->get_color_column();

    array_reader = _array_readers[array_index];
    num_values = column->get_num_values();
    numeric_type = column->get_numeric_type();
    start = column->get_start();
    stride = _cdata->_format->get_array(array_index)->get_stride();
    return true;
  }
  return false;
}

////////////////////////////////////////////////////////////////////
//     Function: GeomVertexDataPipelineReader::make_array_readers
//       Access: Private
//  Description:
////////////////////////////////////////////////////////////////////
void GeomVertexDataPipelineReader::
make_array_readers() {
  nassertv(!_got_array_readers);

  _array_readers.reserve(_cdata->_arrays.size());
  GeomVertexData::Arrays::const_iterator ai;
  for (ai = _cdata->_arrays.begin(); ai != _cdata->_arrays.end(); ++ai) {
    CPT(GeomVertexArrayData) array_obj = (*ai).get_read_pointer();
    _array_readers.push_back(array_obj->get_handle(_current_thread));
  }

  _got_array_readers = true;
}

////////////////////////////////////////////////////////////////////
//     Function: GeomVertexDataPipelineReader::delete_array_readers
//       Access: Private
//  Description:
////////////////////////////////////////////////////////////////////
void GeomVertexDataPipelineReader::
delete_array_readers() {
  nassertv(_got_array_readers);

  _array_readers.clear();
  _got_array_readers = false;
}

////////////////////////////////////////////////////////////////////
//     Function: GeomVertexDataPipelineWriter::get_num_rows
//       Access: Published
//  Description:
////////////////////////////////////////////////////////////////////
int GeomVertexDataPipelineWriter::
get_num_rows() const {
  nassertr(_cdata->_format->get_num_arrays() == (int)_cdata->_arrays.size(), 0);
  nassertr(_got_array_writers, 0);

  if (_cdata->_format->get_num_arrays() == 0) {
    // No arrays means no rows.  Weird but legal.
    return 0;
  }

  // Look up the answer on the first array (since any array will do).
  int stride = _cdata->_format->get_array(0)->get_stride();
  return _array_writers[0]->get_data_size_bytes() / stride;
}

////////////////////////////////////////////////////////////////////
//     Function: GeomVertexDataPipelineWriter::set_num_rows
//       Access: Public
//  Description:
////////////////////////////////////////////////////////////////////
bool GeomVertexDataPipelineWriter::
set_num_rows(int n) {
  nassertr(_got_array_writers, false);
  nassertr(_cdata->_format->get_num_arrays() == (int)_cdata->_arrays.size(), false);

  bool any_changed = false;

  int color_array = -1;
  int orig_color_rows = -1;

  for (size_t i = 0; i < _cdata->_arrays.size(); i++) {
    if (_array_writers[i]->get_num_rows() != n) {
      if (_array_writers[i]->get_object()->has_column(InternalName::get_color())) {
        color_array = i;
        orig_color_rows = _array_writers[i]->get_num_rows();
      }
      _array_writers[i]->set_num_rows(n);
      any_changed = true;
    }
  }

  if (color_array >= 0 && orig_color_rows < n) {
    // We have just added some rows; fill the "color" column with
    // (1, 1, 1, 1), for the programmer's convenience.
    GeomVertexArrayDataHandle *array_writer = _array_writers[color_array];
    const GeomVertexArrayFormat *array_format = array_writer->get_array_format();
    const GeomVertexColumn *column =
      array_format->get_column(InternalName::get_color());
    int stride = array_format->get_stride();
    unsigned char *start =
      array_writer->get_write_pointer() + column->get_start();
    unsigned char *stop = start + array_writer->get_data_size_bytes();
    unsigned char *pointer = start + stride * orig_color_rows;
    int num_values = column->get_num_values();

    switch (column->get_numeric_type()) {
    case NT_uint8:
    case NT_uint16:
    case NT_uint32:
    case NT_packed_dcba:
    case NT_packed_dabc:
      while (pointer < stop) {
        memset(pointer, 0xff, column->get_total_bytes());
        pointer += stride;
      }
      break;

    case NT_float32:
      while (pointer < stop) {
        PN_float32 *pi = (PN_float32 *)pointer;
        for (int i = 0; i < num_values; i++) {
          pi[i] = 1.0f;
        }
        pointer += stride;
      }
      break;

    case NT_float64:
      while (pointer < stop) {
        PN_float64 *pi = (PN_float64 *)pointer;
        for (int i = 0; i < num_values; i++) {
          pi[i] = 1.0;
        }
        pointer += stride;
      }
      break;

    case NT_stdfloat:
    case NT_int8:
    case NT_int16:
    case NT_int32:
      // Shouldn't have this type in the format.
      nassertr(false, false);
      break;

    case NT_packed_ufloat:
      while (pointer < stop) {
        *(PN_int32 *)pointer = 0x781e03c0;
        pointer += stride;
      }
      break;
    }
  }

  if (any_changed) {
    _object->clear_cache_stage();
    _cdata->_modified = Geom::get_next_modified();
    _cdata->_animated_vertices.clear();
  }

  return any_changed;
}

////////////////////////////////////////////////////////////////////
//     Function: GeomVertexDataPipelineWriter::unclean_set_num_rows
//       Access: Public
//  Description:
////////////////////////////////////////////////////////////////////
bool GeomVertexDataPipelineWriter::
unclean_set_num_rows(int n) {
  nassertr(_got_array_writers, false);
  nassertr(_cdata->_format->get_num_arrays() == (int)_cdata->_arrays.size(), false);

  bool any_changed = false;

  for (size_t i = 0; i < _cdata->_arrays.size(); i++) {
    if (_array_writers[i]->get_num_rows() != n) {
      if (_array_writers[i]->unclean_set_num_rows(n)) {
        any_changed = true;
      }
    }
  }

  if (any_changed) {
    _object->clear_cache_stage();
    _cdata->_modified = Geom::get_next_modified();
    _cdata->_animated_vertices.clear();
  }

  return any_changed;
}

////////////////////////////////////////////////////////////////////
//     Function: GeomVertexDataPipelineWriter::reserve_num_rows
//       Access: Public
//  Description:
////////////////////////////////////////////////////////////////////
bool GeomVertexDataPipelineWriter::
reserve_num_rows(int n) {
  nassertr(_got_array_writers, false);
  nassertr(_cdata->_format->get_num_arrays() == (int)_cdata->_arrays.size(), false);

  bool any_changed = false;

  for (size_t i = 0; i < _cdata->_arrays.size(); i++) {
    if (_array_writers[i]->reserve_num_rows(n)) {
      any_changed = true;
    }
  }

  return any_changed;
}

////////////////////////////////////////////////////////////////////
//     Function: GeomVertexDataPipelineWriter::modify_array
//       Access: Public
//  Description:
////////////////////////////////////////////////////////////////////
PT(GeomVertexArrayData) GeomVertexDataPipelineWriter::
modify_array(int i) {
  nassertr(i >= 0 && i < (int)_cdata->_arrays.size(), NULL);

  PT(GeomVertexArrayData) new_data;
  if (_got_array_writers) {
    new_data = _array_writers[i]->get_object();
  } else {
    new_data = _cdata->_arrays[i].get_write_pointer();
  }

  _object->clear_cache_stage();
  _cdata->_modified = Geom::get_next_modified();
  _cdata->_animated_vertices_modified = UpdateSeq();

  return new_data;
}

////////////////////////////////////////////////////////////////////
//     Function: GeomVertexDataPipelineWriter::set_array
//       Access: Public
//  Description:
////////////////////////////////////////////////////////////////////
void GeomVertexDataPipelineWriter::
set_array(int i, const GeomVertexArrayData *array) {
  nassertv(i >= 0 && i < (int)_cdata->_arrays.size());
  _cdata->_arrays[i] = (GeomVertexArrayData *)array;
  _object->clear_cache_stage();
  _cdata->_modified = Geom::get_next_modified();
  _cdata->_animated_vertices_modified = UpdateSeq();

  if (_got_array_writers) {
    _array_writers[i] = _cdata->_arrays[i].get_write_pointer()->modify_handle(_current_thread);
  }
}

////////////////////////////////////////////////////////////////////
//     Function: GeomVertexDataPipelineWriter::make_array_writers
//       Access: Private
//  Description:
////////////////////////////////////////////////////////////////////
void GeomVertexDataPipelineWriter::
make_array_writers() {
  nassertv(!_got_array_writers);

  _array_writers.reserve(_cdata->_arrays.size());
  GeomVertexData::Arrays::iterator ai;
  for (ai = _cdata->_arrays.begin(); ai != _cdata->_arrays.end(); ++ai) {
    PT(GeomVertexArrayData) array_obj = (*ai).get_write_pointer();
    _array_writers.push_back(array_obj->modify_handle(_current_thread));
  }

  _object->clear_cache_stage();
  _cdata->_modified = Geom::get_next_modified();
  _cdata->_animated_vertices_modified = UpdateSeq();

  _got_array_writers = true;
}

////////////////////////////////////////////////////////////////////
//     Function: GeomVertexDataPipelineWriter::delete_array_writers
//       Access: Private
//  Description:
////////////////////////////////////////////////////////////////////
void GeomVertexDataPipelineWriter::
delete_array_writers() {
  nassertv(_got_array_writers);

  _array_writers.clear();
  _got_array_writers = false;
}<|MERGE_RESOLUTION|>--- conflicted
+++ resolved
@@ -1188,7 +1188,46 @@
 }
 
 ////////////////////////////////////////////////////////////////////
-<<<<<<< HEAD
+
+//     Function: GeomVertexData::transform_vertices
+//       Access: Published
+//  Description: Applies the indicated transform matrix to all of the
+//               vertices mentioned in the sparse array.  The
+//               transform is applied to all "point" and "vector"
+//               type columns described in the format.
+////////////////////////////////////////////////////////////////////
+void GeomVertexData::
+transform_vertices(const LMatrix4 &mat, const SparseArray &rows) {
+  if (rows.is_zero()) {
+    // Trivial no-op.
+    return;
+  }
+
+  const GeomVertexFormat *format = get_format();
+
+  size_t ci;
+  for (ci = 0; ci < format->get_num_points(); ci++) {
+    GeomVertexRewriter data(this, format->get_point(ci));
+
+    for (size_t i = 0; i < rows.get_num_subranges(); ++i) {
+      int begin_row = rows.get_subrange_begin(i);
+      int end_row = rows.get_subrange_end(i);
+      do_transform_point_column(format, data, mat, begin_row, end_row);
+    }
+  }
+
+  for (ci = 0; ci < format->get_num_vectors(); ci++) {
+    GeomVertexRewriter data(this, format->get_vector(ci));
+
+    for (size_t i = 0; i < rows.get_num_subranges(); ++i) {
+      int begin_row = rows.get_subrange_begin(i);
+      int end_row = rows.get_subrange_end(i);
+      do_transform_vector_column(format, data, mat, begin_row, end_row);
+    }
+  }
+}
+
+////////////////////////////////////////////////////////////////////
 //     Function: GeomVertexData::do_set_color
 //       Access: Private, Static
 //  Description: Fills in the color column of the given vertex data
@@ -1242,42 +1281,6 @@
     while (write_ptr < end_ptr) {
       memcpy(write_ptr, buffer, bufsize);
       write_ptr += stride;
-=======
-//     Function: GeomVertexData::transform_vertices
-//       Access: Published
-//  Description: Applies the indicated transform matrix to all of the
-//               vertices mentioned in the sparse array.  The
-//               transform is applied to all "point" and "vector"
-//               type columns described in the format.
-////////////////////////////////////////////////////////////////////
-void GeomVertexData::
-transform_vertices(const LMatrix4 &mat, const SparseArray &rows) {
-  if (rows.is_zero()) {
-    // Trivial no-op.
-    return;
-  }
-
-  const GeomVertexFormat *format = get_format();
-
-  size_t ci;
-  for (ci = 0; ci < format->get_num_points(); ci++) {
-    GeomVertexRewriter data(this, format->get_point(ci));
-
-    for (size_t i = 0; i < rows.get_num_subranges(); ++i) {
-      int begin_row = rows.get_subrange_begin(i);
-      int end_row = rows.get_subrange_end(i);
-      do_transform_point_column(format, data, mat, begin_row, end_row);
-    }
-  }
-
-  for (ci = 0; ci < format->get_num_vectors(); ci++) {
-    GeomVertexRewriter data(this, format->get_vector(ci));
-
-    for (size_t i = 0; i < rows.get_num_subranges(); ++i) {
-      int begin_row = rows.get_subrange_begin(i);
-      int end_row = rows.get_subrange_end(i);
-      do_transform_vector_column(format, data, mat, begin_row, end_row);
->>>>>>> 86faaae9
     }
   }
 }
