--- conflicted
+++ resolved
@@ -138,10 +138,6 @@
       dp._value = source.get_float32();
     }
   }
-<<<<<<< HEAD
+
   //nassertv(source.get_remaining_size() == 0);
-=======
-
-  nassertv(source.get_remaining_size() == 0);
->>>>>>> cd984732
 }