/**
 * PANDA 3D SOFTWARE
 * Copyright (c) Carnegie Mellon University.  All rights reserved.
 *
 * All use of this software is subject to the terms of the revised BSD
 * license.  You should have received a copy of this license along
 * with this source code in a file named "LICENSE."
 *
 * @file dxShaderContext9.cxx
 * @author jyelon
 * @date 2005-09-01
 */

#include "dxGraphicsStateGuardian9.h"
#include "dxShaderContext9.h"
#include "dxVertexBufferContext9.h"
#include "shaderModuleSpirV.h"

#include <io.h>
#include <stdio.h>
#include <stdlib.h>
#include <fcntl.h>
#include <sys/types.h>
#include <sys/stat.h>

#include <spirv_cross/spirv_hlsl.hpp>

#define DEBUG_SHADER 0

TypeHandle DXShaderContext9::_type_handle;

/**
 * xyz
 */
DXShaderContext9::
DXShaderContext9(Shader *s, GSG *gsg) : ShaderContext(s) {
  DWORD *vs_data;
  CPT(ShaderModule) vertex_module = s->get_module(Shader::Stage::vertex);
  if (compile_module(vertex_module, vs_data)) {
    HRESULT result = gsg->_d3d_device->CreateVertexShader(vs_data, &_vertex_shader);
    if (FAILED(result)) {
      dxgsg9_cat.error()
        << "Failed to create vertex shader: " << D3DERRORSTRING(result) << "\n";
    }
  }

  DWORD *ps_data;
  CPT(ShaderModule) fragment_module = s->get_module(Shader::Stage::fragment);
  if (compile_module(fragment_module, ps_data)) {
    HRESULT result = gsg->_d3d_device->CreatePixelShader(ps_data, &_pixel_shader);
    if (FAILED(result)) {
      dxgsg9_cat.error()
        << "Failed to create pixel shader: " << D3DERRORSTRING(result) << "\n";
    }
  }

  _mat_part_cache = new LMatrix4[s->cp_get_mat_cache_size()];
}

/**
 * xyz
 */
DXShaderContext9::
~DXShaderContext9() {
  release_resources();

  delete[] _mat_part_cache;
}

/**
 * Compiles the given shader module.
 */
bool DXShaderContext9::
compile_module(const ShaderModule *module, DWORD *&data) {
  const ShaderModuleSpirV *spv;
  DCAST_INTO_R(spv, module, false);

  if (dxgsg9_cat.is_debug()) {
    dxgsg9_cat.debug()
      << "Transpiling SPIR-V " << spv->get_stage() << " shader "
      << spv->get_source_filename() << "\n";
  }

  spirv_cross::CompilerHLSL compiler(std::vector<uint32_t>(spv->get_data(), spv->get_data() + spv->get_data_size()));
  spirv_cross::CompilerHLSL::Options options;
  options.shader_model = 30;
  options.flatten_matrix_vertex_input_semantics = true;
  compiler.set_hlsl_options(options);

  // Bind certain known attributes to specific semantics.
  int texcoord_index = 0;
  for (const Shader::ShaderVarSpec &spec : _shader->_var_spec) {
    uint32_t idx = (uint32_t)spec._id._location;
    if (spec._name == InternalName::get_vertex()) {
      compiler.add_vertex_attribute_remap({idx, "POSITION"});
    }
    else if (spec._name == InternalName::get_transform_weight()) {
      compiler.add_vertex_attribute_remap({idx, "BLENDWEIGHT"});
    }
    else if (spec._name == InternalName::get_transform_index()) {
      compiler.add_vertex_attribute_remap({idx, "BLENDINDICES"});
    }
    else if (spec._name == InternalName::get_normal()) {
      compiler.add_vertex_attribute_remap({idx, "NORMAL"});
    }
    else if (spec._name == InternalName::get_tangent()) {
      compiler.add_vertex_attribute_remap({idx, "TANGENT"});
    }
    else if (spec._name == InternalName::get_binormal()) {
      compiler.add_vertex_attribute_remap({idx, "BINORMAL"});
    }
    else if (spec._name == InternalName::get_color()) {
      compiler.add_vertex_attribute_remap({idx, "COLOR"});
    }
    else {
      // The rest gets mapped to TEXCOORD + location.
      for (size_t i = 0; i < spec._elements; ++i) {
        char buffer[16];
        sprintf(buffer, "TEXCOORD%d", (int)texcoord_index);
        compiler.add_vertex_attribute_remap({idx, buffer});
        ++texcoord_index;
        ++idx;
      }
    }
  }

  // Create a mapping from locations to parameter index.  This makes
  // reflection a little easier later on.
  pmap<int, unsigned int> params_by_location;
  for (size_t i = 0; i < module->get_num_parameters(); ++i) {
    const ShaderModule::Variable &var = module->get_parameter(i);
    if (var.has_location()) {
      params_by_location[var.get_location()] = (unsigned int)i;
    }
  }

  // Tell spirv-cross to rename the constants to "p#", where # is the index of
  // the original parameter.  This makes it easier to map the compiled
  // constants back to the original parameters later on.
  for (spirv_cross::VariableID id : compiler.get_active_interface_variables()) {
    uint32_t loc = compiler.get_decoration(id, spv::DecorationLocation);
    spv::StorageClass sc = compiler.get_storage_class(id);

    char buf[24];
    if (sc == spv::StorageClassUniformConstant) {
      nassertd(params_by_location.count(loc)) continue;

      unsigned int index = params_by_location[loc];
      sprintf(buf, "p%u", index);
      compiler.set_name(id, buf);
    }
  }

  // Optimize out unused variables.
  compiler.set_enabled_interface_variables(compiler.get_active_interface_variables());

  std::string code = compiler.compile();

  if (dxgsg9_cat.is_debug()) {
    dxgsg9_cat.debug()
      << "SPIRV-Cross compilation resulted in HLSL shader:\n"
      << code << "\n";
  }

  const char *profile;
  switch (spv->get_stage()) {
  case Shader::Stage::vertex:
    profile = "vs_3_0";
    break;

  case Shader::Stage::fragment:
    profile = "ps_3_0";
    break;

  default:
    return false;
  }

  ID3DXBuffer *shader;
  ID3DXBuffer *errors;
  HRESULT result = D3DXCompileShader(code.c_str(), code.size(), nullptr, nullptr, "main", profile, D3DXSHADER_PACKMATRIX_ROWMAJOR, &shader, &errors, nullptr);
  if (SUCCEEDED(result)) {
    nassertr(shader != nullptr, false);
    data = (DWORD *)shader->GetBufferPointer();

#ifndef NDEBUG
    if (dxgsg9_cat.is_debug()) {
      std::ostream &out = dxgsg9_cat.debug()
        << "Disassembly of compiled " << profile << " module:\n";
      LPD3DXBUFFER dis;
      if (SUCCEEDED(D3DXDisassembleShader(data, FALSE, NULL, &dis))) {
        out << (char *)dis->GetBufferPointer();
        dis->Release();
      }
    }
#endif

    if (errors != nullptr) {
      errors->Release();
    }

    return query_constants(module, data);
  }
  else {
    dxgsg9_cat.error()
      << "Failed to compile " << module->get_stage() << " shader ("
      << DXGetErrorString(result) << "):\n";

    if (errors != nullptr) {
      std::string messages((const char *)errors->GetBufferPointer(), errors->GetBufferSize());
      dxgsg9_cat.error(false) << messages << "\n";
      errors->Release();
    }
    return false;
  }
}

/**
 * Walks the constant table.
 */
bool DXShaderContext9::
query_constants(const ShaderModule *module, DWORD *data) {
  if (memcmp(data + 2, "CTAB", 4) != 0) {
    dxgsg9_cat.error()
      << "Could not find constant table!\n";
    return false;
  }

  BYTE *offset = (BYTE *)(data + 3);
  D3DXSHADER_CONSTANTTABLE *table = (D3DXSHADER_CONSTANTTABLE *)offset;
  D3DXSHADER_CONSTANTINFO *constants = (D3DXSHADER_CONSTANTINFO *)(offset + table->ConstantInfo);

  if (dxgsg9_cat.is_debug()) {
    if (table->Constants != 0) {
      dxgsg9_cat.debug()
        << "Constant table for compiled " << *module << ":\n";
    } else {
      dxgsg9_cat.debug()
        << "Empty constant table for compiled " << *module << "\n";
    }
  }

  Shader::Stage stage = module->get_stage();

  for (DWORD ci = 0; ci < table->Constants; ++ci) {
    D3DXSHADER_CONSTANTINFO &constant = constants[ci];
    D3DXSHADER_TYPEINFO *type = (D3DXSHADER_TYPEINFO *)(offset + constant.TypeInfo);

    // We renamed the constants to p# earlier on, so extract the original
    // parameter index.
    const char *name = (const char *)(offset + constant.Name);
    if (name[0] != 'p') {
      if (stage == Shader::Stage::vertex && strcmp(name, "gl_HalfPixel") == 0) {
        // This is a special input generated by spirv-cross.
        _half_pixel_register = constant.RegisterIndex;
        continue;
      }
      dxgsg9_cat.warning()
        << "Ignoring unknown " << stage << " shader constant " << name << "\n";
      continue;
    }
    int index = atoi(name + 1);
    const ShaderModule::Variable &var = module->get_parameter(index);
    nassertd(var.has_location()) continue;
    int loc = var.get_location();

    int loc_end = loc + var.type->get_num_interface_locations();
    if ((size_t)loc_end > _register_map.size()) {
      _register_map.resize((size_t)loc_end);
    }

    const ShaderType *element_type = var.type;
    size_t num_elements = 1;

    if (const ShaderType::Array *array_type = var.type->as_array()) {
      element_type = array_type->get_element_type();
      num_elements = array_type->get_num_elements();
    }

    int reg_set = constant.RegisterSet;
    int reg_idx = constant.RegisterIndex;
    int reg_end = reg_idx + constant.RegisterCount;
    if (!r_query_constants(stage, offset, *type, loc, reg_set, reg_idx, reg_end)) {
      return false;
    }

#ifndef NDEBUG
    if (dxgsg9_cat.is_debug()) {
      const char sets[] = {'b', 'i', 'c', 's'};
      if (type->Class == D3DXPC_STRUCT) {
        dxgsg9_cat.debug()
          << "  struct " << name << "[" << type->Elements << "] (" << *var.name
          << "@" << loc << ") at register " << sets[constant.RegisterSet]
          << constant.RegisterIndex;
      } else {
        const char *types[] = {"void", "bool", "int", "float", "string", "texture", "texture1D", "texture2D", "texture3D", "textureCUBE", "sampler", "sampler1D", "sampler2D", "sampler3D", "samplerCUBE"};
        dxgsg9_cat.debug()
          << "  " << ((type->Type <= D3DXPT_SAMPLERCUBE) ? types[type->Type] : "unknown")
          << " " << name << "[" << type->Elements << "] (" << *var.name
          << "@" << loc << ") at register " << sets[constant.RegisterSet]
          << constant.RegisterIndex;
      }
      if (constant.RegisterCount > 1) {
        dxgsg9_cat.debug(false)
          << ".." << (constant.RegisterIndex + constant.RegisterCount - 1);
      }
      dxgsg9_cat.debug(false) << std::endl;
    }
#endif
  }

  return true;
}

/**
 * Recursive method used by query_constants.
 */
bool DXShaderContext9::
r_query_constants(Shader::Stage stage, BYTE *offset, D3DXSHADER_TYPEINFO &typeinfo,
                  int &loc, int reg_set, int &reg_idx, int reg_end) {
  if (typeinfo.Class == D3DXPC_STRUCT) {
    //const ShaderType::Struct *struct_type = element_type->as_struct();
    //nassertr(struct_type != nullptr, false);
    D3DXSHADER_STRUCTMEMBERINFO *members = (D3DXSHADER_STRUCTMEMBERINFO *)(offset + typeinfo.StructMemberInfo);

    for (WORD ei = 0; ei < typeinfo.Elements && reg_idx < reg_end; ++ei) {
      for (DWORD mi = 0; mi < typeinfo.StructMembers && reg_idx < reg_end; ++mi) {
        D3DXSHADER_TYPEINFO *typeinfo = (D3DXSHADER_TYPEINFO *)(offset + members[mi].TypeInfo);

        if (!r_query_constants(stage, offset, *typeinfo, loc, reg_set, reg_idx, reg_end)) {
          return false;
        }
      }
    }
  } else {
    // Non-aggregate type.  Note that arrays of arrays are not supported.
    //nassertr(!element_type->is_aggregate_type(), false);

    // Note that RegisterCount may be lower than Rows * Elements if the
    // optimizer decided that eg. the last row of a matrix is not used!

    nassertr((size_t)loc < _register_map.size(), false);

    ConstantRegister &reg = _register_map[(size_t)loc];
    reg.set = (D3DXREGISTER_SET)reg_set;
    reg.count = std::max(reg.count, (UINT)(reg_end - reg_idx));
    switch (stage) {
    case ShaderModule::Stage::vertex:
      reg.vreg = reg_idx;
      break;
    case ShaderModule::Stage::fragment:
      reg.freg = reg_idx;
      break;
    default:
      reg.count = 0;
      break;
    }

    loc += typeinfo.Elements;
    reg_idx += typeinfo.Elements * typeinfo.Rows;
  }

  return true;
}

/**
 * Should deallocate all system resources (such as vertex program handles or
 * Cg contexts).
 */
void DXShaderContext9::
release_resources() {
  if (_vertex_shader != nullptr) {
    _vertex_shader->Release();
    _vertex_shader = nullptr;
  }
  if (_vertex_shader != nullptr) {
    _vertex_shader->Release();
    _vertex_shader = nullptr;
  }

  for (const auto &it : _vertex_declarations) {
    it.second.first->Release();
  }
  _vertex_declarations.clear();
}

/**
 * This function is to be called to enable a new shader.  It also initializes
 * all of the shader's input parameters.
 */
bool DXShaderContext9::
bind(GSG *gsg) {
  if (!valid(gsg)) {
    return false;
  }

  // clear the last cached FVF to make sure the next SetFVF call goes
  // through
  gsg->_last_fvf = 0;

  // Pass in k-parameters and transform-parameters.
  // Since the shader is always unbound at the end of a frame, this is a good
  // place to check for frame parameter as well.
  int altered = Shader::SSD_general;
  int frame_number = ClockObject::get_global_clock()->get_frame_count();
  if (frame_number != _frame_number) {
     altered |= Shader::SSD_frame;
    _frame_number = frame_number;
  }
  issue_parameters(gsg, altered);

  // Bind the shaders.
  HRESULT result;
  result = gsg->_d3d_device->SetVertexShader(_vertex_shader);
  if (FAILED(result)) {
    dxgsg9_cat.error() << "SetVertexShader failed " << D3DERRORSTRING(result);
    return false;
  }

  result = gsg->_d3d_device->SetPixelShader(_pixel_shader);
  if (FAILED(result)) {
    dxgsg9_cat.error() << "SetPixelShader failed " << D3DERRORSTRING(result);
    gsg->_d3d_device->SetVertexShader(nullptr);
    return false;
  }

  return true;
}

/**
 * This function disables a currently-bound shader.
 */
void DXShaderContext9::
unbind(GSG *gsg) {
  gsg->_d3d_device->SetVertexShader(nullptr);
  gsg->_d3d_device->SetPixelShader(nullptr);
}

/**
 * This function gets called whenever the RenderState or TransformState has
 * changed, but the Shader itself has not changed.  It loads new values into
 * the shader's parameters.
 *
 * If "altered" is false, that means you promise that the parameters for this
 * shader context have already been issued once, and that since the last time
 * the parameters were issued, no part of the render state has changed except
 * the external and internal transforms.
 */
void DXShaderContext9::
issue_parameters(GSG *gsg, int altered) {
  if (!valid(gsg)) {
    return;
  }

  LPDIRECT3DDEVICE9 device = gsg->_d3d_device;

  // We have no way to track modifications to PTAs, so we assume that they are
  // modified every frame and when we switch ShaderAttribs.
  if (altered & (Shader::SSD_shaderinputs | Shader::SSD_frame)) {
    // Iterate through _ptr parameters
    for (const Shader::ShaderPtrSpec &spec : _shader->_ptr_spec) {
      Shader::ShaderPtrData ptr_data;
      if (!gsg->fetch_ptr_parameter(spec, ptr_data)) { //the input is not contained in ShaderPtrData
        release_resources();
        return;
      }
      if (spec._id._location < 0 || (size_t)spec._id._location >= _register_map.size()) {
        continue;
      }

      ConstantRegister &reg = _register_map[spec._id._location];
      if (reg.count == 0) {
        continue;
      }

      // Calculate how many elements to transfer; no more than it expects,
      // but certainly no more than we have.
      size_t num_cols = spec._dim[2];
      if (num_cols == 0) {
        continue;
      }
      size_t num_rows = std::min((size_t)spec._dim[0] * (size_t)spec._dim[1],
                                 (size_t)(ptr_data._size / num_cols));

      switch (reg.set) {
      case D3DXRS_BOOL:
        {
          BOOL *data = (BOOL *)alloca(sizeof(BOOL) * 4 * num_rows);
          memset(data, 0, sizeof(BOOL) * 4 * num_rows);
          switch (ptr_data._type) {
          case ShaderType::ST_int:
          case ShaderType::ST_uint:
          case ShaderType::ST_float:
            // All have the same 0-representation.
            if (num_cols == 1) {
              for (size_t i = 0; i < num_rows; ++i) {
                data[i * 4] = ((int *)ptr_data._ptr)[i] != 0;
              }
            } else if (num_cols == 2) {
              for (size_t i = 0; i < num_rows; ++i) {
                data[i * 4 + 0] = ((int *)ptr_data._ptr)[i * 2] != 0;
                data[i * 4 + 1] = ((int *)ptr_data._ptr)[i * 2 + 1] != 0;
              }
            } else if (num_cols == 3) {
              for (size_t i = 0; i < num_rows; ++i) {
                data[i * 4 + 0] = ((int *)ptr_data._ptr)[i * 3] != 0;
                data[i * 4 + 1] = ((int *)ptr_data._ptr)[i * 3 + 1] != 0;
                data[i * 4 + 2] = ((int *)ptr_data._ptr)[i * 3 + 2] != 0;
              }
            } else {
              for (size_t i = 0; i < num_rows * 4; ++i) {
                data[i] = ((int *)ptr_data._ptr)[i] != 0;
              }
            }
            break;

          case ShaderType::ST_double:
            if (num_cols == 1) {
              for (size_t i = 0; i < num_rows; ++i) {
                data[i * 4] = ((double *)ptr_data._ptr)[i] != 0;
              }
            } else if (num_cols == 2) {
              for (size_t i = 0; i < num_rows; ++i) {
                data[i * 4 + 0] = ((double *)ptr_data._ptr)[i * 2] != 0;
                data[i * 4 + 1] = ((double *)ptr_data._ptr)[i * 2 + 1] != 0;
              }
            } else if (num_cols == 3) {
              for (size_t i = 0; i < num_rows; ++i) {
                data[i * 4 + 0] = ((double *)ptr_data._ptr)[i * 3] != 0;
                data[i * 4 + 1] = ((double *)ptr_data._ptr)[i * 3 + 1] != 0;
                data[i * 4 + 2] = ((double *)ptr_data._ptr)[i * 3 + 2] != 0;
              }
            } else {
              for (size_t i = 0; i < num_rows * 4; ++i) {
                data[i] = ((double *)ptr_data._ptr)[i] != 0;
              }
            }
            break;
          }
          if (reg.vreg >= 0) {
            device->SetVertexShaderConstantB(reg.vreg, data, num_rows);
          }
          if (reg.freg >= 0) {
            device->SetPixelShaderConstantB(reg.freg, data, num_rows);
          }
        }
        break;

      case D3DXRS_INT4:
        if (ptr_data._type != ShaderType::ST_int &&
            ptr_data._type != ShaderType::ST_uint) {
          dxgsg9_cat.error()
            << "Cannot pass floating-point data to integer shader input '" << spec._id._name << "'\n";

          // Deactivate it to make sure the user doesn't get flooded with this
          // error.
          reg.count = -1;
        }
        else if (num_cols == 4) {
          // Straight passthrough, hooray!
          void *data = ptr_data._ptr;
          if (reg.vreg >= 0) {
            device->SetVertexShaderConstantI(reg.vreg, (int *)data, num_rows);
          }
          if (reg.freg >= 0) {
            device->SetPixelShaderConstantI(reg.freg, (int *)data, num_rows);
          }
        }
        else {
          // Need to pad out the rows.
          LVecBase4i *data = (LVecBase4i *)alloca(sizeof(LVecBase4i) * num_rows);
          memset(data, 0, sizeof(LVecBase4i) * num_rows);
          if (num_cols == 1) {
            for (size_t i = 0; i < num_rows; ++i) {
              data[i].set(((int *)ptr_data._ptr)[i], 0, 0, 0);
            }
          } else if (num_cols == 2) {
            for (size_t i = 0; i < num_rows; ++i) {
              data[i].set(((int *)ptr_data._ptr)[i * 2],
                          ((int *)ptr_data._ptr)[i * 2 + 1],
                          0, 0);
            }
          } else if (num_cols == 3) {
            for (size_t i = 0; i < num_rows; ++i) {
              data[i].set(((int *)ptr_data._ptr)[i * 3],
                          ((int *)ptr_data._ptr)[i * 3 + 1],
                          ((int *)ptr_data._ptr)[i * 3 + 2],
                          0);
            }
          }
          if (reg.vreg >= 0) {
            device->SetVertexShaderConstantI(reg.vreg, (int *)data, num_rows);
          }
          if (reg.freg >= 0) {
            device->SetPixelShaderConstantI(reg.freg, (int *)data, num_rows);
          }
        }
        break;

      case D3DXRS_FLOAT4:
        if (ptr_data._type == ShaderType::ST_float && num_cols == 4) {
          // Straight passthrough, hooray!
          void *data = ptr_data._ptr;
          if (reg.vreg >= 0) {
            device->SetVertexShaderConstantF(reg.vreg, (float *)data, num_rows);
          }
          if (reg.freg >= 0) {
            device->SetPixelShaderConstantF(reg.freg, (float *)data, num_rows);
          }
        }
        else {
          // Need to pad out the rows.
          LVecBase4f *data = (LVecBase4f *)alloca(sizeof(LVecBase4f) * num_rows);
          memset(data, 0, sizeof(LVecBase4f) * num_rows);
          switch (ptr_data._type) {
          case ShaderType::ST_int:
            if (num_cols == 1) {
              for (size_t i = 0; i < num_rows; ++i) {
                data[i].set((float)((int *)ptr_data._ptr)[i], 0, 0, 0);
              }
            } else if (num_cols == 2) {
              for (size_t i = 0; i < num_rows; ++i) {
                data[i].set((float)((int *)ptr_data._ptr)[i * 2],
                            (float)((int *)ptr_data._ptr)[i * 2 + 1],
                            0, 0);
              }
            } else if (num_cols == 3) {
              for (size_t i = 0; i < num_rows; ++i) {
                data[i].set((float)((int *)ptr_data._ptr)[i * 3],
                            (float)((int *)ptr_data._ptr)[i * 3 + 1],
                            (float)((int *)ptr_data._ptr)[i * 3 + 2],
                            0);
              }
            } else {
              for (size_t i = 0; i < num_rows * 4; ++i) {
                ((float *)data)[i] = (float)((int *)ptr_data._ptr)[i];
              }
            }
            break;

          case ShaderType::ST_uint:
            if (num_cols == 1) {
              for (size_t i = 0; i < num_rows; ++i) {
                data[i].set((float)((unsigned int *)ptr_data._ptr)[i], 0, 0, 0);
              }
            } else if (num_cols == 2) {
              for (size_t i = 0; i < num_rows; ++i) {
                data[i].set((float)((unsigned int *)ptr_data._ptr)[i * 2],
                            (float)((unsigned int *)ptr_data._ptr)[i * 2 + 1],
                            0, 0);
              }
            } else if (num_cols == 3) {
              for (size_t i = 0; i < num_rows; ++i) {
                data[i].set((float)((unsigned int *)ptr_data._ptr)[i * 3],
                            (float)((unsigned int *)ptr_data._ptr)[i * 3 + 1],
                            (float)((unsigned int *)ptr_data._ptr)[i * 3 + 2],
                            0);
              }
            } else {
              for (size_t i = 0; i < num_rows * 4; ++i) {
                ((float *)data)[i] = (float)((unsigned int *)ptr_data._ptr)[i];
              }
            }
            break;

          case ShaderType::ST_float:
            if (num_cols == 1) {
              for (size_t i = 0; i < num_rows; ++i) {
                data[i].set(((float *)ptr_data._ptr)[i], 0, 0, 0);
              }
            } else if (num_cols == 2) {
              for (size_t i = 0; i < num_rows; ++i) {
                data[i].set(((float *)ptr_data._ptr)[i * 2],
                            ((float *)ptr_data._ptr)[i * 2 + 1],
                            0, 0);
              }
            } else if (num_cols == 3) {
              for (size_t i = 0; i < num_rows; ++i) {
                data[i].set(((float *)ptr_data._ptr)[i * 3],
                            ((float *)ptr_data._ptr)[i * 3 + 1],
                            ((float *)ptr_data._ptr)[i * 3 + 2],
                            0);
              }
            } else {
              for (size_t i = 0; i < num_rows * 4; ++i) {
                ((float *)data)[i] = ((float *)ptr_data._ptr)[i];
              }
            }
            break;

          case ShaderType::ST_double:
            if (num_cols == 1) {
              for (size_t i = 0; i < num_rows; ++i) {
                data[i].set((float)((double *)ptr_data._ptr)[i], 0, 0, 0);
              }
            } else if (num_cols == 2) {
              for (size_t i = 0; i < num_rows; ++i) {
                data[i].set((float)((double *)ptr_data._ptr)[i * 2],
                            (float)((double *)ptr_data._ptr)[i * 2 + 1],
                            0, 0);
              }
            } else if (num_cols == 3) {
              for (size_t i = 0; i < num_rows; ++i) {
                data[i].set((float)((double *)ptr_data._ptr)[i * 3],
                            (float)((double *)ptr_data._ptr)[i * 3 + 1],
                            (float)((double *)ptr_data._ptr)[i * 3 + 2],
                            0);
              }
            } else {
              for (size_t i = 0; i < num_rows * 4; ++i) {
                ((float *)data)[i] = (float)((double *)ptr_data._ptr)[i];
              }
            }
            break;
          }

          if (reg.vreg >= 0) {
            device->SetVertexShaderConstantF(reg.vreg, (float *)data, num_rows);
          }
          if (reg.freg >= 0) {
            device->SetPixelShaderConstantF(reg.freg, (float *)data, num_rows);
          }
        }
        break;

      default:
        continue;
      }
    }
  }

  if (altered & _shader->_mat_deps) {
    gsg->update_shader_matrix_cache(_shader, _mat_part_cache, altered);

    for (Shader::ShaderMatSpec &spec : _shader->_mat_spec) {
      if ((altered & spec._dep) == 0) {
        continue;
      }
      if (spec._id._location < 0 || (size_t)spec._id._location >= _register_map.size()) {
        continue;
      }

      ConstantRegister &reg = _register_map[spec._id._location];
      if (reg.count == 0) {
        continue;
      }
      nassertd(reg.set == D3DXRS_FLOAT4) continue;

      const LMatrix4 *val = gsg->fetch_specified_value(spec, _mat_part_cache, altered);
      if (!val) continue;

#ifndef STDFLOAT_DOUBLE
      // In this case, the data is already single-precision.
      const PN_float32 *data = val->get_data();
#else
      // In this case, we have to convert it.
      LMatrix4f valf = LCAST(PN_float32, *val);
      const PN_float32 *data = valf.get_data();
#endif
      PN_float32 scratch[16];

      switch (spec._piece) {
      case Shader::SMP_whole:
      case Shader::SMP_upper3x4:
      case Shader::SMP_upper4x3:
        break;
      case Shader::SMP_transpose:
      case Shader::SMP_transpose3x4:
      case Shader::SMP_transpose4x3:
        scratch[0] = data[0];
        scratch[1] = data[4];
        scratch[2] = data[8];
        scratch[3] = data[12];
        scratch[4] = data[1];
        scratch[5] = data[5];
        scratch[6] = data[9];
        scratch[7] = data[13];
        scratch[8] = data[2];
        scratch[9] = data[6];
        scratch[10] = data[10];
        scratch[11] = data[14];
        scratch[12] = data[3];
        scratch[13] = data[7];
        scratch[14] = data[11];
        scratch[15] = data[15];
        data = scratch;
        break;
      case Shader::SMP_row0:
        break;
      case Shader::SMP_row1:
        data = data + 4;
        break;
      case Shader::SMP_row2:
        data = data + 8;
        break;
      case Shader::SMP_row3:
        data = data + 12;
        break;
      case Shader::SMP_col0:
        scratch[0] = data[0];
        scratch[1] = data[4];
        scratch[2] = data[8];
        scratch[3] = data[12];
        data = scratch;
        break;
      case Shader::SMP_col1:
        scratch[0] = data[1];
        scratch[1] = data[5];
        scratch[2] = data[9];
        scratch[3] = data[13];
        data = scratch;
        break;
      case Shader::SMP_col2:
        scratch[0] = data[2];
        scratch[1] = data[6];
        scratch[2] = data[10];
        scratch[3] = data[14];
        data = scratch;
        break;
      case Shader::SMP_col3:
        scratch[0] = data[3];
        scratch[1] = data[7];
        scratch[2] = data[11];
        scratch[3] = data[15];
        data = scratch;
        break;
      case Shader::SMP_row3x1:
      case Shader::SMP_row3x2:
      case Shader::SMP_row3x3:
        data = data + 12;
        break;
      case Shader::SMP_upper3x3:
        scratch[0] = data[0];
        scratch[1] = data[1];
        scratch[2] = data[2];
        scratch[3] = data[4];
        scratch[4] = data[5];
        scratch[5] = data[6];
        scratch[6] = data[8];
        scratch[7] = data[9];
        scratch[8] = data[10];
        data = scratch;
        break;
      case Shader::SMP_transpose3x3:
        scratch[0] = data[0];
        scratch[1] = data[4];
        scratch[2] = data[8];
        scratch[3] = data[1];
        scratch[4] = data[5];
        scratch[5] = data[9];
        scratch[6] = data[2];
        scratch[7] = data[6];
        scratch[8] = data[10];
        data = scratch;
        break;
      case Shader::SMP_cell15:
        // Need to copy to scratch, otherwise D3D will read out of bounds.
        scratch[0] = data[15];
        scratch[1] = 0;
        scratch[2] = 0;
        scratch[3] = 0;
        data = scratch;
        break;
      case Shader::SMP_cell14:
        scratch[0] = data[14];
        scratch[1] = 0;
        scratch[2] = 0;
        scratch[3] = 0;
        data = scratch;
        break;
      case Shader::SMP_cell13:
        scratch[0] = data[13];
        scratch[1] = 0;
        scratch[2] = 0;
        scratch[3] = 0;
        data = scratch;
        break;
      }

      if (reg.vreg >= 0) {
        device->SetVertexShaderConstantF(reg.vreg, data, reg.count);
      }
      if (reg.freg >= 0) {
        device->SetPixelShaderConstantF(reg.freg, data, reg.count);
      }
    }
  }

  if (altered & Shader::SSD_frame) {
    //TODO: what should we set this to?
    if (_half_pixel_register >= 0) {
      const float data[4] = {0, 0, 0, 0};
      gsg->_d3d_device->SetVertexShaderConstantF(_half_pixel_register, data, 1);
    }
  }
}

/**
 * Changes the active transform and slider table, used for hardware skinning.
 */
void DXShaderContext9::
update_tables(GSG *gsg, const GeomVertexDataPipelineReader *data_reader) {
  int loc = _shader->_transform_table_loc;
  if (loc >= 0) {
    ConstantRegister &reg = _register_map[(size_t)loc];

    float *data;
    const TransformTable *table = data_reader->get_transform_table();
    if (!_shader->_transform_table_reduced) {
      // reg.count is the number of registers, which is 4 per matrix.  However,
      // due to optimization, the last row of the last matrix may be cut off.
      size_t num_matrices = (reg.count + 3) / 4;
      data = (float *)alloca(num_matrices * sizeof(LMatrix4f));
      LMatrix4f *matrices = (LMatrix4f *)data;

      size_t i = 0;
      if (table != nullptr) {
        bool transpose = (_shader->get_language() == Shader::SL_Cg);
        size_t num_transforms = std::min(num_matrices, table->get_num_transforms());
        for (; i < num_transforms; ++i) {
#ifdef STDFLOAT_DOUBLE
          LMatrix4 matrix;
          table->get_transform(i)->get_matrix(matrix);
          if (transpose) {
            matrix.transpose_in_place();
          }
          matrices[i] = LCAST(float, matrix);
#else
          table->get_transform(i)->get_matrix(matrices[i]);
          if (transpose) {
            matrices[i].transpose_in_place();
          }
#endif
        }
      }
      for (; i < num_matrices; ++i) {
        matrices[i] = LMatrix4f::ident_mat();
      }
    }
    else {
      // Reduced 3x4 matrix, used by shader generator
      size_t num_matrices = (reg.count + 2) / 3;
      data = (float *)alloca(num_matrices * sizeof(LVecBase4f) * 3);
      LVecBase4f *vectors = (LVecBase4f *)data;

      size_t i = 0;
      if (table != nullptr) {
        size_t num_transforms = std::min(num_matrices, table->get_num_transforms());
        for (; i < num_transforms; ++i) {
          LMatrix4f matrix;
#ifdef STDFLOAT_DOUBLE
          LMatrix4d matrixd;
          table->get_transform(i)->get_matrix(matrixd);
          matrix = LCAST(float, matrixd);
#else
          table->get_transform(i)->get_matrix(matrix);
#endif
          vectors[i * 3 + 0] = matrix.get_col(0);
          vectors[i * 3 + 1] = matrix.get_col(1);
          vectors[i * 3 + 2] = matrix.get_col(2);
        }
      }
      for (; i < num_matrices; ++i) {
        vectors[i * 3 + 0].set(1, 0, 0, 0);
        vectors[i * 3 + 1].set(0, 1, 0, 0);
        vectors[i * 3 + 2].set(0, 0, 1, 0);
      }
    }

    if (reg.vreg >= 0) {
      gsg->_d3d_device->SetVertexShaderConstantF(reg.vreg, data, reg.count);
    }
    if (reg.freg >= 0) {
      gsg->_d3d_device->SetPixelShaderConstantF(reg.freg, data, reg.count);
    }
  }

  loc = _shader->_slider_table_loc;
  if (loc >= 0) {
    ConstantRegister &reg = _register_map[(size_t)loc];

    LVecBase4f *sliders = (LVecBase4f *)alloca(reg.count * sizeof(LVecBase4f));
    memset(sliders, 0, reg.count * sizeof(LVecBase4f));

    const SliderTable *table = data_reader->get_slider_table();
    if (table != nullptr) {
      size_t num_sliders = std::min((size_t)reg.count, table->get_num_sliders());
      for (size_t i = 0; i < num_sliders; ++i) {
        sliders[i] = table->get_slider(i)->get_slider();
      }
    }

    if (reg.vreg >= 0) {
      gsg->_d3d_device->SetVertexShaderConstantF(reg.vreg, (float *)sliders, reg.count);
    }
    if (reg.freg >= 0) {
      gsg->_d3d_device->SetPixelShaderConstantF(reg.freg, (float *)sliders, reg.count);
    }
  }
}

/**
 * Disable all the texture bindings used by this shader.
 */
void DXShaderContext9::
disable_shader_texture_bindings(GSG *gsg) {
  for (Shader::ShaderTexSpec &spec : _shader->_tex_spec) {
    ConstantRegister &reg = _register_map[spec._id._location];
    if (reg.count == 0) {
      continue;
    }

    int texunit = reg.freg;
    if (texunit == -1) {
      texunit = reg.vreg;
      if (texunit == -1) {
        continue;
      }
    }

    HRESULT hr = gsg->_d3d_device->SetTexture(texunit, nullptr);
    if (FAILED(hr)) {
      dxgsg9_cat.error()
        << "SetTexture(" << texunit << ", NULL) failed "
        << D3DERRORSTRING(hr);
    }
  }
}

/**
 * Disables all texture bindings used by the previous shader, then enables all
 * the texture bindings needed by this shader.  Extracts the relevant vertex
 * array data from the gsg.  The current implementation is inefficient,
 * because it may unnecessarily disable textures then immediately reenable
 * them.  We may optimize this someday.
 */
void DXShaderContext9::
update_shader_texture_bindings(DXShaderContext9 *prev, GSG *gsg) {
  if (prev) {
    prev->disable_shader_texture_bindings(gsg);
  }
  if (!valid(gsg)) {
    return;
  }

  for (Shader::ShaderTexSpec &spec : _shader->_tex_spec) {
    if (spec._id._location < 0 || (size_t)spec._id._location >= _register_map.size()) {
      continue;
    }

    ConstantRegister &reg = _register_map[spec._id._location];
    if (reg.count == 0) {
      continue;
    }
    nassertd(reg.set == D3DXRS_SAMPLER) continue;

    int view = gsg->get_current_tex_view_offset();
    SamplerState sampler;

    PT(Texture) tex = gsg->fetch_specified_texture(spec, sampler, view);
    if (tex.is_null()) {
      continue;
    }

    if (spec._suffix != nullptr) {
      // The suffix feature is inefficient.  It is a temporary hack.
      tex = tex->load_related(spec._suffix);
    }

    Texture::TextureType tex_type = tex->get_texture_type();
    if (tex_type != spec._desired_type) {
      // Permit binding 2D texture to a 1D target, if it is one pixel high.
      if (tex_type != Texture::TT_2d_texture ||
          spec._desired_type != Texture::TT_1d_texture ||
          tex->get_y_size() != 1) {
        continue;
      }
    }

    int texunit = reg.freg;
    if (texunit == -1) {
      texunit = reg.vreg;
      if (texunit == -1) {
        continue;
      }
    }

<<<<<<< HEAD
    TextureContext *tc = tex->prepare_now(view, gsg->_prepared_objects, gsg);
=======
    TextureContext *tc = tex->prepare_now(gsg->_prepared_objects, gsg);
>>>>>>> 67b205a0
    if (tc == nullptr) {
      continue;
    }

<<<<<<< HEAD
    gsg->apply_texture(texunit, tc, sampler);
=======
    gsg->apply_texture(texunit, tc, view, sampler);
>>>>>>> 67b205a0
  }
}

/**
 * Returns a vertex declaration object suitable for rendering geometry with the
 * given GeomVertexFormat.
 */
LPDIRECT3DVERTEXDECLARATION9 DXShaderContext9::
get_vertex_declaration(GSG *gsg, const GeomVertexFormat *format, BitMask32 &used_streams) {
  // Look up the GeomVertexFormat in the cache.
  auto it = _vertex_declarations.find(format);
  if (it != _vertex_declarations.end()) {
    // We've previously rendered geometry with this GeomVertexFormat, so we
    // already have a vertex declaration.
    used_streams = it->second.second;
    return it->second.first;
  }

  used_streams = 0;
  int texcoord_index = 0;
  size_t const num_arrays = format->get_num_arrays();
  std::vector<D3DVERTEXELEMENT9> elements;

  for (const Shader::ShaderVarSpec &spec : _shader->_var_spec) {
    D3DDECLUSAGE usage;
    if (spec._name == InternalName::get_vertex()) {
      usage = D3DDECLUSAGE_POSITION;
    }
    else if (spec._name == InternalName::get_transform_weight()) {
      usage = D3DDECLUSAGE_BLENDWEIGHT;
    }
    else if (spec._name == InternalName::get_transform_index()) {
      usage = D3DDECLUSAGE_BLENDINDICES;
    }
    else if (spec._name == InternalName::get_normal()) {
      usage = D3DDECLUSAGE_NORMAL;
    }
    else if (spec._name == InternalName::get_tangent()) {
      usage = D3DDECLUSAGE_TANGENT;
    }
    else if (spec._name == InternalName::get_binormal()) {
      usage = D3DDECLUSAGE_BINORMAL;
    }
    else if (spec._name == InternalName::get_color()) {
      usage = D3DDECLUSAGE_COLOR;
    }
    else {
      usage = D3DDECLUSAGE_TEXCOORD;
    }

    int array_index;
    const GeomVertexColumn *column;
    if (!format->get_array_info(spec._name, array_index, column)) {
      // Certain missing ones need to be gotten from the "constant vbuffer",
      // rather than receive the default value of (0, 0, 0, 1).
      if (spec._name == InternalName::get_color()) {
        elements.push_back({
          (WORD)num_arrays,
          (WORD)0,
          (BYTE)D3DDECLTYPE_D3DCOLOR,
          (BYTE)D3DDECLMETHOD_DEFAULT,
          (BYTE)D3DDECLUSAGE_COLOR,
          (BYTE)0,
        });
        used_streams.set_bit(num_arrays);
      }
      else if (spec._name == InternalName::get_transform_index()) {
        elements.push_back({
          (WORD)num_arrays,
          (WORD)4,
          (BYTE)D3DDECLTYPE_UBYTE4,
          (BYTE)D3DDECLMETHOD_DEFAULT,
          (BYTE)D3DDECLUSAGE_BLENDINDICES,
          (BYTE)0,
        });
        used_streams.set_bit(num_arrays);
      }
      else if (spec._name == InternalName::get_instance_matrix()) {
        // Binding the last row isn't necessary; the default is (0, 0, 0, 1)
        for (size_t ei = 0; ei < 3 && ei < spec._elements; ++ei) {
          elements.push_back({
            (WORD)num_arrays,
            (WORD)(8 + 4 * ei),
            (BYTE)D3DDECLTYPE_UBYTE4N,
            (BYTE)D3DDECLMETHOD_DEFAULT,
            (BYTE)D3DDECLUSAGE_TEXCOORD,
            (BYTE)(texcoord_index + ei),
          });
        }
        used_streams.set_bit(num_arrays);
        texcoord_index += spec._elements;
      }
      else if (usage == D3DDECLUSAGE_TEXCOORD) {
        texcoord_index += spec._elements;
      }
      continue;
    }
    used_streams.set_bit(array_index);

    if (column->get_contents() == GeomEnums::C_clip_point &&
        column->get_name() == InternalName::get_vertex()) {
      usage = D3DDECLUSAGE_POSITIONT;
    }
    size_t offset = column->get_start();
    bool normalized = (column->get_contents() == GeomEnums::C_color);
    int num_components = column->get_num_components();

    D3DDECLTYPE type;
    switch (column->get_numeric_type()) {
    case GeomEnums::NT_uint8:
      type = normalized ? D3DDECLTYPE_UBYTE4N : D3DDECLTYPE_UBYTE4;
      break;
    case GeomEnums::NT_uint16:
      type = (num_components > 2) ? D3DDECLTYPE_USHORT4N : D3DDECLTYPE_USHORT2N;
      break;
    case GeomEnums::NT_packed_dcba:
      type = normalized ? D3DDECLTYPE_UBYTE4N : D3DDECLTYPE_UBYTE4;
      break;
    case GeomEnums::NT_packed_dabc:
      type = normalized ? D3DDECLTYPE_D3DCOLOR : D3DDECLTYPE_UBYTE4;
      break;
#ifndef STDFLOAT_DOUBLE
    case GeomEnums::NT_stdfloat:
#endif
    case GeomEnums::NT_float32:
      type = (D3DDECLTYPE)(D3DDECLTYPE_FLOAT1 + num_components - 1);
      break;
    case GeomEnums::NT_int16:
      type = (num_components > 2)
        ? (normalized ? D3DDECLTYPE_SHORT4N : D3DDECLTYPE_SHORT4)
        : (normalized ? D3DDECLTYPE_SHORT2N : D3DDECLTYPE_SHORT2);
      break;
    default:
      dxgsg9_cat.error()
        << "Unsupported numeric type " << column->get_numeric_type()
        << " for vertex column " << *spec._name << "\n";
      continue;
    }

    for (size_t ei = 0; ei < spec._elements; ++ei) {
      elements.push_back({
        (WORD)array_index,
        (WORD)offset,
        (BYTE)type,
        (BYTE)D3DDECLMETHOD_DEFAULT,
        (BYTE)usage,
        (BYTE)((usage == D3DDECLUSAGE_TEXCOORD) ? texcoord_index++ : 0),
      });
      offset += column->get_element_stride();
    }
  }

  // Sort the elements, as D3D seems to require them to be in order.
  struct less_than {
    bool operator () (const D3DVERTEXELEMENT9 &a, const D3DVERTEXELEMENT9 &b) {
      if (a.Stream != b.Stream) {
        return a.Stream < b.Stream;
      }
      return a.Offset < b.Offset;
    }
  };
  std::sort(elements.begin(), elements.end(), less_than());

  // CreateVertexDeclaration is fickle so it helps to have some good debugging
  // info here.
  if (dxgsg9_cat.is_debug()) {
    const char *types[] = {"FLOAT1", "FLOAT2", "FLOAT3", "FLOAT4", "D3DCOLOR", "UBYTE4", "SHORT2", "SHORT4", "UBYTE4N", "SHORT2N", "SHORT4N", "USHORT2N", "USHORT4N", "UDEC3", "DEC3N", "FLOAT16_2", "FLOAT16_4", "UNUSED"};
    const char *usages[] = {"POSITION", "BLENDWEIGHT", "BLENDINDICES", "NORMAL", "PSIZE", "TEXCOORD", "TANGENT", "BINORMAL", "TESSFACTOR", "POSITIONT", "COLOR", "FOG", "DEPTH", "SAMPLE"};
    dxgsg9_cat.debug()
      << "Creating vertex declaration for format " << *format << ":\n";

    for (const D3DVERTEXELEMENT9 &element : elements) {
      dxgsg9_cat.debug()
        << "  {" << element.Stream << ", " << element.Offset << ", "
        << "D3DDECLTYPE_" << types[element.Type] << ", "
        << "D3DDECLMETHOD_DEFAULT, "
        << "D3DDECLUSAGE_" << usages[element.Usage] << ", "
        << (int)element.UsageIndex << "}\n";
    }
  }

  elements.push_back(D3DDECL_END());

  LPDIRECT3DVERTEXDECLARATION9 decl;
  HRESULT result = gsg->_d3d_device->CreateVertexDeclaration(elements.data(), &decl);
  if (FAILED(result)) {
    dxgsg9_cat.error()
      << "CreateVertexDeclaration failed" << D3DERRORSTRING(result);
    return nullptr;
  }

  _vertex_declarations[format] = std::make_pair(decl, used_streams);
  return decl;
}<|MERGE_RESOLUTION|>--- conflicted
+++ resolved
@@ -1085,20 +1085,12 @@
       }
     }
 
-<<<<<<< HEAD
-    TextureContext *tc = tex->prepare_now(view, gsg->_prepared_objects, gsg);
-=======
     TextureContext *tc = tex->prepare_now(gsg->_prepared_objects, gsg);
->>>>>>> 67b205a0
     if (tc == nullptr) {
       continue;
     }
 
-<<<<<<< HEAD
-    gsg->apply_texture(texunit, tc, sampler);
-=======
     gsg->apply_texture(texunit, tc, view, sampler);
->>>>>>> 67b205a0
   }
 }
 
