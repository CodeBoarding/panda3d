/**
 * PANDA 3D SOFTWARE
 * Copyright (c) Carnegie Mellon University.  All rights reserved.
 *
 * All use of this software is subject to the terms of the revised BSD
 * license.  You should have received a copy of this license along
 * with this source code in a file named "LICENSE."
 *
 * @file dxShaderContext9.cxx
 * @author jyelon
 * @date 2005-09-01
 */

#include "dxGraphicsStateGuardian9.h"
#include "dxShaderContext9.h"
#include "dxVertexBufferContext9.h"
#include "shaderModuleSpirV.h"

#include <io.h>
#include <stdio.h>
#include <stdlib.h>
#include <fcntl.h>
#include <sys/types.h>
#include <sys/stat.h>

#include <spirv_cross/spirv_hlsl.hpp>

#define DEBUG_SHADER 0

TypeHandle DXShaderContext9::_type_handle;

/**
 * xyz
 */
DXShaderContext9::
DXShaderContext9(Shader *s, GSG *gsg) : ShaderContext(s) {
  DWORD *vs_data;
  CPT(ShaderModule) vertex_module = s->get_module(Shader::Stage::vertex);
  if (compile_module(vertex_module, vs_data)) {
    HRESULT result = gsg->_d3d_device->CreateVertexShader(vs_data, &_vertex_shader);
    if (FAILED(result)) {
      dxgsg9_cat.error()
        << "Failed to create vertex shader: " << D3DERRORSTRING(result) << "\n";
    }
  }

  DWORD *ps_data;
  CPT(ShaderModule) fragment_module = s->get_module(Shader::Stage::fragment);
  if (compile_module(fragment_module, ps_data)) {
    HRESULT result = gsg->_d3d_device->CreatePixelShader(ps_data, &_pixel_shader);
    if (FAILED(result)) {
      dxgsg9_cat.error()
        << "Failed to create pixel shader: " << D3DERRORSTRING(result) << "\n";
    }
  }

  _mat_part_cache = new LVecBase4[s->cp_get_mat_cache_size()];

  // Determine the size of the scratch space to allocate on the stack inside
  // issue_parameters().
  for (const Shader::ShaderPtrSpec &spec : _shader->_ptr_spec) {
    if (spec._id._location < 0 || (size_t)spec._id._location >= _register_map.size()) {
      continue;
    }

    ConstantRegister &reg = _register_map[spec._id._location];
    if (reg.count == 0) {
      continue;
    }

    size_t num_cols = spec._dim[2];
    if (num_cols == 0) {
      continue;
    }
    size_t size = (size_t)spec._dim[0] * (size_t)spec._dim[1];
    size *= 16;
    if (size > _scratch_space_size) {
      _scratch_space_size = size;
    }
  }

  for (const Shader::ShaderMatSpec &spec : _shader->_mat_spec) {
    if (spec._id._location < 0 || (size_t)spec._id._location >= _register_map.size()) {
      continue;
    }

    ConstantRegister &reg = _register_map[spec._id._location];
    if (reg.count == 0) {
      continue;
    }
    if (reg.set == D3DXRS_FLOAT4) {
      size_t size = spec._array_count * std::max(spec._size, 4);
      size *= 4;
      if (size > _scratch_space_size) {
        _scratch_space_size = size;
      }
    }
  }
<<<<<<< HEAD
=======
#endif

  _mat_part_cache = new LVecBase4f[s->cp_get_mat_cache_size()];
  _mat_scratch_space = new LVecBase4f[_shader->cp_get_mat_scratch_size()];
>>>>>>> fc394e4c
}

/**
 * xyz
 */
DXShaderContext9::
~DXShaderContext9() {
  release_resources();

  delete[] _mat_part_cache;
}

/**
 * Compiles the given shader module.
 */
bool DXShaderContext9::
compile_module(const ShaderModule *module, DWORD *&data) {
  const ShaderModuleSpirV *spv;
  DCAST_INTO_R(spv, module, false);

  if (dxgsg9_cat.is_debug()) {
    dxgsg9_cat.debug()
      << "Transpiling SPIR-V " << spv->get_stage() << " shader "
      << spv->get_source_filename() << "\n";
  }

  spirv_cross::CompilerHLSL compiler(std::vector<uint32_t>(spv->get_data(), spv->get_data() + spv->get_data_size()));
  spirv_cross::CompilerHLSL::Options options;
  options.shader_model = 30;
  options.flatten_matrix_vertex_input_semantics = true;
  compiler.set_hlsl_options(options);

  // Bind certain known attributes to specific semantics.
  int texcoord_index = 0;
  for (const Shader::ShaderVarSpec &spec : _shader->_var_spec) {
    uint32_t idx = (uint32_t)spec._id._location;
    if (spec._name == InternalName::get_vertex()) {
      compiler.add_vertex_attribute_remap({idx, "POSITION"});
    }
    else if (spec._name == InternalName::get_transform_weight()) {
      compiler.add_vertex_attribute_remap({idx, "BLENDWEIGHT"});
    }
    else if (spec._name == InternalName::get_transform_index()) {
      compiler.add_vertex_attribute_remap({idx, "BLENDINDICES"});
    }
    else if (spec._name == InternalName::get_normal()) {
      compiler.add_vertex_attribute_remap({idx, "NORMAL"});
    }
    else if (spec._name == InternalName::get_tangent()) {
      compiler.add_vertex_attribute_remap({idx, "TANGENT"});
    }
    else if (spec._name == InternalName::get_binormal()) {
      compiler.add_vertex_attribute_remap({idx, "BINORMAL"});
    }
    else if (spec._name == InternalName::get_color()) {
      compiler.add_vertex_attribute_remap({idx, "COLOR"});
    }
    else {
      // The rest gets mapped to TEXCOORD + location.
      for (size_t i = 0; i < spec._elements; ++i) {
        char buffer[16];
        sprintf(buffer, "TEXCOORD%d", (int)texcoord_index);
        compiler.add_vertex_attribute_remap({idx, buffer});
        ++texcoord_index;
        ++idx;
      }
    }
  }

  // Create a mapping from locations to parameter index.  This makes
  // reflection a little easier later on.
  pmap<int, unsigned int> params_by_location;
  for (size_t i = 0; i < module->get_num_parameters(); ++i) {
    const ShaderModule::Variable &var = module->get_parameter(i);
    if (var.has_location()) {
      params_by_location[var.get_location()] = (unsigned int)i;
    }
  }

<<<<<<< HEAD
  // Tell spirv-cross to rename the constants to "p#", where # is the index of
  // the original parameter.  This makes it easier to map the compiled
  // constants back to the original parameters later on.
  for (spirv_cross::VariableID id : compiler.get_active_interface_variables()) {
    uint32_t loc = compiler.get_decoration(id, spv::DecorationLocation);
    spv::StorageClass sc = compiler.get_storage_class(id);

    char buf[24];
    if (sc == spv::StorageClassUniformConstant) {
      nassertd(params_by_location.count(loc)) continue;

      unsigned int index = params_by_location[loc];
      sprintf(buf, "p%u", index);
      compiler.set_name(id, buf);
    }
  }

  // Optimize out unused variables.
  compiler.set_enabled_interface_variables(compiler.get_active_interface_variables());

  std::string code = compiler.compile();

  if (dxgsg9_cat.is_debug()) {
    dxgsg9_cat.debug()
      << "SPIRV-Cross compilation resulted in HLSL shader:\n"
      << code << "\n";
  }

  const char *profile;
  switch (spv->get_stage()) {
  case Shader::Stage::vertex:
    profile = "vs_3_0";
    break;

  case Shader::Stage::fragment:
    profile = "ps_3_0";
    break;

  default:
    return false;
  }

  ID3DXBuffer *shader;
  ID3DXBuffer *errors;
  HRESULT result = D3DXCompileShader(code.c_str(), code.size(), nullptr, nullptr, "main", profile, D3DXSHADER_PACKMATRIX_ROWMAJOR, &shader, &errors, nullptr);
  if (SUCCEEDED(result)) {
    nassertr(shader != nullptr, false);
    data = (DWORD *)shader->GetBufferPointer();

#ifndef NDEBUG
    if (dxgsg9_cat.is_debug()) {
      std::ostream &out = dxgsg9_cat.debug()
        << "Disassembly of compiled " << profile << " module:\n";
      LPD3DXBUFFER dis;
      if (SUCCEEDED(D3DXDisassembleShader(data, FALSE, NULL, &dis))) {
        out << (char *)dis->GetBufferPointer();
        dis->Release();
      }
    }
#endif

    if (errors != nullptr) {
      errors->Release();
    }

    return query_constants(module, data);
  }
  else {
    dxgsg9_cat.error()
      << "Failed to compile " << module->get_stage() << " shader ("
      << DXGetErrorString(result) << "):\n";

    if (errors != nullptr) {
      std::string messages((const char *)errors->GetBufferPointer(), errors->GetBufferSize());
      dxgsg9_cat.error(false) << messages << "\n";
      errors->Release();
    }
    return false;
  }
}

/**
 * Walks the constant table.
 */
bool DXShaderContext9::
query_constants(const ShaderModule *module, DWORD *data) {
  if (memcmp(data + 2, "CTAB", 4) != 0) {
    dxgsg9_cat.error()
      << "Could not find constant table!\n";
    return false;
  }

  BYTE *offset = (BYTE *)(data + 3);
  D3DXSHADER_CONSTANTTABLE *table = (D3DXSHADER_CONSTANTTABLE *)offset;
  D3DXSHADER_CONSTANTINFO *constants = (D3DXSHADER_CONSTANTINFO *)(offset + table->ConstantInfo);

  if (dxgsg9_cat.is_debug()) {
    if (table->Constants != 0) {
      dxgsg9_cat.debug()
        << "Constant table for compiled " << *module << ":\n";
    } else {
      dxgsg9_cat.debug()
        << "Empty constant table for compiled " << *module << "\n";
    }
  }

  Shader::Stage stage = module->get_stage();

  for (DWORD ci = 0; ci < table->Constants; ++ci) {
    D3DXSHADER_CONSTANTINFO &constant = constants[ci];
    D3DXSHADER_TYPEINFO *type = (D3DXSHADER_TYPEINFO *)(offset + constant.TypeInfo);

    // We renamed the constants to p# earlier on, so extract the original
    // parameter index.
    const char *name = (const char *)(offset + constant.Name);
    if (name[0] != 'p') {
      if (stage == Shader::Stage::vertex && strcmp(name, "gl_HalfPixel") == 0) {
        // This is a special input generated by spirv-cross.
        _half_pixel_register = constant.RegisterIndex;
        continue;
      }
      dxgsg9_cat.warning()
        << "Ignoring unknown " << stage << " shader constant " << name << "\n";
      continue;
    }
    int index = atoi(name + 1);
    const ShaderModule::Variable &var = module->get_parameter(index);
    nassertd(var.has_location()) continue;
    int loc = var.get_location();

    int loc_end = loc + var.type->get_num_interface_locations();
    if ((size_t)loc_end > _register_map.size()) {
      _register_map.resize((size_t)loc_end);
    }

    const ShaderType *element_type = var.type;
    size_t num_elements = 1;

    if (const ShaderType::Array *array_type = var.type->as_array()) {
      element_type = array_type->get_element_type();
      num_elements = array_type->get_num_elements();
    }

    int reg_set = constant.RegisterSet;
    int reg_idx = constant.RegisterIndex;
    int reg_end = reg_idx + constant.RegisterCount;
    if (!r_query_constants(stage, offset, *type, loc, reg_set, reg_idx, reg_end)) {
      return false;
    }

#ifndef NDEBUG
    if (dxgsg9_cat.is_debug()) {
      const char sets[] = {'b', 'i', 'c', 's'};
      if (type->Class == D3DXPC_STRUCT) {
        dxgsg9_cat.debug()
          << "  struct " << name << "[" << type->Elements << "] (" << *var.name
          << "@" << loc << ") at register " << sets[constant.RegisterSet]
          << constant.RegisterIndex;
      } else {
        const char *types[] = {"void", "bool", "int", "float", "string", "texture", "texture1D", "texture2D", "texture3D", "textureCUBE", "sampler", "sampler1D", "sampler2D", "sampler3D", "samplerCUBE"};
        dxgsg9_cat.debug()
          << "  " << ((type->Type <= D3DXPT_SAMPLERCUBE) ? types[type->Type] : "unknown")
          << " " << name << "[" << type->Elements << "] (" << *var.name
          << "@" << loc << ") at register " << sets[constant.RegisterSet]
          << constant.RegisterIndex;
      }
      if (constant.RegisterCount > 1) {
        dxgsg9_cat.debug(false)
          << ".." << (constant.RegisterIndex + constant.RegisterCount - 1);
      }
      dxgsg9_cat.debug(false) << std::endl;
    }
#endif
  }

  return true;
}

/**
 * Recursive method used by query_constants.
 */
bool DXShaderContext9::
r_query_constants(Shader::Stage stage, BYTE *offset, D3DXSHADER_TYPEINFO &typeinfo,
                  int &loc, int reg_set, int &reg_idx, int reg_end) {
  if (typeinfo.Class == D3DXPC_STRUCT) {
    //const ShaderType::Struct *struct_type = element_type->as_struct();
    //nassertr(struct_type != nullptr, false);
    D3DXSHADER_STRUCTMEMBERINFO *members = (D3DXSHADER_STRUCTMEMBERINFO *)(offset + typeinfo.StructMemberInfo);

    for (WORD ei = 0; ei < typeinfo.Elements && reg_idx < reg_end; ++ei) {
      for (DWORD mi = 0; mi < typeinfo.StructMembers && reg_idx < reg_end; ++mi) {
        D3DXSHADER_TYPEINFO *typeinfo = (D3DXSHADER_TYPEINFO *)(offset + members[mi].TypeInfo);

        if (!r_query_constants(stage, offset, *typeinfo, loc, reg_set, reg_idx, reg_end)) {
          return false;
        }
      }
    }
  } else {
    // Non-aggregate type.  Note that arrays of arrays are not supported.
    //nassertr(!element_type->is_aggregate_type(), false);

    // Note that RegisterCount may be lower than Rows * Elements if the
    // optimizer decided that eg. the last row of a matrix is not used!

    nassertr((size_t)loc < _register_map.size(), false);

    ConstantRegister &reg = _register_map[(size_t)loc];
    reg.set = (D3DXREGISTER_SET)reg_set;
    reg.count = std::max(reg.count, (UINT)(reg_end - reg_idx));
    switch (stage) {
    case ShaderModule::Stage::vertex:
      reg.vreg = reg_idx;
      break;
    case ShaderModule::Stage::fragment:
      reg.freg = reg_idx;
      break;
    default:
      reg.count = 0;
      break;
    }

    loc += typeinfo.Elements;
    reg_idx += typeinfo.Elements * typeinfo.Rows;
  }

  return true;
=======
  delete[] _mat_part_cache;
  delete[] _mat_scratch_space;
>>>>>>> fc394e4c
}

/**
 * Should deallocate all system resources (such as vertex program handles or
 * Cg contexts).
 */
void DXShaderContext9::
release_resources() {
  if (_vertex_shader != nullptr) {
    _vertex_shader->Release();
    _vertex_shader = nullptr;
  }
  if (_vertex_shader != nullptr) {
    _vertex_shader->Release();
    _vertex_shader = nullptr;
  }

  for (const auto &it : _vertex_declarations) {
    it.second.first->Release();
  }
  _vertex_declarations.clear();
}

/**
 * This function is to be called to enable a new shader.  It also initializes
 * all of the shader's input parameters.
 */
bool DXShaderContext9::
bind(GSG *gsg) {
  if (!valid(gsg)) {
    return false;
  }

  // clear the last cached FVF to make sure the next SetFVF call goes
  // through
  gsg->_last_fvf = 0;

  // Pass in k-parameters and transform-parameters.
  // Since the shader is always unbound at the end of a frame, this is a good
  // place to check for frame parameter as well.
  int altered = Shader::SSD_general;
  int frame_number = ClockObject::get_global_clock()->get_frame_count();
  if (frame_number != _frame_number) {
     altered |= Shader::SSD_frame;
    _frame_number = frame_number;
  }
  issue_parameters(gsg, altered);

  // Bind the shaders.
  HRESULT result;
  result = gsg->_d3d_device->SetVertexShader(_vertex_shader);
  if (FAILED(result)) {
    dxgsg9_cat.error() << "SetVertexShader failed " << D3DERRORSTRING(result);
    return false;
  }

  result = gsg->_d3d_device->SetPixelShader(_pixel_shader);
  if (FAILED(result)) {
    dxgsg9_cat.error() << "SetPixelShader failed " << D3DERRORSTRING(result);
    gsg->_d3d_device->SetVertexShader(nullptr);
    return false;
  }

  return true;
}

/**
 * This function disables a currently-bound shader.
 */
void DXShaderContext9::
unbind(GSG *gsg) {
  gsg->_d3d_device->SetVertexShader(nullptr);
  gsg->_d3d_device->SetPixelShader(nullptr);
}

/**
 * This function gets called whenever the RenderState or TransformState has
 * changed, but the Shader itself has not changed.  It loads new values into
 * the shader's parameters.
 *
 * If "altered" is false, that means you promise that the parameters for this
 * shader context have already been issued once, and that since the last time
 * the parameters were issued, no part of the render state has changed except
 * the external and internal transforms.
 */
void DXShaderContext9::
issue_parameters(GSG *gsg, int altered) {
<<<<<<< HEAD
  if (!valid(gsg)) {
    return;
  }

  float *scratch = (float *)alloca(_scratch_space_size);

  LPDIRECT3DDEVICE9 device = gsg->_d3d_device;

  // We have no way to track modifications to PTAs, so we assume that they are
  // modified every frame and when we switch ShaderAttribs.
  if (altered & (Shader::SSD_shaderinputs | Shader::SSD_frame)) {
    // Iterate through _ptr parameters
    for (const Shader::ShaderPtrSpec &spec : _shader->_ptr_spec) {
      Shader::ShaderPtrData ptr_data;
      if (!gsg->fetch_ptr_parameter(spec, ptr_data)) { //the input is not contained in ShaderPtrData
        release_resources();
        return;
      }
      if (spec._id._location < 0 || (size_t)spec._id._location >= _register_map.size()) {
        continue;
      }

      ConstantRegister &reg = _register_map[spec._id._location];
      if (reg.count == 0) {
        continue;
      }

      // Calculate how many elements to transfer; no more than it expects,
      // but certainly no more than we have.
      size_t num_cols = spec._dim[2];
      if (num_cols == 0) {
        continue;
      }
      size_t num_rows = std::min((size_t)spec._dim[0] * (size_t)spec._dim[1],
                                 (size_t)(ptr_data._size / num_cols));

      switch (reg.set) {
      case D3DXRS_BOOL:
        {
          BOOL *data = (BOOL *)scratch;
          memset(data, 0, sizeof(BOOL) * 4 * num_rows);
          switch (ptr_data._type) {
          case ShaderType::ST_int:
          case ShaderType::ST_uint:
          case ShaderType::ST_float:
            // All have the same 0-representation.
            if (num_cols == 1) {
              for (size_t i = 0; i < num_rows; ++i) {
                data[i * 4] = ((int *)ptr_data._ptr)[i] != 0;
              }
            } else if (num_cols == 2) {
              for (size_t i = 0; i < num_rows; ++i) {
                data[i * 4 + 0] = ((int *)ptr_data._ptr)[i * 2] != 0;
                data[i * 4 + 1] = ((int *)ptr_data._ptr)[i * 2 + 1] != 0;
              }
            } else if (num_cols == 3) {
              for (size_t i = 0; i < num_rows; ++i) {
                data[i * 4 + 0] = ((int *)ptr_data._ptr)[i * 3] != 0;
                data[i * 4 + 1] = ((int *)ptr_data._ptr)[i * 3 + 1] != 0;
                data[i * 4 + 2] = ((int *)ptr_data._ptr)[i * 3 + 2] != 0;
              }
            } else {
              for (size_t i = 0; i < num_rows * 4; ++i) {
                data[i] = ((int *)ptr_data._ptr)[i] != 0;
              }
            }
            break;

          case ShaderType::ST_double:
            if (num_cols == 1) {
              for (size_t i = 0; i < num_rows; ++i) {
                data[i * 4] = ((double *)ptr_data._ptr)[i] != 0;
              }
            } else if (num_cols == 2) {
              for (size_t i = 0; i < num_rows; ++i) {
                data[i * 4 + 0] = ((double *)ptr_data._ptr)[i * 2] != 0;
                data[i * 4 + 1] = ((double *)ptr_data._ptr)[i * 2 + 1] != 0;
              }
            } else if (num_cols == 3) {
              for (size_t i = 0; i < num_rows; ++i) {
                data[i * 4 + 0] = ((double *)ptr_data._ptr)[i * 3] != 0;
                data[i * 4 + 1] = ((double *)ptr_data._ptr)[i * 3 + 1] != 0;
                data[i * 4 + 2] = ((double *)ptr_data._ptr)[i * 3 + 2] != 0;
              }
            } else {
              for (size_t i = 0; i < num_rows * 4; ++i) {
                data[i] = ((double *)ptr_data._ptr)[i] != 0;
              }
            }
            break;
          }
          if (reg.vreg >= 0) {
            device->SetVertexShaderConstantB(reg.vreg, data, num_rows);
          }
          if (reg.freg >= 0) {
            device->SetPixelShaderConstantB(reg.freg, data, num_rows);
          }
        }
        break;

      case D3DXRS_INT4:
        if (ptr_data._type != ShaderType::ST_int &&
            ptr_data._type != ShaderType::ST_uint) {
          dxgsg9_cat.error()
            << "Cannot pass floating-point data to integer shader input '" << spec._id._name << "'\n";
=======
#ifdef HAVE_CG
  if (_cg_program) {
    if (altered & _shader->_mat_deps) {
      if (altered & _shader->_mat_cache_deps) {
        gsg->update_shader_matrix_cache(_shader, _mat_part_cache, altered);
      }

      LMatrix4f scratch;
>>>>>>> fc394e4c

          // Deactivate it to make sure the user doesn't get flooded with this
          // error.
          reg.count = -1;
        }
        else if (num_cols == 4) {
          // Straight passthrough, hooray!
          void *data = ptr_data._ptr;
          if (reg.vreg >= 0) {
            device->SetVertexShaderConstantI(reg.vreg, (int *)data, num_rows);
          }
          if (reg.freg >= 0) {
            device->SetPixelShaderConstantI(reg.freg, (int *)data, num_rows);
          }
        }
<<<<<<< HEAD
        else {
          // Need to pad out the rows.
          LVecBase4i *data = (LVecBase4i *)scratch;
          memset(data, 0, sizeof(LVecBase4i) * num_rows);
          if (num_cols == 1) {
            for (size_t i = 0; i < num_rows; ++i) {
              data[i].set(((int *)ptr_data._ptr)[i], 0, 0, 0);
            }
          } else if (num_cols == 2) {
            for (size_t i = 0; i < num_rows; ++i) {
              data[i].set(((int *)ptr_data._ptr)[i * 2],
                          ((int *)ptr_data._ptr)[i * 2 + 1],
                          0, 0);
            }
          } else if (num_cols == 3) {
            for (size_t i = 0; i < num_rows; ++i) {
              data[i].set(((int *)ptr_data._ptr)[i * 3],
                          ((int *)ptr_data._ptr)[i * 3 + 1],
                          ((int *)ptr_data._ptr)[i * 3 + 2],
                          0);
            }
          }
          if (reg.vreg >= 0) {
            device->SetVertexShaderConstantI(reg.vreg, (int *)data, num_rows);
          }
          if (reg.freg >= 0) {
            device->SetPixelShaderConstantI(reg.freg, (int *)data, num_rows);
          }
        }
        break;

      case D3DXRS_FLOAT4:
        if (ptr_data._type == ShaderType::ST_float && num_cols == 4) {
          // Straight passthrough, hooray!
          void *data = ptr_data._ptr;
          if (reg.vreg >= 0) {
            device->SetVertexShaderConstantF(reg.vreg, (float *)data, num_rows);
          }
          if (reg.freg >= 0) {
            device->SetPixelShaderConstantF(reg.freg, (float *)data, num_rows);
          }
        }
        else {
          // Need to pad out the rows.
          LVecBase4f *data = (LVecBase4f *)scratch;
          memset(data, 0, sizeof(LVecBase4f) * num_rows);
          switch (ptr_data._type) {
          case ShaderType::ST_int:
            if (num_cols == 1) {
              for (size_t i = 0; i < num_rows; ++i) {
                data[i].set((float)((int *)ptr_data._ptr)[i], 0, 0, 0);
              }
            } else if (num_cols == 2) {
              for (size_t i = 0; i < num_rows; ++i) {
                data[i].set((float)((int *)ptr_data._ptr)[i * 2],
                            (float)((int *)ptr_data._ptr)[i * 2 + 1],
                            0, 0);
              }
            } else if (num_cols == 3) {
              for (size_t i = 0; i < num_rows; ++i) {
                data[i].set((float)((int *)ptr_data._ptr)[i * 3],
                            (float)((int *)ptr_data._ptr)[i * 3 + 1],
                            (float)((int *)ptr_data._ptr)[i * 3 + 2],
                            0);
              }
            } else {
              for (size_t i = 0; i < num_rows * 4; ++i) {
                ((float *)data)[i] = (float)((int *)ptr_data._ptr)[i];
              }
            }
=======

        const LVecBase4f *val = gsg->fetch_specified_value(spec, _mat_part_cache, _mat_scratch_space);
        if (val) {
          const float *data = (const float *)val + spec._offset;
          LVecBase4f v;
          LMatrix4f temp_matrix;
          LMatrix3f temp_matrix3;

          switch (spec._piece) {
          case Shader::SMP_mat4_whole:
            // TRANSPOSE REQUIRED
            temp_matrix.transpose_from(*(const LMatrix4f *)data);
            data = temp_matrix.get_data();
            break;

          case Shader::SMP_mat4_column:
            v.set(data[0], data[4], data[8], data[12]);
            data = v.get_data();
>>>>>>> fc394e4c
            break;

          case ShaderType::ST_uint:
            if (num_cols == 1) {
              for (size_t i = 0; i < num_rows; ++i) {
                data[i].set((float)((unsigned int *)ptr_data._ptr)[i], 0, 0, 0);
              }
            } else if (num_cols == 2) {
              for (size_t i = 0; i < num_rows; ++i) {
                data[i].set((float)((unsigned int *)ptr_data._ptr)[i * 2],
                            (float)((unsigned int *)ptr_data._ptr)[i * 2 + 1],
                            0, 0);
              }
            } else if (num_cols == 3) {
              for (size_t i = 0; i < num_rows; ++i) {
                data[i].set((float)((unsigned int *)ptr_data._ptr)[i * 3],
                            (float)((unsigned int *)ptr_data._ptr)[i * 3 + 1],
                            (float)((unsigned int *)ptr_data._ptr)[i * 3 + 2],
                            0);
              }
            } else {
              for (size_t i = 0; i < num_rows * 4; ++i) {
                ((float *)data)[i] = (float)((unsigned int *)ptr_data._ptr)[i];
              }
            }
            break;

          case ShaderType::ST_float:
            if (num_cols == 1) {
              for (size_t i = 0; i < num_rows; ++i) {
                data[i].set(((float *)ptr_data._ptr)[i], 0, 0, 0);
              }
            } else if (num_cols == 2) {
              for (size_t i = 0; i < num_rows; ++i) {
                data[i].set(((float *)ptr_data._ptr)[i * 2],
                            ((float *)ptr_data._ptr)[i * 2 + 1],
                            0, 0);
              }
            } else if (num_cols == 3) {
              for (size_t i = 0; i < num_rows; ++i) {
                data[i].set(((float *)ptr_data._ptr)[i * 3],
                            ((float *)ptr_data._ptr)[i * 3 + 1],
                            ((float *)ptr_data._ptr)[i * 3 + 2],
                            0);
              }
            } else {
              for (size_t i = 0; i < num_rows * 4; ++i) {
                ((float *)data)[i] = ((float *)ptr_data._ptr)[i];
              }
            }
            break;

          case ShaderType::ST_double:
            if (num_cols == 1) {
              for (size_t i = 0; i < num_rows; ++i) {
                data[i].set((float)((double *)ptr_data._ptr)[i], 0, 0, 0);
              }
            } else if (num_cols == 2) {
              for (size_t i = 0; i < num_rows; ++i) {
                data[i].set((float)((double *)ptr_data._ptr)[i * 2],
                            (float)((double *)ptr_data._ptr)[i * 2 + 1],
                            0, 0);
              }
            } else if (num_cols == 3) {
              for (size_t i = 0; i < num_rows; ++i) {
                data[i].set((float)((double *)ptr_data._ptr)[i * 3],
                            (float)((double *)ptr_data._ptr)[i * 3 + 1],
                            (float)((double *)ptr_data._ptr)[i * 3 + 2],
                            0);
              }
            } else {
              for (size_t i = 0; i < num_rows * 4; ++i) {
                ((float *)data)[i] = (float)((double *)ptr_data._ptr)[i];
              }
            }
            break;
          }

          if (reg.vreg >= 0) {
            device->SetVertexShaderConstantF(reg.vreg, (float *)data, num_rows);
          }
          if (reg.freg >= 0) {
            device->SetPixelShaderConstantF(reg.freg, (float *)data, num_rows);
          }
        }
        break;

      default:
        continue;
      }
    }
  }

  if (altered & _shader->_mat_deps) {
    gsg->update_shader_matrix_cache(_shader, _mat_part_cache, altered);

    for (Shader::ShaderMatSpec &spec : _shader->_mat_spec) {
      if ((altered & spec._dep) == 0) {
        continue;
      }
      if (spec._id._location < 0 || (size_t)spec._id._location >= _register_map.size()) {
        continue;
      }

      ConstantRegister &reg = _register_map[spec._id._location];
      if (reg.count == 0) {
        continue;
      }

      const VecBase4 *val = gsg->fetch_specified_value(spec, _mat_part_cache, altered);
      if (!val) continue;

      switch (reg.set) {
      case D3DXRS_FLOAT4:
        {
#ifdef STDFLOAT_DOUBLE
          float *data = (float *)scratch;
          const double *from_data = val->get_data();
          from_data += spec._offset;
          for (size_t i = 0; i < spec._size; ++i) {
            data[i] = (float)from_data[i];
          }
#else
          const float *data = val->get_data();
          data += spec._offset;
#endif

          switch (spec._piece) {
          default:
            break;
          case Shader::SMP_mat4_whole:
          case Shader::SMP_mat4_upper3x4:
          case Shader::SMP_mat4_upper4x3:
            break;
          case Shader::SMP_mat4_transpose:
          case Shader::SMP_mat4_transpose3x4:
          case Shader::SMP_mat4_transpose4x3:
            scratch[0] = data[0];
            scratch[1] = data[4];
            scratch[2] = data[8];
            scratch[3] = data[12];
            scratch[4] = data[1];
            scratch[5] = data[5];
            scratch[6] = data[9];
            scratch[7] = data[13];
            scratch[8] = data[2];
            scratch[9] = data[6];
            scratch[10] = data[10];
            scratch[11] = data[14];
            scratch[12] = data[3];
            scratch[13] = data[7];
            scratch[14] = data[11];
            scratch[15] = data[15];
            data = scratch;
            break;
          case Shader::SMP_mat4_column:
            scratch[0] = data[0];
            scratch[1] = data[4];
            scratch[2] = data[8];
            scratch[3] = data[12];
            data = scratch;
            break;
          }

          if (reg.vreg >= 0) {
            device->SetVertexShaderConstantF(reg.vreg, data, reg.count);
          }
          if (reg.freg >= 0) {
            device->SetPixelShaderConstantF(reg.freg, data, reg.count);
          }
        }
        break;

      case D3DXRS_INT4:
        {
          const int *data = (const int *)val->get_data();
          data += spec._offset;

          if (reg.vreg >= 0) {
            device->SetVertexShaderConstantI(reg.vreg, data, reg.count);
          }
          if (reg.freg >= 0) {
            device->SetPixelShaderConstantI(reg.freg, data, reg.count);
          }
          break;
        }

      case D3DXRS_BOOL:
        {
          const BOOL *data = (const BOOL *)val->get_data();
          data += spec._offset;

          if (reg.vreg >= 0) {
            device->SetVertexShaderConstantB(reg.vreg, data, reg.count);
          }
          if (reg.freg >= 0) {
            device->SetPixelShaderConstantB(reg.freg, data, reg.count);
          }
          break;
        }
      }
    }
  }

  if (altered & Shader::SSD_frame) {
    //TODO: what should we set this to?
    if (_half_pixel_register >= 0) {
      const float data[4] = {0, 0, 0, 0};
      gsg->_d3d_device->SetVertexShaderConstantF(_half_pixel_register, data, 1);
    }
  }
}

/**
 * Changes the active transform and slider table, used for hardware skinning.
 */
void DXShaderContext9::
update_tables(GSG *gsg, const GeomVertexDataPipelineReader *data_reader) {
  int loc = _shader->_transform_table_loc;
  if (loc >= 0) {
    ConstantRegister &reg = _register_map[(size_t)loc];

    float *data;
    const TransformTable *table = data_reader->get_transform_table();
    if (!_shader->_transform_table_reduced) {
      // reg.count is the number of registers, which is 4 per matrix.  However,
      // due to optimization, the last row of the last matrix may be cut off.
      size_t num_matrices = (reg.count + 3) / 4;
      data = (float *)alloca(num_matrices * sizeof(LMatrix4f));
      LMatrix4f *matrices = (LMatrix4f *)data;

      size_t i = 0;
      if (table != nullptr) {
        bool transpose = (_shader->get_language() == Shader::SL_Cg);
        size_t num_transforms = std::min(num_matrices, table->get_num_transforms());
        for (; i < num_transforms; ++i) {
#ifdef STDFLOAT_DOUBLE
          LMatrix4 matrix;
          table->get_transform(i)->get_matrix(matrix);
          if (transpose) {
            matrix.transpose_in_place();
          }
          matrices[i] = LCAST(float, matrix);
#else
          table->get_transform(i)->get_matrix(matrices[i]);
          if (transpose) {
            matrices[i].transpose_in_place();
          }
#endif
        }
      }
      for (; i < num_matrices; ++i) {
        matrices[i] = LMatrix4f::ident_mat();
      }
    }
    else {
      // Reduced 3x4 matrix, used by shader generator
      size_t num_matrices = (reg.count + 2) / 3;
      data = (float *)alloca(num_matrices * sizeof(LVecBase4f) * 3);
      LVecBase4f *vectors = (LVecBase4f *)data;

      size_t i = 0;
      if (table != nullptr) {
        size_t num_transforms = std::min(num_matrices, table->get_num_transforms());
        for (; i < num_transforms; ++i) {
          LMatrix4f matrix;
#ifdef STDFLOAT_DOUBLE
          LMatrix4d matrixd;
          table->get_transform(i)->get_matrix(matrixd);
          matrix = LCAST(float, matrixd);
#else
          table->get_transform(i)->get_matrix(matrix);
#endif
          vectors[i * 3 + 0] = matrix.get_col(0);
          vectors[i * 3 + 1] = matrix.get_col(1);
          vectors[i * 3 + 2] = matrix.get_col(2);
        }
      }
      for (; i < num_matrices; ++i) {
        vectors[i * 3 + 0].set(1, 0, 0, 0);
        vectors[i * 3 + 1].set(0, 1, 0, 0);
        vectors[i * 3 + 2].set(0, 0, 1, 0);
      }
    }

    if (reg.vreg >= 0) {
      gsg->_d3d_device->SetVertexShaderConstantF(reg.vreg, data, reg.count);
    }
    if (reg.freg >= 0) {
      gsg->_d3d_device->SetPixelShaderConstantF(reg.freg, data, reg.count);
    }
  }

  loc = _shader->_slider_table_loc;
  if (loc >= 0) {
    ConstantRegister &reg = _register_map[(size_t)loc];

    LVecBase4f *sliders = (LVecBase4f *)alloca(reg.count * sizeof(LVecBase4f));
    memset(sliders, 0, reg.count * sizeof(LVecBase4f));

    const SliderTable *table = data_reader->get_slider_table();
    if (table != nullptr) {
      size_t num_sliders = std::min((size_t)reg.count, table->get_num_sliders());
      for (size_t i = 0; i < num_sliders; ++i) {
        sliders[i] = table->get_slider(i)->get_slider();
      }
    }

    if (reg.vreg >= 0) {
      gsg->_d3d_device->SetVertexShaderConstantF(reg.vreg, (float *)sliders, reg.count);
    }
    if (reg.freg >= 0) {
      gsg->_d3d_device->SetPixelShaderConstantF(reg.freg, (float *)sliders, reg.count);
    }
  }
}

/**
 * Disable all the texture bindings used by this shader.
 */
void DXShaderContext9::
disable_shader_texture_bindings(GSG *gsg) {
  for (Shader::ShaderTexSpec &spec : _shader->_tex_spec) {
    ConstantRegister &reg = _register_map[spec._id._location];
    if (reg.count == 0) {
      continue;
    }

    int texunit = reg.freg;
    if (texunit == -1) {
      texunit = reg.vreg;
      if (texunit == -1) {
        continue;
      }
    }

    HRESULT hr = gsg->_d3d_device->SetTexture(texunit, nullptr);
    if (FAILED(hr)) {
      dxgsg9_cat.error()
        << "SetTexture(" << texunit << ", NULL) failed "
        << D3DERRORSTRING(hr);
    }
  }
}

/**
 * Disables all texture bindings used by the previous shader, then enables all
 * the texture bindings needed by this shader.  Extracts the relevant vertex
 * array data from the gsg.  The current implementation is inefficient,
 * because it may unnecessarily disable textures then immediately reenable
 * them.  We may optimize this someday.
 */
void DXShaderContext9::
update_shader_texture_bindings(DXShaderContext9 *prev, GSG *gsg) {
  if (prev) {
    prev->disable_shader_texture_bindings(gsg);
  }
  if (!valid(gsg)) {
    return;
  }

  for (Shader::ShaderTexSpec &spec : _shader->_tex_spec) {
    if (spec._id._location < 0 || (size_t)spec._id._location >= _register_map.size()) {
      continue;
    }

    ConstantRegister &reg = _register_map[spec._id._location];
    if (reg.count == 0) {
      continue;
    }
    nassertd(reg.set == D3DXRS_SAMPLER) continue;

    int view = gsg->get_current_tex_view_offset();
    SamplerState sampler;

    PT(Texture) tex = gsg->fetch_specified_texture(spec, sampler, view);
    if (tex.is_null()) {
      continue;
    }

    if (spec._suffix != nullptr) {
      // The suffix feature is inefficient.  It is a temporary hack.
      tex = tex->load_related(spec._suffix);
    }

    Texture::TextureType tex_type = tex->get_texture_type();
    if (tex_type != spec._desired_type) {
      // Permit binding 2D texture to a 1D target, if it is one pixel high.
      if (tex_type != Texture::TT_2d_texture ||
          spec._desired_type != Texture::TT_1d_texture ||
          tex->get_y_size() != 1) {
        continue;
      }
    }

    int texunit = reg.freg;
    if (texunit == -1) {
      texunit = reg.vreg;
      if (texunit == -1) {
        continue;
      }
    }

    TextureContext *tc = tex->prepare_now(gsg->_prepared_objects, gsg);
    if (tc == nullptr) {
      continue;
    }

    gsg->apply_texture(texunit, tc, view, sampler);
  }
}

/**
 * Returns a vertex declaration object suitable for rendering geometry with the
 * given GeomVertexFormat.
 */
LPDIRECT3DVERTEXDECLARATION9 DXShaderContext9::
get_vertex_declaration(GSG *gsg, const GeomVertexFormat *format, BitMask32 &used_streams) {
  // Look up the GeomVertexFormat in the cache.
  auto it = _vertex_declarations.find(format);
  if (it != _vertex_declarations.end()) {
    // We've previously rendered geometry with this GeomVertexFormat, so we
    // already have a vertex declaration.
    used_streams = it->second.second;
    return it->second.first;
  }

  used_streams = 0;
  int texcoord_index = 0;
  size_t const num_arrays = format->get_num_arrays();
  std::vector<D3DVERTEXELEMENT9> elements;

  for (const Shader::ShaderVarSpec &spec : _shader->_var_spec) {
    D3DDECLUSAGE usage;
    if (spec._name == InternalName::get_vertex()) {
      usage = D3DDECLUSAGE_POSITION;
    }
    else if (spec._name == InternalName::get_transform_weight()) {
      usage = D3DDECLUSAGE_BLENDWEIGHT;
    }
    else if (spec._name == InternalName::get_transform_index()) {
      usage = D3DDECLUSAGE_BLENDINDICES;
    }
    else if (spec._name == InternalName::get_normal()) {
      usage = D3DDECLUSAGE_NORMAL;
    }
    else if (spec._name == InternalName::get_tangent()) {
      usage = D3DDECLUSAGE_TANGENT;
    }
    else if (spec._name == InternalName::get_binormal()) {
      usage = D3DDECLUSAGE_BINORMAL;
    }
    else if (spec._name == InternalName::get_color()) {
      usage = D3DDECLUSAGE_COLOR;
    }
    else {
      usage = D3DDECLUSAGE_TEXCOORD;
    }

    int array_index;
    const GeomVertexColumn *column;
    if (!format->get_array_info(spec._name, array_index, column)) {
      // Certain missing ones need to be gotten from the "constant vbuffer",
      // rather than receive the default value of (0, 0, 0, 1).
      if (spec._name == InternalName::get_color()) {
        elements.push_back({
          (WORD)num_arrays,
          (WORD)0,
          (BYTE)D3DDECLTYPE_D3DCOLOR,
          (BYTE)D3DDECLMETHOD_DEFAULT,
          (BYTE)D3DDECLUSAGE_COLOR,
          (BYTE)0,
        });
        used_streams.set_bit(num_arrays);
      }
      else if (spec._name == InternalName::get_transform_index()) {
        elements.push_back({
          (WORD)num_arrays,
          (WORD)4,
          (BYTE)D3DDECLTYPE_UBYTE4,
          (BYTE)D3DDECLMETHOD_DEFAULT,
          (BYTE)D3DDECLUSAGE_BLENDINDICES,
          (BYTE)0,
        });
        used_streams.set_bit(num_arrays);
      }
      else if (spec._name == InternalName::get_instance_matrix()) {
        // Binding the last row isn't necessary; the default is (0, 0, 0, 1)
        for (size_t ei = 0; ei < 3 && ei < spec._elements; ++ei) {
          elements.push_back({
            (WORD)num_arrays,
            (WORD)(8 + 4 * ei),
            (BYTE)D3DDECLTYPE_UBYTE4N,
            (BYTE)D3DDECLMETHOD_DEFAULT,
            (BYTE)D3DDECLUSAGE_TEXCOORD,
            (BYTE)(texcoord_index + ei),
          });
        }
        used_streams.set_bit(num_arrays);
        texcoord_index += spec._elements;
      }
      else if (usage == D3DDECLUSAGE_TEXCOORD) {
        texcoord_index += spec._elements;
      }
      continue;
    }
    used_streams.set_bit(array_index);

    if (column->get_contents() == GeomEnums::C_clip_point &&
        column->get_name() == InternalName::get_vertex()) {
      usage = D3DDECLUSAGE_POSITIONT;
    }
    size_t offset = column->get_start();
    bool normalized = (column->get_contents() == GeomEnums::C_color);
    int num_components = column->get_num_components();

    D3DDECLTYPE type;
    switch (column->get_numeric_type()) {
    case GeomEnums::NT_uint8:
      type = normalized ? D3DDECLTYPE_UBYTE4N : D3DDECLTYPE_UBYTE4;
      break;
    case GeomEnums::NT_uint16:
      type = (num_components > 2) ? D3DDECLTYPE_USHORT4N : D3DDECLTYPE_USHORT2N;
      break;
    case GeomEnums::NT_packed_dcba:
      type = normalized ? D3DDECLTYPE_UBYTE4N : D3DDECLTYPE_UBYTE4;
      break;
    case GeomEnums::NT_packed_dabc:
      type = normalized ? D3DDECLTYPE_D3DCOLOR : D3DDECLTYPE_UBYTE4;
      break;
#ifndef STDFLOAT_DOUBLE
    case GeomEnums::NT_stdfloat:
#endif
    case GeomEnums::NT_float32:
      type = (D3DDECLTYPE)(D3DDECLTYPE_FLOAT1 + num_components - 1);
      break;
    case GeomEnums::NT_int16:
      type = (num_components > 2)
        ? (normalized ? D3DDECLTYPE_SHORT4N : D3DDECLTYPE_SHORT4)
        : (normalized ? D3DDECLTYPE_SHORT2N : D3DDECLTYPE_SHORT2);
      break;
    default:
      dxgsg9_cat.error()
        << "Unsupported numeric type " << column->get_numeric_type()
        << " for vertex column " << *spec._name << "\n";
      continue;
    }

    for (size_t ei = 0; ei < spec._elements; ++ei) {
      elements.push_back({
        (WORD)array_index,
        (WORD)offset,
        (BYTE)type,
        (BYTE)D3DDECLMETHOD_DEFAULT,
        (BYTE)usage,
        (BYTE)((usage == D3DDECLUSAGE_TEXCOORD) ? texcoord_index++ : 0),
      });
      offset += column->get_element_stride();
    }
  }

  // Sort the elements, as D3D seems to require them to be in order.
  struct less_than {
    bool operator () (const D3DVERTEXELEMENT9 &a, const D3DVERTEXELEMENT9 &b) {
      if (a.Stream != b.Stream) {
        return a.Stream < b.Stream;
      }
      return a.Offset < b.Offset;
    }
  };
  std::sort(elements.begin(), elements.end(), less_than());

  // CreateVertexDeclaration is fickle so it helps to have some good debugging
  // info here.
  if (dxgsg9_cat.is_debug()) {
    const char *types[] = {"FLOAT1", "FLOAT2", "FLOAT3", "FLOAT4", "D3DCOLOR", "UBYTE4", "SHORT2", "SHORT4", "UBYTE4N", "SHORT2N", "SHORT4N", "USHORT2N", "USHORT4N", "UDEC3", "DEC3N", "FLOAT16_2", "FLOAT16_4", "UNUSED"};
    const char *usages[] = {"POSITION", "BLENDWEIGHT", "BLENDINDICES", "NORMAL", "PSIZE", "TEXCOORD", "TANGENT", "BINORMAL", "TESSFACTOR", "POSITIONT", "COLOR", "FOG", "DEPTH", "SAMPLE"};
    dxgsg9_cat.debug()
      << "Creating vertex declaration for format " << *format << ":\n";

    for (const D3DVERTEXELEMENT9 &element : elements) {
      dxgsg9_cat.debug()
        << "  {" << element.Stream << ", " << element.Offset << ", "
        << "D3DDECLTYPE_" << types[element.Type] << ", "
        << "D3DDECLMETHOD_DEFAULT, "
        << "D3DDECLUSAGE_" << usages[element.Usage] << ", "
        << (int)element.UsageIndex << "}\n";
    }
  }

  elements.push_back(D3DDECL_END());

  LPDIRECT3DVERTEXDECLARATION9 decl;
  HRESULT result = gsg->_d3d_device->CreateVertexDeclaration(elements.data(), &decl);
  if (FAILED(result)) {
    dxgsg9_cat.error()
      << "CreateVertexDeclaration failed" << D3DERRORSTRING(result);
    return nullptr;
  }

  _vertex_declarations[format] = std::make_pair(decl, used_streams);
  return decl;
}<|MERGE_RESOLUTION|>--- conflicted
+++ resolved
@@ -55,54 +55,7 @@
   }
 
   _mat_part_cache = new LVecBase4[s->cp_get_mat_cache_size()];
-
-  // Determine the size of the scratch space to allocate on the stack inside
-  // issue_parameters().
-  for (const Shader::ShaderPtrSpec &spec : _shader->_ptr_spec) {
-    if (spec._id._location < 0 || (size_t)spec._id._location >= _register_map.size()) {
-      continue;
-    }
-
-    ConstantRegister &reg = _register_map[spec._id._location];
-    if (reg.count == 0) {
-      continue;
-    }
-
-    size_t num_cols = spec._dim[2];
-    if (num_cols == 0) {
-      continue;
-    }
-    size_t size = (size_t)spec._dim[0] * (size_t)spec._dim[1];
-    size *= 16;
-    if (size > _scratch_space_size) {
-      _scratch_space_size = size;
-    }
-  }
-
-  for (const Shader::ShaderMatSpec &spec : _shader->_mat_spec) {
-    if (spec._id._location < 0 || (size_t)spec._id._location >= _register_map.size()) {
-      continue;
-    }
-
-    ConstantRegister &reg = _register_map[spec._id._location];
-    if (reg.count == 0) {
-      continue;
-    }
-    if (reg.set == D3DXRS_FLOAT4) {
-      size_t size = spec._array_count * std::max(spec._size, 4);
-      size *= 4;
-      if (size > _scratch_space_size) {
-        _scratch_space_size = size;
-      }
-    }
-  }
-<<<<<<< HEAD
-=======
-#endif
-
-  _mat_part_cache = new LVecBase4f[s->cp_get_mat_cache_size()];
-  _mat_scratch_space = new LVecBase4f[_shader->cp_get_mat_scratch_size()];
->>>>>>> fc394e4c
+  _mat_scratch_space = new LVecBase4[_shader->cp_get_mat_scratch_size(true)];
 }
 
 /**
@@ -113,6 +66,7 @@
   release_resources();
 
   delete[] _mat_part_cache;
+  delete[] _mat_scratch_space;
 }
 
 /**
@@ -182,7 +136,6 @@
     }
   }
 
-<<<<<<< HEAD
   // Tell spirv-cross to rename the constants to "p#", where # is the index of
   // the original parameter.  This makes it easier to map the compiled
   // constants back to the original parameters later on.
@@ -410,10 +363,6 @@
   }
 
   return true;
-=======
-  delete[] _mat_part_cache;
-  delete[] _mat_scratch_space;
->>>>>>> fc394e4c
 }
 
 /**
@@ -501,24 +450,20 @@
  */
 void DXShaderContext9::
 issue_parameters(GSG *gsg, int altered) {
-<<<<<<< HEAD
   if (!valid(gsg)) {
     return;
   }
 
-  float *scratch = (float *)alloca(_scratch_space_size);
-
   LPDIRECT3DDEVICE9 device = gsg->_d3d_device;
 
-  // We have no way to track modifications to PTAs, so we assume that they are
-  // modified every frame and when we switch ShaderAttribs.
-  if (altered & (Shader::SSD_shaderinputs | Shader::SSD_frame)) {
-    // Iterate through _ptr parameters
-    for (const Shader::ShaderPtrSpec &spec : _shader->_ptr_spec) {
-      Shader::ShaderPtrData ptr_data;
-      if (!gsg->fetch_ptr_parameter(spec, ptr_data)) { //the input is not contained in ShaderPtrData
-        release_resources();
-        return;
+  if (altered & _shader->_mat_deps) {
+    if (altered & _shader->_mat_cache_deps) {
+      gsg->update_shader_matrix_cache(_shader, _mat_part_cache, altered);
+    }
+
+    for (Shader::ShaderMatSpec &spec : _shader->_mat_spec) {
+      if ((altered & spec._dep) == 0) {
+        continue;
       }
       if (spec._id._location < 0 || (size_t)spec._id._location >= _register_map.size()) {
         continue;
@@ -529,326 +474,14 @@
         continue;
       }
 
-      // Calculate how many elements to transfer; no more than it expects,
-      // but certainly no more than we have.
-      size_t num_cols = spec._dim[2];
-      if (num_cols == 0) {
-        continue;
-      }
-      size_t num_rows = std::min((size_t)spec._dim[0] * (size_t)spec._dim[1],
-                                 (size_t)(ptr_data._size / num_cols));
-
-      switch (reg.set) {
-      case D3DXRS_BOOL:
-        {
-          BOOL *data = (BOOL *)scratch;
-          memset(data, 0, sizeof(BOOL) * 4 * num_rows);
-          switch (ptr_data._type) {
-          case ShaderType::ST_int:
-          case ShaderType::ST_uint:
-          case ShaderType::ST_float:
-            // All have the same 0-representation.
-            if (num_cols == 1) {
-              for (size_t i = 0; i < num_rows; ++i) {
-                data[i * 4] = ((int *)ptr_data._ptr)[i] != 0;
-              }
-            } else if (num_cols == 2) {
-              for (size_t i = 0; i < num_rows; ++i) {
-                data[i * 4 + 0] = ((int *)ptr_data._ptr)[i * 2] != 0;
-                data[i * 4 + 1] = ((int *)ptr_data._ptr)[i * 2 + 1] != 0;
-              }
-            } else if (num_cols == 3) {
-              for (size_t i = 0; i < num_rows; ++i) {
-                data[i * 4 + 0] = ((int *)ptr_data._ptr)[i * 3] != 0;
-                data[i * 4 + 1] = ((int *)ptr_data._ptr)[i * 3 + 1] != 0;
-                data[i * 4 + 2] = ((int *)ptr_data._ptr)[i * 3 + 2] != 0;
-              }
-            } else {
-              for (size_t i = 0; i < num_rows * 4; ++i) {
-                data[i] = ((int *)ptr_data._ptr)[i] != 0;
-              }
-            }
-            break;
-
-          case ShaderType::ST_double:
-            if (num_cols == 1) {
-              for (size_t i = 0; i < num_rows; ++i) {
-                data[i * 4] = ((double *)ptr_data._ptr)[i] != 0;
-              }
-            } else if (num_cols == 2) {
-              for (size_t i = 0; i < num_rows; ++i) {
-                data[i * 4 + 0] = ((double *)ptr_data._ptr)[i * 2] != 0;
-                data[i * 4 + 1] = ((double *)ptr_data._ptr)[i * 2 + 1] != 0;
-              }
-            } else if (num_cols == 3) {
-              for (size_t i = 0; i < num_rows; ++i) {
-                data[i * 4 + 0] = ((double *)ptr_data._ptr)[i * 3] != 0;
-                data[i * 4 + 1] = ((double *)ptr_data._ptr)[i * 3 + 1] != 0;
-                data[i * 4 + 2] = ((double *)ptr_data._ptr)[i * 3 + 2] != 0;
-              }
-            } else {
-              for (size_t i = 0; i < num_rows * 4; ++i) {
-                data[i] = ((double *)ptr_data._ptr)[i] != 0;
-              }
-            }
-            break;
-          }
-          if (reg.vreg >= 0) {
-            device->SetVertexShaderConstantB(reg.vreg, data, num_rows);
-          }
-          if (reg.freg >= 0) {
-            device->SetPixelShaderConstantB(reg.freg, data, num_rows);
-          }
-        }
-        break;
-
-      case D3DXRS_INT4:
-        if (ptr_data._type != ShaderType::ST_int &&
-            ptr_data._type != ShaderType::ST_uint) {
-          dxgsg9_cat.error()
-            << "Cannot pass floating-point data to integer shader input '" << spec._id._name << "'\n";
-=======
-#ifdef HAVE_CG
-  if (_cg_program) {
-    if (altered & _shader->_mat_deps) {
-      if (altered & _shader->_mat_cache_deps) {
-        gsg->update_shader_matrix_cache(_shader, _mat_part_cache, altered);
-      }
-
-      LMatrix4f scratch;
->>>>>>> fc394e4c
-
-          // Deactivate it to make sure the user doesn't get flooded with this
-          // error.
-          reg.count = -1;
-        }
-        else if (num_cols == 4) {
-          // Straight passthrough, hooray!
-          void *data = ptr_data._ptr;
-          if (reg.vreg >= 0) {
-            device->SetVertexShaderConstantI(reg.vreg, (int *)data, num_rows);
-          }
-          if (reg.freg >= 0) {
-            device->SetPixelShaderConstantI(reg.freg, (int *)data, num_rows);
-          }
-        }
-<<<<<<< HEAD
-        else {
-          // Need to pad out the rows.
-          LVecBase4i *data = (LVecBase4i *)scratch;
-          memset(data, 0, sizeof(LVecBase4i) * num_rows);
-          if (num_cols == 1) {
-            for (size_t i = 0; i < num_rows; ++i) {
-              data[i].set(((int *)ptr_data._ptr)[i], 0, 0, 0);
-            }
-          } else if (num_cols == 2) {
-            for (size_t i = 0; i < num_rows; ++i) {
-              data[i].set(((int *)ptr_data._ptr)[i * 2],
-                          ((int *)ptr_data._ptr)[i * 2 + 1],
-                          0, 0);
-            }
-          } else if (num_cols == 3) {
-            for (size_t i = 0; i < num_rows; ++i) {
-              data[i].set(((int *)ptr_data._ptr)[i * 3],
-                          ((int *)ptr_data._ptr)[i * 3 + 1],
-                          ((int *)ptr_data._ptr)[i * 3 + 2],
-                          0);
-            }
-          }
-          if (reg.vreg >= 0) {
-            device->SetVertexShaderConstantI(reg.vreg, (int *)data, num_rows);
-          }
-          if (reg.freg >= 0) {
-            device->SetPixelShaderConstantI(reg.freg, (int *)data, num_rows);
-          }
-        }
-        break;
-
-      case D3DXRS_FLOAT4:
-        if (ptr_data._type == ShaderType::ST_float && num_cols == 4) {
-          // Straight passthrough, hooray!
-          void *data = ptr_data._ptr;
-          if (reg.vreg >= 0) {
-            device->SetVertexShaderConstantF(reg.vreg, (float *)data, num_rows);
-          }
-          if (reg.freg >= 0) {
-            device->SetPixelShaderConstantF(reg.freg, (float *)data, num_rows);
-          }
-        }
-        else {
-          // Need to pad out the rows.
-          LVecBase4f *data = (LVecBase4f *)scratch;
-          memset(data, 0, sizeof(LVecBase4f) * num_rows);
-          switch (ptr_data._type) {
-          case ShaderType::ST_int:
-            if (num_cols == 1) {
-              for (size_t i = 0; i < num_rows; ++i) {
-                data[i].set((float)((int *)ptr_data._ptr)[i], 0, 0, 0);
-              }
-            } else if (num_cols == 2) {
-              for (size_t i = 0; i < num_rows; ++i) {
-                data[i].set((float)((int *)ptr_data._ptr)[i * 2],
-                            (float)((int *)ptr_data._ptr)[i * 2 + 1],
-                            0, 0);
-              }
-            } else if (num_cols == 3) {
-              for (size_t i = 0; i < num_rows; ++i) {
-                data[i].set((float)((int *)ptr_data._ptr)[i * 3],
-                            (float)((int *)ptr_data._ptr)[i * 3 + 1],
-                            (float)((int *)ptr_data._ptr)[i * 3 + 2],
-                            0);
-              }
-            } else {
-              for (size_t i = 0; i < num_rows * 4; ++i) {
-                ((float *)data)[i] = (float)((int *)ptr_data._ptr)[i];
-              }
-            }
-=======
-
-        const LVecBase4f *val = gsg->fetch_specified_value(spec, _mat_part_cache, _mat_scratch_space);
-        if (val) {
-          const float *data = (const float *)val + spec._offset;
-          LVecBase4f v;
-          LMatrix4f temp_matrix;
-          LMatrix3f temp_matrix3;
-
-          switch (spec._piece) {
-          case Shader::SMP_mat4_whole:
-            // TRANSPOSE REQUIRED
-            temp_matrix.transpose_from(*(const LMatrix4f *)data);
-            data = temp_matrix.get_data();
-            break;
-
-          case Shader::SMP_mat4_column:
-            v.set(data[0], data[4], data[8], data[12]);
-            data = v.get_data();
->>>>>>> fc394e4c
-            break;
-
-          case ShaderType::ST_uint:
-            if (num_cols == 1) {
-              for (size_t i = 0; i < num_rows; ++i) {
-                data[i].set((float)((unsigned int *)ptr_data._ptr)[i], 0, 0, 0);
-              }
-            } else if (num_cols == 2) {
-              for (size_t i = 0; i < num_rows; ++i) {
-                data[i].set((float)((unsigned int *)ptr_data._ptr)[i * 2],
-                            (float)((unsigned int *)ptr_data._ptr)[i * 2 + 1],
-                            0, 0);
-              }
-            } else if (num_cols == 3) {
-              for (size_t i = 0; i < num_rows; ++i) {
-                data[i].set((float)((unsigned int *)ptr_data._ptr)[i * 3],
-                            (float)((unsigned int *)ptr_data._ptr)[i * 3 + 1],
-                            (float)((unsigned int *)ptr_data._ptr)[i * 3 + 2],
-                            0);
-              }
-            } else {
-              for (size_t i = 0; i < num_rows * 4; ++i) {
-                ((float *)data)[i] = (float)((unsigned int *)ptr_data._ptr)[i];
-              }
-            }
-            break;
-
-          case ShaderType::ST_float:
-            if (num_cols == 1) {
-              for (size_t i = 0; i < num_rows; ++i) {
-                data[i].set(((float *)ptr_data._ptr)[i], 0, 0, 0);
-              }
-            } else if (num_cols == 2) {
-              for (size_t i = 0; i < num_rows; ++i) {
-                data[i].set(((float *)ptr_data._ptr)[i * 2],
-                            ((float *)ptr_data._ptr)[i * 2 + 1],
-                            0, 0);
-              }
-            } else if (num_cols == 3) {
-              for (size_t i = 0; i < num_rows; ++i) {
-                data[i].set(((float *)ptr_data._ptr)[i * 3],
-                            ((float *)ptr_data._ptr)[i * 3 + 1],
-                            ((float *)ptr_data._ptr)[i * 3 + 2],
-                            0);
-              }
-            } else {
-              for (size_t i = 0; i < num_rows * 4; ++i) {
-                ((float *)data)[i] = ((float *)ptr_data._ptr)[i];
-              }
-            }
-            break;
-
-          case ShaderType::ST_double:
-            if (num_cols == 1) {
-              for (size_t i = 0; i < num_rows; ++i) {
-                data[i].set((float)((double *)ptr_data._ptr)[i], 0, 0, 0);
-              }
-            } else if (num_cols == 2) {
-              for (size_t i = 0; i < num_rows; ++i) {
-                data[i].set((float)((double *)ptr_data._ptr)[i * 2],
-                            (float)((double *)ptr_data._ptr)[i * 2 + 1],
-                            0, 0);
-              }
-            } else if (num_cols == 3) {
-              for (size_t i = 0; i < num_rows; ++i) {
-                data[i].set((float)((double *)ptr_data._ptr)[i * 3],
-                            (float)((double *)ptr_data._ptr)[i * 3 + 1],
-                            (float)((double *)ptr_data._ptr)[i * 3 + 2],
-                            0);
-              }
-            } else {
-              for (size_t i = 0; i < num_rows * 4; ++i) {
-                ((float *)data)[i] = (float)((double *)ptr_data._ptr)[i];
-              }
-            }
-            break;
-          }
-
-          if (reg.vreg >= 0) {
-            device->SetVertexShaderConstantF(reg.vreg, (float *)data, num_rows);
-          }
-          if (reg.freg >= 0) {
-            device->SetPixelShaderConstantF(reg.freg, (float *)data, num_rows);
-          }
-        }
-        break;
-
-      default:
-        continue;
-      }
-    }
-  }
-
-  if (altered & _shader->_mat_deps) {
-    gsg->update_shader_matrix_cache(_shader, _mat_part_cache, altered);
-
-    for (Shader::ShaderMatSpec &spec : _shader->_mat_spec) {
-      if ((altered & spec._dep) == 0) {
-        continue;
-      }
-      if (spec._id._location < 0 || (size_t)spec._id._location >= _register_map.size()) {
-        continue;
-      }
-
-      ConstantRegister &reg = _register_map[spec._id._location];
-      if (reg.count == 0) {
-        continue;
-      }
-
-      const VecBase4 *val = gsg->fetch_specified_value(spec, _mat_part_cache, altered);
+      const void *val = gsg->fetch_specified_value(spec, _mat_part_cache, _mat_scratch_space, true);
       if (!val) continue;
 
       switch (reg.set) {
       case D3DXRS_FLOAT4:
         {
-#ifdef STDFLOAT_DOUBLE
-          float *data = (float *)scratch;
-          const double *from_data = val->get_data();
-          from_data += spec._offset;
-          for (size_t i = 0; i < spec._size; ++i) {
-            data[i] = (float)from_data[i];
-          }
-#else
-          const float *data = val->get_data();
-          data += spec._offset;
-#endif
+          const float *data = (const float *)val;
+          float scratch[16];
 
           switch (spec._piece) {
           default:
@@ -898,8 +531,7 @@
 
       case D3DXRS_INT4:
         {
-          const int *data = (const int *)val->get_data();
-          data += spec._offset;
+          const int *data = (const int *)val;
 
           if (reg.vreg >= 0) {
             device->SetVertexShaderConstantI(reg.vreg, data, reg.count);
@@ -912,8 +544,7 @@
 
       case D3DXRS_BOOL:
         {
-          const BOOL *data = (const BOOL *)val->get_data();
-          data += spec._offset;
+          const BOOL *data = (const BOOL *)val;
 
           if (reg.vreg >= 0) {
             device->SetVertexShaderConstantB(reg.vreg, data, reg.count);
