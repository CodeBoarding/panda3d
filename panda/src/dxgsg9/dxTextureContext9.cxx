--- conflicted
+++ resolved
@@ -1821,53 +1821,21 @@
 
   // Preallocate temporary buffer for conversion
   BYTE *temp_buffer = nullptr;
-  if (source_format == D3DFMT_A8 || component_width != 1) {
-    int num_pixels = width * height;
-    if (source_format == D3DFMT_A8) {
-      num_pixels *= 2;
+  if (source_format == D3DFMT_A8 || (component_width != 1 && _d3d_format != D3DFMT_R32F)) {
+    size_t num_bytes = width * height;
+    if (_d3d_format == D3DFMT_A32B32G32R32F && source_format == D3DFMT_A32B32G32R32F) {
+      num_bytes *= 16;
+    }
+    else if (source_format == D3DFMT_A8) {
+      num_bytes *= 2;
       source_format = D3DFMT_A8L8;
       source_row_byte_length *= 2;
-    } else {
-      num_pixels *= num_color_channels;
-    }
-<<<<<<< HEAD
-    temp_buffer = new BYTE[num_pixels];
-=======
-
-    source_format = D3DFMT_A8L8;
-    source_row_byte_length = width * sizeof(USHORT);
-    pixels = (BYTE*)temp_buffer;
-  }
-  else if (_d3d_format == D3DFMT_A32B32G32R32F && source_format == D3DFMT_A32B32G32R32F) {
-    size_t total_components = (size_t)width * (size_t)height * 4;
-    float *temp_buffer = new float[total_components];
-    if (!IS_VALID_PTR(temp_buffer)) {
-      dxgsg9_cat.error()
-        << "FillDDTextureMipmapPixels couldnt alloc mem for temp pixbuf!\n";
-      goto exit_FillMipmapSurf;
-    }
-    using_temp_buffer = true;
-
-    // Swap red and blue components.
-    float *out_pixels = (float *)temp_buffer;
-    const float *source_pixels = (const float *)pixels;
-    for (size_t i = 0; i < total_components; i += 4) {
-      out_pixels[i] = source_pixels[i + 2];
-      out_pixels[i + 1] = source_pixels[i + 1];
-      out_pixels[i + 2] = source_pixels[i + 0];
-      out_pixels[i + 3] = source_pixels[i + 3];
-    }
-    pixels = (BYTE*)temp_buffer;
-  }
-  else if (component_width != 1 && _d3d_format != D3DFMT_R32F) {
-    // Convert from 16-bit per channel (or larger) format down to 8-bit per
-    // channel.  This throws away precision in the original image, but dx8
-    // doesn't support high-precision images anyway.
-
-    int num_components = get_texture()->get_num_components();
-    int num_pixels = width * height * num_components;
-    BYTE *temp_buffer = new BYTE[num_pixels];
->>>>>>> 51e469d0
+    }
+    else {
+      num_bytes *= num_color_channels;
+    }
+
+    temp_buffer = new BYTE[num_bytes];
     if (!IS_VALID_PTR(temp_buffer)) {
       dxgsg9_cat.error()
         << "FillDDSurfaceTexturePixels couldnt alloc mem for temp pixbuf!\n";
@@ -1922,9 +1890,22 @@
             *out_pixels = ((*source_pixels) << 8) | 0xFF;
           }
         }
-        pixels = (BYTE *)temp_buffer;
-      }
-      else if (component_width != 1) {
+        pixels = temp_buffer;
+      }
+      else if (_d3d_format == D3DFMT_A32B32G32R32F && source_format == D3DFMT_A32B32G32R32F) {
+        // Swap red and blue components.
+        float *out_pixels = (float *)temp_buffer;
+        const float *source_pixels = (const float *)pixels;
+        size_t total_components = (size_t)width * (size_t)height * 4;
+        for (int i = 0; i < total_components; i += 4) {
+          out_pixels[i] = source_pixels[i + 2];
+          out_pixels[i + 1] = source_pixels[i + 1];
+          out_pixels[i + 2] = source_pixels[i + 0];
+          out_pixels[i + 3] = source_pixels[i + 3];
+        }
+        pixels = temp_buffer;
+      }
+      else if (component_width != 1 && _d3d_format != D3DFMT_R32F) {
         // Convert from 16-bit per channel (or larger) format down to 8-bit per
         // channel.  This throws away precision in the original image, but dx8
         // doesn't support high-precision images anyway.
@@ -1937,7 +1918,7 @@
           temp_buffer[i] = *source_pixels;
           source_pixels += component_width;
         }
-        pixels = (BYTE *)temp_buffer;
+        pixels = temp_buffer;
       }
 
       IDirect3DSurface9 *mip_surface = nullptr;
@@ -2239,17 +2220,22 @@
 
   // Preallocate temporary buffer for conversion
   BYTE *temp_buffer = nullptr;
-  if (_d3d_format == D3DFMT_A8 || component_width != 1) {
-    int num_pixels = orig_width * orig_height * orig_depth;
-    if (_d3d_format == D3DFMT_A8) {
-      num_pixels *= 2;
+  if (_d3d_format == D3DFMT_A8 || (component_width != 1 && _d3d_format != D3DFMT_R32F)) {
+    size_t num_bytes = orig_width * orig_height * orig_depth;
+    if (_d3d_format == D3DFMT_A32B32G32R32F && source_format == D3DFMT_A32B32G32R32F) {
+      num_bytes *= 16;
+    }
+    else if (_d3d_format == D3DFMT_A8) {
+      num_bytes *= 2;
       source_format = D3DFMT_A8L8;
       source_row_byte_length *= 2;
       source_page_byte_length *= 2;
-    } else {
-      num_pixels *= num_color_channels;
-    }
-    temp_buffer = new BYTE[num_pixels];
+    }
+    else {
+      num_bytes *= num_color_channels;
+    }
+
+    temp_buffer = new BYTE[num_bytes];
     if (!IS_VALID_PTR(temp_buffer)) {
       dxgsg9_cat.error()
         << "FillDDSurfaceTexturePixels couldnt alloc mem for temp pixbuf!\n";
@@ -2320,55 +2306,35 @@
         }
       }
 
-<<<<<<< HEAD
-      pixels = (BYTE *)temp_buffer;
-    }
-    else if (component_width != 1) {
+      pixels = temp_buffer;
+    }
+    else if (_d3d_format == D3DFMT_A32B32G32R32F && source_format == D3DFMT_A32B32G32R32F) {
+      // Swap red and blue components.
+      float *out_pixels = (float *)temp_buffer;
+      const float *source_pixels = (const float *)pixels;
+      size_t total_components = (size_t)orig_width * (size_t)orig_height * (size_t)orig_depth * 4;
+      for (int i = 0; i < total_components; i += 4) {
+        out_pixels[i] = source_pixels[i + 2];
+        out_pixels[i + 1] = source_pixels[i + 1];
+        out_pixels[i + 2] = source_pixels[i + 0];
+        out_pixels[i + 3] = source_pixels[i + 3];
+      }
+      pixels = temp_buffer;
+    }
+    else if (component_width != 1 && _d3d_format != D3DFMT_R32F) {
       // Convert from 16-bit per channel (or larger) format down to 8-bit per
       // channel.  This throws away precision in the original image, but dx8
       // doesn't support high-precision images anyway.
 
       int num_components = tex->get_num_components();
       int num_pixels = orig_width * orig_height * orig_depth * num_components;
-=======
-    source_format = D3DFMT_A8L8;
-    source_row_byte_length = orig_width * sizeof(USHORT);
-    source_page_byte_length = orig_height * source_row_byte_length;
-    pixels = (BYTE*)temp_buffer;
-  }
-  else if (_d3d_format == D3DFMT_A32B32G32R32F && source_format == D3DFMT_A32B32G32R32F) {
-    size_t total_components = (size_t)orig_width * (size_t)orig_height * (size_t)orig_depth * 4;
-    float *temp_buffer = new float[total_components];
-    if (!IS_VALID_PTR(temp_buffer)) {
-      dxgsg9_cat.error()
-        << "FillDDSurfaceTexturePixels couldnt alloc mem for temp pixbuf!\n";
-      goto exit_FillDDSurf;
-    }
-    using_temp_buffer = true;
-
-    // Swap red and blue components.
-    float *out_pixels = (float *)temp_buffer;
-    const float *source_pixels = (const float *)pixels;
-    for (size_t i = 0; i < total_components; i += 4) {
-      out_pixels[i] = source_pixels[i + 2];
-      out_pixels[i + 1] = source_pixels[i + 1];
-      out_pixels[i + 2] = source_pixels[i + 0];
-      out_pixels[i + 3] = source_pixels[i + 3];
-    }
-    pixels = (BYTE*)temp_buffer;
-  }
-  else if (component_width != 1 && _d3d_format != D3DFMT_R32F) {
-    // Convert from 16-bit per channel (or larger) format down to 8-bit per
-    // channel.  This throws away precision in the original image, but dx8
-    // doesn't support high-precision images anyway.
->>>>>>> 51e469d0
 
       BYTE *source_pixels = pixels + component_width - 1;
       for (int i = 0; i < num_pixels; i++) {
         temp_buffer[i] = *source_pixels;
         source_pixels += component_width;
       }
-      pixels = (BYTE *)temp_buffer;
+      pixels = temp_buffer;
     }
 
     // filtering may be done here if texture if targetsize != origsize
@@ -2493,9 +2459,6 @@
     *alphbits = 32;
     return 128;
 
-  case Texture::F_r32:
-    return 32;
-
   case Texture::F_srgb:
     return 24;
   case Texture::F_srgb_alpha:
