--- conflicted
+++ resolved
@@ -880,7 +880,7 @@
  * have changed based on the aspects of the render state that were altered.
  */
 void GraphicsStateGuardian::
-update_shader_matrix_cache(Shader *shader, LVecBase4f *cache, int altered) {
+update_shader_matrix_cache(Shader *shader, LVecBase4 *cache, int altered) {
   for (Shader::ShaderMatPart &part : shader->_mat_parts) {
     if (altered & part._dep) {
       fetch_specified_part(part._part, part._arg, cache, part._count);
@@ -914,73 +914,68 @@
  * This may allow data to be cached and not reevaluated.
  *
  */
-const LVecBase4f *GraphicsStateGuardian::
-fetch_specified_value(Shader::ShaderMatSpec &spec, const LVecBase4f *cache, int altered) {
-  LVecBase3f v;
-
-  const LVecBase4f *cache0 = cache + spec._cache_offset[0];
-  const LVecBase4f *cache1 = cache + spec._cache_offset[1];
+const LVecBase4 *GraphicsStateGuardian::
+fetch_specified_value(Shader::ShaderMatSpec &spec, const LVecBase4 *cache, int altered) {
+  LVecBase3 v;
+
+  const LVecBase4 *cache0 = cache + spec._cache_offset[0];
+  const LVecBase4 *cache1 = cache + spec._cache_offset[1];
 
   switch (spec._func) {
   case Shader::SMF_first:
     return cache0;
 
   case Shader::SMF_compose:
-    spec._value.multiply(*(LMatrix4f *)cache0, *(LMatrix4f *)cache1);
-    return (LVecBase4f *)&spec._value;
+    spec._value.multiply(*(LMatrix4 *)cache0, *(LMatrix4 *)cache1);
+    return (LVecBase4 *)&spec._value;
 
   case Shader::SMF_transform_dlight:
-    spec._value = *(LMatrix4f *)cache0;
-    v = (*(LMatrix4f *)cache1).xform_vec(cache0[2].get_xyz());
+    spec._value = *(LMatrix4 *)cache0;
+    v = (*(LMatrix4 *)cache1).xform_vec(cache0[2].get_xyz());
     v.normalize();
     spec._value.set_row(2, v);
-    v = (*(LMatrix4f *)cache1).xform_vec(cache0[3].get_xyz());
+    v = (*(LMatrix4 *)cache1).xform_vec(cache0[3].get_xyz());
     v.normalize();
     spec._value.set_row(3, v);
-    return (LVecBase4f *)&spec._value;
+    return (LVecBase4 *)&spec._value;
 
   case Shader::SMF_transform_plight:
     {
       // Careful not to touch the w component, which contains the near value.
-      spec._value = *(LMatrix4f *)cache0;
-      LPoint3f point = (*(LMatrix4f *)cache1).xform_point(cache0[2].get_xyz());
+      spec._value = *(LMatrix4 *)cache0;
+      LPoint3 point = (*(LMatrix4 *)cache1).xform_point(cache0[2].get_xyz());
       spec._value(2, 0) = point[0];
       spec._value(2, 1) = point[1];
       spec._value(2, 2) = point[2];
-      return (LVecBase4f *)&spec._value;
+      return (LVecBase4 *)&spec._value;
     }
 
   case Shader::SMF_transform_slight:
-    spec._value = *(LMatrix4f *)cache0;
-    spec._value.set_row(2, (*(LMatrix4f *)cache1).xform_point(cache0[2].get_xyz()));
-    v = (*(LMatrix4f *)cache1).xform_vec(cache0[3].get_xyz());
+    spec._value = *(LMatrix4 *)cache0;
+    spec._value.set_row(2, (*(LMatrix4 *)cache1).xform_point(cache0[2].get_xyz()));
+    v = (*(LMatrix4 *)cache1).xform_vec(cache0[3].get_xyz());
     v.normalize();
     spec._value.set_row(3, v);
-    return (LVecBase4f *)&spec._value;
+    return (LVecBase4 *)&spec._value;
   }
 
   // Should never get here
-  spec._value = LMatrix4f::ident_mat();
-  return (LVecBase4f *)&spec._value;
+  spec._value = LMatrix4::ident_mat();
+  return (LVecBase4 *)&spec._value;
 }
 
 /**
  * See fetch_specified_value
  */
 void GraphicsStateGuardian::
-<<<<<<< HEAD
 fetch_specified_part(Shader::ShaderMatInput part, const InternalName *name,
-                     LMatrix4 *into, int count) {
-=======
-fetch_specified_part(Shader::ShaderMatInput part, InternalName *name,
-                     LVecBase4f *into, int count) {
->>>>>>> d9052bae
+                     LVecBase4 *into, int count) {
   nassertv(count > 0);
 
   switch (part) {
   case Shader::SMO_identity: {
     for (int i = 0; i < count; ++i) {
-      ((LMatrix4f *)into)[i] = LMatrix4f::ident_mat();
+      ((LMatrix4 *)into)[i] = LMatrix4::ident_mat();
     }
     return;
   }
@@ -1040,10 +1035,10 @@
     Material *m = target_material->get_material();
     LVecBase4 spc = m->get_specular();
     spc[3] = m->get_shininess();
-    into[0] = LCAST(float, m->get_ambient());
-    into[1] = LCAST(float, m->get_diffuse());
-    into[2] = LCAST(float, m->get_emission());
-    into[3] = LCAST(float, spc);
+    into[0] = m->get_ambient();
+    into[1] = m->get_diffuse();
+    into[2] = m->get_emission();
+    into[3] = spc;
     return;
   }
   case Shader::SMO_attr_material2: {
@@ -1055,7 +1050,7 @@
       return;
     }
     Material *m = target_material->get_material();
-    into[0] = LCAST(float, m->get_base_color());
+    into[0] = m->get_base_color();
     into[1].set(m->get_metallic(), m->get_refractive_index(), 0, m->get_roughness());
     return;
   }
@@ -1066,7 +1061,7 @@
       into[0].set(1, 1, 1, 1);
       return;
     }
-    into[0] = LCAST(float, target_color->get_color());
+    into[0] = target_color->get_color();
     return;
   }
   case Shader::SMO_attr_colorscale: {
@@ -1076,7 +1071,7 @@
       into[0].set(1, 1, 1, 1);
       return;
     }
-    into[0] = LCAST(float, target_color->get_scale());
+    into[0] = target_color->get_scale();
     return;
   }
   case Shader::SMO_attr_fog: {
@@ -1100,7 +1095,7 @@
       into[0].set(1, 1, 1, 1);
       return;
     }
-    into[0] = LCAST(float, fog->get_color());
+    into[0] = fog->get_color();
     return;
   }
   case Shader::SMO_alight_x: {
@@ -1108,7 +1103,7 @@
     nassertv(!np.is_empty());
     AmbientLight *lt;
     DCAST_INTO_V(lt, np.node());
-    into[0] = LCAST(float, lt->get_color());
+    into[0] = lt->get_color();
     return;
   }
   case Shader::SMO_satten_x: {
@@ -1193,7 +1188,7 @@
       // function model, we pretend there is an all-white ambient light.
       into[0].set(1, 1, 1, 1);
     } else {
-      into[0] = LCAST(float, target_light->get_ambient_contribution());
+      into[0] = target_light->get_ambient_contribution();
     }
     return;
   }
@@ -1208,10 +1203,10 @@
 
     int i = 0;
     for (; i < num_stages; ++i) {
-      ((LMatrix4f *)into)[i] = LCAST(float, tma->get_mat(ta->get_on_stage(i)));
+      ((LMatrix4 *)into)[i] = tma->get_mat(ta->get_on_stage(i));
     }
     for (; i < count; ++i) {
-      ((LMatrix4f *)into)[i] = LMatrix4f::ident_mat();
+      ((LMatrix4 *)into)[i] = LMatrix4::ident_mat();
     }
     return;
   }
@@ -1226,10 +1221,10 @@
 
     int i = 0;
     for (; i < num_stages; ++i) {
-      ((LMatrix4f *)into)[i] = LCAST(float, tma->get_transform(ta->get_on_stage(i))->get_inverse()->get_mat());
+      ((LMatrix4 *)into)[i] = tma->get_transform(ta->get_on_stage(i))->get_inverse()->get_mat();
     }
     for (; i < count; ++i) {
-      ((LMatrix4f *)into)[i] = LMatrix4f::ident_mat();
+      ((LMatrix4 *)into)[i] = LMatrix4::ident_mat();
     }
     return;
   }
@@ -1263,7 +1258,7 @@
     int i = 0;
     for (; i < num_stages; ++i) {
       TextureStage *ts = ta->get_on_stage(i);
-      into[i] = LCAST(float, ts->get_color());
+      into[i] = ts->get_color();
     }
     for (; i < count; ++i) {
       into[i].set(0, 0, 0, 1);
@@ -1315,7 +1310,7 @@
     nassertv(!np.is_empty());
     const PlaneNode *plane_node;
     DCAST_INTO_V(plane_node, np.node());
-    into[0] = LCAST(float, plane_node->get_plane());
+    into[0] = plane_node->get_plane();
     return;
   }
   case Shader::SMO_clipplane_x: {
@@ -1337,7 +1332,7 @@
     if (!transform->is_identity()) {
       plane.xform(transform->get_mat());
     }
-    into[0] = LCAST(float, plane);
+    into[0] = plane;
     return;
   }
   case Shader::SMO_apiview_clipplane_i: {
@@ -1357,7 +1352,7 @@
           plane.get_transform(_scene_setup->get_scene_root().get_parent()));
 
       LPlane xformed_plane = plane_node->get_plane() * transform->get_mat();
-      into[i] = LCAST(float, xformed_plane);
+      into[i] = xformed_plane;
     }
 
     for (; i < count; ++i) {
@@ -1370,112 +1365,112 @@
 #ifdef STDFLOAT_DOUBLE
     LMatrix4 tmp;
     _target_shader->get_shader_input_matrix(name, tmp);
-    *(LMatrix4f *)into = LCAST(float, tmp);
+    *(LMatrix4 *)into = tmp;
 #else
-    _target_shader->get_shader_input_matrix(name, *(LMatrix4f *)into);
+    _target_shader->get_shader_input_matrix(name, *(LMatrix4 *)into);
 #endif
     return;
   }
   case Shader::SMO_vec_constant_x: {
-    into[0] = LCAST(float, _target_shader->get_shader_input_vector(name));
+    into[0] = _target_shader->get_shader_input_vector(name);
     return;
   }
   case Shader::SMO_world_to_view: {
-    *(LMatrix4f *)into = LCAST(float, _scene_setup->get_world_transform()->get_mat());
+    *(LMatrix4 *)into = _scene_setup->get_world_transform()->get_mat();
     return;
   }
   case Shader::SMO_view_to_world: {
-    *(LMatrix4f *)into = LCAST(float, _scene_setup->get_camera_transform()->get_mat());
+    *(LMatrix4 *)into = _scene_setup->get_camera_transform()->get_mat();
     return;
   }
   case Shader::SMO_model_to_view: {
-    *(LMatrix4f *)into = LCAST(float, _inv_cs_transform->compose(_internal_transform)->get_mat());
+    *(LMatrix4 *)into = _inv_cs_transform->compose(_internal_transform)->get_mat();
     return;
   }
   case Shader::SMO_model_to_apiview: {
-    *(LMatrix4f *)into = LCAST(float, _internal_transform->get_mat());
+    *(LMatrix4 *)into = _internal_transform->get_mat();
     return;
   }
   case Shader::SMO_view_to_model: {
-    *(LMatrix4f *)into = LCAST(float, _internal_transform->invert_compose(_cs_transform)->get_mat());
+    *(LMatrix4 *)into = _internal_transform->invert_compose(_cs_transform)->get_mat();
     return;
   }
   case Shader::SMO_apiview_to_model: {
-    *(LMatrix4f *)into = LCAST(float, _internal_transform->get_inverse()->get_mat());
+    *(LMatrix4 *)into = _internal_transform->get_inverse()->get_mat();
     return;
   }
   case Shader::SMO_apiview_to_view: {
-    *(LMatrix4f *)into = LCAST(float, _inv_cs_transform->get_mat());
+    *(LMatrix4 *)into = _inv_cs_transform->get_mat();
     return;
   }
   case Shader::SMO_view_to_apiview: {
-    *(LMatrix4f *)into = LCAST(float, _cs_transform->get_mat());
+    *(LMatrix4 *)into = _cs_transform->get_mat();
     return;
   }
   case Shader::SMO_clip_to_view: {
     if (_current_lens->get_coordinate_system() == _coordinate_system) {
-      *(LMatrix4f *)into = LCAST(float, _current_lens->get_projection_mat_inv(_current_stereo_channel));
+      *(LMatrix4 *)into = _current_lens->get_projection_mat_inv(_current_stereo_channel);
     } else {
-      *(LMatrix4f *)into = LCAST(float,
+      *(LMatrix4 *)into =
         _current_lens->get_projection_mat_inv(_current_stereo_channel) *
-        LMatrix4::convert_mat(_current_lens->get_coordinate_system(), _coordinate_system));
+        LMatrix4::convert_mat(_current_lens->get_coordinate_system(), _coordinate_system);
     }
     return;
   }
   case Shader::SMO_view_to_clip: {
     if (_current_lens->get_coordinate_system() == _coordinate_system) {
-      *(LMatrix4f *)into = LCAST(float, _current_lens->get_projection_mat(_current_stereo_channel));
+      *(LMatrix4 *)into = _current_lens->get_projection_mat(_current_stereo_channel);
     } else {
-      *(LMatrix4f *)into = LCAST(float,
+      *(LMatrix4 *)into =
         LMatrix4::convert_mat(_coordinate_system, _current_lens->get_coordinate_system()) *
-        _current_lens->get_projection_mat(_current_stereo_channel));
+        _current_lens->get_projection_mat(_current_stereo_channel);
     }
     return;
   }
   case Shader::SMO_apiclip_to_view: {
-    *(LMatrix4f *)into = LCAST(float, _projection_mat_inv->get_mat() * _inv_cs_transform->get_mat());
+    *(LMatrix4 *)into = _projection_mat_inv->get_mat() * _inv_cs_transform->get_mat();
     return;
   }
   case Shader::SMO_view_to_apiclip: {
-    *(LMatrix4f *)into = LCAST(float, _cs_transform->get_mat() * _projection_mat->get_mat());
+    *(LMatrix4 *)into = _cs_transform->get_mat() * _projection_mat->get_mat();
     return;
   }
   case Shader::SMO_apiclip_to_apiview: {
-    *(LMatrix4f *)into = LCAST(float, _projection_mat_inv->get_mat());
+    *(LMatrix4 *)into = _projection_mat_inv->get_mat();
     return;
   }
   case Shader::SMO_apiview_to_apiclip: {
-    *(LMatrix4f *)into = LCAST(float, _projection_mat->get_mat());
+    *(LMatrix4 *)into = _projection_mat->get_mat();
     return;
   }
   case Shader::SMO_view_x_to_view: {
     const NodePath &np = _target_shader->get_shader_input_nodepath(name);
     nassertv(!np.is_empty());
-    *(LMatrix4f *)into = LCAST(float, np.get_net_transform()->get_mat() *
-      _scene_setup->get_world_transform()->get_mat());
+    *(LMatrix4 *)into = np.get_net_transform()->get_mat() *
+      _scene_setup->get_world_transform()->get_mat();
     return;
   }
   case Shader::SMO_view_to_view_x: {
     const NodePath &np = _target_shader->get_shader_input_nodepath(name);
     nassertv(!np.is_empty());
-    *(LMatrix4f *)into = LCAST(float, _scene_setup->get_camera_transform()->get_mat() *
-      np.get_net_transform()->get_inverse()->get_mat());
+    *(LMatrix4 *)into = _scene_setup->get_camera_transform()->get_mat() *
+      np.get_net_transform()->get_inverse()->get_mat();
     return;
   }
   case Shader::SMO_apiview_x_to_view: {
     const NodePath &np = _target_shader->get_shader_input_nodepath(name);
     nassertv(!np.is_empty());
-    *(LMatrix4f *)into = LCAST(float, LMatrix4::convert_mat(_internal_coordinate_system, _coordinate_system) *
+    *(LMatrix4 *)into = LMatrix4::convert_mat(_internal_coordinate_system, _coordinate_system) *
       np.get_net_transform()->get_mat() *
-      _scene_setup->get_world_transform()->get_mat());
+      _scene_setup->get_world_transform()->get_mat();
     return;
   }
   case Shader::SMO_view_to_apiview_x: {
     const NodePath &np = _target_shader->get_shader_input_nodepath(name);
     nassertv(!np.is_empty());
-    *(LMatrix4f *)into = LCAST(float, (_scene_setup->get_camera_transform()->get_mat() *
+    *(LMatrix4 *)into = (_scene_setup->get_camera_transform()->get_mat() *
          np.get_net_transform()->get_inverse()->get_mat() *
-         LMatrix4::convert_mat(_coordinate_system, _internal_coordinate_system)));
+         LMatrix4::convert_mat(_coordinate_system, _internal_coordinate_system));
     return;
   }
   case Shader::SMO_clip_x_to_view: {
@@ -1484,10 +1479,10 @@
     const LensNode *node;
     DCAST_INTO_V(node, np.node());
     const Lens *lens = node->get_lens();
-    *(LMatrix4f *)into = LCAST(float, lens->get_projection_mat_inv(_current_stereo_channel) *
+    *(LMatrix4 *)into = lens->get_projection_mat_inv(_current_stereo_channel) *
       LMatrix4::convert_mat(lens->get_coordinate_system(), _coordinate_system) *
       np.get_net_transform()->get_mat() *
-      _scene_setup->get_world_transform()->get_mat());
+      _scene_setup->get_world_transform()->get_mat();
     return;
   }
   case Shader::SMO_view_to_clip_x: {
@@ -1496,10 +1491,10 @@
     const LensNode *node;
     DCAST_INTO_V(node, np.node());
     const Lens *lens = node->get_lens();
-    *(LMatrix4f *)into = LCAST(float, _scene_setup->get_camera_transform()->get_mat() *
+    *(LMatrix4 *)into = _scene_setup->get_camera_transform()->get_mat() *
       np.get_net_transform()->get_inverse()->get_mat() *
       LMatrix4::convert_mat(_coordinate_system, lens->get_coordinate_system()) *
-      lens->get_projection_mat(_current_stereo_channel));
+      lens->get_projection_mat(_current_stereo_channel);
     return;
   }
   case Shader::SMO_apiclip_x_to_view: {
@@ -1508,10 +1503,10 @@
     const LensNode *node;
     DCAST_INTO_V(node, np.node());
     const Lens *lens = node->get_lens();
-    *(LMatrix4f *)into = LCAST(float, calc_projection_mat(lens)->get_inverse()->get_mat() *
+    *(LMatrix4 *)into = calc_projection_mat(lens)->get_inverse()->get_mat() *
       get_cs_transform_for(lens->get_coordinate_system())->get_inverse()->get_mat() *
       np.get_net_transform()->get_mat() *
-      _scene_setup->get_world_transform()->get_mat());
+      _scene_setup->get_world_transform()->get_mat();
     return;
   }
   case Shader::SMO_view_to_apiclip_x: {
@@ -1520,23 +1515,17 @@
     const LensNode *node;
     DCAST_INTO_V(node, np.node());
     const Lens *lens = node->get_lens();
-    *(LMatrix4f *)into = LCAST(float, _scene_setup->get_camera_transform()->get_mat() *
+    *(LMatrix4 *)into = _scene_setup->get_camera_transform()->get_mat() *
       np.get_net_transform()->get_inverse()->get_mat() *
       get_cs_transform_for(lens->get_coordinate_system())->get_mat() *
-      calc_projection_mat(lens)->get_mat());
+      calc_projection_mat(lens)->get_mat();
     return;
   }
   case Shader::SMO_mat_constant_x_attrib: {
     if (_target_shader->has_shader_input(name)) {
       // There is an input specifying precisely this whole thing, with dot and
       // all.  Support this, even if only for backward compatibility.
-#ifdef STDFLOAT_DOUBLE
-      LMatrix4 tmp;
-      _target_shader->get_shader_input_matrix(name, tmp);
-      *(LMatrix4f *)into = LCAST(float, tmp);
-#else
-      _target_shader->get_shader_input_matrix(name, *(LMatrix4f *)into);
-#endif
+      _target_shader->get_shader_input_matrix(name, *(LMatrix4 *)into);
       return;
     }
 
@@ -1557,13 +1546,13 @@
       if (!lnode->is_of_type(PointLight::get_class_type())) {
         t *= lens->get_projection_mat() * shadow_bias_mat;
       }
-      *(LMatrix4f *)into = LCAST(float, t);
+      *(LMatrix4 *)into = t;
     }
     else {
       display_cat.error()
         << "Shader input " << *name << " requests invalid attribute "
         << name->get_basename() << " from node " << np << "\n";
-      *(LMatrix4f *)into = LMatrix4f::ident_mat();
+      *(LMatrix4 *)into = LMatrix4::ident_mat();
     }
     return;
   }
@@ -1571,7 +1560,7 @@
     if (_target_shader->has_shader_input(name)) {
       // There is an input specifying precisely this whole thing, with dot and
       // all.  Support this, even if only for backward compatibility.
-      into[0] = LCAST(float, _target_shader->get_shader_input_vector(name));
+      into[0] = _target_shader->get_shader_input_vector(name);
       return;
     }
 
@@ -1632,12 +1621,12 @@
       if (!lnode->is_of_type(PointLight::get_class_type())) {
         t *= lens->get_projection_mat() * shadow_bias_mat;
       }
-      ((LMatrix4f *)into)[i] = LCAST(float, t);
+      ((LMatrix4 *)into)[i] = t;
     }
 
     // Apply just the bias matrix otherwise.
     for (; i < (size_t)count; ++i) {
-      ((LMatrix4f *)into)[i] = LCAST(float, shadow_bias_mat);
+      ((LMatrix4 *)into)[i] = shadow_bias_mat;
     }
     return;
   }
@@ -1657,8 +1646,8 @@
       PandaNode *node = np.node();
       Light *light = node->as_light();
       nassertv(light != nullptr);
-      into[0] = LCAST(float, light->get_color());
-      into[1] = LVecBase4f(LCAST(float, light->get_attenuation()), 0);
+      into[0] = light->get_color();
+      into[1] = LVecBase4(light->get_attenuation(), 0);
 
       LMatrix4 mat = np.get_net_transform()->get_mat() *
         _scene_setup->get_world_transform()->get_mat();
@@ -1666,14 +1655,14 @@
       if (node->is_of_type(DirectionalLight::get_class_type())) {
         LVecBase3 d = mat.xform_vec(((const DirectionalLight *)node)->get_direction());
         d.normalize();
-        into[2] = LVecBase4f(LCAST(float, d), 0);
-        into[3] = LVecBase4f(-LCAST(float, d), 0);
+        into[2] = LVecBase4(d, 0);
+        into[3] = LVecBase4(-d, 0);
       }
       else if (node->is_of_type(LightLensNode::get_class_type())) {
         const Lens *lens = ((const LightLensNode *)node)->get_lens();
 
         LPoint3 p = mat.xform_point(lens->get_nodal_point());
-        into[3] = LVecBase4f(LCAST(float, p));
+        into[3] = LVecBase4(p);
 
         // For shadowed point light we need to store near/far.
         // For spotlight we need to store cutoff angle.
@@ -1681,7 +1670,7 @@
           PN_stdfloat cutoff = ccos(deg_2_rad(lens->get_hfov() * 0.5f));
           LVecBase3 d = -(mat.xform_vec(lens->get_view_vector()));
           into[1][3] = ((const Spotlight *)node)->get_exponent();
-          into[2] = LVecBase4f(LCAST(float, d), cutoff);
+          into[2] = LVecBase4(d, cutoff);
         }
         else if (node->is_of_type(PointLight::get_class_type())) {
           into[1][3] = lens->get_far();
@@ -1751,7 +1740,7 @@
  * the value for the given member.
  */
 void GraphicsStateGuardian::
-fetch_specified_member(const NodePath &np, CPT_InternalName attrib, LVecBase4f &v) {
+fetch_specified_member(const NodePath &np, CPT_InternalName attrib, LVecBase4 &v) {
   // This system is not ideal.  It will be improved in the future.
   static const CPT_InternalName IN_color("color");
   static const CPT_InternalName IN_ambient("ambient");
@@ -1780,7 +1769,7 @@
     }
     Light *light = node->as_light();
     nassertv(light != nullptr);
-    v = LCAST(float, light->get_color());
+    v = light->get_color();
   }
   else if (attrib == IN_ambient) {
     if (node == nullptr) {
@@ -1790,7 +1779,7 @@
     Light *light = node->as_light();
     nassertv(light != nullptr);
     if (node->is_ambient_light()) {
-      v = LCAST(float, light->get_color());
+      v = light->get_color();
     } else {
       // Non-ambient lights don't currently have an ambient color in Panda3D.
       v.set(0, 0, 0, 1);
@@ -1807,7 +1796,7 @@
       // Ambient light has no diffuse color.
       v.set(0, 0, 0, 1);
     } else {
-      v = LCAST(float, light->get_color());
+      v = light->get_color();
     }
   }
   else if (attrib == IN_specular) {
@@ -1817,7 +1806,7 @@
     }
     Light *light = node->as_light();
     nassertv(light != nullptr);
-    v = LCAST(float, light->get_specular_color());
+    v = light->get_specular_color();
   }
   else if (attrib == IN_position) {
     if (np.is_empty()) {
@@ -1958,7 +1947,7 @@
       Light *light = node->as_light();
       nassertv(light != nullptr);
 
-      v = LVecBase4f(LCAST(float, light->get_attenuation()), 0);
+      v = LVecBase4(light->get_attenuation(), 0);
     } else {
       v.set(1, 0, 0, 0);
     }
