--- conflicted
+++ resolved
@@ -241,12 +241,6 @@
   _supports_depth_stencil = false;
   _supports_shadow_filter = false;
   _supports_sampler_objects = false;
-<<<<<<< HEAD
-=======
-  _supports_basic_shaders = false;
-  _supports_geometry_shaders = false;
-  _supports_tessellation_shaders = false;
->>>>>>> a7f8c576
   _supports_glsl = false;
   _supports_hlsl = false;
   _supports_spir_v = false;
