--- conflicted
+++ resolved
@@ -52,15 +52,8 @@
  * Returns the index of the new device.
  */
 int CallbackGraphicsWindow::
-<<<<<<< HEAD
-create_input_device(const string &name) {
+create_input_device(const std::string &name) {
   return add_input_device(GraphicsWindowInputDevice::pointer_and_keyboard(this, name));
-=======
-create_input_device(const std::string &name) {
-  GraphicsWindowInputDevice device =
-    GraphicsWindowInputDevice::pointer_and_keyboard(this, name);
-  return add_input_device(device);
->>>>>>> 371e60c7
 }
 
 /**
