--- conflicted
+++ resolved
@@ -1134,13 +1134,7 @@
  */
 bool GraphicsEngine::
 extract_texture_data(Texture *tex, GraphicsStateGuardian *gsg) {
-<<<<<<< HEAD
-  ReMutexHolder holder(_lock);
-
-  string draw_name = gsg->get_threading_model().get_draw_name();
-  if (draw_name.empty()) {
-    // A single-threaded environment.  No problem.
-    Thread *current_thread = Thread::get_current_thread();
+  return run_on_draw_thread([=] (Thread *current_thread) {
     if (!gsg->begin_frame(current_thread)) {
       return false;
     }
@@ -1148,37 +1142,6 @@
     bool result = gsg->extract_texture_data(tex);
     gsg->end_frame(current_thread);
     return result;
-  }
-  else {
-    // A multi-threaded environment.  We have to wait until the draw thread
-    // has finished its current task.
-    WindowRenderer *wr = get_window_renderer(draw_name, 0);
-    RenderThread *thread = (RenderThread *)wr;
-    MutexHolder cv_holder(thread->_cv_mutex);
-
-    while (thread->_thread_state != TS_wait) {
-      thread->_cv_done.wait();
-    }
-
-    // Temporarily set this so that it accesses data from the current thread.
-    int pipeline_stage = Thread::get_current_pipeline_stage();
-    int draw_pipeline_stage = thread->get_pipeline_stage();
-    thread->set_pipeline_stage(pipeline_stage);
-
-    // Now that the draw thread is idle, signal it to do the extraction task.
-    thread->_gsg = gsg;
-    thread->_texture = tex;
-    thread->_thread_state = TS_do_extract;
-    thread->_cv_mutex.release();
-    thread->_cv_start.notify();
-    thread->_cv_mutex.acquire();
-
-    // Wait for it to finish the extraction.
-    while (thread->_thread_state != TS_wait) {
-      thread->_cv_done.wait();
-=======
-  return run_on_draw_thread([=] () {
-    return gsg->extract_texture_data(tex);
   });
 }
 
@@ -1194,12 +1157,16 @@
  */
 vector_uchar GraphicsEngine::
 extract_shader_buffer_data(ShaderBuffer *buffer, GraphicsStateGuardian *gsg) {
-  return run_on_draw_thread([=] () {
+  return run_on_draw_thread([=] (Thread *current_thread) {
     vector_uchar data;
+    if (!gsg->begin_frame(current_thread)) {
+      return data;
+    }
+
     if (!gsg->extract_shader_buffer_data(buffer, data)) {
       data.clear();
->>>>>>> c9eff250
-    }
+    }
+    gsg->end_frame(current_thread);
     return data;
   });
 }
@@ -1226,65 +1193,18 @@
   nassertv(shader != nullptr);
   nassertv(gsg != nullptr);
 
-<<<<<<< HEAD
-  ReMutexHolder holder(_lock);
-
-  string draw_name = gsg->get_threading_model().get_draw_name();
-  if (draw_name.empty()) {
-    // A single-threaded environment.  No problem.
-    Thread *current_thread = Thread::get_current_thread();
+  run_on_draw_thread([=] (Thread *current_thread) {
     if (!gsg->begin_frame(current_thread)) {
       display_cat.error()
         << "Failed to begin frame for compute shader dispatch.\n";
       return;
     }
-=======
-  run_on_draw_thread([=] () {
->>>>>>> c9eff250
     gsg->push_group_marker(std::string("Compute ") + shader->get_filename(Shader::ST_compute).get_basename());
     gsg->set_state_and_transform(state, TransformState::make_identity());
     gsg->dispatch_compute(work_groups[0], work_groups[1], work_groups[2]);
     gsg->pop_group_marker();
-<<<<<<< HEAD
     gsg->end_frame(current_thread);
-
-  } else {
-    // A multi-threaded environment.  We have to wait until the draw thread
-    // has finished its current task.
-    WindowRenderer *wr = get_window_renderer(draw_name, 0);
-    RenderThread *thread = (RenderThread *)wr;
-    MutexHolder cv_holder(thread->_cv_mutex);
-
-    while (thread->_thread_state != TS_wait) {
-      thread->_cv_done.wait();
-    }
-
-    // Temporarily set this so that it accesses data from the current thread.
-    int pipeline_stage = Thread::get_current_pipeline_stage();
-    int draw_pipeline_stage = thread->get_pipeline_stage();
-    thread->set_pipeline_stage(pipeline_stage);
-
-    // Now that the draw thread is idle, signal it to do the compute task.
-    thread->_gsg = gsg;
-    thread->_state = state;
-    thread->_work_groups = work_groups;
-    thread->_thread_state = TS_do_compute;
-    thread->_cv_mutex.release();
-    thread->_cv_start.notify();
-    thread->_cv_mutex.acquire();
-
-    // Wait for it to finish the compute task.
-    while (thread->_thread_state != TS_wait) {
-      thread->_cv_done.wait();
-    }
-
-    thread->set_pipeline_stage(draw_pipeline_stage);
-    thread->_gsg = nullptr;
-    thread->_state = nullptr;
-  }
-=======
   });
->>>>>>> c9eff250
 }
 
 /**
