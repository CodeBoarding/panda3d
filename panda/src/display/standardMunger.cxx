/**
 * PANDA 3D SOFTWARE
 * Copyright (c) Carnegie Mellon University.  All rights reserved.
 *
 * All use of this software is subject to the terms of the revised BSD
 * license.  You should have received a copy of this license along
 * with this source code in a file named "LICENSE."
 *
 * @file standardMunger.cxx
 * @author drose
 * @date 2005-03-21
 */

#include "standardMunger.h"

#include "config_gobj.h"

#include "displayRegion.h"
#include "graphicsStateGuardian.h"
#include "lightAttrib.h"
#include "materialAttrib.h"
#include "renderState.h"

TypeHandle StandardMunger::_type_handle;

/**
 * The StandardMunger constructor accepts additional parameters that specify
 * the GSG's preferred color format (since we might be munging the color
 * anyway, we might as well convert it as we munge).
 */
StandardMunger::
StandardMunger(GraphicsStateGuardianBase *gsg, const RenderState *state,
               int num_components,
               StandardMunger::NumericType numeric_type,
               StandardMunger::Contents contents) :
  StateMunger(gsg),
  _num_components(num_components),
  _numeric_type(numeric_type),
  _contents(contents),
  _munge_color(false),
  _munge_color_scale(false),
  _auto_shader(false),
  _shader_skinning(false),
  _remove_material(false)
{
  const ShaderAttrib *shader_attrib;
  state->get_attrib_def(shader_attrib);
  _auto_shader = shader_attrib->auto_shader();
  if (shader_attrib->get_flag(ShaderAttrib::F_hardware_skinning)) {
    _shader_skinning = true;
  }

  if (!get_gsg()->get_runtime_color_scale() && !_auto_shader &&
      shader_attrib->get_shader() == nullptr) {
    // We might need to munge the colors.
    const ColorAttrib *color_attrib;
    const ColorScaleAttrib *color_scale_attrib;

    if (state->get_attrib(color_attrib) &&
        color_attrib->get_color_type() != ColorAttrib::T_vertex) {

      // In this case, we don't need to munge anything as we can apply the
      // color and color scale via glColor4f.

    } else if (state->get_attrib(color_scale_attrib) &&
               color_scale_attrib->has_scale()) {
      _color_scale = color_scale_attrib->get_scale();

      const TextureAttrib *tex_attrib = (const TextureAttrib *)
        state->get_attrib(TextureAttrib::get_class_slot());

      // If the GSG says it can't cheat this RGB or alpha scale, we have to
      // apply the color scale directly.
      if ((color_scale_attrib->has_rgb_scale() && !get_gsg()->get_color_scale_via_lighting()) ||
          (color_scale_attrib->has_alpha_scale() && !get_gsg()->get_alpha_scale_via_texture(tex_attrib))) {
        _munge_color_scale = true;
        _should_munge_state = true;
      }

      // Known bug: if there is a material on an object that would obscure the
      // effect of color_scale, we scale the lighting anyway, thus applying
      // the effect even if it should be obscured.  It doesn't seem worth the
      // effort to detect this contrived situation and handle it correctly.
    }
  }

  // If we have no lights but do have a material, we will need to remove it so
  // that it won't appear when we enable color scale via lighting.
  const LightAttrib *light_attrib;
  const MaterialAttrib *material_attrib;
  if (get_gsg()->get_color_scale_via_lighting() &&
      (!state->get_attrib(light_attrib) || !light_attrib->has_any_on_light()) &&
      state->get_attrib(material_attrib) &&
      material_attrib->get_material() != nullptr &&
      shader_attrib->get_shader() == nullptr) {
    _remove_material = true;
    _should_munge_state = true;
  }
}

/**
 *
 */
StandardMunger::
~StandardMunger() {
}

/**
 * Given a source GeomVertexData, converts it as necessary for rendering.
 */
CPT(GeomVertexData) StandardMunger::
munge_data_impl(const GeomVertexData *data) {
  CPT(GeomVertexData) new_data = data;

  if (_munge_color) {
    new_data = new_data->set_color(_color, _num_components, _numeric_type,
                                   _contents);
  } else if (_munge_color_scale) {
    new_data = new_data->scale_color(_color_scale, _num_components,
                                     _numeric_type, _contents);
  }

  GeomVertexAnimationSpec animation = new_data->get_format()->get_animation();
<<<<<<< HEAD
  if (_shader_skinning || (_auto_shader && hardware_animated_vertices &&
      animation.get_animation_type() == AT_panda)) {
=======
  if ((_shader_skinning && animation.get_animation_type() != AT_none) ||
      (_auto_shader && hardware_animated_vertices &&
       !basic_shaders_only && animation.get_animation_type() == AT_panda)) {
>>>>>>> f4d372fd
    animation.set_hardware(4, true);

  } else if (hardware_animated_vertices &&
             animation.get_animation_type() == AT_panda &&
             new_data->get_slider_table() == nullptr) {
    // Maybe we can animate the vertices with hardware.
    const TransformBlendTable *table = new_data->get_transform_blend_table();
    if (table != nullptr &&
        table->get_num_transforms() != 0 &&
        table->get_max_simultaneous_transforms() <=
        get_gsg()->get_max_vertex_transforms()) {
      if (matrix_palette &&
          table->get_num_transforms() <= get_gsg()->get_max_vertex_transform_indices()) {

        if (table->get_num_transforms() == table->get_max_simultaneous_transforms()) {
          // We can support an indexed palette, but since that won't save us
          // any per-vertex blends, go ahead and do a plain old nonindexed
          // table instead.
          animation.set_hardware(table->get_num_transforms(), false);

        } else {
          // We can support an indexed palette, and that means we can reduce
          // the number of blends we have to specify for each vertex.
          animation.set_hardware(table->get_max_simultaneous_transforms(), true);
        }

      } else if (table->get_num_transforms() <=
                 get_gsg()->get_max_vertex_transforms()) {
        // We can't support an indexed palette, but we have few enough
        // transforms that we can do a nonindexed table.
        animation.set_hardware(table->get_num_transforms(), false);
      }
    }
  }

  CPT(GeomVertexFormat) orig_format = new_data->get_format();
  CPT(GeomVertexFormat) new_format = munge_format(orig_format, animation);

  if (new_format == orig_format) {
    // Trivial case.
    return new_data;
  }

  return new_data->convert_to(new_format);
}

/**
 * Converts a Geom and/or its data as necessary.
 */
void StandardMunger::
munge_geom_impl(CPT(Geom) &geom, CPT(GeomVertexData) &vertex_data,
                Thread *) {
  int supported_geom_rendering = get_gsg()->get_supported_geom_rendering();

  int unsupported_bits = geom->get_geom_rendering() & ~supported_geom_rendering;
  if (unsupported_bits != 0) {
    // Even beyond munging the vertex format, we have to convert the Geom
    // itself into a new primitive type the GSG can render directly.  If we
    // don't support a strip cut index, it might be faster to just decompose
    // it rather than draw them one by one.
    if ((unsupported_bits & Geom::GR_composite_bits) != 0 ||
        (unsupported_bits & Geom::GR_strip_cut_index) != 0) {

      // This decomposes everything in the primitive, so that if (for
      // instance) the primitive contained both strips and fans, but the GSG
      // didn't support fans, it would decompose the strips too.  To handle
      // this correctly, we'd need a separate decompose_fans() and
      // decompose_strips() call; but for now, we'll just say it's good
      // enough.  In practice, we don't have any GSG's that can support strips
      // without also supporting fans.
      geom = geom->decompose();

      // Decomposing might produce an indexed Geom, so re-check the
      // unsupported bits.
      unsupported_bits = geom->get_geom_rendering() & ~supported_geom_rendering;
    }
    if ((unsupported_bits & Geom::GR_shade_model_bits) != 0) {
      // Rotate the vertices to account for different shade-model expectations
      // (e.g.  SM_flat_last_vertex to SM_flat_first_vertex)
      geom = geom->rotate();
    }
    if ((unsupported_bits & Geom::GR_indexed_bits) != 0) {
      // Convert indexed geometry to nonindexed geometry.
      PT(Geom) new_geom = geom->make_copy();
      new_geom->set_vertex_data(vertex_data);
      new_geom->make_nonindexed(false);
      geom = new_geom;
      vertex_data = new_geom->get_vertex_data();
    }
  }
}

/**
 * Converts a Geom and/or its data as necessary.
 */
void StandardMunger::
premunge_geom_impl(CPT(Geom) &geom, CPT(GeomVertexData) &vertex_data) {
  int supported_geom_rendering = get_gsg()->get_supported_geom_rendering();

  int unsupported_bits = geom->get_geom_rendering() & ~supported_geom_rendering;
  if (unsupported_bits != 0) {
    // Even beyond munging the vertex format, we have to convert the Geom
    // itself into a new primitive type the GSG can render directly.  If we
    // don't support a strip cut index, it might be faster to just decompose
    // it rather than draw them one by one.
    if ((unsupported_bits & Geom::GR_composite_bits) != 0 ||
        (unsupported_bits & Geom::GR_strip_cut_index) != 0) {

      // This decomposes everything in the primitive, so that if (for
      // instance) the primitive contained both strips and fans, but the GSG
      // didn't support fans, it would decompose the strips too.  To handle
      // this correctly, we'd need a separate decompose_fans() and
      // decompose_strips() call; but for now, we'll just say it's good
      // enough.  In practice, we don't have any GSG's that can support strips
      // without also supporting fans.
      geom = geom->decompose();

      // Decomposing might produce an indexed Geom, so re-check the
      // unsupported bits.
      unsupported_bits = geom->get_geom_rendering() & ~supported_geom_rendering;
    }
    if ((unsupported_bits & Geom::GR_shade_model_bits) != 0) {
      // Rotate the vertices to account for different shade-model expectations
      // (e.g.  SM_flat_last_vertex to SM_flat_first_vertex)
      geom = geom->rotate();
    }
    if ((unsupported_bits & Geom::GR_indexed_bits) != 0) {
      // Convert indexed geometry to nonindexed geometry.
      PT(Geom) new_geom = geom->make_copy();
      new_geom->set_vertex_data(vertex_data);
      new_geom->make_nonindexed(false);
      geom = new_geom;
      vertex_data = new_geom->get_vertex_data();
    }
  }
}

/**
 * Called to compare two GeomMungers who are known to be of the same type, for
 * an apples-to-apples comparison.  This will never be called on two pointers
 * of a different type.
 */
int StandardMunger::
compare_to_impl(const GeomMunger *other) const {
  const StandardMunger *om = (const StandardMunger *)other;

  if (_munge_color != om->_munge_color) {
    return (int)_munge_color - (int)om->_munge_color;
  }
  if (_munge_color_scale != om->_munge_color_scale) {
    return (int)_munge_color_scale - (int)om->_munge_color_scale;
  }
  if (_munge_color) {
    int compare = _color.compare_to(om->_color);
    if (compare != 0) {
      return compare;
    }
  }
  if (_munge_color_scale) {
    int compare = _color_scale.compare_to(om->_color_scale);
    if (compare != 0) {
      return compare;
    }
  }
  if (_shader_skinning != om->_shader_skinning) {
    return (int)_shader_skinning - (int)om->_shader_skinning;
  }
  if (_auto_shader != om->_auto_shader) {
    return (int)_auto_shader - (int)om->_auto_shader;
  }
  if (_remove_material != om->_remove_material) {
    return (int)_remove_material - (int)om->_remove_material;
  }

  return StateMunger::compare_to_impl(other);
}

/**
 * Compares two GeomMungers, considering only whether they would produce a
 * different answer to munge_format(), munge_data(), or munge_geom().  (They
 * still might be different in other ways, but if they would produce the same
 * answer, this function consider them to be the same.)
 */
int StandardMunger::
geom_compare_to_impl(const GeomMunger *other) const {
  const StandardMunger *om = (const StandardMunger *)other;

  if (_munge_color != om->_munge_color) {
    return (int)_munge_color - (int)om->_munge_color;
  }
  if (_munge_color_scale != om->_munge_color_scale) {
    return (int)_munge_color_scale - (int)om->_munge_color_scale;
  }
  if (_munge_color) {
    int compare = _color.compare_to(om->_color);
    if (compare != 0) {
      return compare;
    }
  }
  if (_munge_color_scale) {
    int compare = _color_scale.compare_to(om->_color_scale);
    if (compare != 0) {
      return compare;
    }
  }
  if (_shader_skinning != om->_shader_skinning) {
    return (int)_shader_skinning - (int)om->_shader_skinning;
  }

  return StateMunger::geom_compare_to_impl(other);
}

/**
 * Given an input state, returns the munged state.
 */
CPT(RenderState) StandardMunger::
munge_state_impl(const RenderState *state) {
  CPT(RenderState) munged_state = state;

  if (_munge_color) {
    munged_state = munged_state->remove_attrib(ColorAttrib::get_class_slot());
    munged_state = munged_state->remove_attrib(ColorScaleAttrib::get_class_slot());
  } else if (_munge_color_scale) {
    munged_state = munged_state->remove_attrib(ColorScaleAttrib::get_class_slot());
  }

  if (_remove_material) {
    munged_state = munged_state->remove_attrib(MaterialAttrib::get_class_slot());
  }

  return munged_state;
}<|MERGE_RESOLUTION|>--- conflicted
+++ resolved
@@ -121,14 +121,9 @@
   }
 
   GeomVertexAnimationSpec animation = new_data->get_format()->get_animation();
-<<<<<<< HEAD
-  if (_shader_skinning || (_auto_shader && hardware_animated_vertices &&
-      animation.get_animation_type() == AT_panda)) {
-=======
   if ((_shader_skinning && animation.get_animation_type() != AT_none) ||
       (_auto_shader && hardware_animated_vertices &&
-       !basic_shaders_only && animation.get_animation_type() == AT_panda)) {
->>>>>>> f4d372fd
+       animation.get_animation_type() == AT_panda)) {
     animation.set_hardware(4, true);
 
   } else if (hardware_animated_vertices &&
