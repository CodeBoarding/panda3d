--- conflicted
+++ resolved
@@ -596,11 +596,8 @@
  */
 INLINE bool GraphicsStateGuardian::
 get_supports_compute_shaders() const {
-<<<<<<< HEAD
-  return (_supported_shader_caps & ShaderModule::C_compute_shader) != 0;
-=======
-  return _max_compute_work_group_invocations > 0;
->>>>>>> a7f8c576
+  return (_supported_shader_caps & ShaderModule::C_compute_shader) != 0
+      && _max_compute_work_group_invocations > 0;
 }
 
 /**
