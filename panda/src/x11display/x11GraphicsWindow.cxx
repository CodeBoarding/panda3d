--- conflicted
+++ resolved
@@ -1288,18 +1288,12 @@
     _parent_window_handle->attach_child(_window_handle);
   }
 
-<<<<<<< HEAD
-  // Before we start rendering, we wait for the final dimensions from the
-  // window manager.
-  _awaiting_configure = true;
-=======
   // Now that we've opened a window, tell the window manager that the
   // application has finished starting up.
   if (!startup_id.empty() && x_send_startup_notification) {
     x11_pipe->send_startup_notification();
   }
 
->>>>>>> 685f5421
   return true;
 }
 
