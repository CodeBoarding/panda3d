/**
 * PANDA 3D SOFTWARE
 * Copyright (c) Carnegie Mellon University.  All rights reserved.
 *
 * All use of this software is subject to the terms of the revised BSD
 * license.  You should have received a copy of this license along
 * with this source code in a file named "LICENSE."
 *
 * @file datagram_ext.I
 * @author rdb
 * @date 2018-08-19
 */

/**
 * Returns the datagram's data as a bytes object.
 */
INLINE PyObject *Extension<Datagram>::
get_message() const {
  const char *data = (const char *)_this->get_data();
  size_t size = _this->get_length();
  return PyBytes_FromStringAndSize((char *)data, size);
}

/**
 * Returns the datagram's data as a bytes object.
 */
PyObject *Extension<Datagram>::
__bytes__() const {
  return get_message();
}

/**
 * This special Python method is implemented to provide support for the pickle
 * module.
 */
INLINE PyObject *Extension<Datagram>::
__reduce__() const {
  // We should return at least a 2-tuple, (Class, (args)): the necessary class
  // object whose constructor we should call (e.g.  this), and the arguments
  // necessary to reconstruct this object.
  PyObject *args;
  if (_this->get_length() > 0) {
    args = PyTuple_New(1);
    PyTuple_SET_ITEM(args, 0, get_message());
  } else {
    args = PyTuple_New(0);
  }

  extern struct Dtool_PyTypedObject Dtool_Datagram;
<<<<<<< HEAD
  PyObject *tp = (PyObject *)&Dtool_Datagram._PyType;
=======
  PyObject *tp = (PyObject *)Dtool_GetPyTypeObject(&Dtool_Datagram);
>>>>>>> f47b34d2

  PyObject *result = PyTuple_New(2);
  PyTuple_SET_ITEM(result, 0, Py_NewRef(tp));
  PyTuple_SET_ITEM(result, 1, args);
  return result;
}<|MERGE_RESOLUTION|>--- conflicted
+++ resolved
@@ -47,11 +47,7 @@
   }
 
   extern struct Dtool_PyTypedObject Dtool_Datagram;
-<<<<<<< HEAD
-  PyObject *tp = (PyObject *)&Dtool_Datagram._PyType;
-=======
   PyObject *tp = (PyObject *)Dtool_GetPyTypeObject(&Dtool_Datagram);
->>>>>>> f47b34d2
 
   PyObject *result = PyTuple_New(2);
   PyTuple_SET_ITEM(result, 0, Py_NewRef(tp));
