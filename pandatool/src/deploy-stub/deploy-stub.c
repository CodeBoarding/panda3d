--- conflicted
+++ resolved
@@ -22,19 +22,9 @@
 #include <stdint.h>
 #include <fcntl.h>
 
-<<<<<<< HEAD
 #include <locale.h>
-=======
-#if PY_MAJOR_VERSION >= 3
-#  include <locale.h>
-
-#  if PY_MAJOR_VERSION == 3 && PY_MINOR_VERSION < 5
-#    define Py_DecodeLocale _Py_char2wchar
-#  endif
-
-#  include "structmember.h"
-#endif
->>>>>>> 0c2f8fec
+
+#include "structmember.h"
 
 /* Leave room for future expansion.  We only read pointer 0, but there are
    other pointers that are being read by configPageManager.cxx. */
@@ -350,7 +340,6 @@
 /**
  * Sets the line_buffering property on a TextIOWrapper object.
  */
-#if PY_MAJOR_VERSION >= 3
 static int enable_line_buffering(PyObject *file) {
 #if PY_VERSION_HEX >= 0x03070000
   /* Python 3.7 has a useful reconfigure() method. */
@@ -390,7 +379,6 @@
 #endif
   return 1;
 }
-#endif
 
 /* Main program */
 
@@ -483,65 +471,9 @@
     PyWinFreeze_ExeInit();
 #endif
 
-<<<<<<< HEAD
-=======
-#if defined(MS_WINDOWS) && PY_VERSION_HEX < 0x03040000
-    /* We can't rely on our overriding of the standard I/O to work on older
-     * versions of Python, since they are compiled with an incompatible CRT.
-     * The best solution I've found was to just replace sys.stdout/stderr with
-     * the log file reopened in append mode (which requires not locking it for
-     * write, and also passing in _O_APPEND above, and disabling buffering).
-     * It's not the most elegant solution, but it's better than crashing. */
-#if PY_MAJOR_VERSION < 3
-    if (log_pathw != NULL) {
-      PyObject *uniobj = PyUnicode_FromWideChar(log_pathw, (Py_ssize_t)wcslen(log_pathw));
-      PyObject *file = PyObject_CallFunction((PyObject*)&PyFile_Type, "Nsi", uniobj, "a", 0);
-
-      if (file != NULL) {
-        PyFile_SetEncodingAndErrors(file, "utf-8", NULL);
-
-        PySys_SetObject("stdout", file);
-        PySys_SetObject("stderr", file);
-        PySys_SetObject("__stdout__", file);
-        PySys_SetObject("__stderr__", file);
-
-        /* Be sure to disable buffering, otherwise we'll get overlap */
-        setbuf(stdout, (char *)NULL);
-        setbuf(stderr, (char *)NULL);
-      }
-    }
-    else
-#endif
-    if (!supports_code_page(GetConsoleOutputCP()) ||
-        !supports_code_page(GetConsoleCP())) {
-      /* Same hack as before except for Python 2.7, which doesn't seem to have
-       * a way to set the encoding ahead of time, and setting PYTHONIOENCODING
-       * doesn't seem to work.  Fortunately, Python 2.7 doesn't usually start
-       * causing codec errors until the first print statement. */
-      PyObject *sys_stream;
-      UINT acp = GetACP();
-      SetConsoleCP(acp);
-      SetConsoleOutputCP(acp);
-
-      sys_stream = PySys_GetObject("stdin");
-      if (sys_stream && PyFile_Check(sys_stream)) {
-        PyFile_SetEncodingAndErrors(sys_stream, "mbcs", NULL);
-      }
-      sys_stream = PySys_GetObject("stdout");
-      if (sys_stream && PyFile_Check(sys_stream)) {
-        PyFile_SetEncodingAndErrors(sys_stream, "mbcs", NULL);
-      }
-      sys_stream = PySys_GetObject("stderr");
-      if (sys_stream && PyFile_Check(sys_stream)) {
-        PyFile_SetEncodingAndErrors(sys_stream, "mbcs", NULL);
-      }
-    }
-#endif
-
-#if defined(MS_WINDOWS) && PY_VERSION_HEX >= 0x03040000
+#ifdef MS_WINDOWS
     /* Ensure that line buffering is enabled on the output streams. */
     if (!unbuffered) {
-      /* Python 3.7 has a useful reconfigure() method. */
       PyObject *sys_stream;
       sys_stream = PySys_GetObject("__stdout__");
       if (sys_stream && !enable_line_buffering(sys_stream)) {
@@ -556,7 +488,6 @@
     }
 #endif
 
->>>>>>> 0c2f8fec
     if (Py_VerboseFlag)
         fprintf(stderr, "Python %s\n%s\n",
             Py_GetVersion(), Py_GetCopyright());
@@ -622,10 +553,6 @@
 error:
     if (argv_copy2) {
         for (i = 0; i < argc; i++) {
-<<<<<<< HEAD
-=======
-#if PY_MAJOR_VERSION > 3 || PY_MINOR_VERSION >= 4
->>>>>>> 0c2f8fec
             PyMem_RawFree(argv_copy2[i]);
         }
     }
