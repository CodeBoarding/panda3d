"""Contains utility classes for debugging memory leaks."""

__all__ = ['FakeObject', '_createGarbage', 'GarbageReport', 'GarbageLogger']

from direct.directnotify.DirectNotifyGlobal import directNotify
<<<<<<< HEAD
from direct.showbase.PythonUtil import ScratchPad, Stack, AlphabetCounter
from direct.showbase.PythonUtil import itype, deeptype, fastRepr
from direct.showbase.Job import Job
from direct.showbase.JobManagerGlobal import jobMgr
from direct.showbase.MessengerGlobal import messenger
import direct.showbase.DConfig as config
import gc
import types
=======
from direct.showbase.PythonUtil import fastRepr, AlphabetCounter, itype
from direct.showbase.Job import Job
from direct.showbase.JobManagerGlobal import jobMgr
from direct.showbase.MessengerGlobal import messenger
from panda3d.core import ConfigVariableBool
import gc
import sys
>>>>>>> cd984732

GarbageCycleCountAnnounceEvent = 'announceGarbageCycleDesc2num'


class FakeObject:
    pass

class FakeDelObject:
    def __del__(self):
        pass

def _createGarbage(num=1):
    for i in range(num):
        a = FakeObject()
        b = FakeObject()
        a.other = b
        b.other = a
        a = FakeDelObject()
        b = FakeDelObject()
        a.other = b
        b.other = a

class GarbageReport(Job):
    """Detects leaked Python objects (via gc.collect()) and reports on garbage
    items, garbage-to-garbage references, and garbage cycles.
    If you just want to dump the report to the log, use GarbageLogger."""
    notify = directNotify.newCategory("GarbageReport")

    def __init__(self, name, log=True, verbose=False, fullReport=False, findCycles=True,
                 threaded=False, doneCallback=None, autoDestroy=False, priority=None,
                 safeMode=False, delOnly=False, collect=True):
        # if autoDestroy is True, GarbageReport will self-destroy after logging
        # if false, caller is responsible for calling destroy()
        # if threaded is True, processing will be performed over multiple frames
        # if collect is False, we assume that the caller just did a collect and the results
        # are still in gc.garbage
        Job.__init__(self, name)
        # stick the arguments onto a ScratchPad so we can delete them all at once
        self._args = ScratchPad(name=name, log=log, verbose=verbose, fullReport=fullReport,
                                findCycles=findCycles, doneCallback=doneCallback,
                                autoDestroy=autoDestroy, safeMode=safeMode, delOnly=delOnly,
                                collect=collect)
        if priority is not None:
            self.setPriority(priority)
        jobMgr.add(self)
        if not threaded:
            jobMgr.finish(self)

    def run(self):
        # do the garbage collection
        oldFlags = gc.get_debug()

        if self._args.delOnly:
            # do a collect without SAVEALL, to identify the instances that are involved in
            # cycles with instances that define __del__
            # cycles that do not involve any instances that define __del__ are cleaned up
            # automatically by Python, but they also appear in gc.garbage when SAVEALL is set
            gc.set_debug(0)
            if self._args.collect:
                gc.collect()
            garbageInstances = gc.garbage[:]
            del gc.garbage[:]
            # only yield if there's more time-consuming work to do,
            # if there's no garbage, give instant feedback
            if len(garbageInstances) > 0:
                yield None
            # don't repr the garbage list if we don't have to
            if self.notify.getDebug():
                self.notify.debug('garbageInstances == %s' % fastRepr(garbageInstances))

            self.numGarbageInstances = len(garbageInstances)
            # grab the ids of the garbage instances (objects with __del__)
            self.garbageInstanceIds = set()
            for i in range(len(garbageInstances)):
                self.garbageInstanceIds.add(id(garbageInstances[i]))
                if i % 20 == 0:
                    yield None
            # then release the list of instances so that it doesn't interfere with the gc.collect() below
            del garbageInstances
        else:
            self.garbageInstanceIds = set()

        # do a SAVEALL pass so that we have all of the objects involved in legitimate garbage cycles
        # without SAVEALL, gc.garbage only contains objects with __del__ methods
        gc.set_debug(gc.DEBUG_SAVEALL)
        if self._args.collect:
            gc.collect()
        self.garbage = gc.garbage[:]
        del gc.garbage[:]
        # only yield if there's more time-consuming work to do,
        # if there's no garbage, give instant feedback
        if len(self.garbage) > 0:
            yield None
        # don't repr the garbage list if we don't have to
        if self.notify.getDebug():
            self.notify.debug('self.garbage == %s' % fastRepr(self.garbage))
        gc.set_debug(oldFlags)

        self.numGarbage = len(self.garbage)
        # only yield if there's more time-consuming work to do,
        # if there's no garbage, give instant feedback
        if self.numGarbage > 0:
            yield None

        if self._args.verbose:
            self.notify.info('found %s garbage items' % self.numGarbage)

        # print the types of the garbage first, in case the repr of an object
        # causes a crash
        #if self.numGarbage > 0:
        #    self.notify.info('TYPES ONLY (this is only needed if a crash occurs before GarbageReport finishes):')
        #    for result in printNumberedTypesGen(self.garbage):
        #        yield None

        # Py obj id -> garbage list index
        self._id2index = {}

        self.referrersByReference = {}
        self.referrersByNumber = {}

        self.referentsByReference = {}
        self.referentsByNumber = {}

        self._id2garbageInfo = {}

        self.cycles = []
        self.cyclesBySyntax = []
        self.uniqueCycleSets = set()
        self.cycleIds = set()

        # make the id->index table to speed up the next steps
        for i in range(self.numGarbage):
            self._id2index[id(self.garbage[i])] = i
            if i % 20 == 0:
                yield None

        # grab the referrers (pointing to garbage)
        if self._args.fullReport and (self.numGarbage != 0):
            if self._args.verbose:
                self.notify.info('getting referrers...')
            for i in range(self.numGarbage):
                yield None
                for result in self._getReferrers(self.garbage[i]):
                    yield None
                byNum, byRef = result
                self.referrersByNumber[i] = byNum
                self.referrersByReference[i] = byRef

        # grab the referents (pointed to by garbage)
        if self.numGarbage > 0:
            if self._args.verbose:
                self.notify.info('getting referents...')
            for i in range(self.numGarbage):
                yield None
                for result in self._getReferents(self.garbage[i]):
                    yield None
                byNum, byRef = result
                self.referentsByNumber[i] = byNum
                self.referentsByReference[i] = byRef

        for i in range(self.numGarbage):
            if hasattr(self.garbage[i], '_garbageInfo') and callable(self.garbage[i]._garbageInfo):
                try:
                    info = self.garbage[i]._garbageInfo()
                except Exception as e:
                    info = str(e)
                self._id2garbageInfo[id(self.garbage[i])] = info
                yield None
            else:
                if i % 20 == 0:
                    yield None

        # find the cycles
        if self._args.findCycles and self.numGarbage > 0:
            if self._args.verbose:
                self.notify.info('calculating cycles...')
            for i in range(self.numGarbage):
                yield None
                for newCycles in self._getCycles(i, self.uniqueCycleSets):
                    yield None
                self.cycles.extend(newCycles)
                # create a representation of the cycle in human-readable form
                newCyclesBySyntax = []
                for cycle in newCycles:
                    cycleBySyntax = ''
                    objs = []
                    # leave off the last index, it's a repeat of the first index
                    for index in cycle[:-1]:
                        objs.append(self.garbage[index])
                        yield None
                    # make the list repeat so we can safely iterate off the end
                    numObjs = len(objs) - 1
                    objs.extend(objs)

                    # state variables for our loop below
                    numToSkip = 0
                    objAlreadyRepresented = False

                    # if cycle starts off with an instance dict, start with the instance instead
                    startIndex = 0
                    # + 1 to include a reference back to the first object
                    endIndex = numObjs + 1
                    if type(objs[0]) is dict and hasattr(objs[-1], '__dict__'):
                        startIndex -= 1
                        endIndex -= 1

                    for index in range(startIndex, endIndex):
                        if numToSkip:
                            numToSkip -= 1
                            continue
                        obj = objs[index]
                        if hasattr(obj, '__dict__'):
                            if not objAlreadyRepresented:
                                cycleBySyntax += '%s' % obj.__class__.__name__
                            cycleBySyntax += '.'
                            # skip past the instance dict and get the member obj
                            numToSkip += 1
                            member = objs[index+2]
                            for key, value in obj.__dict__.items():
                                if value is member:
                                    break
                                yield None
                            else:
                                key = '<unknown member name>'
                            cycleBySyntax += '%s' % key
                            objAlreadyRepresented = True
                        elif type(obj) is dict:
                            cycleBySyntax += '{'
                            # get object referred to by dict
                            val = objs[index+1]
                            for key, value in obj.items():
                                if value is val:
                                    break
                                yield None
                            else:
                                key = '<unknown key>'
                            cycleBySyntax += '%s}' % fastRepr(key)
                            objAlreadyRepresented = True
                        elif type(obj) in (tuple, list):
                            brackets = {
                                tuple: '()',
                                list: '[]',
                                }[type(obj)]
                            # get object being referenced by container
                            nextObj = objs[index+1]
                            cycleBySyntax += brackets[0]
                            for index in range(len(obj)):
                                if obj[index] is nextObj:
                                    index = str(index)
                                    break
                                yield None
                            else:
                                index = '<unknown index>'
                            cycleBySyntax += '%s%s' % (index, brackets[1])
                            objAlreadyRepresented = True
                        else:
                            cycleBySyntax += '%s --> ' % itype(obj)
                            objAlreadyRepresented = False
                    newCyclesBySyntax.append(cycleBySyntax)
                    yield None
                self.cyclesBySyntax.extend(newCyclesBySyntax)
                # if we're not doing a full report, add this cycle's IDs to the master set
                if not self._args.fullReport:
                    for cycle in newCycles:
                        yield None
                        self.cycleIds.update(set(cycle))

        self.numCycles = len(self.cycles)

        if self._args.findCycles:
            s = ['===== GarbageReport: \'%s\' (%s %s) =====' % (
                self._args.name, self.numCycles,
                ('cycle' if self.numCycles == 1 else 'cycles'))]
        else:
            s = ['===== GarbageReport: \'%s\' =====' % (
                self._args.name)]
        if self.numGarbage > 0:
            # make a list of the ids we will actually be printing
            if self._args.fullReport:
                garbageIndices = range(self.numGarbage)
            else:
                garbageIndices = list(self.cycleIds)
                garbageIndices.sort()
            numGarbage = len(garbageIndices)

            # log each individual item with a number in front of it
            if not self._args.fullReport:
                abbrev = '(abbreviated) '
            else:
                abbrev = ''
            s.append('===== Garbage Items %s=====' % abbrev)
            digits = 0
            n = numGarbage
            while n > 0:
                yield None
                digits += 1
                n = n // 10
            digits = digits
            format = '%0' + '%s' % digits + 'i:%s \t%s'

            for i in range(numGarbage):
                yield None
                idx = garbageIndices[i]
                if self._args.safeMode:
                    # in safe mode, don't try to repr any of the objects
                    objStr = repr(itype(self.garbage[idx]))
                else:
                    objStr = fastRepr(self.garbage[idx])
                maxLen = 5000
                if len(objStr) > maxLen:
                    snip = '<SNIP>'
                    objStr = '%s%s' % (objStr[:(maxLen-len(snip))], snip)
                s.append(format % (idx, itype(self.garbage[idx]), objStr))

            # also log the types of the objects
            s.append('===== Garbage Item Types %s=====' % abbrev)
            for i in range(numGarbage):
                yield None
                idx = garbageIndices[i]
                objStr = str(deeptype(self.garbage[idx]))
                maxLen = 5000
                if len(objStr) > maxLen:
                    snip = '<SNIP>'
                    objStr = '%s%s' % (objStr[:(maxLen-len(snip))], snip)
                s.append(format % (idx, itype(self.garbage[idx]), objStr))

            if self._args.findCycles:
                s.append('===== Garbage Cycles (Garbage Item Numbers) =====')
                ac = AlphabetCounter()
                for i in range(self.numCycles):
                    yield None
                    s.append('%s:%s' % (ac.next(), self.cycles[i]))

            if self._args.findCycles:
                s.append('===== Garbage Cycles (Python Syntax) =====')
                ac = AlphabetCounter()
                for i in range(len(self.cyclesBySyntax)):
                    yield None
                    s.append('%s:%s' % (ac.next(), self.cyclesBySyntax[i]))

            if len(self._id2garbageInfo) > 0:
                s.append('===== Garbage Custom Info =====')
                ac = AlphabetCounter()
                for i in range(len(self.cyclesBySyntax)):
                    yield None
                    counter = ac.next()
                    _id = id(self.garbage[i])
                    if _id in self._id2garbageInfo:
                        s.append('%s:%s' % (counter, self._id2garbageInfo[_id]))

            if self._args.fullReport:
                format = '%0' + '%s' % digits + 'i:%s'
                s.append('===== Referrers By Number (what is referring to garbage item?) =====')
                for i in range(numGarbage):
                    yield None
                    s.append(format % (i, self.referrersByNumber[i]))
                s.append('===== Referents By Number (what is garbage item referring to?) =====')
                for i in range(numGarbage):
                    yield None
                    s.append(format % (i, self.referentsByNumber[i]))
                s.append('===== Referrers (what is referring to garbage item?) =====')
                for i in range(numGarbage):
                    yield None
                    s.append(format % (i, self.referrersByReference[i]))
                s.append('===== Referents (what is garbage item referring to?) =====')
                for i in range(numGarbage):
                    yield None
                    s.append(format % (i, self.referentsByReference[i]))

        self._report = s

        if self._args.log:
            self.printingBegin()
            for i in range(len(self._report)):
                if self.numGarbage > 0:
                    yield None
                self.notify.info(self._report[i])
            self.notify.info('===== Garbage Report Done =====')
            self.printingEnd()

        yield Job.Done

    def finished(self):
        if self._args.doneCallback:
            self._args.doneCallback(self)
        if self._args.autoDestroy:
            self.destroy()

    def destroy(self):
        #print 'GarbageReport.destroy'
        del self._args
        del self.garbage
        # don't get rid of these, we might need them
        #del self.numGarbage
        #del self.numCycles
        del self.referrersByReference
        del self.referrersByNumber
        del self.referentsByReference
        del self.referentsByNumber
        if hasattr(self, 'cycles'):
            del self.cycles
        del self._report
        if hasattr(self, '_reportStr'):
            del self._reportStr
        Job.destroy(self)

    def getNumCycles(self):
        # if the job hasn't run yet, we don't have a numCycles yet
        return self.numCycles

    def getDesc2numDict(self):
        # dict of python-syntax leak -> number of that type of leak
        desc2num = {}
        for cycleBySyntax in self.cyclesBySyntax:
            desc2num.setdefault(cycleBySyntax, 0)
            desc2num[cycleBySyntax] += 1
        return desc2num

    def getGarbage(self):
        return self.garbage

    def getReport(self):
        if not hasattr(self, '_reportStr'):
            self._reportStr = ''
            for str in self._report:
                self._reportStr += '\n' + str
        return self._reportStr

    def _getReferrers(self, obj):
        # referrers (pointing to garbage)
        # returns two lists, first by index into gc.garbage, second by
        # direct reference
        yield None
        byRef = gc.get_referrers(obj)
        yield None
        # look to see if each referrer is another garbage item
        byNum = []
        for i in range(len(byRef)):
            if i % 20 == 0:
                yield None
            referrer = byRef[i]
            num = self._id2index.get(id(referrer), None)
            byNum.append(num)
        yield byNum, byRef

    def _getReferents(self, obj):
        # referents (pointed to by garbage)
        # returns two lists, first by index into gc.garbage, second by
        # direct reference
        yield None
        byRef = gc.get_referents(obj)
        yield None
        # look to see if each referent is another garbage item
        byNum = []
        for i in range(len(byRef)):
            if i % 20 == 0:
                yield None
            referent = byRef[i]
            num = self._id2index.get(id(referent), None)
            byNum.append(num)
        yield byNum, byRef

    def _getNormalizedCycle(self, cycle):
        # returns a representation of a cycle (list of indices) that will be
        # reliably derived from a unique cycle regardless of ordering
        # this lets us detect duplicate cycles that appear different because of
        # which element appears first
        if len(cycle) == 0:
            return cycle
        min = 1<<30
        minIndex = None
        for i in range(len(cycle)):
            elem = cycle[i]
            if elem < min:
                min = elem
                minIndex = i
        return cycle[minIndex:] + cycle[:minIndex]

    def _getCycles(self, index, uniqueCycleSets=None):
        # detect garbage cycles for a particular item of garbage
        assert self.notify.debugCall()
        # returns list of lists, sublists are garbage reference cycles
        cycles = []
        # this lets us eliminate duplicate cycles
        if uniqueCycleSets is None:
            uniqueCycleSets = set()
        stateStack = Stack()
        rootId = index
        # check if the root object is one of the garbage instances (has __del__)
        objId = id(self.garbage[rootId])
        numDelInstances = int(objId in self.garbageInstanceIds)
        stateStack.push(([rootId], rootId, numDelInstances, 0))
        while True:
            yield None
            if len(stateStack) == 0:
                break
            candidateCycle, curId, numDelInstances, resumeIndex = stateStack.pop()
            if self.notify.getDebug():
                if self._args.delOnly:
                    print('restart: %s root=%s cur=%s numDelInstances=%s resume=%s' % (
                        candidateCycle, rootId, curId, numDelInstances, resumeIndex))
                else:
                    print('restart: %s root=%s cur=%s resume=%s' % (
                        candidateCycle, rootId, curId, resumeIndex))
            for index in range(resumeIndex, len(self.referentsByNumber[curId])):
                yield None
                refId = self.referentsByNumber[curId][index]
                if self.notify.getDebug():
                    print('       : %s -> %s' % (curId, refId))
                if refId == rootId:
                    # we found a cycle! mark it down and move on to the next refId
                    normCandidateCycle = self._getNormalizedCycle(candidateCycle)
                    normCandidateCycleTuple = tuple(normCandidateCycle)
                    if not normCandidateCycleTuple in uniqueCycleSets:
                        # cycles with no instances that define __del__ will be
                        # cleaned up by Python
                        if (not self._args.delOnly) or numDelInstances >= 1:
                            if self.notify.getDebug():
                                print('  FOUND: ', normCandidateCycle + [normCandidateCycle[0],])
                            cycles.append(normCandidateCycle + [normCandidateCycle[0],])
                            uniqueCycleSets.add(normCandidateCycleTuple)
                elif refId in candidateCycle:
                    pass
                elif refId is not None:
                    # check if this object is one of the garbage instances (has __del__)
                    objId = id(self.garbage[refId])
                    numDelInstances += int(objId in self.garbageInstanceIds)
                    # this refId does not complete a cycle. Mark down
                    # where we are in this list of referents, then
                    # start looking through the referents of the new refId
                    stateStack.push((list(candidateCycle), curId, numDelInstances, index+1))
                    stateStack.push((list(candidateCycle) + [refId], refId, numDelInstances, 0))
                    break
        yield cycles

class GarbageLogger(GarbageReport):
    """If you just want to log the current garbage to the log file, make
    one of these. It automatically destroys itself after logging"""
    def __init__(self, name, *args, **kArgs):
        kArgs['log'] = True
        kArgs['autoDestroy'] = True
        GarbageReport.__init__(self, name, *args, **kArgs)

class _CFGLGlobals:
    # for checkForGarbageLeaks
    LastNumGarbage = 0
    LastNumCycles = 0

def checkForGarbageLeaks():
    gc.collect()
    numGarbage = len(gc.garbage)
<<<<<<< HEAD
    if numGarbage > 0 and config.GetBool('auto-garbage-logging', 0):
        if numGarbage != _CFGLGlobals.LastNumGarbage:
=======
    if numGarbage > 0 and ConfigVariableBool('auto-garbage-logging', False):
        if (numGarbage != _CFGLGlobals.LastNumGarbage):
>>>>>>> cd984732
            print("")
            gr = GarbageReport('found garbage', threaded=False, collect=False)
            print("")
            _CFGLGlobals.LastNumGarbage = numGarbage
            _CFGLGlobals.LastNumCycles = gr.getNumCycles()
            messenger.send(GarbageCycleCountAnnounceEvent, [gr.getDesc2numDict()])
            gr.destroy()
        notify = directNotify.newCategory("GarbageDetect")
        if ConfigVariableBool('allow-garbage-cycles', True):
            func = notify.warning
        else:
            func = notify.error
        func('%s garbage cycles found, see info above' % _CFGLGlobals.LastNumCycles)
    return numGarbage

def b_checkForGarbageLeaks(wantReply=False):
    if not __dev__:
        return 0
    # does a garbage collect on the client and the AI
    # returns number of client garbage leaks
    # logs leak info and terminates (if configured to do so)
    try:
        # if this is the client, tell the AI to check for leaks too
        base.cr.timeManager
    except:
        pass
    else:
        if base.cr.timeManager:
            base.cr.timeManager.d_checkForGarbageLeaks(wantReply=wantReply)
    return checkForGarbageLeaks()<|MERGE_RESOLUTION|>--- conflicted
+++ resolved
@@ -3,24 +3,13 @@
 __all__ = ['FakeObject', '_createGarbage', 'GarbageReport', 'GarbageLogger']
 
 from direct.directnotify.DirectNotifyGlobal import directNotify
-<<<<<<< HEAD
 from direct.showbase.PythonUtil import ScratchPad, Stack, AlphabetCounter
 from direct.showbase.PythonUtil import itype, deeptype, fastRepr
 from direct.showbase.Job import Job
 from direct.showbase.JobManagerGlobal import jobMgr
 from direct.showbase.MessengerGlobal import messenger
-import direct.showbase.DConfig as config
-import gc
-import types
-=======
-from direct.showbase.PythonUtil import fastRepr, AlphabetCounter, itype
-from direct.showbase.Job import Job
-from direct.showbase.JobManagerGlobal import jobMgr
-from direct.showbase.MessengerGlobal import messenger
 from panda3d.core import ConfigVariableBool
 import gc
-import sys
->>>>>>> cd984732
 
 GarbageCycleCountAnnounceEvent = 'announceGarbageCycleDesc2num'
 
@@ -572,13 +561,8 @@
 def checkForGarbageLeaks():
     gc.collect()
     numGarbage = len(gc.garbage)
-<<<<<<< HEAD
-    if numGarbage > 0 and config.GetBool('auto-garbage-logging', 0):
+    if numGarbage > 0 and ConfigVariableBool('auto-garbage-logging', False):
         if numGarbage != _CFGLGlobals.LastNumGarbage:
-=======
-    if numGarbage > 0 and ConfigVariableBool('auto-garbage-logging', False):
-        if (numGarbage != _CFGLGlobals.LastNumGarbage):
->>>>>>> cd984732
             print("")
             gr = GarbageReport('found garbage', threaded=False, collect=False)
             print("")
