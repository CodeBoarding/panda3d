"""OnscreenImage module: contains the OnscreenImage class.

See the :ref:`onscreenimage` page in the programming manual for explanation of
this class.
"""

__all__ = ['OnscreenImage']

from panda3d.core import *
from direct.showbase.DirectObject import DirectObject


class OnscreenImage(DirectObject, NodePath):
    def __init__(self, image = None,
                 pos = None,
                 hpr = None,
                 scale = None,
                 color = None,
                 parent = None,
                 sort = 0):
        """
        Make a image node from string or a `~panda3d.core.NodePath`, put
        it into the 2-D scene graph and set it up with all the indicated
        parameters.

        Parameters:

          image: the actual geometry to display or a file name.
                 This may be omitted and specified later via setImage()
                 if you don't have it available.

          pos: the x, y, z position of the geometry on the screen.
               This maybe a 3-tuple of floats or a vector.
               y should be zero

          hpr: the h, p, r of the geometry on the screen.
               This maybe a 3-tuple of floats or a vector.

          scale: the size of the geometry.  This may either be a single
                 float, a 3-tuple of floats, or a vector, specifying a
                 different x, y, z scale.  y should be 1

          color: the (r, g, b, a) color of the geometry.  This is
                 normally a 4-tuple of floats or ints.

          parent: the NodePath to parent the geometry to initially.
        """
        # We ARE a node path.  Initially, we're an empty node path.
        NodePath.__init__(self)

        if parent is None:
            from direct.showbase import ShowBaseGlobal
            parent = ShowBaseGlobal.aspect2d
        self.setImage(image, parent = parent, sort = sort)

        # Adjust pose
        # Set pos
        if (isinstance(pos, tuple) or
            isinstance(pos, list)):
            self.setPos(*pos)
        elif isinstance(pos, VBase3):
            self.setPos(pos)
        # Hpr
        if (isinstance(hpr, tuple) or
            isinstance(hpr, list)):
            self.setHpr(*hpr)
        elif isinstance(hpr, VBase3):
            self.setHpr(hpr)
        # Scale
        if (isinstance(scale, tuple) or
            isinstance(scale, list)):
            self.setScale(*scale)
        elif isinstance(scale, VBase3):
            self.setScale(scale)
        elif (isinstance(scale, float) or
              isinstance(scale, int)):
            self.setScale(scale)

        # Set color
        if color:
            # Set color, if specified
            self.setColor(color[0], color[1], color[2], color[3])

    def setImage(self, image,
                 parent = NodePath(),
                 transform = None,
                 sort = 0):
        # Get the original parent, transform, and sort, if any, so we can
        # preserve them across this call.
        if not self.isEmpty():
            parent = self.getParent()
            if transform is None:
                # If we're replacing a previous image, we throw away
                # the new image's transform in favor of the original
                # image's transform.
                transform = self.getTransform()
            sort = self.getSort()

        self.removeNode()

        # Assign geometry
        if isinstance(image, NodePath):
            self.assign(image.copyTo(parent, sort))
        elif isinstance(image, str) or isinstance(image, Texture):
            if isinstance(image, Texture):
                # It's a Texture
                tex = image
            else:
                # It's a Texture file name
<<<<<<< HEAD
                tex = base.loader.loadTexture(image)
=======
                tex = TexturePool.loadTexture(image)
                if not tex:
                    raise IOError('Could not load texture: %s' % (image))
>>>>>>> 80892ede
            cm = CardMaker('OnscreenImage')
            cm.setFrame(-1, 1, -1, 1)
            self.assign(parent.attachNewNode(cm.generate(), sort))
            self.setTexture(tex)
        elif isinstance(image, tuple):
            # Assume its a file+node name, extract texture from node
            model = base.loader.loadModel(image[0])
            if model:
                node = model.find(image[1])
                if node:
                    self.assign(node.copyTo(parent, sort))
                else:
                    print('OnscreenImage: node %s not found' % image[1])
            else:
                print('OnscreenImage: model %s not found' % image[0])

        if transform and not self.isEmpty():
            self.setTransform(transform)

    def getImage(self):
        return self

    def configure(self, option=None, **kw):
        for option, value in kw.items():
            # Use option string to access setter function
            try:
                setter = getattr(self, 'set' + option[0].upper() + option[1:])
                if (setter == self.setPos or
                    setter == self.setHpr or
                    setter == self.setScale) and \
                   isinstance(value, (tuple, list)):
                    setter(*value)
                else:
                    setter(value)
            except AttributeError:
                print('OnscreenImage.configure: invalid option: %s' % option)

    # Allow index style references
    def __setitem__(self, key, value):
        self.configure(*(), **{key: value})

    def cget(self, option):
        # Get current configuration setting.
        # This is for compatibility with DirectGui functions
        getter = getattr(self, 'get' + option[0].upper() + option[1:])
        return getter()

    # Allow index style refererences
    __getitem__ = cget

    def destroy(self):
        self.removeNode()<|MERGE_RESOLUTION|>--- conflicted
+++ resolved
@@ -107,13 +107,9 @@
                 tex = image
             else:
                 # It's a Texture file name
-<<<<<<< HEAD
-                tex = base.loader.loadTexture(image)
-=======
                 tex = TexturePool.loadTexture(image)
                 if not tex:
                     raise IOError('Could not load texture: %s' % (image))
->>>>>>> 80892ede
             cm = CardMaker('OnscreenImage')
             cm.setFrame(-1, 1, -1, 1)
             self.assign(parent.attachNewNode(cm.generate(), sort))
