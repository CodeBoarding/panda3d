--- conflicted
+++ resolved
@@ -30,19 +30,9 @@
 # with the local pickle.py.
 pickle = __import__('pickle')
 
-<<<<<<< HEAD
+PicklingError = pickle.PicklingError
 BasePickler = pickle._Pickler
 BaseUnpickler = pickle._Unpickler
-=======
-PicklingError = pickle.PicklingError
-
-if sys.version_info >= (3, 0):
-    BasePickler = pickle._Pickler
-    BaseUnpickler = pickle._Unpickler
-else:
-    BasePickler = pickle.Pickler
-    BaseUnpickler = pickle.Unpickler
->>>>>>> a6580f5d
 
 
 class _Pickler(BasePickler):
