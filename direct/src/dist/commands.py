"""Extends setuptools with the ``build_apps`` and ``bdist_apps`` commands.

See the :ref:`distribution` section of the programming manual for information
on how to use these commands.
"""

import os
import plistlib
import sys
import subprocess
import zipfile
import re
import shutil
import stat
import struct
import string
import tempfile

import setuptools
import distutils.log

from . import FreezeTool
from . import pefile
from . import installers
from .icon import Icon
from ._dist_hooks import finalize_distribution_options
import panda3d.core as p3d


def _parse_list(input):
    if isinstance(input, str):
        input = input.strip().replace(',', '\n')
        if input:
            return [item.strip() for item in input.split('\n') if item.strip()]
        else:
            return []
    else:
        return input


def _parse_dict(input):
    if isinstance(input, dict):
        return input
    d = {}
    for item in _parse_list(input):
        key, sep, value = item.partition('=')
        d[key.strip()] = value.strip()
    return d


def _register_python_loaders():
    # We need this method so that we don't depend on direct.showbase.Loader.
    if getattr(_register_python_loaders, 'done', None):
        return

    _register_python_loaders.done = True

    from importlib.metadata import entry_points

    eps = entry_points()
    if isinstance(eps, dict): # Python 3.8 and 3.9
        loaders = eps.get('panda3d.loaders', ())
    else:
        loaders = eps.select(group='panda3d.loaders')

    registry = p3d.LoaderFileTypeRegistry.get_global_ptr()
    for entry_point in loaders:
        registry.register_deferred_type(entry_point)


def _model_to_bam(_build_cmd, srcpath, dstpath):
    if dstpath.endswith('.gz') or dstpath.endswith('.pz'):
        dstpath = dstpath[:-3]
    dstpath = dstpath + '.bam'

    src_fn = p3d.Filename.from_os_specific(srcpath)
    dst_fn = p3d.Filename.from_os_specific(dstpath)
    dst_fn.set_binary()

    _register_python_loaders()

    loader = p3d.Loader.get_global_ptr()
    options = p3d.LoaderOptions(p3d.LoaderOptions.LF_report_errors |
                                p3d.LoaderOptions.LF_no_ram_cache)
    node = loader.load_sync(src_fn, options)
    if not node:
        raise IOError('Failed to load model: %s' % (srcpath))

    stream = p3d.OFileStream()
    if not dst_fn.open_write(stream):
        raise IOError('Failed to open .bam file for writing: %s' % (dstpath))

    # We pass it the source filename here so that texture files are made
    # relative to the original pathname and don't point from the destination
    # back into the source directory.
    dout = p3d.DatagramOutputFile()
    if not dout.open(stream, src_fn) or not dout.write_header("pbj\0\n\r"):
        raise IOError('Failed to write to .bam file: %s' % (dstpath))

    writer = p3d.BamWriter(dout)
    writer.root_node = node
    writer.init()
    if _build_cmd.bam_embed_textures:
        writer.set_file_texture_mode(p3d.BamEnums.BTM_rawdata)
    else:
        writer.set_file_texture_mode(p3d.BamEnums.BTM_relative)
    writer.write_object(node)
    writer.flush()
    writer = None
    dout.close()
    dout = None
    stream.close()


macosx_binary_magics = (
    b'\xFE\xED\xFA\xCE', b'\xCE\xFA\xED\xFE',
    b'\xFE\xED\xFA\xCF', b'\xCF\xFA\xED\xFE',
    b'\xCA\xFE\xBA\xBE', b'\xBE\xBA\xFE\xCA',
    b'\xCA\xFE\xBA\xBF', b'\xBF\xBA\xFE\xCA')

# Some dependencies need data directories to be extracted. This dictionary maps
# modules with data to extract. The values are lists of tuples of the form
# (source_pattern, destination_pattern, flags). The flags is a set of strings.

PACKAGE_DATA_DIRS = {
    'matplotlib':  [('matplotlib/mpl-data/*', 'mpl-data', {})],
    'jsonschema':  [('jsonschema/schemas/*', 'schemas', {})],
    'cefpython3': [
        ('cefpython3/*.pak', '', {}),
        ('cefpython3/*.dat', '', {}),
        ('cefpython3/*.bin', '', {}),
        ('cefpython3/*.dll', '', {}),
        ('cefpython3/libcef.so', '', {}),
        ('cefpython3/LICENSE.txt', '', {}),
        ('cefpython3/License', '', {}),
        ('cefpython3/subprocess*', '', {'PKG_DATA_MAKE_EXECUTABLE'}),
        ('cefpython3/locals/*', 'locals', {}),
        ('cefpython3/Chromium Embedded Framework.framework/Resources', 'Chromium Embedded Framework.framework/Resources', {}),
        ('cefpython3/Chromium Embedded Framework.framework/Chromium Embedded Framework', '', {'PKG_DATA_MAKE_EXECUTABLE'}),
    ],
    'pytz': [('pytz/zoneinfo/*', 'zoneinfo', ())],
    'certifi': [('certifi/cacert.pem', '', {})],
    '_tkinter_ext': [('_tkinter_ext/tcl/**', 'tcl', {})],
}

# Some dependencies have extra directories that need to be scanned for DLLs.
# This dictionary maps wheel basenames (ie. the part of the .whl basename
# before the first hyphen) to a list of tuples, the first value being the
# directory inside the wheel, the second being which wheel to look in (or
# None to look in its own wheel).

PACKAGE_LIB_DIRS = {
    'scipy':  [('scipy/extra-dll', None)],
    'PyQt5':  [('PyQt5/Qt5/bin', 'PyQt5_Qt5')],
}

SITE_PY = """
import sys
from _frozen_importlib import _imp, FrozenImporter

sys.frozen = True

if sys.platform == 'win32' and sys.version_info < (3, 10):
    # Make sure the preferred encoding is something we actually support.
    import _bootlocale
    enc = _bootlocale.getpreferredencoding().lower()
    if enc != 'utf-8' and not _imp.is_frozen('encodings.%s' % (enc)):
        def getpreferredencoding(do_setlocale=True):
            return 'mbcs'
        _bootlocale.getpreferredencoding = getpreferredencoding

# Alter FrozenImporter to give a __file__ property to frozen modules.
_find_spec = FrozenImporter.find_spec

def find_spec(fullname, path=None, target=None):
    spec = _find_spec(fullname, path=path, target=target)
    if spec:
        spec.has_location = True
        spec.origin = sys.executable
    return spec

def get_data(path):
    with open(path, 'rb') as fp:
        return fp.read()

FrozenImporter.find_spec = find_spec
FrozenImporter.get_data = get_data
"""

SITE_PY_ANDROID = """
import sys, os
from _frozen_importlib import _imp, FrozenImporter
from importlib import _bootstrap_external
from importlib.abc import Loader, MetaPathFinder
from importlib.machinery import ModuleSpec
from io import RawIOBase, TextIOWrapper

from android_log import write as android_log_write


sys.frozen = True

# Temporary hack for plyer to detect Android, see kivy/plyer#670
os.environ['ANDROID_ARGUMENT'] = ''


# Replace stdout/stderr with something that writes to the Android log.
class AndroidLogStream:
    closed = False
    encoding = 'utf-8'

    def __init__(self, prio, tag):
        self.prio = prio
        self.tag = tag
        self.buffer = ''

    def isatty(self):
        return False

    def write(self, text):
        self.writelines(text.split('\\n'))

    def writelines(self, lines):
        num_lines = len(lines)
        if num_lines == 1:
            self.buffer += lines[0]
        elif num_lines > 1:
            android_log_write(self.prio, self.tag, self.buffer + lines[0])
            for line in lines[1:-1]:
                android_log_write(self.prio, self.tag, line)
            self.buffer = lines[-1]

    def flush(self):
        pass

    def seekable(self):
        return False

    def readable(self):
        return False

    def writable(self):
        return True

sys.stdout = AndroidLogStream(2, 'Python')
sys.stderr = AndroidLogStream(3, 'Python')


# Alter FrozenImporter to give a __file__ property to frozen modules.
_find_spec = FrozenImporter.find_spec

def find_spec(fullname, path=None, target=None):
    spec = _find_spec(fullname, path=path, target=target)
    if spec:
        spec.has_location = True
        spec.origin = sys.executable
    return spec

def get_data(path):
    with open(path, 'rb') as fp:
        return fp.read()

FrozenImporter.find_spec = find_spec
FrozenImporter.get_data = get_data


class AndroidExtensionFinder(MetaPathFinder):
    @classmethod
    def find_spec(cls, fullname, path=None, target=None):
        soname = 'libpy.' + fullname + '.so'
        path = os.path.join(os.path.dirname(sys.executable), soname)

        if os.path.exists(path):
            loader = _bootstrap_external.ExtensionFileLoader(fullname, path)
            return ModuleSpec(fullname, loader, origin=path)


sys.meta_path.append(AndroidExtensionFinder)
"""


class build_apps(setuptools.Command):
    description = 'build Panda3D applications'
    user_options = [
        ('build-base=', None, 'directory to build applications in'),
        ('requirements-path=', None, 'path to requirements.txt file for pip'),
        ('platforms=', 'p', 'a list of platforms to build for'),
    ]
    default_file_handlers = {
    }

    def initialize_options(self):
        self.build_base = os.path.join(os.getcwd(), 'build')
        self.application_id = None
        self.android_abis = None
        self.android_debuggable = False
        self.android_version_code = 1
        self.android_min_sdk_version = 21
        self.android_max_sdk_version = None
        self.android_target_sdk_version = 30
        self.gui_apps = {}
        self.console_apps = {}
        self.macos_main_app = None
        self.rename_paths = {}
        self.include_patterns = []
        self.exclude_patterns = []
        self.include_modules = {}
        self.exclude_modules = {}
        self.icons = {}
        self.platforms = [
            'manylinux2014_x86_64',
            'macosx_10_9_x86_64',
            'win_amd64',
        ]

        if sys.version_info >= (3, 13):
            # This version of Python is only available for 10.13+.
            self.platforms[1] = 'macosx_10_13_x86_64'

        self.plugins = []
        self.embed_prc_data = True
        self.extra_prc_files = []
        self.extra_prc_data = ''
        self.default_prc_dir = None
        self.log_filename = None
        self.log_filename_strftime = True
        self.log_append = False
        self.prefer_discrete_gpu = False
        self.requirements_path = os.path.join(os.getcwd(), 'requirements.txt')
        self.strip_docstrings = True
        self.use_optimized_wheels = True
        self.optimized_wheel_index = ''
        self.pypi_extra_indexes = [
            'https://archive.panda3d.org/thirdparty',
        ]
        self.file_handlers = {}
<<<<<<< HEAD
        self.bam_model_extensions = ['.egg', '.gltf', '.glb']
=======
        self.bam_model_extensions = []
        self.bam_embed_textures = False
>>>>>>> 6f223162
        self.exclude_dependencies = [
            # Windows
            'kernel32.dll', 'user32.dll', 'wsock32.dll', 'ws2_32.dll',
            'advapi32.dll', 'opengl32.dll', 'glu32.dll', 'gdi32.dll',
            'shell32.dll', 'ntdll.dll', 'ws2help.dll', 'rpcrt4.dll',
            'imm32.dll', 'ddraw.dll', 'shlwapi.dll', 'secur32.dll',
            'dciman32.dll', 'comdlg32.dll', 'comctl32.dll', 'ole32.dll',
            'oleaut32.dll', 'gdiplus.dll', 'winmm.dll', 'iphlpapi.dll',
            'msvcrt.dll', 'kernelbase.dll', 'msimg32.dll', 'msacm32.dll',
            'setupapi.dll', 'version.dll', 'userenv.dll', 'netapi32.dll',
            'crypt32.dll', 'bcrypt.dll',

            # manylinux1/linux
            'libdl.so.*', 'libstdc++.so.*', 'libm.so.*', 'libgcc_s.so.*',
            'libpthread.so.*', 'libc.so.*',
            'ld-linux-x86-64.so.*', 'ld-linux-aarch64.so.*',
            'libgl.so.*', 'libx11.so.*', 'libncursesw.so.*', 'libz.so.*',
            'librt.so.*', 'libutil.so.*', 'libnsl.so.1', 'libXext.so.6',
            'libXrender.so.1', 'libICE.so.6', 'libSM.so.6', 'libEGL.so.1',
            'libOpenGL.so.0', 'libGLdispatch.so.0', 'libGLX.so.0',
            'libgobject-2.0.so.0', 'libgthread-2.0.so.0', 'libglib-2.0.so.0',

            # macOS
            '/usr/lib/libc++.1.dylib',
            '/usr/lib/libstdc++.*.dylib',
            '/usr/lib/libz.*.dylib',
            '/usr/lib/libobjc.*.dylib',
            '/usr/lib/libSystem.*.dylib',
            '/usr/lib/libbz2.*.dylib',
            '/usr/lib/libedit.*.dylib',
            '/usr/lib/libffi.dylib',
            '/usr/lib/libauditd.0.dylib',
            '/usr/lib/libgermantok.dylib',
            '/usr/lib/liblangid.dylib',
            '/usr/lib/libarchive.2.dylib',
            '/usr/lib/libipsec.A.dylib',
            '/usr/lib/libpanel.5.4.dylib',
            '/usr/lib/libiodbc.2.1.18.dylib',
            '/usr/lib/libhunspell-1.2.0.0.0.dylib',
            '/usr/lib/libsqlite3.dylib',
            '/usr/lib/libpam.1.dylib',
            '/usr/lib/libtidy.A.dylib',
            '/usr/lib/libDHCPServer.A.dylib',
            '/usr/lib/libpam.2.dylib',
            '/usr/lib/libXplugin.1.dylib',
            '/usr/lib/libxslt.1.dylib',
            '/usr/lib/libiodbcinst.2.1.18.dylib',
            '/usr/lib/libBSDPClient.A.dylib',
            '/usr/lib/libsandbox.1.dylib',
            '/usr/lib/libform.5.4.dylib',
            '/usr/lib/libbsm.0.dylib',
            '/usr/lib/libMatch.1.dylib',
            '/usr/lib/libresolv.9.dylib',
            '/usr/lib/libcharset.1.dylib',
            '/usr/lib/libxml2.2.dylib',
            '/usr/lib/libiconv.2.dylib',
            '/usr/lib/libScreenReader.dylib',
            '/usr/lib/libdtrace.dylib',
            '/usr/lib/libicucore.A.dylib',
            '/usr/lib/libsasl2.2.dylib',
            '/usr/lib/libpcap.A.dylib',
            '/usr/lib/libexslt.0.dylib',
            '/usr/lib/libcurl.4.dylib',
            '/usr/lib/libncurses.5.4.dylib',
            '/usr/lib/libxar.1.dylib',
            '/usr/lib/libmenu.5.4.dylib',
            '/System/Library/**',

            # Android
            'libc.so', 'libm.so', 'liblog.so', 'libdl.so', 'libandroid.so',
            'libGLESv1_CM.so', 'libGLESv2.so', 'libjnigraphics.so', 'libEGL.so',
            'libOpenSLES.so', 'libandroid.so', 'libOpenMAXAL.so', 'libz.so',
        ]

        self.package_data_dirs = {}
        self.hidden_imports = {}

        # We keep track of the zip files we've opened.
        self._zip_files = {}

    def _get_zip_file(self, path):
        if path in self._zip_files:
            return self._zip_files[path]

        zip = zipfile.ZipFile(path)
        self._zip_files[path] = zip
        return zip

    def finalize_options(self):
        # We need to massage the inputs a bit in case they came from a
        # setup.cfg file.
        self.gui_apps = _parse_dict(self.gui_apps)
        self.console_apps = _parse_dict(self.console_apps)

        self.rename_paths = _parse_dict(self.rename_paths)
        self.include_patterns = _parse_list(self.include_patterns)
        self.exclude_patterns = _parse_list(self.exclude_patterns)
        self.include_modules = {
            key: _parse_list(value)
            for key, value in _parse_dict(self.include_modules).items()
        }
        self.exclude_modules = {
            key: _parse_list(value)
            for key, value in _parse_dict(self.exclude_modules).items()
        }
        self.icons = _parse_dict(self.icons)
        self.platforms = _parse_list(self.platforms)
        self.plugins = _parse_list(self.plugins)
        self.extra_prc_files = _parse_list(self.extra_prc_files)
        self.hidden_imports = {
            key: _parse_list(value)
            for key, value in _parse_dict(self.hidden_imports).items()
        }

        if self.default_prc_dir is None:
            self.default_prc_dir = '<auto>etc' if not self.embed_prc_data else ''

        num_gui_apps = len(self.gui_apps)
        num_console_apps = len(self.console_apps)

        if not self.macos_main_app:
            if num_gui_apps > 1:
                assert False, 'macos_main_app must be defined if more than one gui_app is defined'
            elif num_gui_apps == 1:
                self.macos_main_app = list(self.gui_apps.keys())[0]

        use_pipenv = (
            'Pipfile' in os.path.basename(self.requirements_path) or
            not os.path.exists(self.requirements_path) and os.path.exists('Pipfile')
        )
        if use_pipenv:
            reqspath = os.path.join(self.build_base, 'requirements.txt')
            with open(reqspath, 'w') as reqsfile:
                subprocess.check_call(['pipenv', 'lock', '--requirements'], stdout=reqsfile)
            self.requirements_path = reqspath

        if self.use_optimized_wheels:
            if not self.optimized_wheel_index:
                # Try to find an appropriate wheel index

                # Start with the release index
                self.optimized_wheel_index = 'https://archive.panda3d.org/simple/opt'

                # See if a buildbot build is being used
                with open(self.requirements_path) as reqsfile:
                    reqsdata = reqsfile.read()
                matches = re.search(r'--extra-index-url (https*://archive.panda3d.org/.*\b)', reqsdata)
                if matches and matches.group(1):
                    self.optimized_wheel_index = matches.group(1)
                    if not matches.group(1).endswith('opt'):
                        self.optimized_wheel_index += '/opt'

            assert self.optimized_wheel_index, 'An index for optimized wheels must be defined if use_optimized_wheels is set'

        assert os.path.exists(self.requirements_path), 'Requirements.txt path does not exist: {}'.format(self.requirements_path)
        assert num_gui_apps + num_console_apps != 0, 'Must specify at least one app in either gui_apps or console_apps'

        self.exclude_dependencies = [p3d.GlobPattern(i) for i in self.exclude_dependencies]
        for glob in self.exclude_dependencies:
            glob.case_sensitive = False

        # bam_model_extensions registers a 2bam handler for each given extension.
        # They can override a default handler, but not a custom handler.
        if self.bam_model_extensions:
            for ext in self.bam_model_extensions:
                ext = '.' + ext.lstrip('.')
                handler = self.file_handlers.get(ext)
                if handler != _model_to_bam:
                    assert handler is None, \
                        'Extension {} occurs in both file_handlers and bam_model_extensions!'.format(ext)
                self.file_handlers[ext] = _model_to_bam

        tmp = self.default_file_handlers.copy()
        tmp.update(self.file_handlers)
        self.file_handlers = tmp

        tmp = PACKAGE_DATA_DIRS.copy()
        tmp.update(self.package_data_dirs)
        self.package_data_dirs = tmp

        # Default to all supported ABIs (for the given Android version).
        if self.android_max_sdk_version and self.android_max_sdk_version < 21:
            assert self.android_max_sdk_version >= 19, \
                'Panda3D requires at least Android API level 19!'

            if self.android_abis:
                for abi in self.android_abis:
                    assert abi not in ('mips64', 'x86_64', 'arm64-v8a'), \
                        f'{abi} was not a valid Android ABI before Android 21!'
            else:
                self.android_abis = ['armeabi-v7a', 'x86']

        elif not self.android_abis:
            self.android_abis = ['arm64-v8a', 'armeabi-v7a', 'x86_64', 'x86']

        supported_abis = 'armeabi', 'armeabi-v7a', 'arm64-v8a', 'x86', 'x86_64', 'mips', 'mips64'
        unsupported_abis = set(self.android_abis) - set(supported_abis)
        if unsupported_abis:
            raise ValueError(f'Unrecognized value(s) for android_abis: {", ".join(unsupported_abis)}\n'
                             f'Valid ABIs are: {", ".join(supported_abis)}')

        self.icon_objects = {}
        for app, iconpaths in self.icons.items():
            if not isinstance(iconpaths, list) and not isinstance(iconpaths, tuple):
                iconpaths = (iconpaths,)

            iconobj = Icon()
            for iconpath in iconpaths:
                iconobj.addImage(iconpath)

            iconobj.generateMissingImages()
            self.icon_objects[app] = iconobj

    def run(self):
        self.announce('Building platforms: {0}'.format(','.join(self.platforms)), distutils.log.INFO)

        for platform in self.platforms:
            # Create the build directory, or ensure it is empty.
            build_dir = os.path.join(self.build_base, platform)

            if os.path.exists(build_dir):
                for entry in os.listdir(build_dir):
                    path = os.path.join(build_dir, entry)
                    if os.path.islink(path) or os.path.isfile(path):
                        os.unlink(path)
                    else:
                        shutil.rmtree(path)
            else:
                os.makedirs(build_dir)

            if platform == 'android':
                # Make a multi-arch build for Android.
                data_dir = os.path.join(build_dir, 'assets')
                os.makedirs(data_dir, exist_ok=True)

                for abi in self.android_abis:
                    lib_dir = os.path.join(build_dir, 'lib', abi)
                    os.makedirs(lib_dir, exist_ok=True)

                    suffix = None
                    if abi == 'arm64-v8a':
                        suffix = '_arm64'
                    elif abi == 'armeabi-v7a':
                        suffix = '_armv7a'
                    elif abi == 'armeabi':
                        suffix = '_arm'
                    else: # e.g. x86, x86_64, mips, mips64
                        suffix = '_' + abi.replace('-', '_')

                    # We end up copying the data multiple times to the same
                    # directory, but that's probably fine for now.
                    self.build_binaries(platform + suffix, lib_dir, data_dir)

                # Write out the icons to the res directory.
                for appname, icon in self.icon_objects.items():
                    if appname == '*' or (appname == self.macos_main_app and '*' not in self.icon_objects):
                        # Conventional name for icon on Android.
                        basename = 'ic_launcher.png'
                    else:
                        basename = f'ic_{appname}.png'

                    res_dir = os.path.join(build_dir, 'res')
                    icon.writeSize(48, os.path.join(res_dir, 'mipmap-mdpi-v4', basename))
                    icon.writeSize(72, os.path.join(res_dir, 'mipmap-hdpi-v4', basename))
                    icon.writeSize(96, os.path.join(res_dir, 'mipmap-xhdpi-v4', basename))
                    icon.writeSize(144, os.path.join(res_dir, 'mipmap-xxhdpi-v4', basename))

                    if icon.getLargestSize() >= 192:
                        icon.writeSize(192, os.path.join(res_dir, 'mipmap-xxxhdpi-v4', basename))

                self.build_assets(platform, data_dir)

                # Generate an AndroidManifest.xml
                self.generate_android_manifest(os.path.join(build_dir, 'AndroidManifest.xml'))
            else:
                self.build_binaries(platform, build_dir, build_dir)
                self.build_assets(platform, build_dir)

            # Bundle into an .app on macOS
            if self.macos_main_app and 'macosx' in platform:
                self.bundle_macos_app(build_dir)

    def download_wheels(self, platform):
        """ Downloads wheels for the given platform using pip. This includes panda3d
        wheels. These are special wheels that are expected to contain a deploy_libs
        directory containing the Python runtime libraries, which will be added
        to sys.path."""

        import pip

        self.announce('Gathering wheels for platform: {}'.format(platform), distutils.log.INFO)

        whlcache = os.path.join(self.build_base, '__whl_cache__')

        pip_version = int(pip.__version__.split('.', 1)[0])
        if pip_version < 9:
            raise RuntimeError("pip 9.0 or greater is required, but found {}".format(pip.__version__))

        abi_tag = 'cp%d%d' % (sys.version_info[:2])
        if sys.version_info < (3, 8):
            abi_tag += 'm'

        whldir = os.path.join(whlcache, '_'.join((platform, abi_tag)))
        if not os.path.isdir(whldir):
            os.makedirs(whldir)

        # Remove any .zip files. These are built from a VCS and block for an
        # interactive prompt on subsequent downloads.
        if os.path.exists(whldir):
            for whl in os.listdir(whldir):
                if whl.endswith('.zip'):
                    os.remove(os.path.join(whldir, whl))

        pip_args = [
            '--disable-pip-version-check',
            'download',
            '-d', whldir,
            '-r', self.requirements_path,
            '--only-binary', ':all:',
            '--abi', abi_tag,
            '--platform', platform,
        ]

        if platform.startswith('linux_'):
            # Also accept manylinux.
            arch = platform[6:]
            pip_args += ['--platform', 'manylinux2014_' + arch]

        if self.use_optimized_wheels:
            pip_args += [
                '--extra-index-url', self.optimized_wheel_index
            ]

        for index in self.pypi_extra_indexes:
            pip_args += ['--extra-index-url', index]

        try:
            subprocess.check_call([sys.executable, '-m', 'pip'] + pip_args)
        except:
            # Display a more helpful message for these common issues.
            if platform.startswith('macosx_10_9_') and sys.version_info >= (3, 13):
                new_platform = platform.replace('macosx_10_9_', 'macosx_10_13_')
                self.announce('This error likely occurs because {} is not a supported target as of Python 3.13.\nChange the target platform to {} instead.'.format(platform, new_platform), distutils.log.ERROR)
            elif platform.startswith('manylinux2010_') and sys.version_info >= (3, 11):
                new_platform = platform.replace('manylinux2010_', 'manylinux2014_')
                self.announce('This error likely occurs because {} is not a supported target as of Python 3.11.\nChange the target platform to {} instead.'.format(platform, new_platform), distutils.log.ERROR)
            elif platform.startswith('manylinux1_') and sys.version_info >= (3, 10):
                new_platform = platform.replace('manylinux1_', 'manylinux2014_')
                self.announce('This error likely occurs because {} is not a supported target as of Python 3.10.\nChange the target platform to {} instead.'.format(platform, new_platform), distutils.log.ERROR)
            elif platform.startswith('macosx_10_6_') and sys.version_info >= (3, 8):
                if sys.version_info >= (3, 13):
                    new_platform = platform.replace('macosx_10_6_', 'macosx_10_13_')
                else:
                    new_platform = platform.replace('macosx_10_6_', 'macosx_10_9_')
                self.announce('This error likely occurs because {} is not a supported target as of Python 3.8.\nChange the target platform to {} instead.'.format(platform, new_platform), distutils.log.ERROR)
            raise

        # Return a list of paths to the downloaded whls
        return [
            os.path.join(whldir, filename)
            for filename in os.listdir(whldir)
            if filename.endswith('.whl')
        ]

    def update_pe_resources(self, appname, runtime):
        """Update resources (e.g., icons) in windows PE file"""

        icon = self.icon_objects.get(
            appname,
            self.icon_objects.get('*', None),
        )

        if icon is not None or self.prefer_discrete_gpu:
            pef = pefile.PEFile()
            pef.open(runtime, 'r+')
            if icon is not None:
                pef.add_icon(icon)
                pef.add_resource_section()
            if self.prefer_discrete_gpu:
                if not pef.rename_export("SymbolPlaceholder___________________", "AmdPowerXpressRequestHighPerformance") or \
                   not pef.rename_export("SymbolPlaceholder__", "NvOptimusEnablement"):
                    self.warn("Failed to apply prefer_discrete_gpu, newer target Panda3D version may be required")
            pef.write_changes()
            pef.close()

    def bundle_macos_app(self, builddir):
        """Bundle built runtime into a .app for macOS"""

        appname = '{}.app'.format(self.macos_main_app)
        appdir = os.path.join(builddir, appname)
        contentsdir = os.path.join(appdir, 'Contents')
        macosdir = os.path.join(contentsdir, 'MacOS')
        fwdir = os.path.join(contentsdir, 'Frameworks')
        resdir = os.path.join(contentsdir, 'Resources')

        self.announce('Bundling macOS app into {}'.format(appdir), distutils.log.INFO)

        # Create initial directory structure
        os.makedirs(macosdir)
        os.makedirs(fwdir)
        os.makedirs(resdir)

        # Move files over
        for fname in os.listdir(builddir):
            src = os.path.join(builddir, fname)
            if appdir in src:
                continue

            if fname in self.gui_apps or self.console_apps:
                dst = macosdir
            elif os.path.isfile(src) and open(src, 'rb').read(4) in macosx_binary_magics:
                dst = fwdir
            else:
                dst = resdir
            shutil.move(src, dst)

        # Write out Info.plist
        plist = {
            'CFBundleName': appname,
            'CFBundleDisplayName': appname, #TODO use name from setup.py/cfg
            'CFBundleIdentifier': '', #TODO
            'CFBundleVersion': '0.0.0', #TODO get from setup.py
            'CFBundlePackageType': 'APPL',
            'CFBundleSignature': '', #TODO
            'CFBundleExecutable': self.macos_main_app,
            'NSHighResolutionCapable': 'True',
        }

        icon = self.icon_objects.get(
            self.macos_main_app,
            self.icon_objects.get('*', None)
        )
        if icon is not None:
            plist['CFBundleIconFile'] = 'iconfile'
            icon.makeICNS(os.path.join(resdir, 'iconfile.icns'))

        with open(os.path.join(contentsdir, 'Info.plist'), 'wb') as f:
            plistlib.dump(plist, f)

    def generate_android_manifest(self, path):
        import xml.etree.ElementTree as ET

        name = self.distribution.get_name()
        version = self.distribution.get_version()
        classifiers = self.distribution.get_classifiers()

        is_game = False
        for classifier in classifiers:
            if classifier == 'Topic :: Games/Entertainment' or classifier.startswith('Topic :: Games/Entertainment ::'):
                is_game = True

        manifest = ET.Element('manifest')
        manifest.set('xmlns:android', 'http://schemas.android.com/apk/res/android')
        manifest.set('package', self.application_id)
        manifest.set('android:versionCode', str(int(self.android_version_code)))
        manifest.set('android:versionName', version)
        manifest.set('android:installLocation', 'auto')

        uses_sdk = ET.SubElement(manifest, 'uses-sdk')
        uses_sdk.set('android:minSdkVersion', str(int(self.android_min_sdk_version)))
        uses_sdk.set('android:targetSdkVersion', str(int(self.android_target_sdk_version)))
        if self.android_max_sdk_version:
            uses_sdk.set('android:maxSdkVersion', str(int(self.android_max_sdk_version)))

        if 'pandagles2' in self.plugins:
            uses_feature = ET.SubElement(manifest, 'uses-feature')
            uses_feature.set('android:glEsVersion', '0x00020000')
            uses_feature.set('android:required', 'false' if 'pandagles' in self.plugins else 'true')

        if 'p3openal_audio' in self.plugins:
            uses_feature = ET.SubElement(manifest, 'uses-feature')
            uses_feature.set('android:name', 'android.hardware.audio.output')
            uses_feature.set('android:required', 'false')

        uses_feature = ET.SubElement(manifest, 'uses-feature')
        uses_feature.set('android:name', 'android.hardware.gamepad')
        uses_feature.set('android:required', 'false')

        application = ET.SubElement(manifest, 'application')
        application.set('android:label', name)
        application.set('android:isGame', ('false', 'true')[is_game])
        application.set('android:debuggable', ('false', 'true')[self.android_debuggable])
        application.set('android:extractNativeLibs', 'true')

        app_icon = self.icon_objects.get('*', self.icon_objects.get(self.macos_main_app))
        if app_icon:
            application.set('android:icon', '@mipmap/ic_launcher')

        for appname in self.gui_apps:
            activity = ET.SubElement(application, 'activity')
            activity.set('android:name', 'org.panda3d.android.PythonActivity')
            activity.set('android:label', appname)
            activity.set('android:theme', '@android:style/Theme.NoTitleBar')
            activity.set('android:configChanges', 'orientation|keyboardHidden')
            activity.set('android:launchMode', 'singleInstance')

            act_icon = self.icon_objects.get(appname)
            if act_icon and act_icon is not app_icon:
                activity.set('android:icon', '@mipmap/ic_' + appname)

            meta_data = ET.SubElement(activity, 'meta-data')
            meta_data.set('android:name', 'android.app.lib_name')
            meta_data.set('android:value', appname)

            intent_filter = ET.SubElement(activity, 'intent-filter')
            ET.SubElement(intent_filter, 'action').set('android:name', 'android.intent.action.MAIN')
            ET.SubElement(intent_filter, 'category').set('android:name', 'android.intent.category.LAUNCHER')
            ET.SubElement(intent_filter, 'category').set('android:name', 'android.intent.category.LEANBACK_LAUNCHER')

        tree = ET.ElementTree(manifest)
        with open(path, 'wb') as fh:
            tree.write(fh, encoding='utf-8', xml_declaration=True)

    def build_binaries(self, platform, binary_dir, data_dir=None):
        """ Builds the binary data for the given platform. """

        use_wheels = True
        path = sys.path[:]
        p3dwhl = None
        wheelpaths = []
        has_tkinter_wheel = False

        if use_wheels:
            wheelpaths = self.download_wheels(platform)

            for whl in wheelpaths:
                if os.path.basename(whl).startswith('panda3d-'):
                    p3dwhlfn = whl
                    p3dwhl = self._get_zip_file(p3dwhlfn)
                    break
                elif os.path.basename(whl).startswith('tkinter-'):
                    has_tkinter_wheel = True
            else:
                raise RuntimeError("Missing panda3d wheel for platform: {}".format(platform))

            if self.use_optimized_wheels:
                # Check to see if we have an optimized wheel
                localtag = p3dwhlfn.split('+')[1].split('-')[0] if '+' in p3dwhlfn else ''
                if not localtag.endswith('opt'):
                    self.announce(
                        'Could not find an optimized wheel (using index {}) for platform: {}'.format(self.optimized_wheel_index, platform),
                        distutils.log.WARN
                    )

            for whl in wheelpaths:
                if os.path.basename(whl).startswith('tkinter-'):
                    has_tkinter_wheel = True
                    break

            #whlfiles = {whl: self._get_zip_file(whl) for whl in wheelpaths}

            # Add whl files to the path so they are picked up by modulefinder
            for whl in wheelpaths:
                path.insert(0, whl)

            # Add deploy_libs from panda3d whl to the path
            path.insert(0, os.path.join(p3dwhlfn, 'deploy_libs'))


        self.announce('Building runtime for platform: {}'.format(platform), distutils.log.INFO)

        # Gather PRC data
        prcstring = ''
        if not use_wheels:
            dtool_fn = p3d.Filename(p3d.ExecutionEnvironment.get_dtool_name())
            libdir = os.path.dirname(dtool_fn.to_os_specific())
            etcdir = os.path.join(libdir, '..', 'etc')

            for fn in sorted(os.listdir(etcdir), reverse=True):
                if fn.lower().endswith('.prc'):
                    with open(os.path.join(etcdir, fn)) as f:
                        prcstring += f.read()
        else:
            for fn in sorted((i for i in p3dwhl.namelist() if i.endswith('.prc')), reverse=True):
                with p3dwhl.open(fn) as f:
                    prcstring += f.read().decode('utf8')

        user_prcstring = self.extra_prc_data
        for fn in self.extra_prc_files:
            with open(fn) as f:
                user_prcstring += f.read()

        # Clenup PRC data
        check_plugins = [
            #TODO find a better way to get this list
            'pandaegg',
            'p3ffmpeg',
            'p3ptloader',
            'p3assimp',
        ]
        def parse_prc(prcstr, warn_on_missing_plugin):
            out = []
            for ln in prcstr.split('\n'):
                ln = ln.strip()
                useline = True

                if ln.startswith('#') or not ln:
                    continue

                words = ln.split(None, 1)
                if not words:
                    continue
                var = words[0]
                value = words[1] if len(words) > 1 else ''

                # Strip comment after value.
                c = value.find(' #')
                if c > 0:
                    value = value[:c].rstrip()

                if var == 'model-cache-dir' and value:
                    if platform.startswith('android'):
                        # Ignore on Android, where the cache dir is fixed.
                        continue
                    value = value.replace('/panda3d', '/{}'.format(self.distribution.get_name()))

                if var == 'audio-library-name':
                    # We have the default set to p3fmod_audio on macOS in 1.10,
                    # but this can be unexpected as other platforms use OpenAL
                    # by default.  Switch it up if FMOD is not included.
                    if value not in self.plugins and value == 'p3fmod_audio' and 'p3openal_audio' in self.plugins:
                        self.warn("Missing audio plugin p3fmod_audio referenced in PRC data, replacing with p3openal_audio")
                        value = 'p3openal_audio'

                if var == 'aux-display':
                    # Silently remove aux-display lines for missing plugins.
                    if value not in self.plugins:
                        continue

                for plugin in check_plugins:
                    if plugin in value and plugin not in self.plugins:
                        useline = False
                        if warn_on_missing_plugin:
                            self.warn(
                                "Missing plugin ({0}) referenced in user PRC data".format(plugin)
                            )
                        break
                if useline:
                    if value:
                        out.append(var + ' ' + value)
                    else:
                        out.append(var)
            return out
        prcexport = parse_prc(prcstring, 0) + parse_prc(user_prcstring, 1)

        # Export PRC data
        prcexport = '\n'.join(prcexport)
        if not self.embed_prc_data:
            prcdir = self.default_prc_dir.replace('<auto>', '')
            prcdir = os.path.join(binary_dir, prcdir)
            os.makedirs(prcdir)
            with open(os.path.join(prcdir, '00-panda3d.prc'), 'w') as f:
                f.write(prcexport)

        # Create runtimes
        freezer_extras = set()
        freezer_modules = set()
        ext_suffixes = set()

        def get_search_path_for(source_path):
            search_path = [os.path.dirname(source_path)]
            if use_wheels:
                search_path.append(os.path.join(p3dwhlfn, 'deploy_libs'))

                # If the .whl containing this file has a .libs directory, add
                # it to the path.  This is an auditwheel/numpy convention.
                if '.whl' + os.sep in source_path:
                    whl, wf = source_path.split('.whl' + os.path.sep)
                    whl += '.whl'
                    rootdir = wf.split(os.path.sep, 1)[0]
                    search_path.append(os.path.join(whl, rootdir, '.libs'))

                    # Also look for eg. numpy.libs or Pillow.libs in the root
                    whl_name = os.path.basename(whl).split('-', 1)[0]
                    search_path.append(os.path.join(whl, whl_name + '.libs'))

                    # Also look for more specific per-package cases, defined in
                    # PACKAGE_LIB_DIRS at the top of this file.
                    extra_dirs = PACKAGE_LIB_DIRS.get(whl_name, [])
                    for extra_dir, search_in in extra_dirs:
                        if not search_in:
                            search_path.append(os.path.join(whl, extra_dir.replace('/', os.path.sep)))
                        else:
                            for whl2 in wheelpaths:
                                if os.path.basename(whl2).startswith(search_in + '-'):
                                    search_path.append(os.path.join(whl2, extra_dir.replace('/', os.path.sep)))

            return search_path

        def create_runtime(platform, appname, mainscript, use_console):
            freezer = FreezeTool.Freezer(
                platform=platform,
                path=path,
                hiddenImports=self.hidden_imports,
                optimize=2 if self.strip_docstrings else 1
            )
            freezer.addModule('__main__', filename=mainscript)
            if platform.startswith('android'):
                freezer.addModule('site', filename='site.py', text=SITE_PY_ANDROID)
            else:
                freezer.addModule('site', filename='site.py', text=SITE_PY)
            for incmod in self.include_modules.get(appname, []) + self.include_modules.get('*', []):
                freezer.addModule(incmod)
            for exmod in self.exclude_modules.get(appname, []) + self.exclude_modules.get('*', []):
                freezer.excludeModule(exmod)
            freezer.done(addStartupModules=True)

            stub_name = 'deploy-stub'
            target_name = appname
            if platform.startswith('win') or 'macosx' in platform:
                if not use_console:
                    stub_name = 'deploy-stubw'
            elif platform.startswith('android'):
                if not use_console:
                    stub_name = 'libdeploy-stubw.so'
                    target_name = 'lib' + target_name + '.so'

            if platform.startswith('win'):
                stub_name += '.exe'
                target_name += '.exe'

            if use_wheels:
                if stub_name.endswith('.so'):
                    stub_file = p3dwhl.open('deploy_libs/{0}'.format(stub_name))
                else:
                    stub_file = p3dwhl.open('panda3d_tools/{0}'.format(stub_name))
            else:
                dtool_path = p3d.Filename(p3d.ExecutionEnvironment.get_dtool_name()).to_os_specific()
                stub_path = os.path.join(os.path.dirname(dtool_path), '..', 'bin', stub_name)
                stub_file = open(stub_path, 'rb')

            # Do we need an icon?  On Windows, we need to add this to the stub
            # before we add the blob.
            if 'win' in platform:
                temp_file = tempfile.NamedTemporaryFile(suffix='-icon.exe', delete=False)
                temp_file.write(stub_file.read())
                stub_file.close()
                temp_file.close()
                self.update_pe_resources(appname, temp_file.name)
                stub_file = open(temp_file.name, 'rb')
            else:
                temp_file = None

            use_strftime = self.log_filename_strftime
            if not self.log_filename or '%' not in self.log_filename:
                use_strftime = False

            target_path = os.path.join(binary_dir, target_name)
            freezer.generateRuntimeFromStub(target_path, stub_file, use_console, {
                'prc_data': prcexport if self.embed_prc_data else None,
                'default_prc_dir': self.default_prc_dir,
                'prc_dir_envvars': None,
                'prc_path_envvars': None,
                'prc_patterns': None,
                'prc_encrypted_patterns': None,
                'prc_encryption_key': None,
                'prc_executable_patterns': None,
                'prc_executable_args_envvar': None,
                'main_dir': None,
                'log_filename': self.expand_path(self.log_filename, platform),
            }, self.log_append, use_strftime)
            stub_file.close()

            if temp_file:
                os.unlink(temp_file.name)

            # Copy the dependencies.
            search_path = [binary_dir]
            if use_wheels:
                search_path.append(os.path.join(p3dwhlfn, 'panda3d'))
                search_path.append(os.path.join(p3dwhlfn, 'deploy_libs'))
            self.copy_dependencies(target_path, binary_dir, search_path, stub_name)

            freezer_extras.update(freezer.extras)
            freezer_modules.update(freezer.getAllModuleNames())
            for suffix in freezer.mf.suffixes:
                if suffix[2] == 3: # imp.C_EXTENSION:
                    ext_suffixes.add(suffix[0])

        for appname, scriptname in self.gui_apps.items():
            create_runtime(platform, appname, scriptname, False)

        for appname, scriptname in self.console_apps.items():
            create_runtime(platform, appname, scriptname, True)

        # Warn if tkinter is used but hasn't been added to requirements.txt
        if not has_tkinter_wheel and '_tkinter' in freezer_modules:
            self.warn("Detected use of tkinter, but tkinter is not specified in requirements.txt!")

        # Copy extension modules
        whl_modules = {}
        if use_wheels:
            # Get the module libs
            for i in p3dwhl.namelist():
                if not i.startswith('deploy_libs/'):
                    continue

                if not any(i.endswith(suffix) for suffix in ext_suffixes):
                    continue

                if has_tkinter_wheel and i.startswith('deploy_libs/_tkinter.'):
                    # Ignore this one, we have a separate tkinter package
                    # nowadays that contains all the dependencies.
                    continue

                base = os.path.basename(i)
                module, _, ext = base.partition('.')
                whl_modules[module] = i

        # Make sure to copy any builtins that have shared objects in the
        # deploy libs, assuming they are not already in freezer_extras.
        for mod, source_path in freezer_extras:
            freezer_modules.discard(mod)

        for mod in freezer_modules:
            if mod in whl_modules:
                freezer_extras.add((mod, None))

        # Copy over necessary plugins
        plugin_list = ['panda3d/lib{}'.format(i) for i in self.plugins]
        for lib in p3dwhl.namelist():
            plugname = lib.split('.', 1)[0]
            if plugname in plugin_list:
                source_path = os.path.join(p3dwhlfn, lib)
                target_path = os.path.join(binary_dir, os.path.basename(lib))
                search_path = [os.path.dirname(source_path)]
                self.copy_with_dependencies(source_path, target_path, search_path)

        # Copy any shared objects we need
        for module, source_path in freezer_extras:
            if source_path is not None:
                # Rename panda3d/core.pyd to panda3d.core.pyd
                source_path = os.path.normpath(source_path)
                basename = os.path.basename(source_path)
                if '.' in module:
                    basename = module.rsplit('.', 1)[0] + '.' + basename

                # Remove python version string
                parts = basename.split('.')
                if len(parts) >= 3 and ('-' in parts[-2] or parts[-2] == 'abi' + str(sys.version_info[0])):
                    parts = parts[:-2] + parts[-1:]
                    basename = '.'.join(parts)

                # Was this not found in a wheel?  Then we may have a problem,
                # since it may be for the current platform instead of the target
                # platform.
                if use_wheels:
                    found_in_wheel = False
                    for whl in wheelpaths:
                        whl = os.path.normpath(whl)
                        if source_path.lower().startswith(os.path.join(whl, '').lower()):
                            found_in_wheel = True
                            break

                    if not found_in_wheel:
                        self.warn('{} was not found in any downloaded wheel, is a dependency missing from requirements.txt?'.format(basename))
            else:
                # Builtin module, but might not be builtin in wheel libs, so double check
                if module in whl_modules:
                    source_path = os.path.join(p3dwhlfn, whl_modules[module])
                    basename = os.path.basename(source_path)
                    #XXX should we remove python version string here too?
                else:
                    continue

            if platform.startswith('android'):
                # Python modules on Android need a special prefix to be loadable
                # as a library.
                basename = 'libpy.' + basename

            # If this is a dynamic library, search for dependencies.
            target_path = os.path.join(binary_dir, basename)
            search_path = get_search_path_for(source_path)
            self.copy_with_dependencies(source_path, target_path, search_path)

        # Copy classes.dex on Android
        if use_wheels and platform.startswith('android'):
            self.copy(os.path.join(p3dwhlfn, 'deploy_libs', 'classes.dex'),
                      os.path.join(binary_dir, '..', '..', 'classes.dex'))

        # Extract any other data files from dependency packages.
        if data_dir is None:
            return

        for module, datadesc in self.package_data_dirs.items():
            if module not in freezer_modules:
                continue

            self.announce('Copying data files for module: {}'.format(module), distutils.log.INFO)

            # OK, find out in which .whl this occurs.
            for whl in wheelpaths:
                whlfile = self._get_zip_file(whl)
                filenames = whlfile.namelist()
                for source_pattern, target_dir, flags in datadesc:
                    srcglob = p3d.GlobPattern(source_pattern.lower())
                    source_dir = os.path.dirname(source_pattern)
                    # Relocate the target dir to the build directory.
                    target_dir = target_dir.replace('/', os.sep)
                    target_dir = os.path.join(data_dir, target_dir)

                    for wf in filenames:
                        if wf.endswith('/'):
                            # Skip directories.
                            continue

                        if wf.lower().startswith(source_dir.lower() + '/'):
                            if not srcglob.matches(wf.lower()):
                                continue

                            wf = wf.replace('/', os.sep)
                            relpath = wf[len(source_dir) + 1:]
                            source_path = os.path.join(whl, wf)
                            target_path = os.path.join(target_dir, relpath)

                            if 'PKG_DATA_MAKE_EXECUTABLE' in flags:
                                search_path = get_search_path_for(source_path)
                                self.copy_with_dependencies(source_path, target_path, search_path)
                                mode = os.stat(target_path).st_mode
                                mode |= stat.S_IXUSR | stat.S_IXGRP | stat.S_IXOTH
                                os.chmod(target_path, mode)
                            else:
                                self.copy(source_path, target_path)

    def build_assets(self, platform, data_dir):
        """ Builds the data files for the given platform. """

        # Copy Game Files
        self.announce('Copying assets for platform: {}'.format(platform), distutils.log.INFO)
        ignore_copy_list = [
            '**/__pycache__/**',
            '**/*.pyc',
            '**/*.py',
            '{}/**'.format(self.build_base),
        ]
        ignore_copy_list += self.exclude_patterns
        ignore_copy_list += self.extra_prc_files
        ignore_copy_list = [p3d.GlobPattern(p3d.Filename.from_os_specific(i).get_fullpath()) for i in ignore_copy_list]

        include_copy_list = [p3d.GlobPattern(i) for i in self.include_patterns]

        def check_pattern(src, pattern_list):
            # Normalize file paths across platforms
            fn = p3d.Filename.from_os_specific(os.path.normpath(src))
            path = fn.get_fullpath()
            fn.make_absolute()
            abspath = fn.get_fullpath()

            for pattern in pattern_list:
                # If the pattern is absolute, match against the absolute filename.
                if pattern.pattern[0] == '/':
                    #print('check ignore: {} {} {}'.format(pattern, src, pattern.matches_file(abspath)))
                    if pattern.matches_file(abspath):
                        return True
                else:
                    #print('check ignore: {} {} {}'.format(pattern, src, pattern.matches_file(path)))
                    if pattern.matches_file(path):
                        return True
            return False

        def check_file(fname):
            return check_pattern(fname, include_copy_list) and \
                not check_pattern(fname, ignore_copy_list)

        def skip_directory(src):
            # Provides a quick-out for directory checks.  NOT recursive.
            fn = p3d.Filename.from_os_specific(os.path.normpath(src))
            path = fn.get_fullpath()
            fn.make_absolute()
            abspath = fn.get_fullpath()

            for pattern in ignore_copy_list:
                if not pattern.pattern.endswith('/*') and \
                   not pattern.pattern.endswith('/**'):
                    continue

                pattern_dir = p3d.Filename(pattern.pattern).get_dirname()
                if abspath.startswith(pattern_dir + '/'):
                    return True

                if path.startswith(pattern_dir + '/'):
                    return True

            return False

        def copy_file(src, dst):
            src = os.path.normpath(src)
            dst = os.path.normpath(dst)

            if not check_file(src):
                self.announce('skipping file {}'.format(src))
                return

            dst_dir = os.path.dirname(dst)
            if not os.path.exists(dst_dir):
                os.makedirs(dst_dir)

            ext = os.path.splitext(src)[1]
            # If the file ends with .gz/.pz, we strip this off.
            if ext in ('.gz', '.pz'):
                ext = os.path.splitext(src[:-3])[1]
            if not ext:
                ext = os.path.basename(src)

            if ext in self.file_handlers:
                buildscript = self.file_handlers[ext]
                self.announce('running {} on src ({})'.format(buildscript.__name__, src))
                try:
                    dst = self.file_handlers[ext](self, src, dst)
                except Exception as err:
                    self.announce('{}'.format(err), distutils.log.ERROR)
            else:
                self.announce('copying {0} -> {1}'.format(src, dst))
                shutil.copyfile(src, dst)

        def update_path(path):
            normpath = p3d.Filename.from_os_specific(os.path.normpath(src)).c_str()
            for inputpath, outputpath in self.rename_paths.items():
                if normpath.startswith(inputpath):
                    normpath = normpath.replace(inputpath, outputpath, 1)
            return p3d.Filename(normpath).to_os_specific()

        rootdir = os.getcwd()
        for dirname, subdirlist, filelist in os.walk(rootdir):
            subdirlist.sort()
            dirpath = os.path.relpath(dirname, rootdir)
            if skip_directory(dirpath):
                self.announce('skipping directory {}'.format(dirpath))
                continue

            for fname in filelist:
                src = os.path.join(dirpath, fname)
                dst = os.path.join(data_dir, update_path(src))

                copy_file(src, dst)

    def add_dependency(self, name, target_dir, search_path, referenced_by):
        """ Searches for the given DLL on the search path.  If it exists,
        copies it to the target_dir. """

        if os.path.exists(os.path.join(target_dir, name)):
            # We've already added it earlier.
            return

        for dep in self.exclude_dependencies:
            if dep.matches_file(name):
                return

        for dir in search_path:
            source_path = os.path.join(dir, name)

            if os.path.isfile(source_path):
                target_path = os.path.join(target_dir, name)
                self.copy_with_dependencies(source_path, target_path, search_path)
                return

            elif '.whl' in source_path:
                # Check whether the file exists inside the wheel.
                whl, wf = source_path.split('.whl' + os.path.sep)
                whl += '.whl'
                whlfile = self._get_zip_file(whl)

                # Normalize the path separator
                wf = os.path.normpath(wf).replace(os.path.sep, '/')

                # Look case-insensitively.
                namelist = whlfile.namelist()
                namelist_lower = [file.lower() for file in namelist]

                if wf.lower() in namelist_lower:
                    # We have a match.  Change it to the correct case.
                    wf = namelist[namelist_lower.index(wf.lower())]
                    source_path = os.path.join(whl, wf)
                    target_path = os.path.join(target_dir, os.path.basename(wf))
                    self.copy_with_dependencies(source_path, target_path, search_path)
                    return

        # If we didn't find it, look again, but case-insensitively.
        name_lower = name.lower()

        for dir in search_path:
            if os.path.isdir(dir):
                files = os.listdir(dir)
                files_lower = [file.lower() for file in files]

                if name_lower in files_lower:
                    name = files[files_lower.index(name_lower)]
                    source_path = os.path.join(dir, name)
                    target_path = os.path.join(target_dir, name)
                    self.copy_with_dependencies(source_path, target_path, search_path)

        # Warn if we can't find it, but only once.
        self.warn("could not find dependency {0} (referenced by {1})".format(name, referenced_by))
        self.exclude_dependencies.append(p3d.GlobPattern(name.lower()))

    def copy(self, source_path, target_path):
        """ Copies source_path to target_path.

        source_path may be located inside a .whl file. """

        try:
            self.announce('copying {0} -> {1}'.format(os.path.relpath(source_path, self.build_base), os.path.relpath(target_path, self.build_base)))
        except ValueError:
            # No relative path (e.g., files on different drives in Windows), just print absolute paths instead
            self.announce('copying {0} -> {1}'.format(source_path, target_path))

        # Make the directory if it does not yet exist.
        target_dir = os.path.dirname(target_path)
        if not os.path.isdir(target_dir):
            os.makedirs(target_dir)

        # Copy the file, and open it for analysis.
        if '.whl' in source_path:
            # This was found in a wheel, extract it
            whl, wf = source_path.split('.whl' + os.path.sep)
            whl += '.whl'
            whlfile = self._get_zip_file(whl)
            data = whlfile.read(wf.replace(os.path.sep, '/'))
            with open(target_path, 'wb') as f:
                f.write(data)
        else:
            # Regular file, copy it
            shutil.copyfile(source_path, target_path)

    def copy_with_dependencies(self, source_path, target_path, search_path):
        """ Copies source_path to target_path.  It also scans source_path for
        any dependencies, which are located along the given search_path and
        copied to the same directory as target_path.

        source_path may be located inside a .whl file. """

        self.copy(source_path, target_path)

        source_dir = os.path.dirname(source_path)
        target_dir = os.path.dirname(target_path)
        base = os.path.basename(target_path)

        if source_dir not in search_path:
            search_path = search_path + [source_dir]
        self.copy_dependencies(target_path, target_dir, search_path, base)

    def copy_dependencies(self, target_path, target_dir, search_path, referenced_by):
        """ Copies the dependencies of target_path into target_dir. """

        fp = open(target_path, 'rb+')

        # What kind of magic does the file contain?
        deps = []
        magic = fp.read(4)
        if magic.startswith(b'MZ'):
            # It's a Windows DLL or EXE file.
            pe = pefile.PEFile()
            pe.read(fp)
            for lib in pe.imports:
                deps.append(lib)

        elif magic == b'\x7FELF':
            # Elf magic.  Used on (among others) Linux and FreeBSD.
            deps = self._read_dependencies_elf(fp, target_dir, search_path)

        elif magic in (b'\xCE\xFA\xED\xFE', b'\xCF\xFA\xED\xFE'):
            # A Mach-O file, as used on macOS.
            deps = self._read_dependencies_macho(fp, '<', flatten=True)

        elif magic in (b'\xFE\xED\xFA\xCE', b'\xFE\xED\xFA\xCF'):
            rel_dir = os.path.relpath(target_dir, os.path.dirname(target_path))
            deps = self._read_dependencies_macho(fp, '>', flatten=True)

        elif magic in (b'\xCA\xFE\xBA\xBE', b'\xBE\xBA\xFE\xCA'):
            # A fat file, containing multiple Mach-O binaries.  In the future,
            # we may want to extract the one containing the architecture we
            # are building for.
            deps = self._read_dependencies_fat(fp, False, flatten=True)

        elif magic in (b'\xCA\xFE\xBA\xBF', b'\xBF\xBA\xFE\xCA'):
            # A 64-bit fat file.
            deps = self._read_dependencies_fat(fp, True, flatten=True)

        # If we discovered any dependencies, recursively add those.
        for dep in deps:
            self.add_dependency(dep, target_dir, search_path, referenced_by)

    def _read_dependencies_elf(self, elf, origin, search_path):
        """ Having read the first 4 bytes of the ELF file, fetches the
        dependent libraries and returns those as a list. """

        ident = elf.read(12)

        # Make sure we read in the correct endianness and integer size
        byte_order = "<>"[ord(ident[1:2]) - 1]
        elf_class = ord(ident[0:1]) - 1 # 0 = 32-bits, 1 = 64-bits
        header_struct = byte_order + ("HHIIIIIHHHHHH", "HHIQQQIHHHHHH")[elf_class]
        section_struct = byte_order + ("4xI8xIII8xI", "4xI16xQQI12xQ")[elf_class]
        dynamic_struct = byte_order + ("iI", "qQ")[elf_class]

        type, machine, version, entry, phoff, shoff, flags, ehsize, phentsize, phnum, shentsize, shnum, shstrndx \
          = struct.unpack(header_struct, elf.read(struct.calcsize(header_struct)))
        dynamic_sections = []
        string_tables = {}

        # Seek to the section header table and find the .dynamic section.
        elf.seek(shoff)
        for i in range(shnum):
            type, offset, size, link, entsize = struct.unpack_from(section_struct, elf.read(shentsize))
            if type == 6 and link != 0: # DYNAMIC type, links to string table
                dynamic_sections.append((offset, size, link, entsize))
                string_tables[link] = None

        # Read the relevant string tables.
        for idx in string_tables.keys():
            elf.seek(shoff + idx * shentsize)
            type, offset, size, link, entsize = struct.unpack_from(section_struct, elf.read(shentsize))
            if type != 3:
                continue
            elf.seek(offset)
            string_tables[idx] = elf.read(size)

        # Loop through the dynamic sections and rewrite it if it has an rpath/runpath.
        needed = []
        rpath = []
        for offset, size, link, entsize in dynamic_sections:
            elf.seek(offset)
            data = elf.read(entsize)
            tag, val = struct.unpack_from(dynamic_struct, data)

            # Read tags until we find a NULL tag.
            while tag != 0:
                if tag == 1: # A NEEDED entry.  Read it from the string table.
                    string = string_tables[link][val : string_tables[link].find(b'\0', val)]
                    needed.append(string.decode('utf-8'))

                elif tag == 15 or tag == 29:
                    # An RPATH or RUNPATH entry.
                    string = string_tables[link][val : string_tables[link].find(b'\0', val)]
                    rpath += [
                        os.path.normpath(i.decode('utf-8').replace('$ORIGIN', origin))
                        for i in string.split(b':')
                    ]

                data = elf.read(entsize)
                tag, val = struct.unpack_from(dynamic_struct, data)
        elf.close()

        search_path += rpath
        return needed

    def _read_dependencies_macho(self, fp, endian, flatten=False):
        """ Having read the first 4 bytes of the Mach-O file, fetches the
        dependent libraries and returns those as a list.

        If flatten is True, if the dependencies contain paths like
        @loader_path/../.dylibs/libsomething.dylib, it will rewrite them to
        instead contain @loader_path/libsomething.dylib if possible.
        This requires the file pointer to be opened in rb+ mode. """

        cputype, cpusubtype, filetype, ncmds, sizeofcmds, flags = \
            struct.unpack(endian + 'IIIIII', fp.read(24))

        is_64bit = (cputype & 0x1000000) != 0
        if is_64bit:
            fp.read(4)

        # After the header, we get a series of linker commands.  We just
        # iterate through them and gather up the LC_LOAD_DYLIB commands.
        load_dylibs = []
        for i in range(ncmds):
            cmd, cmd_size = struct.unpack(endian + 'II', fp.read(8))
            cmd_data = fp.read(cmd_size - 8)
            cmd &= ~0x80000000

            if cmd == 0x0c: # LC_LOAD_DYLIB
                dylib = cmd_data[16:].decode('ascii').split('\x00', 1)[0]
                orig = dylib

                if dylib.startswith('@loader_path/../Frameworks/'):
                    dylib = dylib.replace('@loader_path/../Frameworks/', '')
                elif dylib.startswith('@executable_path/../Frameworks/'):
                    dylib = dylib.replace('@executable_path/../Frameworks/', '')
                else:
                    for prefix in ('@loader_path/', '@rpath/'):
                        if dylib.startswith(prefix):
                            dylib = dylib.replace(prefix, '')

                            # Do we need to flatten the relative reference?
                            if '/' in dylib and flatten:
                                new_dylib = prefix + os.path.basename(dylib)
                                str_size = len(cmd_data) - 16
                                if len(new_dylib) < str_size:
                                    fp.seek(-str_size, os.SEEK_CUR)
                                    fp.write(new_dylib.encode('ascii').ljust(str_size, b'\0'))
                                else:
                                    self.warn('Unable to rewrite dependency {}'.format(orig))

                load_dylibs.append(dylib)

        return load_dylibs

    def _read_dependencies_fat(self, fp, is_64bit, flatten=False):
        num_fat, = struct.unpack('>I', fp.read(4))

        # After the header we get a table of executables in this fat file,
        # each one with a corresponding offset into the file.
        offsets = []
        for i in range(num_fat):
            if is_64bit:
                cputype, cpusubtype, offset, size, align = \
                    struct.unpack('>QQQQQ', fp.read(40))
            else:
                cputype, cpusubtype, offset, size, align = \
                    struct.unpack('>IIIII', fp.read(20))
            offsets.append(offset)

        # Go through each of the binaries in the fat file.
        deps = []
        for offset in offsets:
            # Add 4, since it expects we've already read the magic.
            fp.seek(offset)
            magic = fp.read(4)

            if magic in (b'\xCE\xFA\xED\xFE', b'\xCF\xFA\xED\xFE'):
                endian = '<'
            elif magic in (b'\xFE\xED\xFA\xCE', b'\xFE\xED\xFA\xCF'):
                endian = '>'
            else:
                # Not a Mach-O file we can read.
                continue

            for dep in self._read_dependencies_macho(fp, endian, flatten=flatten):
                if dep not in deps:
                    deps.append(dep)

        return deps

    def expand_path(self, path, platform):
        "Substitutes variables in the given path string."

        if path is None:
            return None

        t = string.Template(path)
        if platform.startswith('win'):
            return t.substitute(HOME='~', USER_APPDATA='~/AppData/Local')
        elif platform.startswith('macosx'):
            return t.substitute(HOME='~', USER_APPDATA='~/Documents')
        else:
            return t.substitute(HOME='~', USER_APPDATA='~/.local/share')


class bdist_apps(setuptools.Command):
    DEFAULT_INSTALLERS = {
        'manylinux1_x86_64': ['gztar'],
        'manylinux1_i686': ['gztar'],
        'manylinux2010_x86_64': ['gztar'],
        'manylinux2010_i686': ['gztar'],
        'manylinux2014_x86_64': ['gztar'],
        'manylinux2014_i686': ['gztar'],
        'manylinux2014_aarch64': ['gztar'],
        'manylinux2014_armv7l': ['gztar'],
        'manylinux2014_ppc64': ['gztar'],
        'manylinux2014_ppc64le': ['gztar'],
        'manylinux2014_s390x': ['gztar'],
        'manylinux_2_24_x86_64': ['gztar'],
        'manylinux_2_24_i686': ['gztar'],
        'manylinux_2_24_aarch64': ['gztar'],
        'manylinux_2_24_armv7l': ['gztar'],
        'manylinux_2_24_ppc64': ['gztar'],
        'manylinux_2_24_ppc64le': ['gztar'],
        'manylinux_2_24_s390x': ['gztar'],
        'manylinux_2_28_x86_64': ['gztar'],
        'manylinux_2_28_aarch64': ['gztar'],
        'manylinux_2_28_ppc64le': ['gztar'],
        'manylinux_2_28_s390x': ['gztar'],
        'android': ['aab'],
        # Everything else defaults to ['zip']
    }

    DEFAULT_INSTALLER_FUNCS = {
        'zip': installers.create_zip,
        'gztar': installers.create_gztar,
        'bztar': installers.create_bztar,
        'xztar': installers.create_xztar,
        'nsis': installers.create_nsis,
        'aab': installers.create_aab,
    }

    description = 'bundle built Panda3D applications into distributable forms'
    user_options = build_apps.user_options + [
        ('dist-dir=', 'd', 'directory to put final built distributions in'),
        ('skip-build', None, 'skip rebuilding everything (for testing/debugging)'),
    ]

    def _build_apps_options(self):
        return [opt[0].replace('-', '_').replace('=', '') for opt in build_apps.user_options]

    def initialize_options(self):
        self.installers = {}
        self.dist_dir = os.path.join(os.getcwd(), 'dist')
        self.skip_build = False
        self.signing_certificate = None
        self.signing_private_key = None
        self.signing_passphrase = None
        self.installer_functions = {}
        self._current_platform = None
        for opt in self._build_apps_options():
            setattr(self, opt, None)

    def finalize_options(self):
        from importlib.metadata import entry_points

        # We need to massage the inputs a bit in case they came from a
        # setup.cfg file.
        self.installers = {
            key: _parse_list(value)
            for key, value in _parse_dict(self.installers).items()
        }

        if self.signing_certificate:
            assert self.signing_private_key, 'Missing signing_private_key'
            self.signing_certificate = os.path.abspath(self.signing_certificate)
            self.signing_private_key = os.path.abspath(self.signing_private_key)

        eps = entry_points()
        if isinstance(eps, dict): # Python 3.8 and 3.9
            installer_eps = eps.get('panda3d.bdist_apps.installers', ())
        else:
            installer_eps = eps.select(group='panda3d.bdist_apps.installers')

        tmp = self.DEFAULT_INSTALLER_FUNCS.copy()
        tmp.update(self.installer_functions)
        tmp.update({
            entrypoint.name: entrypoint.load()
            for entrypoint in installer_eps
        })
        self.installer_functions = tmp

    def get_archive_basedir(self):
        return self.distribution.get_name()

    def get_current_platform(self):
        return self._current_platform

    def run(self):
        build_cmd = self.distribution.get_command_obj('build_apps')
        for opt in self._build_apps_options():
            optval = getattr(self, opt)
            if optval is not None:
                setattr(build_cmd, opt, optval)
        if not self.skip_build:
            self.run_command('build_apps')
        else:
            build_cmd.finalize_options()

        platforms = build_cmd.platforms
        build_base = os.path.abspath(build_cmd.build_base)
        if not os.path.exists(self.dist_dir):
            os.makedirs(self.dist_dir)
        os.chdir(self.dist_dir)

        for platform in platforms:
            build_dir = os.path.join(build_base, platform)
            basename = '{}_{}'.format(self.distribution.get_fullname(), platform)
            installers = self.installers.get(platform, self.DEFAULT_INSTALLERS.get(platform, ['zip']))
            self._current_platform = platform

            for installer in installers:
                self.announce('\nBuilding {} for platform: {}'.format(installer, platform), distutils.log.INFO)
                if installer not in self.installer_functions:
                    self.announce(
                        '\tUnknown installer: {}'.format(installer),
                        distutils.log.ERROR
                    )
                    continue

                self.installer_functions[installer](self, basename, build_dir)<|MERGE_RESOLUTION|>--- conflicted
+++ resolved
@@ -334,12 +334,8 @@
             'https://archive.panda3d.org/thirdparty',
         ]
         self.file_handlers = {}
-<<<<<<< HEAD
         self.bam_model_extensions = ['.egg', '.gltf', '.glb']
-=======
-        self.bam_model_extensions = []
         self.bam_embed_textures = False
->>>>>>> 6f223162
         self.exclude_dependencies = [
             # Windows
             'kernel32.dll', 'user32.dll', 'wsock32.dll', 'ws2_32.dll',
