"""Extends setuptools with the ``build_apps`` and ``bdist_apps`` commands.

See the :ref:`distribution` section of the programming manual for information
on how to use these commands.
"""

import os
import plistlib
import pkg_resources
import sys
import subprocess
import zipfile
import re
import shutil
import stat
import struct
import imp
import string
import tempfile

import setuptools
import distutils.log

from . import FreezeTool
from . import pefile
from . import installers
from .icon import Icon
import panda3d.core as p3d


def _parse_list(input):
    if isinstance(input, str):
        input = input.strip().replace(',', '\n')
        if input:
            return [item.strip() for item in input.split('\n') if item.strip()]
        else:
            return []
    else:
        return input


def _parse_dict(input):
    if isinstance(input, dict):
        return input
    d = {}
    for item in _parse_list(input):
        key, sep, value = item.partition('=')
        d[key.strip()] = value.strip()
    return d



def egg2bam(_build_cmd, srcpath, dstpath):
    if dstpath.endswith('.gz') or dstpath.endswith('.pz'):
        dstpath = dstpath[:-3]
    dstpath = dstpath + '.bam'
    try:
        subprocess.check_call([
            'egg2bam',
            '-o', dstpath,
            '-pd', os.path.dirname(os.path.abspath(srcpath)),
            '-ps', 'rel',
            srcpath
        ])
    except FileNotFoundError:
        raise RuntimeError('egg2bam failed: egg2bam was not found in the PATH')
    except (subprocess.CalledProcessError, OSError) as err:
        raise RuntimeError('egg2bam failed: {}'.format(err))
    return dstpath

macosx_binary_magics = (
    b'\xFE\xED\xFA\xCE', b'\xCE\xFA\xED\xFE',
    b'\xFE\xED\xFA\xCF', b'\xCF\xFA\xED\xFE',
    b'\xCA\xFE\xBA\xBE', b'\xBE\xBA\xFE\xCA',
    b'\xCA\xFE\xBA\xBF', b'\xBF\xBA\xFE\xCA')

# Some dependencies need data directories to be extracted. This dictionary maps
# modules with data to extract. The values are lists of tuples of the form
# (source_pattern, destination_pattern, flags). The flags is a set of strings.

PACKAGE_DATA_DIRS = {
    'matplotlib':  [('matplotlib/mpl-data/*', 'mpl-data', {})],
    'jsonschema':  [('jsonschema/schemas/*', 'schemas', {})],
    'cefpython3': [
        ('cefpython3/*.pak', '', {}),
        ('cefpython3/*.dat', '', {}),
        ('cefpython3/*.bin', '', {}),
        ('cefpython3/*.dll', '', {}),
        ('cefpython3/libcef.so', '', {}),
        ('cefpython3/LICENSE.txt', '', {}),
        ('cefpython3/License', '', {}),
        ('cefpython3/subprocess*', '', {'PKG_DATA_MAKE_EXECUTABLE'}),
        ('cefpython3/locals/*', 'locals', {}),
        ('cefpython3/Chromium Embedded Framework.framework/Resources', 'Chromium Embedded Framework.framework/Resources', {}),
        ('cefpython3/Chromium Embedded Framework.framework/Chromium Embedded Framework', '', {'PKG_DATA_MAKE_EXECUTABLE'}),
    ],
}

# Some dependencies have extra directories that need to be scanned for DLLs.
# This dictionary maps wheel basenames (ie. the part of the .whl basename
# before the first hyphen) to a list of directories inside the .whl.

PACKAGE_LIB_DIRS = {
    'scipy':  ['scipy/extra-dll'],
}

SITE_PY = u"""
import sys
from _frozen_importlib import _imp, FrozenImporter

sys.frozen = True

if sys.platform == 'win32':
    # Make sure the preferred encoding is something we actually support.
    import _bootlocale
    enc = _bootlocale.getpreferredencoding().lower()
    if enc != 'utf-8' and not _imp.is_frozen('encodings.%s' % (enc)):
        def getpreferredencoding(do_setlocale=True):
            return 'mbcs'
        _bootlocale.getpreferredencoding = getpreferredencoding

# Alter FrozenImporter to give a __file__ property to frozen modules.
_find_spec = FrozenImporter.find_spec

def find_spec(fullname, path=None, target=None):
    spec = _find_spec(fullname, path=path, target=target)
    if spec:
        spec.has_location = True
        spec.origin = sys.executable
    return spec

def get_data(path):
    with open(path, 'rb') as fp:
        return fp.read()

FrozenImporter.find_spec = find_spec
FrozenImporter.get_data = get_data

# Set the TCL_LIBRARY directory to the location of the Tcl/Tk/Tix files.
import os
tcl_dir = os.path.join(os.path.dirname(sys.executable), 'tcl')
if os.path.isdir(tcl_dir):
    for dir in os.listdir(tcl_dir):
        sub_dir = os.path.join(tcl_dir, dir)
        if os.path.isdir(sub_dir):
            if dir.startswith('tcl'):
                os.environ['TCL_LIBRARY'] = sub_dir
            if dir.startswith('tk'):
                os.environ['TK_LIBRARY'] = sub_dir
            if dir.startswith('tix'):
                os.environ['TIX_LIBRARY'] = sub_dir
del os
"""


class build_apps(setuptools.Command):
    description = 'build Panda3D applications'
    user_options = [
        ('build-base=', None, 'directory to build applications in'),
        ('requirements-path=', None, 'path to requirements.txt file for pip'),
        ('platforms=', 'p', 'a list of platforms to build for'),
    ]
    default_file_handlers = {
        '.egg': egg2bam,
    }

    def initialize_options(self):
        self.build_base = os.path.join(os.getcwd(), 'build')
        self.gui_apps = {}
        self.console_apps = {}
        self.macos_main_app = None
        self.rename_paths = {}
        self.include_patterns = []
        self.exclude_patterns = []
        self.include_modules = {}
        self.exclude_modules = {}
        self.icons = {}
        self.platforms = [
            'manylinux1_x86_64',
            'macosx_10_9_x86_64',
            'win_amd64',
        ]
        self.plugins = []
        self.embed_prc_data = True
        self.extra_prc_files = []
        self.extra_prc_data = ''
        self.default_prc_dir = None
        self.log_filename = None
        self.log_append = False
        self.requirements_path = os.path.join(os.getcwd(), 'requirements.txt')
        self.use_optimized_wheels = True
        self.optimized_wheel_index = ''
        self.pypi_extra_indexes = [
            'https://archive.panda3d.org/thirdparty',
        ]
        self.file_handlers = {}
        self.exclude_dependencies = [
            # Windows
            'kernel32.dll', 'user32.dll', 'wsock32.dll', 'ws2_32.dll',
            'advapi32.dll', 'opengl32.dll', 'glu32.dll', 'gdi32.dll',
            'shell32.dll', 'ntdll.dll', 'ws2help.dll', 'rpcrt4.dll',
            'imm32.dll', 'ddraw.dll', 'shlwapi.dll', 'secur32.dll',
            'dciman32.dll', 'comdlg32.dll', 'comctl32.dll', 'ole32.dll',
            'oleaut32.dll', 'gdiplus.dll', 'winmm.dll', 'iphlpapi.dll',
            'msvcrt.dll', 'kernelbase.dll', 'msimg32.dll', 'msacm32.dll',
            'setupapi.dll', 'version.dll', 'userenv.dll', 'netapi32.dll',
            'crypt32.dll', 'bcrypt.dll',

            # manylinux1/linux
            'libdl.so.*', 'libstdc++.so.*', 'libm.so.*', 'libgcc_s.so.*',
            'libpthread.so.*', 'libc.so.*', 'ld-linux-x86-64.so.*',
            'libgl.so.*', 'libx11.so.*', 'libncursesw.so.*', 'libz.so.*',
            'librt.so.*', 'libutil.so.*', 'libnsl.so.1', 'libXext.so.6',
            'libXrender.so.1', 'libICE.so.6', 'libSM.so.6',
            'libgobject-2.0.so.0', 'libgthread-2.0.so.0', 'libglib-2.0.so.0',

            # macOS
            '/usr/lib/libc++.1.dylib',
            '/usr/lib/libstdc++.*.dylib',
            '/usr/lib/libz.*.dylib',
            '/usr/lib/libobjc.*.dylib',
            '/usr/lib/libSystem.*.dylib',
            '/usr/lib/libbz2.*.dylib',
            '/usr/lib/libedit.*.dylib',
            '/usr/lib/libffi.dylib',
            '/usr/lib/libauditd.0.dylib',
            '/usr/lib/libgermantok.dylib',
            '/usr/lib/liblangid.dylib',
            '/usr/lib/libarchive.2.dylib',
            '/usr/lib/libipsec.A.dylib',
            '/usr/lib/libpanel.5.4.dylib',
            '/usr/lib/libiodbc.2.1.18.dylib',
            '/usr/lib/libhunspell-1.2.0.0.0.dylib',
            '/usr/lib/libsqlite3.dylib',
            '/usr/lib/libpam.1.dylib',
            '/usr/lib/libtidy.A.dylib',
            '/usr/lib/libDHCPServer.A.dylib',
            '/usr/lib/libpam.2.dylib',
            '/usr/lib/libXplugin.1.dylib',
            '/usr/lib/libxslt.1.dylib',
            '/usr/lib/libiodbcinst.2.1.18.dylib',
            '/usr/lib/libBSDPClient.A.dylib',
            '/usr/lib/libsandbox.1.dylib',
            '/usr/lib/libform.5.4.dylib',
            '/usr/lib/libbsm.0.dylib',
            '/usr/lib/libMatch.1.dylib',
            '/usr/lib/libresolv.9.dylib',
            '/usr/lib/libcharset.1.dylib',
            '/usr/lib/libxml2.2.dylib',
            '/usr/lib/libiconv.2.dylib',
            '/usr/lib/libScreenReader.dylib',
            '/usr/lib/libdtrace.dylib',
            '/usr/lib/libicucore.A.dylib',
            '/usr/lib/libsasl2.2.dylib',
            '/usr/lib/libpcap.A.dylib',
            '/usr/lib/libexslt.0.dylib',
            '/usr/lib/libcurl.4.dylib',
            '/usr/lib/libncurses.5.4.dylib',
            '/usr/lib/libxar.1.dylib',
            '/usr/lib/libmenu.5.4.dylib',
            '/System/Library/**',
        ]

        self.package_data_dirs = {}
        self.hidden_imports = {}

        # We keep track of the zip files we've opened.
        self._zip_files = {}

    def _get_zip_file(self, path):
        if path in self._zip_files:
            return self._zip_files[path]

        zip = zipfile.ZipFile(path)
        self._zip_files[path] = zip
        return zip

    def finalize_options(self):
        # We need to massage the inputs a bit in case they came from a
        # setup.cfg file.
        self.gui_apps = _parse_dict(self.gui_apps)
        self.console_apps = _parse_dict(self.console_apps)

        self.rename_paths = _parse_dict(self.rename_paths)
        self.include_patterns = _parse_list(self.include_patterns)
        self.exclude_patterns = _parse_list(self.exclude_patterns)
        self.include_modules = {
            key: _parse_list(value)
            for key, value in _parse_dict(self.include_modules).items()
        }
        self.exclude_modules = {
            key: _parse_list(value)
            for key, value in _parse_dict(self.exclude_modules).items()
        }
        self.icons = _parse_dict(self.icons)
        self.platforms = _parse_list(self.platforms)
        self.plugins = _parse_list(self.plugins)
        self.extra_prc_files = _parse_list(self.extra_prc_files)
        self.hidden_imports = {
            key: _parse_list(value)
            for key, value in _parse_dict(self.hidden_imports).items()
        }

        if self.default_prc_dir is None:
            self.default_prc_dir = '<auto>etc' if not self.embed_prc_data else ''

        num_gui_apps = len(self.gui_apps)
        num_console_apps = len(self.console_apps)

        if not self.macos_main_app:
            if num_gui_apps > 1:
                assert False, 'macos_main_app must be defined if more than one gui_app is defined'
            elif num_gui_apps == 1:
                self.macos_main_app = list(self.gui_apps.keys())[0]

        use_pipenv = (
            'Pipfile' in os.path.basename(self.requirements_path) or
            not os.path.exists(self.requirements_path) and os.path.exists('Pipfile')
        )
        if use_pipenv:
            reqspath = os.path.join(self.build_base, 'requirements.txt')
            with open(reqspath, 'w') as reqsfile:
                subprocess.check_call(['pipenv', 'lock', '--requirements'], stdout=reqsfile)
            self.requirements_path = reqspath

        if self.use_optimized_wheels:
            if not self.optimized_wheel_index:
                # Try to find an appropriate wheel index

                # Start with the release index
                self.optimized_wheel_index = 'https://archive.panda3d.org/simple/opt'

                # See if a buildbot build is being used
                with open(self.requirements_path) as reqsfile:
                    reqsdata = reqsfile.read()
                matches = re.search(r'--extra-index-url (https*://archive.panda3d.org/.*\b)', reqsdata)
                if matches and matches.group(1):
                    self.optimized_wheel_index = matches.group(1)
                    if not matches.group(1).endswith('opt'):
                        self.optimized_wheel_index += '/opt'

            assert self.optimized_wheel_index, 'An index for optimized wheels must be defined if use_optimized_wheels is set'

        assert os.path.exists(self.requirements_path), 'Requirements.txt path does not exist: {}'.format(self.requirements_path)
        assert num_gui_apps + num_console_apps != 0, 'Must specify at least one app in either gui_apps or console_apps'

        self.exclude_dependencies = [p3d.GlobPattern(i) for i in self.exclude_dependencies]
        for glob in self.exclude_dependencies:
            glob.case_sensitive = False

        tmp = self.default_file_handlers.copy()
        tmp.update(self.file_handlers)
        self.file_handlers = tmp

        tmp = PACKAGE_DATA_DIRS.copy()
        tmp.update(self.package_data_dirs)
        self.package_data_dirs = tmp

        self.icon_objects = {}
        for app, iconpaths in self.icons.items():
            if not isinstance(iconpaths, list) and not isinstance(iconpaths, tuple):
                iconpaths = (iconpaths,)

            iconobj = Icon()
            for iconpath in iconpaths:
                iconobj.addImage(iconpath)

            iconobj.generateMissingImages()
            self.icon_objects[app] = iconobj

    def run(self):
        self.announce('Building platforms: {0}'.format(','.join(self.platforms)), distutils.log.INFO)

        for platform in self.platforms:
            self.build_runtimes(platform, True)

    def download_wheels(self, platform):
        """ Downloads wheels for the given platform using pip. This includes panda3d
        wheels. These are special wheels that are expected to contain a deploy_libs
        directory containing the Python runtime libraries, which will be added
        to sys.path."""

        import pip

        self.announce('Gathering wheels for platform: {}'.format(platform), distutils.log.INFO)

        whlcache = os.path.join(self.build_base, '__whl_cache__')

        pip_version = int(pip.__version__.split('.')[0])
        if pip_version < 9:
            raise RuntimeError("pip 9.0 or greater is required, but found {}".format(pip.__version__))

        abi_tag = 'cp%d%d' % (sys.version_info[:2])
        if sys.version_info < (3, 8):
            abi_tag += 'm'

        whldir = os.path.join(whlcache, '_'.join((platform, abi_tag)))
        if not os.path.isdir(whldir):
            os.makedirs(whldir)

        # Remove any .zip files. These are built from a VCS and block for an
        # interactive prompt on subsequent downloads.
        if os.path.exists(whldir):
            for whl in os.listdir(whldir):
                if whl.endswith('.zip'):
                    os.remove(os.path.join(whldir, whl))

        pip_args = [
            '--disable-pip-version-check',
            'download',
            '-d', whldir,
            '-r', self.requirements_path,
            '--only-binary', ':all:',
            '--platform', platform,
            '--abi', abi_tag,
        ]

        if self.use_optimized_wheels:
            pip_args += [
                '--extra-index-url', self.optimized_wheel_index
            ]

        for index in self.pypi_extra_indexes:
            pip_args += ['--extra-index-url', index]

        subprocess.check_call([sys.executable, '-m', 'pip'] + pip_args)

        # Return a list of paths to the downloaded whls
        return [
            os.path.join(whldir, filename)
            for filename in os.listdir(whldir)
            if filename.endswith('.whl')
        ]

    def update_pe_resources(self, appname, runtime):
        """Update resources (e.g., icons) in windows PE file"""

        icon = self.icon_objects.get(
            appname,
            self.icon_objects.get('*', None),
        )

        if icon is not None:
            pef = pefile.PEFile()
            pef.open(runtime, 'r+')
            pef.add_icon(icon)
            pef.add_resource_section()
            pef.write_changes()
            pef.close()

    def bundle_macos_app(self, builddir):
        """Bundle built runtime into a .app for macOS"""

        appname = '{}.app'.format(self.macos_main_app)
        appdir = os.path.join(builddir, appname)
        contentsdir = os.path.join(appdir, 'Contents')
        macosdir = os.path.join(contentsdir, 'MacOS')
        fwdir = os.path.join(contentsdir, 'Frameworks')
        resdir = os.path.join(contentsdir, 'Resources')

        self.announce('Bundling macOS app into {}'.format(appdir), distutils.log.INFO)

        # Create initial directory structure
        os.makedirs(macosdir)
        os.makedirs(fwdir)
        os.makedirs(resdir)

        # Move files over
        for fname in os.listdir(builddir):
            src = os.path.join(builddir, fname)
            if appdir in src:
                continue

            if fname in self.gui_apps or self.console_apps:
                dst = macosdir
            elif os.path.isfile(src) and open(src, 'rb').read(4) in macosx_binary_magics:
                dst = fwdir
            else:
                dst = resdir
            shutil.move(src, dst)

        # Write out Info.plist
        plist = {
            'CFBundleName': appname,
            'CFBundleDisplayName': appname, #TODO use name from setup.py/cfg
            'CFBundleIdentifier': '', #TODO
            'CFBundleVersion': '0.0.0', #TODO get from setup.py
            'CFBundlePackageType': 'APPL',
            'CFBundleSignature': '', #TODO
            'CFBundleExecutable': self.macos_main_app,
        }

        icon = self.icon_objects.get(
            self.macos_main_app,
            self.icon_objects.get('*', None)
        )
        if icon is not None:
            plist['CFBundleIconFile'] = 'iconfile'
            icon.makeICNS(os.path.join(resdir, 'iconfile.icns'))

        with open(os.path.join(contentsdir, 'Info.plist'), 'wb') as f:
            plistlib.dump(plist, f)

    def build_runtimes(self, platform, use_wheels):
        """ Builds the distributions for the given platform. """

        builddir = os.path.join(self.build_base, platform)

        if os.path.exists(builddir):
            shutil.rmtree(builddir)
        os.makedirs(builddir)

        path = sys.path[:]
        p3dwhl = None
        wheelpaths = []

        if use_wheels:
            wheelpaths = self.download_wheels(platform)

            for whl in wheelpaths:
                if os.path.basename(whl).startswith('panda3d-'):
                    p3dwhlfn = whl
                    p3dwhl = self._get_zip_file(p3dwhlfn)
                    break
            else:
                raise RuntimeError("Missing panda3d wheel for platform: {}".format(platform))

            if self.use_optimized_wheels:
                # Check to see if we have an optimized wheel
                localtag = p3dwhlfn.split('+')[1].split('-')[0] if '+' in p3dwhlfn else ''
                if not localtag.endswith('opt'):
                    self.announce(
                        'Could not find an optimized wheel (using index {}) for platform: {}'.format(self.optimized_wheel_index, platform),
                        distutils.log.WARN
                    )

            #whlfiles = {whl: self._get_zip_file(whl) for whl in wheelpaths}

            # Add whl files to the path so they are picked up by modulefinder
            for whl in wheelpaths:
                path.insert(0, whl)

            # Add deploy_libs from panda3d whl to the path
            path.insert(0, os.path.join(p3dwhlfn, 'deploy_libs'))


        self.announce('Building runtime for platform: {}'.format(platform), distutils.log.INFO)

        # Gather PRC data
        prcstring = ''
        if not use_wheels:
            dtool_fn = p3d.Filename(p3d.ExecutionEnvironment.get_dtool_name())
            libdir = os.path.dirname(dtool_fn.to_os_specific())
            etcdir = os.path.join(libdir, '..', 'etc')

            etcfiles = os.listdir(etcdir)
            etcfiles.sort(reverse=True)
            for fn in etcfiles:
                if fn.lower().endswith('.prc'):
                    with open(os.path.join(etcdir, fn)) as f:
                        prcstring += f.read()
        else:
            etcfiles = [i for i in p3dwhl.namelist() if i.endswith('.prc')]
            etcfiles.sort(reverse=True)
            for fn in etcfiles:
                with p3dwhl.open(fn) as f:
                    prcstring += f.read().decode('utf8')

        user_prcstring = self.extra_prc_data
        for fn in self.extra_prc_files:
            with open(fn) as f:
                user_prcstring += f.read()

        # Clenup PRC data
        check_plugins = [
            #TODO find a better way to get this list
            'pandaegg',
            'p3ffmpeg',
            'p3ptloader',
            'p3assimp',
        ]
        def parse_prc(prcstr, warn_on_missing_plugin):
            out = []
            for ln in prcstr.split('\n'):
                ln = ln.strip()
                useline = True

                if ln.startswith('#') or not ln:
                    continue

                words = ln.split(None, 1)
                if not words:
                    continue
                var = words[0]
                value = words[1] if len(words) > 1 else ''

                # Strip comment after value.
                c = value.find(' #')
                if c > 0:
                    value = value[:c].rstrip()

                if var == 'model-cache-dir' and value:
                    value = value.replace('/panda3d', '/{}'.format(self.distribution.get_name()))

                if var == 'audio-library-name':
                    # We have the default set to p3fmod_audio on macOS in 1.10,
                    # but this can be unexpected as other platforms use OpenAL
                    # by default.  Switch it up if FMOD is not included.
                    if value not in self.plugins and value == 'p3fmod_audio' and 'p3openal_audio' in self.plugins:
                        self.warn("Missing audio plugin p3fmod_audio referenced in PRC data, replacing with p3openal_audio")

                for plugin in check_plugins:
                    if plugin in value and plugin not in self.plugins:
                        useline = False
                        if warn_on_missing_plugin:
                            self.warn(
                                "Missing plugin ({0}) referenced in user PRC data".format(plugin)
                            )
                        break
                if useline:
                    if value:
                        out.append(var + ' ' + value)
                    else:
                        out.append(var)
            return out
        prcexport = parse_prc(prcstring, 0) + parse_prc(user_prcstring, 1)

        # Export PRC data
        prcexport = '\n'.join(prcexport)
        if not self.embed_prc_data:
            prcdir = self.default_prc_dir.replace('<auto>', '')
            prcdir = os.path.join(builddir, prcdir)
            os.makedirs(prcdir)
            with open (os.path.join(prcdir, '00-panda3d.prc'), 'w') as f:
                f.write(prcexport)

        # Create runtimes
        freezer_extras = set()
        freezer_modules = set()
        freezer_modpaths = set()
        ext_suffixes = set()

        def get_search_path_for(source_path):
            search_path = [os.path.dirname(source_path)]
            if use_wheels:
                search_path.append(os.path.join(p3dwhlfn, 'deploy_libs'))

                # If the .whl containing this file has a .libs directory, add
                # it to the path.  This is an auditwheel/numpy convention.
                if '.whl' + os.sep in source_path:
                    whl, wf = source_path.split('.whl' + os.path.sep)
                    whl += '.whl'
                    rootdir = wf.split(os.path.sep, 1)[0]
                    search_path.append(os.path.join(whl, rootdir, '.libs'))

                    # Also look for eg. numpy.libs or Pillow.libs in the root
                    whl_name = os.path.basename(whl).split('-', 1)[0]
                    search_path.append(os.path.join(whl, whl_name + '.libs'))

                    # Also look for more specific per-package cases, defined in
                    # PACKAGE_LIB_DIRS at the top of this file.
                    extra_dirs = PACKAGE_LIB_DIRS.get(whl_name, [])
                    for extra_dir in extra_dirs:
                        search_path.append(os.path.join(whl, extra_dir.replace('/', os.path.sep)))

            return search_path

        def create_runtime(appname, mainscript, use_console):
            freezer = FreezeTool.Freezer(
                platform=platform,
                path=path,
                hiddenImports=self.hidden_imports
            )
            freezer.addModule('__main__', filename=mainscript)
            freezer.addModule('site', filename='site.py', text=SITE_PY)
            for incmod in self.include_modules.get(appname, []) + self.include_modules.get('*', []):
                freezer.addModule(incmod)
            for exmod in self.exclude_modules.get(appname, []) + self.exclude_modules.get('*', []):
                freezer.excludeModule(exmod)
            freezer.done(addStartupModules=True)

            target_path = os.path.join(builddir, appname)

            stub_name = 'deploy-stub'
            if platform.startswith('win') or 'macosx' in platform:
                if not use_console:
                    stub_name = 'deploy-stubw'

            if platform.startswith('win'):
                stub_name += '.exe'
                target_path += '.exe'

            if use_wheels:
                stub_file = p3dwhl.open('panda3d_tools/{0}'.format(stub_name))
            else:
                dtool_path = p3d.Filename(p3d.ExecutionEnvironment.get_dtool_name()).to_os_specific()
                stub_path = os.path.join(os.path.dirname(dtool_path), '..', 'bin', stub_name)
                stub_file = open(stub_path, 'rb')

            # Do we need an icon?  On Windows, we need to add this to the stub
            # before we add the blob.
            if 'win' in platform:
                temp_file = tempfile.NamedTemporaryFile(suffix='-icon.exe', delete=False)
                temp_file.write(stub_file.read())
                stub_file.close()
                temp_file.close()
                self.update_pe_resources(appname, temp_file.name)
                stub_file = open(temp_file.name, 'rb')
            else:
                temp_file = None

            freezer.generateRuntimeFromStub(target_path, stub_file, use_console, {
                'prc_data': prcexport if self.embed_prc_data else None,
                'default_prc_dir': self.default_prc_dir,
                'prc_dir_envvars': None,
                'prc_path_envvars': None,
                'prc_patterns': None,
                'prc_encrypted_patterns': None,
                'prc_encryption_key': None,
                'prc_executable_patterns': None,
                'prc_executable_args_envvar': None,
                'main_dir': None,
                'log_filename': self.expand_path(self.log_filename, platform),
            }, self.log_append)
            stub_file.close()

            if temp_file:
                os.unlink(temp_file.name)

            # Copy the dependencies.
            search_path = [builddir]
            if use_wheels:
                search_path.append(os.path.join(p3dwhlfn, 'deploy_libs'))
            self.copy_dependencies(target_path, builddir, search_path, stub_name)

            freezer_extras.update(freezer.extras)
            freezer_modules.update(freezer.getAllModuleNames())
            freezer_modpaths.update({
                mod[1].filename.to_os_specific()
                for mod in freezer.getModuleDefs() if mod[1].filename
            })
            for suffix in freezer.moduleSuffixes:
                if suffix[2] == imp.C_EXTENSION:
                    ext_suffixes.add(suffix[0])

        for appname, scriptname in self.gui_apps.items():
            create_runtime(appname, scriptname, False)

        for appname, scriptname in self.console_apps.items():
            create_runtime(appname, scriptname, True)

        # Copy extension modules
        whl_modules = []
        whl_modules_ext = ''
        if use_wheels:
            # Get the module libs
            whl_modules = []

            for i in p3dwhl.namelist():
                if not i.startswith('deploy_libs/'):
                    continue

                if not any(i.endswith(suffix) for suffix in ext_suffixes):
                    continue

                base = os.path.basename(i)
                module, _, ext = base.partition('.')
                whl_modules.append(module)
                whl_modules_ext = ext

        # Make sure to copy any builtins that have shared objects in the
        # deploy libs, assuming they are not already in freezer_extras.
        for mod, source_path in freezer_extras:
            freezer_modules.discard(mod)

        for mod in freezer_modules:
            if mod in whl_modules:
                freezer_extras.add((mod, None))

        # Copy over necessary plugins
        plugin_list = ['panda3d/lib{}'.format(i) for i in self.plugins]
        for lib in p3dwhl.namelist():
            plugname = lib.split('.', 1)[0]
            if plugname in plugin_list:
                source_path = os.path.join(p3dwhlfn, lib)
                target_path = os.path.join(builddir, os.path.basename(lib))
                search_path = [os.path.dirname(source_path)]
                self.copy_with_dependencies(source_path, target_path, search_path)

        # Copy any shared objects we need
        for module, source_path in freezer_extras:
            if source_path is not None:
                # Rename panda3d/core.pyd to panda3d.core.pyd
                source_path = os.path.normpath(source_path)
                basename = os.path.basename(source_path)
                if '.' in module:
                    basename = module.rsplit('.', 1)[0] + '.' + basename

                # Remove python version string
                parts = basename.split('.')
                if len(parts) >= 3 and '-' in parts[-2]:
                    parts = parts[:-2] + parts[-1:]
                    basename = '.'.join(parts)

                # Was this not found in a wheel?  Then we may have a problem,
                # since it may be for the current platform instead of the target
                # platform.
                if use_wheels:
                    found_in_wheel = False
                    for whl in wheelpaths:
                        whl = os.path.normpath(whl)
                        if source_path.lower().startswith(os.path.join(whl, '').lower()):
                            found_in_wheel = True
                            break

                    if not found_in_wheel:
                        self.warn('{} was not found in any downloaded wheel, is a dependency missing from requirements.txt?'.format(basename))
            else:
                # Builtin module, but might not be builtin in wheel libs, so double check
                if module in whl_modules:
                    source_path = os.path.join(p3dwhlfn, 'deploy_libs/{}.{}'.format(module, whl_modules_ext))#'{0}/deploy_libs/{1}.{2}'.format(p3dwhlfn, module, whl_modules_ext)
                    basename = os.path.basename(source_path)
                    #XXX should we remove python version string here too?
                else:
                    continue

            # If this is a dynamic library, search for dependencies.
            target_path = os.path.join(builddir, basename)
            search_path = get_search_path_for(source_path)
            self.copy_with_dependencies(source_path, target_path, search_path)

        # Copy over the tcl directory.
        #TODO: get this to work on non-Windows platforms.
        if sys.platform == "win32" and platform.startswith('win'):
            tcl_dir = os.path.join(sys.prefix, 'tcl')

            if os.path.isdir(tcl_dir) and 'tkinter' in freezer_modules:
                self.announce('Copying Tcl files', distutils.log.INFO)
                os.makedirs(os.path.join(builddir, 'tcl'))

                for dir in os.listdir(tcl_dir):
                    sub_dir = os.path.join(tcl_dir, dir)
                    if os.path.isdir(sub_dir):
                        target_dir = os.path.join(builddir, 'tcl', dir)
                        self.announce('copying {0} -> {1}'.format(sub_dir, target_dir))
                        shutil.copytree(sub_dir, target_dir)

        # Extract any other data files from dependency packages.
        for module, datadesc in self.package_data_dirs.items():
            if module not in freezer_modules:
                continue

            self.announce('Copying data files for module: {}'.format(module), distutils.log.INFO)

            # OK, find out in which .whl this occurs.
            for whl in wheelpaths:
                whlfile = self._get_zip_file(whl)
                filenames = whlfile.namelist()
                for source_pattern, target_dir, flags in datadesc:
                    srcglob = p3d.GlobPattern(source_pattern.lower())
                    source_dir = os.path.dirname(source_pattern)
                    # Relocate the target dir to the build directory.
                    target_dir = target_dir.replace('/', os.sep)
                    target_dir = os.path.join(builddir, target_dir)

                    for wf in filenames:
                        if wf.lower().startswith(source_dir.lower() + '/'):
                            if not srcglob.matches(wf.lower()):
                                continue
                            wf = wf.replace('/', os.sep)
                            relpath = wf[len(source_dir) + 1:]
                            source_path = os.path.join(whl, wf)
                            target_path = os.path.join(target_dir, relpath)

                            if 'PKG_DATA_MAKE_EXECUTABLE' in flags:
                                search_path = get_search_path_for(source_path)
                                self.copy_with_dependencies(source_path, target_path, search_path)
                                mode = os.stat(target_path).st_mode
                                mode |= stat.S_IXUSR | stat.S_IXGRP | stat.S_IXOTH
                                os.chmod(target_path, mode)
                            else:
                                self.copy(source_path, target_path)

        # Copy Game Files
        self.announce('Copying game files for platform: {}'.format(platform), distutils.log.INFO)
        ignore_copy_list = [
            '**/__pycache__/**',
            '**/*.pyc',
            '{}/**'.format(self.build_base),
        ]
        ignore_copy_list += self.exclude_patterns
        ignore_copy_list += freezer_modpaths
        ignore_copy_list += self.extra_prc_files
        ignore_copy_list = [p3d.GlobPattern(p3d.Filename.from_os_specific(i).get_fullpath()) for i in ignore_copy_list]

        include_copy_list = [p3d.GlobPattern(i) for i in self.include_patterns]

        def check_pattern(src, pattern_list):
            # Normalize file paths across platforms
            fn = p3d.Filename.from_os_specific(os.path.normpath(src))
            path = fn.get_fullpath()
            fn.make_absolute()
            abspath = fn.get_fullpath()

            for pattern in pattern_list:
                # If the pattern is absolute, match against the absolute filename.
                if pattern.pattern[0] == '/':
                    #print('check ignore: {} {} {}'.format(pattern, src, pattern.matches_file(abspath)))
                    if pattern.matches_file(abspath):
                        return True
                else:
                    #print('check ignore: {} {} {}'.format(pattern, src, pattern.matches_file(path)))
                    if pattern.matches_file(path):
                        return True
            return False

        def check_file(fname):
            return check_pattern(fname, include_copy_list) and \
                not check_pattern(fname, ignore_copy_list)

        def skip_directory(src):
            # Provides a quick-out for directory checks.  NOT recursive.
            fn = p3d.Filename.from_os_specific(os.path.normpath(src))
            path = fn.get_fullpath()
            fn.make_absolute()
            abspath = fn.get_fullpath()

            for pattern in ignore_copy_list:
                if not pattern.pattern.endswith('/*') and \
                   not pattern.pattern.endswith('/**'):
                    continue

                pattern_dir = p3d.Filename(pattern.pattern).get_dirname()
                if abspath.startswith(pattern_dir + '/'):
                    return True

                if path.startswith(pattern_dir + '/'):
                    return True

            return False

        def copy_file(src, dst):
            src = os.path.normpath(src)
            dst = os.path.normpath(dst)

            if not check_file(src):
                self.announce('skipping file {}'.format(src))
                return

            dst_dir = os.path.dirname(dst)
            if not os.path.exists(dst_dir):
                os.makedirs(dst_dir)

            ext = os.path.splitext(src)[1]
            # If the file ends with .gz/.pz, we strip this off.
            if ext in ('.gz', '.pz'):
                ext = os.path.splitext(src[:-3])[1]
            if not ext:
                ext = os.path.basename(src)

            if ext in self.file_handlers:
                buildscript = self.file_handlers[ext]
                self.announce('running {} on src ({})'.format(buildscript.__name__, src))
                try:
                    dst = self.file_handlers[ext](self, src, dst)
                except Exception as err:
                    self.announce('{}'.format(err), distutils.log.ERROR)
            else:
                self.announce('copying {0} -> {1}'.format(src, dst))
                shutil.copyfile(src, dst)

        def update_path(path):
            normpath = p3d.Filename.from_os_specific(os.path.normpath(src)).c_str()
            for inputpath, outputpath in self.rename_paths.items():
                if normpath.startswith(inputpath):
                    normpath = normpath.replace(inputpath, outputpath, 1)
            return p3d.Filename(normpath).to_os_specific()

        rootdir = os.getcwd()
        for dirname, subdirlist, filelist in os.walk(rootdir):
            subdirlist.sort()
            dirpath = os.path.relpath(dirname, rootdir)
            if skip_directory(dirpath):
                self.announce('skipping directory {}'.format(dirpath))
                continue

            for fname in filelist:
                src = os.path.join(dirpath, fname)
                dst = os.path.join(builddir, update_path(src))

                copy_file(src, dst)

        # Bundle into an .app on macOS
        if self.macos_main_app and 'macosx' in platform:
            self.bundle_macos_app(builddir)

    def add_dependency(self, name, target_dir, search_path, referenced_by):
        """ Searches for the given DLL on the search path.  If it exists,
        copies it to the target_dir. """

        if os.path.exists(os.path.join(target_dir, name)):
            # We've already added it earlier.
            return

        for dep in self.exclude_dependencies:
            if dep.matches_file(name):
                return

        for dir in search_path:
            source_path = os.path.join(dir, name)

            if os.path.isfile(source_path):
                target_path = os.path.join(target_dir, name)
                self.copy_with_dependencies(source_path, target_path, search_path)
                return

            elif '.whl' in source_path:
                # Check whether the file exists inside the wheel.
                whl, wf = source_path.split('.whl' + os.path.sep)
                whl += '.whl'
                whlfile = self._get_zip_file(whl)

                # Normalize the path separator
                wf = os.path.normpath(wf).replace(os.path.sep, '/')

                # Look case-insensitively.
                namelist = whlfile.namelist()
                namelist_lower = [file.lower() for file in namelist]

                if wf.lower() in namelist_lower:
                    # We have a match.  Change it to the correct case.
                    wf = namelist[namelist_lower.index(wf.lower())]
                    source_path = os.path.join(whl, wf)
                    target_path = os.path.join(target_dir, os.path.basename(wf))
                    self.copy_with_dependencies(source_path, target_path, search_path)
                    return

        # If we didn't find it, look again, but case-insensitively.
        name_lower = name.lower()

        for dir in search_path:
            if os.path.isdir(dir):
                files = os.listdir(dir)
                files_lower = [file.lower() for file in files]

                if name_lower in files_lower:
                    name = files[files_lower.index(name_lower)]
                    source_path = os.path.join(dir, name)
                    target_path = os.path.join(target_dir, name)
                    self.copy_with_dependencies(source_path, target_path, search_path)

        # Warn if we can't find it, but only once.
        self.warn("could not find dependency {0} (referenced by {1})".format(name, referenced_by))
        self.exclude_dependencies.append(p3d.GlobPattern(name.lower()))

    def copy(self, source_path, target_path):
        """ Copies source_path to target_path.

        source_path may be located inside a .whl file. """

        try:
            self.announce('copying {0} -> {1}'.format(os.path.relpath(source_path, self.build_base), os.path.relpath(target_path, self.build_base)))
        except ValueError:
            # No relative path (e.g., files on different drives in Windows), just print absolute paths instead
            self.announce('copying {0} -> {1}'.format(source_path, target_path))

        # Make the directory if it does not yet exist.
        target_dir = os.path.dirname(target_path)
        if not os.path.isdir(target_dir):
            os.makedirs(target_dir)

        # Copy the file, and open it for analysis.
        if '.whl' in source_path:
            # This was found in a wheel, extract it
            whl, wf = source_path.split('.whl' + os.path.sep)
            whl += '.whl'
            whlfile = self._get_zip_file(whl)
            data = whlfile.read(wf.replace(os.path.sep, '/'))
            with open(target_path, 'wb') as f:
                f.write(data)
        else:
            # Regular file, copy it
            shutil.copyfile(source_path, target_path)

    def copy_with_dependencies(self, source_path, target_path, search_path):
        """ Copies source_path to target_path.  It also scans source_path for
        any dependencies, which are located along the given search_path and
        copied to the same directory as target_path.

        source_path may be located inside a .whl file. """

        self.copy(source_path, target_path)

        source_dir = os.path.dirname(source_path)
        target_dir = os.path.dirname(target_path)
        base = os.path.basename(target_path)

        if source_dir not in search_path:
            search_path = search_path + [source_dir]
        self.copy_dependencies(target_path, target_dir, search_path, base)

    def copy_dependencies(self, target_path, target_dir, search_path, referenced_by):
        """ Copies the dependencies of target_path into target_dir. """

        fp = open(target_path, 'rb+')

        # What kind of magic does the file contain?
        deps = []
        magic = fp.read(4)
        if magic.startswith(b'MZ'):
            # It's a Windows DLL or EXE file.
            pe = pefile.PEFile()
            pe.read(fp)
            for lib in pe.imports:
                deps.append(lib)

        elif magic == b'\x7FELF':
            # Elf magic.  Used on (among others) Linux and FreeBSD.
            deps = self._read_dependencies_elf(fp, target_dir, search_path)

        elif magic in (b'\xCE\xFA\xED\xFE', b'\xCF\xFA\xED\xFE'):
            # A Mach-O file, as used on macOS.
            deps = self._read_dependencies_macho(fp, '<', flatten=True)

        elif magic in (b'\xFE\xED\xFA\xCE', b'\xFE\xED\xFA\xCF'):
            rel_dir = os.path.relpath(target_dir, os.path.dirname(target_path))
            deps = self._read_dependencies_macho(fp, '>', flatten=True)

        elif magic in (b'\xCA\xFE\xBA\xBE', b'\xBE\xBA\xFE\xCA'):
            # A fat file, containing multiple Mach-O binaries.  In the future,
            # we may want to extract the one containing the architecture we
            # are building for.
            deps = self._read_dependencies_fat(fp, False, flatten=True)

        elif magic in (b'\xCA\xFE\xBA\xBF', b'\xBF\xBA\xFE\xCA'):
            # A 64-bit fat file.
            deps = self._read_dependencies_fat(fp, True, flatten=True)

        # If we discovered any dependencies, recursively add those.
        for dep in deps:
            self.add_dependency(dep, target_dir, search_path, referenced_by)

    def _read_dependencies_elf(self, elf, origin, search_path):
        """ Having read the first 4 bytes of the ELF file, fetches the
        dependent libraries and returns those as a list. """

        ident = elf.read(12)

        # Make sure we read in the correct endianness and integer size
        byte_order = "<>"[ord(ident[1:2]) - 1]
        elf_class = ord(ident[0:1]) - 1 # 0 = 32-bits, 1 = 64-bits
        header_struct = byte_order + ("HHIIIIIHHHHHH", "HHIQQQIHHHHHH")[elf_class]
        section_struct = byte_order + ("4xI8xIII8xI", "4xI16xQQI12xQ")[elf_class]
        dynamic_struct = byte_order + ("iI", "qQ")[elf_class]

        type, machine, version, entry, phoff, shoff, flags, ehsize, phentsize, phnum, shentsize, shnum, shstrndx \
          = struct.unpack(header_struct, elf.read(struct.calcsize(header_struct)))
        dynamic_sections = []
        string_tables = {}

        # Seek to the section header table and find the .dynamic section.
        elf.seek(shoff)
        for i in range(shnum):
            type, offset, size, link, entsize = struct.unpack_from(section_struct, elf.read(shentsize))
            if type == 6 and link != 0: # DYNAMIC type, links to string table
                dynamic_sections.append((offset, size, link, entsize))
                string_tables[link] = None

        # Read the relevant string tables.
        for idx in string_tables.keys():
            elf.seek(shoff + idx * shentsize)
            type, offset, size, link, entsize = struct.unpack_from(section_struct, elf.read(shentsize))
            if type != 3: continue
            elf.seek(offset)
            string_tables[idx] = elf.read(size)

        # Loop through the dynamic sections and rewrite it if it has an rpath/runpath.
        needed = []
        rpath = []
        for offset, size, link, entsize in dynamic_sections:
            elf.seek(offset)
            data = elf.read(entsize)
            tag, val = struct.unpack_from(dynamic_struct, data)

            # Read tags until we find a NULL tag.
            while tag != 0:
                if tag == 1: # A NEEDED entry.  Read it from the string table.
                    string = string_tables[link][val : string_tables[link].find(b'\0', val)]
                    needed.append(string.decode('utf-8'))

                elif tag == 15 or tag == 29:
                    # An RPATH or RUNPATH entry.
                    string = string_tables[link][val : string_tables[link].find(b'\0', val)]
                    rpath += [
                        os.path.normpath(i.decode('utf-8').replace('$ORIGIN', origin))
                        for i in string.split(b':')
                    ]

                data = elf.read(entsize)
                tag, val = struct.unpack_from(dynamic_struct, data)
        elf.close()

        search_path += rpath
        return needed

    def _read_dependencies_macho(self, fp, endian, flatten=False):
        """ Having read the first 4 bytes of the Mach-O file, fetches the
        dependent libraries and returns those as a list.

        If flatten is True, if the dependencies contain paths like
        @loader_path/../.dylibs/libsomething.dylib, it will rewrite them to
        instead contain @loader_path/libsomething.dylib if possible.
        This requires the file pointer to be opened in rb+ mode. """

        cputype, cpusubtype, filetype, ncmds, sizeofcmds, flags = \
            struct.unpack(endian + 'IIIIII', fp.read(24))

        is_64bit = (cputype & 0x1000000) != 0
        if is_64bit:
            fp.read(4)

        # After the header, we get a series of linker commands.  We just
        # iterate through them and gather up the LC_LOAD_DYLIB commands.
        load_dylibs = []
        for i in range(ncmds):
            cmd, cmd_size = struct.unpack(endian + 'II', fp.read(8))
            cmd_data = fp.read(cmd_size - 8)
            cmd &= ~0x80000000

            if cmd == 0x0c: # LC_LOAD_DYLIB
                dylib = cmd_data[16:].decode('ascii').split('\x00', 1)[0]
                orig = dylib

                if dylib.startswith('@loader_path/../Frameworks/'):
                    dylib = dylib.replace('@loader_path/../Frameworks/', '')
                elif dylib.startswith('@executable_path/../Frameworks/'):
                    dylib = dylib.replace('@executable_path/../Frameworks/', '')
                else:
                    for prefix in ('@loader_path/', '@rpath/'):
                        if dylib.startswith(prefix):
                            dylib = dylib.replace(prefix, '')

                            # Do we need to flatten the relative reference?
                            if '/' in dylib and flatten:
                                new_dylib = prefix + os.path.basename(dylib)
                                str_size = len(cmd_data) - 16
                                if len(new_dylib) < str_size:
                                    fp.seek(-str_size, os.SEEK_CUR)
                                    fp.write(new_dylib.encode('ascii').ljust(str_size, b'\0'))
                                else:
                                    self.warn('Unable to rewrite dependency {}'.format(orig))

                load_dylibs.append(dylib)

        return load_dylibs

    def _read_dependencies_fat(self, fp, is_64bit, flatten=False):
        num_fat, = struct.unpack('>I', fp.read(4))

        # After the header we get a table of executables in this fat file,
        # each one with a corresponding offset into the file.
        offsets = []
        for i in range(num_fat):
            if is_64bit:
                cputype, cpusubtype, offset, size, align = \
                    struct.unpack('>QQQQQ', fp.read(40))
            else:
                cputype, cpusubtype, offset, size, align = \
                    struct.unpack('>IIIII', fp.read(20))
            offsets.append(offset)

        # Go through each of the binaries in the fat file.
        deps = []
        for offset in offsets:
            # Add 4, since it expects we've already read the magic.
            fp.seek(offset)
            magic = fp.read(4)

            if magic in (b'\xCE\xFA\xED\xFE', b'\xCF\xFA\xED\xFE'):
                endian = '<'
            elif magic in (b'\xFE\xED\xFA\xCE', b'\xFE\xED\xFA\xCF'):
                endian = '>'
            else:
                # Not a Mach-O file we can read.
                continue

            for dep in self._read_dependencies_macho(fp, endian, flatten=flatten):
                if dep not in deps:
                    deps.append(dep)

        return deps

    def expand_path(self, path, platform):
        "Substitutes variables in the given path string."

        if path is None:
            return None

        t = string.Template(path)
        if platform.startswith('win'):
            return t.substitute(HOME='~', USER_APPDATA='~/AppData/Local')
        elif platform.startswith('macosx'):
            return t.substitute(HOME='~', USER_APPDATA='~/Documents')
        else:
            return t.substitute(HOME='~', USER_APPDATA='~/.local/share')


class bdist_apps(setuptools.Command):
    DEFAULT_INSTALLERS = {
        'manylinux1_x86_64': ['gztar'],
        'manylinux1_i686': ['gztar'],
        # Everything else defaults to ['zip']
    }

    DEFAULT_INSTALLER_FUNCS = {
        'zip': installers.create_zip,
        'gztar': installers.create_gztar,
        'bztar': installers.create_bztar,
        'xztar': installers.create_xztar,
        'nsis': installers.create_nsis,
    }

    description = 'bundle built Panda3D applications into distributable forms'
    user_options = build_apps.user_options + [
        ('dist-dir=', 'd', 'directory to put final built distributions in'),
        ('skip-build', None, 'skip rebuilding everything (for testing/debugging)'),
    ]

    def _build_apps_options(self):
        return [opt[0].replace('-', '_').replace('=', '') for opt in build_apps.user_options]

    def initialize_options(self):
        self.installers = {}
        self.dist_dir = os.path.join(os.getcwd(), 'dist')
        self.skip_build = False
        self.installer_functions = {}
        self._current_platform = None
        for opt in self._build_apps_options():
            setattr(self, opt, None)

    def finalize_options(self):
        # We need to massage the inputs a bit in case they came from a
        # setup.cfg file.
        self.installers = {
            key: _parse_list(value)
            for key, value in _parse_dict(self.installers).items()
        }

<<<<<<< HEAD
        tmp = self.DEFAULT_INSTALLER_FUNCS.copy()
        tmp.update(self.installer_functions)
        tmp.update({
            entrypoint.name: entrypoint.load()
            for entrypoint in pkg_resources.iter_entry_points('panda3d.bdist_apps.installers')
        })
        self.installer_functions = tmp

    def get_archive_basedir(self):
        return self.distribution.get_name()

    def get_current_platform(self):
        return self._current_platform
=======
    def _get_archive_basedir(self):
        return self.distribution.get_name()

    def create_zip(self, basename, build_dir):
        import zipfile

        base_dir = self._get_archive_basedir()

        with zipfile.ZipFile(basename+'.zip', 'w', compression=zipfile.ZIP_DEFLATED) as zf:
            zf.write(build_dir, base_dir)

            for dirpath, dirnames, filenames in os.walk(build_dir):
                dirnames.sort()
                for name in dirnames:
                    path = os.path.normpath(os.path.join(dirpath, name))
                    zf.write(path, path.replace(build_dir, base_dir, 1))
                for name in filenames:
                    path = os.path.normpath(os.path.join(dirpath, name))
                    if os.path.isfile(path):
                        zf.write(path, path.replace(build_dir, base_dir, 1))

    def create_tarball(self, basename, build_dir, tar_compression):
        import tarfile

        base_dir = self._get_archive_basedir()
        build_cmd = self.get_finalized_command('build_apps')
        binary_names = list(build_cmd.console_apps.keys()) + list(build_cmd.gui_apps.keys())

        source_date = os.environ.get('SOURCE_DATE_EPOCH', '').strip()
        if source_date:
            max_mtime = int(source_date)
        else:
            max_mtime = None

        def tarfilter(tarinfo):
            if tarinfo.isdir() or os.path.basename(tarinfo.name) in binary_names:
                tarinfo.mode = 0o755
            else:
                tarinfo.mode = 0o644

            # This isn't interesting information to retain for distribution.
            tarinfo.uid = 0
            tarinfo.gid = 0
            tarinfo.uname = ""
            tarinfo.gname = ""

            if max_mtime is not None and tarinfo.mtime >= max_mtime:
                tarinfo.mtime = max_mtime

            return tarinfo

        filename = '{}.tar.{}'.format(basename, tar_compression)
        with tarfile.open(filename, 'w|{}'.format(tar_compression)) as tf:
            tf.add(build_dir, base_dir, filter=tarfilter)

        if tar_compression == 'gz' and max_mtime is not None:
            # Python provides no elegant way to overwrite the gzip timestamp.
            with open(filename, 'r+b') as fp:
                fp.seek(4)
                fp.write(struct.pack("<L", max_mtime))

    def create_nsis(self, basename, build_dir, is_64bit):
        # Get a list of build applications
        build_cmd = self.get_finalized_command('build_apps')
        apps = build_cmd.gui_apps.copy()
        apps.update(build_cmd.console_apps)
        apps = [
            '{}.exe'.format(i)
            for i in apps
        ]

        fullname = self.distribution.get_fullname()
        shortname = self.distribution.get_name()

        # Create the .nsi installer script
        nsifile = p3d.Filename(build_cmd.build_base, shortname + ".nsi")
        nsifile.unlink()
        nsi = open(nsifile.to_os_specific(), "w")

        # Some global info
        nsi.write('Name "%s"\n' % shortname)
        nsi.write('OutFile "%s"\n' % (fullname+'.exe'))
        if is_64bit:
            nsi.write('InstallDir "$PROGRAMFILES64\\%s"\n' % shortname)
        else:
            nsi.write('InstallDir "$PROGRAMFILES\\%s"\n' % shortname)
        nsi.write('SetCompress auto\n')
        nsi.write('SetCompressor lzma\n')
        nsi.write('ShowInstDetails nevershow\n')
        nsi.write('ShowUninstDetails nevershow\n')
        nsi.write('InstType "Typical"\n')

        # Tell Vista that we require admin rights
        nsi.write('RequestExecutionLevel admin\n')
        nsi.write('\n')

        # TODO offer run and desktop shortcut after we figure out how to deal
        # with multiple apps

        nsi.write('!include "MUI2.nsh"\n')
        nsi.write('!define MUI_ABORTWARNING\n')
        nsi.write('\n')
        nsi.write('Var StartMenuFolder\n')
        nsi.write('!insertmacro MUI_PAGE_WELCOME\n')
        # TODO license file
        nsi.write('!insertmacro MUI_PAGE_DIRECTORY\n')
        nsi.write('!insertmacro MUI_PAGE_STARTMENU Application $StartMenuFolder\n')
        nsi.write('!insertmacro MUI_PAGE_INSTFILES\n')
        nsi.write('!insertmacro MUI_PAGE_FINISH\n')
        nsi.write('!insertmacro MUI_UNPAGE_WELCOME\n')
        nsi.write('!insertmacro MUI_UNPAGE_CONFIRM\n')
        nsi.write('!insertmacro MUI_UNPAGE_INSTFILES\n')
        nsi.write('!insertmacro MUI_UNPAGE_FINISH\n')
        nsi.write('!insertmacro MUI_LANGUAGE "English"\n')

        # This section defines the installer.
        nsi.write('Section "" SecCore\n')
        nsi.write('  SetOutPath "$INSTDIR"\n')
        curdir = ""
        nsi_dir = p3d.Filename.fromOsSpecific(build_cmd.build_base)
        build_root_dir = p3d.Filename.fromOsSpecific(build_dir)
        for root, dirs, files in os.walk(build_dir):
            dirs.sort()
            for name in files:
                basefile = p3d.Filename.fromOsSpecific(os.path.join(root, name))
                file = p3d.Filename(basefile)
                file.makeAbsolute()
                file.makeRelativeTo(nsi_dir)
                outdir = p3d.Filename(basefile)
                outdir.makeAbsolute()
                outdir.makeRelativeTo(build_root_dir)
                outdir = outdir.getDirname().replace('/', '\\')
                if curdir != outdir:
                    nsi.write('  SetOutPath "$INSTDIR\\%s"\n' % outdir)
                    curdir = outdir
                nsi.write('  File "%s"\n' % (file.toOsSpecific()))
        nsi.write('  SetOutPath "$INSTDIR"\n')
        nsi.write('  WriteUninstaller "$INSTDIR\\Uninstall.exe"\n')
        nsi.write('  ; Start menu items\n')
        nsi.write('  !insertmacro MUI_STARTMENU_WRITE_BEGIN Application\n')
        nsi.write('    CreateDirectory "$SMPROGRAMS\\$StartMenuFolder"\n')
        for app in apps:
            nsi.write('    CreateShortCut "$SMPROGRAMS\\$StartMenuFolder\\%s.lnk" "$INSTDIR\\%s"\n' % (shortname, app))
        nsi.write('    CreateShortCut "$SMPROGRAMS\\$StartMenuFolder\\Uninstall.lnk" "$INSTDIR\\Uninstall.exe"\n')
        nsi.write('  !insertmacro MUI_STARTMENU_WRITE_END\n')
        nsi.write('SectionEnd\n')

        # This section defines the uninstaller.
        nsi.write('Section Uninstall\n')
        nsi.write('  RMDir /r "$INSTDIR"\n')
        nsi.write('  ; Desktop icon\n')
        nsi.write('  Delete "$DESKTOP\\%s.lnk"\n' % shortname)
        nsi.write('  ; Start menu items\n')
        nsi.write('  !insertmacro MUI_STARTMENU_GETFOLDER Application $StartMenuFolder\n')
        nsi.write('  RMDir /r "$SMPROGRAMS\\$StartMenuFolder"\n')
        nsi.write('SectionEnd\n')
        nsi.close()

        cmd = ['makensis']
        for flag in ["V2"]:
            cmd.append(
                '{}{}'.format('/' if sys.platform.startswith('win') else '-', flag)
            )
        cmd.append(nsifile.to_os_specific())
        subprocess.check_call(cmd)
>>>>>>> d043df7d

    def run(self):
        build_cmd = self.distribution.get_command_obj('build_apps')
        for opt in self._build_apps_options():
            optval = getattr(self, opt)
            if optval is not None:
                setattr(build_cmd, opt, optval)
        build_cmd.finalize_options()
        if not self.skip_build:
            self.run_command('build_apps')

        platforms = build_cmd.platforms
        build_base = os.path.abspath(build_cmd.build_base)
        if not os.path.exists(self.dist_dir):
            os.makedirs(self.dist_dir)
        os.chdir(self.dist_dir)

        for platform in platforms:
            build_dir = os.path.join(build_base, platform)
            basename = '{}_{}'.format(self.distribution.get_fullname(), platform)
            installers = self.installers.get(platform, self.DEFAULT_INSTALLERS.get(platform, ['zip']))
            self._current_platform = platform

            for installer in installers:
                self.announce('\nBuilding {} for platform: {}'.format(installer, platform), distutils.log.INFO)
                if installer not in self.installer_functions:
                    self.announce(
                        '\tUnknown installer: {}'.format(installer),
                        distutils.log.ERROR
                    )
                    continue

                self.installer_functions[installer](self, basename, build_dir)<|MERGE_RESOLUTION|>--- conflicted
+++ resolved
@@ -1346,7 +1346,6 @@
             for key, value in _parse_dict(self.installers).items()
         }
 
-<<<<<<< HEAD
         tmp = self.DEFAULT_INSTALLER_FUNCS.copy()
         tmp.update(self.installer_functions)
         tmp.update({
@@ -1360,173 +1359,6 @@
 
     def get_current_platform(self):
         return self._current_platform
-=======
-    def _get_archive_basedir(self):
-        return self.distribution.get_name()
-
-    def create_zip(self, basename, build_dir):
-        import zipfile
-
-        base_dir = self._get_archive_basedir()
-
-        with zipfile.ZipFile(basename+'.zip', 'w', compression=zipfile.ZIP_DEFLATED) as zf:
-            zf.write(build_dir, base_dir)
-
-            for dirpath, dirnames, filenames in os.walk(build_dir):
-                dirnames.sort()
-                for name in dirnames:
-                    path = os.path.normpath(os.path.join(dirpath, name))
-                    zf.write(path, path.replace(build_dir, base_dir, 1))
-                for name in filenames:
-                    path = os.path.normpath(os.path.join(dirpath, name))
-                    if os.path.isfile(path):
-                        zf.write(path, path.replace(build_dir, base_dir, 1))
-
-    def create_tarball(self, basename, build_dir, tar_compression):
-        import tarfile
-
-        base_dir = self._get_archive_basedir()
-        build_cmd = self.get_finalized_command('build_apps')
-        binary_names = list(build_cmd.console_apps.keys()) + list(build_cmd.gui_apps.keys())
-
-        source_date = os.environ.get('SOURCE_DATE_EPOCH', '').strip()
-        if source_date:
-            max_mtime = int(source_date)
-        else:
-            max_mtime = None
-
-        def tarfilter(tarinfo):
-            if tarinfo.isdir() or os.path.basename(tarinfo.name) in binary_names:
-                tarinfo.mode = 0o755
-            else:
-                tarinfo.mode = 0o644
-
-            # This isn't interesting information to retain for distribution.
-            tarinfo.uid = 0
-            tarinfo.gid = 0
-            tarinfo.uname = ""
-            tarinfo.gname = ""
-
-            if max_mtime is not None and tarinfo.mtime >= max_mtime:
-                tarinfo.mtime = max_mtime
-
-            return tarinfo
-
-        filename = '{}.tar.{}'.format(basename, tar_compression)
-        with tarfile.open(filename, 'w|{}'.format(tar_compression)) as tf:
-            tf.add(build_dir, base_dir, filter=tarfilter)
-
-        if tar_compression == 'gz' and max_mtime is not None:
-            # Python provides no elegant way to overwrite the gzip timestamp.
-            with open(filename, 'r+b') as fp:
-                fp.seek(4)
-                fp.write(struct.pack("<L", max_mtime))
-
-    def create_nsis(self, basename, build_dir, is_64bit):
-        # Get a list of build applications
-        build_cmd = self.get_finalized_command('build_apps')
-        apps = build_cmd.gui_apps.copy()
-        apps.update(build_cmd.console_apps)
-        apps = [
-            '{}.exe'.format(i)
-            for i in apps
-        ]
-
-        fullname = self.distribution.get_fullname()
-        shortname = self.distribution.get_name()
-
-        # Create the .nsi installer script
-        nsifile = p3d.Filename(build_cmd.build_base, shortname + ".nsi")
-        nsifile.unlink()
-        nsi = open(nsifile.to_os_specific(), "w")
-
-        # Some global info
-        nsi.write('Name "%s"\n' % shortname)
-        nsi.write('OutFile "%s"\n' % (fullname+'.exe'))
-        if is_64bit:
-            nsi.write('InstallDir "$PROGRAMFILES64\\%s"\n' % shortname)
-        else:
-            nsi.write('InstallDir "$PROGRAMFILES\\%s"\n' % shortname)
-        nsi.write('SetCompress auto\n')
-        nsi.write('SetCompressor lzma\n')
-        nsi.write('ShowInstDetails nevershow\n')
-        nsi.write('ShowUninstDetails nevershow\n')
-        nsi.write('InstType "Typical"\n')
-
-        # Tell Vista that we require admin rights
-        nsi.write('RequestExecutionLevel admin\n')
-        nsi.write('\n')
-
-        # TODO offer run and desktop shortcut after we figure out how to deal
-        # with multiple apps
-
-        nsi.write('!include "MUI2.nsh"\n')
-        nsi.write('!define MUI_ABORTWARNING\n')
-        nsi.write('\n')
-        nsi.write('Var StartMenuFolder\n')
-        nsi.write('!insertmacro MUI_PAGE_WELCOME\n')
-        # TODO license file
-        nsi.write('!insertmacro MUI_PAGE_DIRECTORY\n')
-        nsi.write('!insertmacro MUI_PAGE_STARTMENU Application $StartMenuFolder\n')
-        nsi.write('!insertmacro MUI_PAGE_INSTFILES\n')
-        nsi.write('!insertmacro MUI_PAGE_FINISH\n')
-        nsi.write('!insertmacro MUI_UNPAGE_WELCOME\n')
-        nsi.write('!insertmacro MUI_UNPAGE_CONFIRM\n')
-        nsi.write('!insertmacro MUI_UNPAGE_INSTFILES\n')
-        nsi.write('!insertmacro MUI_UNPAGE_FINISH\n')
-        nsi.write('!insertmacro MUI_LANGUAGE "English"\n')
-
-        # This section defines the installer.
-        nsi.write('Section "" SecCore\n')
-        nsi.write('  SetOutPath "$INSTDIR"\n')
-        curdir = ""
-        nsi_dir = p3d.Filename.fromOsSpecific(build_cmd.build_base)
-        build_root_dir = p3d.Filename.fromOsSpecific(build_dir)
-        for root, dirs, files in os.walk(build_dir):
-            dirs.sort()
-            for name in files:
-                basefile = p3d.Filename.fromOsSpecific(os.path.join(root, name))
-                file = p3d.Filename(basefile)
-                file.makeAbsolute()
-                file.makeRelativeTo(nsi_dir)
-                outdir = p3d.Filename(basefile)
-                outdir.makeAbsolute()
-                outdir.makeRelativeTo(build_root_dir)
-                outdir = outdir.getDirname().replace('/', '\\')
-                if curdir != outdir:
-                    nsi.write('  SetOutPath "$INSTDIR\\%s"\n' % outdir)
-                    curdir = outdir
-                nsi.write('  File "%s"\n' % (file.toOsSpecific()))
-        nsi.write('  SetOutPath "$INSTDIR"\n')
-        nsi.write('  WriteUninstaller "$INSTDIR\\Uninstall.exe"\n')
-        nsi.write('  ; Start menu items\n')
-        nsi.write('  !insertmacro MUI_STARTMENU_WRITE_BEGIN Application\n')
-        nsi.write('    CreateDirectory "$SMPROGRAMS\\$StartMenuFolder"\n')
-        for app in apps:
-            nsi.write('    CreateShortCut "$SMPROGRAMS\\$StartMenuFolder\\%s.lnk" "$INSTDIR\\%s"\n' % (shortname, app))
-        nsi.write('    CreateShortCut "$SMPROGRAMS\\$StartMenuFolder\\Uninstall.lnk" "$INSTDIR\\Uninstall.exe"\n')
-        nsi.write('  !insertmacro MUI_STARTMENU_WRITE_END\n')
-        nsi.write('SectionEnd\n')
-
-        # This section defines the uninstaller.
-        nsi.write('Section Uninstall\n')
-        nsi.write('  RMDir /r "$INSTDIR"\n')
-        nsi.write('  ; Desktop icon\n')
-        nsi.write('  Delete "$DESKTOP\\%s.lnk"\n' % shortname)
-        nsi.write('  ; Start menu items\n')
-        nsi.write('  !insertmacro MUI_STARTMENU_GETFOLDER Application $StartMenuFolder\n')
-        nsi.write('  RMDir /r "$SMPROGRAMS\\$StartMenuFolder"\n')
-        nsi.write('SectionEnd\n')
-        nsi.close()
-
-        cmd = ['makensis']
-        for flag in ["V2"]:
-            cmd.append(
-                '{}{}'.format('/' if sys.platform.startswith('win') else '-', flag)
-            )
-        cmd.append(nsifile.to_os_specific())
-        subprocess.check_call(cmd)
->>>>>>> d043df7d
 
     def run(self):
         build_cmd = self.distribution.get_command_obj('build_apps')
