"""Extends setuptools with the ``build_apps`` and ``bdist_apps`` commands.

See the :ref:`distribution` section of the programming manual for information
on how to use these commands.
"""

from __future__ import print_function

from pathlib import Path
from modulefinder import ModuleFinder
import collections
import os
import plistlib
import sys
import subprocess
import zipfile
import re
import shutil
import stat
import struct
import imp
import string
import time
import tempfile
<<<<<<< HEAD
import glob
=======
>>>>>>> 36c3d3e6

from distutils.version import StrictVersion, LooseVersion
from wheel import wheelfile, pep425tags
import setuptools
import distutils.log

from . import FreezeTool
from . import pefile
from .icon import Icon
import panda3d.core as p3d


if sys.version_info < (3, 0):
    # Python 3 defines these subtypes of IOError, but Python 2 doesn't.
    FileNotFoundError = IOError

    # Warn the user.  They might be using Python 2 by accident.
    print("=================================================================")
    print("WARNING: You are using Python 2, which has reached the end of its")
    print("WARNING: life as of January 1, 2020.  Please upgrade to Python 3.")
    print("=================================================================")
    sys.stdout.flush()
    time.sleep(4.0)

def version_string_from_abi(abi):
    if not abi.startswith('cp'):
        raise ValueError('The abi_tag must specify CPython ("cp").')

    return '.'.join(abi.lstrip('cp').rstrip('mdu'))

def _parse_list(input):
    if isinstance(input, str):
        input = input.strip().replace(',', '\n')
        if input:
            return [item.strip() for item in input.split('\n') if item.strip()]
        else:
            return []
    else:
        return input


def _parse_dict(input):
    if isinstance(input, dict):
        return input
    d = {}
    for item in _parse_list(input):
        key, sep, value = item.partition('=')
        d[key.strip()] = value.strip()
    return d



def egg2bam(_build_cmd, srcpath, dstpath):
    if dstpath.endswith('.gz') or dstpath.endswith('.pz'):
        dstpath = dstpath[:-3]
    dstpath = dstpath + '.bam'
    try:
        subprocess.check_call([
            'egg2bam',
            '-o', dstpath,
            '-pd', os.path.dirname(os.path.abspath(srcpath)),
            '-ps', 'rel',
            srcpath
        ])
    except FileNotFoundError:
        raise RuntimeError('egg2bam failed: egg2bam was not found in the PATH')
    except (subprocess.CalledProcessError, OSError) as err:
        raise RuntimeError('egg2bam failed: {}'.format(err))
    return dstpath

macosx_binary_magics = (
    b'\xFE\xED\xFA\xCE', b'\xCE\xFA\xED\xFE',
    b'\xFE\xED\xFA\xCF', b'\xCF\xFA\xED\xFE',
    b'\xCA\xFE\xBA\xBE', b'\xBE\xBA\xFE\xCA',
    b'\xCA\xFE\xBA\xBF', b'\xBF\xBA\xFE\xCA')

# Some dependencies need data directories to be extracted. This dictionary maps
# modules with data to extract. The values are lists of tuples of the form
# (source_pattern, destination_pattern, flags). The flags is a set of strings.

PACKAGE_DATA_DIRS = {
    'matplotlib':  [('matplotlib/mpl-data/*', 'mpl-data', {})],
    'jsonschema':  [('jsonschema/schemas/*', 'schemas', {})],
    'cefpython3': [
        ('cefpython3/*.pak', '', {}),
        ('cefpython3/*.dat', '', {}),
        ('cefpython3/*.bin', '', {}),
        ('cefpython3/*.dll', '', {}),
        ('cefpython3/libcef.so', '', {}),
        ('cefpython3/LICENSE.txt', '', {}),
        ('cefpython3/License', '', {}),
        ('cefpython3/subprocess*', '', {'PKG_DATA_MAKE_EXECUTABLE'}),
        ('cefpython3/locals/*', 'locals', {}),
        ('cefpython3/Chromium Embedded Framework.framework/Resources', 'Chromium Embedded Framework.framework/Resources', {}),
        ('cefpython3/Chromium Embedded Framework.framework/Chromium Embedded Framework', '', {'PKG_DATA_MAKE_EXECUTABLE'}),
    ],
}

# Some dependencies have extra directories that need to be scanned for DLLs.
# This dictionary maps wheel basenames (ie. the part of the .whl basename
# before the first hyphen) to a list of directories inside the .whl.

PACKAGE_LIB_DIRS = {
    'scipy':  ['scipy/extra-dll'],
}

SITE_PY = u"""
import sys
from _frozen_importlib import _imp, FrozenImporter

sys.frozen = True

if sys.platform == 'win32':
    # Make sure the preferred encoding is something we actually support.
    import _bootlocale
    enc = _bootlocale.getpreferredencoding().lower()
    if enc != 'utf-8' and not _imp.is_frozen('encodings.%s' % (enc)):
        def getpreferredencoding(do_setlocale=True):
            return 'mbcs'
        _bootlocale.getpreferredencoding = getpreferredencoding

# Alter FrozenImporter to give a __file__ property to frozen modules.
_find_spec = FrozenImporter.find_spec

def find_spec(fullname, path=None, target=None):
    spec = _find_spec(fullname, path=path, target=target)
    if spec:
        spec.has_location = True
        spec.origin = sys.executable
    return spec

def get_data(path):
    with open(path, 'rb') as fp:
        return fp.read()

FrozenImporter.find_spec = find_spec
FrozenImporter.get_data = get_data

# Set the TCL_LIBRARY directory to the location of the Tcl/Tk/Tix files.
import os
tcl_dir = os.path.join(os.path.dirname(sys.executable), 'tcl')
if os.path.isdir(tcl_dir):
    for dir in os.listdir(tcl_dir):
        sub_dir = os.path.join(tcl_dir, dir)
        if os.path.isdir(sub_dir):
            if dir.startswith('tcl'):
                os.environ['TCL_LIBRARY'] = sub_dir
            if dir.startswith('tk'):
                os.environ['TK_LIBRARY'] = sub_dir
            if dir.startswith('tix'):
                os.environ['TIX_LIBRARY'] = sub_dir
del os
"""


class build_apps(setuptools.Command):
    description = 'build Panda3D applications'
    user_options = [
        ('build-base=', None, 'directory to build applications in'),
        ('requirements-path=', None, 'path to requirements.txt file for pip'),
        ('platforms=', 'p', 'a list of platforms to build for'),
    ]
    default_file_handlers = {
        '.egg': egg2bam,
    }

    def initialize_options(self):
        self.build_base = os.path.join(os.getcwd(), 'build')
        self.gui_apps = {}
        self.console_apps = {}
        self.macos_main_app = None
        self.rename_paths = {}
        self.include_patterns = []
        self.exclude_patterns = []
        self.include_modules = {}
        self.exclude_modules = {}
        self.icons = {}
        self.platforms = [
            'manylinux1_x86_64',
            'macosx_10_9_x86_64',
            'win_amd64',
        ]
        self.plugins = []
        self.embed_prc_data = True
        self.extra_prc_files = []
        self.extra_prc_data = ''
        self.default_prc_dir = None
        self.log_filename = None
        self.log_append = False
        self.requirements_path = os.path.join(os.getcwd(), 'requirements.txt')
        self.use_optimized_wheels = True
        self.optimized_wheel_index = ''
        self.pypi_extra_indexes = [
            'https://archive.panda3d.org/thirdparty',
        ]
        self.pypi_find_links = []
        self.file_handlers = {}
        self.exclude_dependencies = [
            # Windows
            'kernel32.dll', 'user32.dll', 'wsock32.dll', 'ws2_32.dll',
            'advapi32.dll', 'opengl32.dll', 'glu32.dll', 'gdi32.dll',
            'shell32.dll', 'ntdll.dll', 'ws2help.dll', 'rpcrt4.dll',
            'imm32.dll', 'ddraw.dll', 'shlwapi.dll', 'secur32.dll',
            'dciman32.dll', 'comdlg32.dll', 'comctl32.dll', 'ole32.dll',
            'oleaut32.dll', 'gdiplus.dll', 'winmm.dll', 'iphlpapi.dll',
            'msvcrt.dll', 'kernelbase.dll', 'msimg32.dll', 'msacm32.dll',

            # manylinux1/linux
            'libdl.so.*', 'libstdc++.so.*', 'libm.so.*', 'libgcc_s.so.*',
            'libpthread.so.*', 'libc.so.*', 'ld-linux-x86-64.so.*',
            'libgl.so.*', 'libx11.so.*', 'libreadline.so.*', 'libncursesw.so.*',
            'libbz2.so.*', 'libz.so.*', 'liblzma.so.*', 'librt.so.*', 'libutil.so.*',

            # macOS
            '/usr/lib/libc++.1.dylib',
            '/usr/lib/libstdc++.*.dylib',
            '/usr/lib/libz.*.dylib',
            '/usr/lib/libobjc.*.dylib',
            '/usr/lib/libSystem.*.dylib',
            '/usr/lib/libbz2.*.dylib',
            '/usr/lib/libedit.*.dylib',
            '/System/Library/**',
        ]
        self.package_data_dirs = {}

        # We keep track of the zip files we've opened.
        self._zip_files = {}

    def _get_zip_file(self, path):
        if path in self._zip_files:
            return self._zip_files[path]

        zip = zipfile.ZipFile(path)
        self._zip_files[path] = zip
        return zip

    def finalize_options(self):
        # We need to massage the inputs a bit in case they came from a
        # setup.cfg file.
        self.gui_apps = _parse_dict(self.gui_apps)
        self.console_apps = _parse_dict(self.console_apps)

        self.rename_paths = _parse_dict(self.rename_paths)
        self.include_patterns = _parse_list(self.include_patterns)
        self.exclude_patterns = _parse_list(self.exclude_patterns)
        self.include_modules = {
            key: _parse_list(value)
            for key, value in _parse_dict(self.include_modules).items()
        }
        self.exclude_modules = {
            key: _parse_list(value)
            for key, value in _parse_dict(self.exclude_modules).items()
        }
        self.icons = _parse_dict(self.icons)
        self.platforms = _parse_list(self.platforms)
        self.plugins = _parse_list(self.plugins)
        self.extra_prc_files = _parse_list(self.extra_prc_files)

        if self.default_prc_dir is None:
            self.default_prc_dir = '<auto>etc' if not self.embed_prc_data else ''

        num_gui_apps = len(self.gui_apps)
        num_console_apps = len(self.console_apps)

        if not self.macos_main_app:
            if num_gui_apps > 1:
                assert False, 'macos_main_app must be defined if more than one gui_app is defined'
            elif num_gui_apps == 1:
                self.macos_main_app = list(self.gui_apps.keys())[0]

        use_pipenv = (
            'Pipfile' in os.path.basename(self.requirements_path) or
            not os.path.exists(self.requirements_path) and os.path.exists('Pipfile')
        )
        if use_pipenv:
            reqspath = os.path.join(self.build_base, 'requirements.txt')
            with open(reqspath, 'w') as reqsfile:
                subprocess.check_call(['pipenv', 'lock', '--requirements'], stdout=reqsfile)
            self.requirements_path = reqspath

        if self.use_optimized_wheels:
            if not self.optimized_wheel_index:
                # Try to find an appropriate wheel index

                # Start with the release index
                self.optimized_wheel_index = 'https://archive.panda3d.org/simple/opt'

                # See if a buildbot build is being used
                with open(self.requirements_path) as reqsfile:
                    reqsdata = reqsfile.read()
                matches = re.search(r'--extra-index-url (https*://archive.panda3d.org/.*\b)', reqsdata)
                if matches and matches.group(1):
                    self.optimized_wheel_index = matches.group(1)
                    if not matches.group(1).endswith('opt'):
                        self.optimized_wheel_index += '/opt'

            assert self.optimized_wheel_index, 'An index for optimized wheels must be defined if use_optimized_wheels is set'

        assert os.path.exists(self.requirements_path), 'Requirements.txt path does not exist: {}'.format(self.requirements_path)
        assert num_gui_apps + num_console_apps != 0, 'Must specify at least one app in either gui_apps or console_apps'

        self.exclude_dependencies = [p3d.GlobPattern(i) for i in self.exclude_dependencies]
        for glob in self.exclude_dependencies:
            glob.case_sensitive = False

        tmp = self.default_file_handlers.copy()
        tmp.update(self.file_handlers)
        self.file_handlers = tmp

        tmp = PACKAGE_DATA_DIRS.copy()
        tmp.update(self.package_data_dirs)
        self.package_data_dirs = tmp

        self.icon_objects = {}
        for app, iconpaths in self.icons.items():
            if not isinstance(iconpaths, list) and not isinstance(iconpaths, tuple):
                iconpaths = (iconpaths,)

            iconobj = Icon()
            for iconpath in iconpaths:
                iconobj.addImage(iconpath)

            iconobj.generateMissingImages()
            self.icon_objects[app] = iconobj

    def run(self):
        self.announce('Building platforms: {0}'.format(','.join(self.platforms)), distutils.log.INFO)

        for platform in self.platforms:
            self.build_runtimes(platform, True)

    def download_wheels(self, platform):
        """ Downloads wheels for the given platform using pip. This includes panda3d
        wheels. These are special wheels that are expected to contain a deploy_libs
        directory containing the Python runtime libraries, which will be added
        to sys.path."""

        import pip

        self.announce('Gathering wheels for platform: {}'.format(platform), distutils.log.INFO)

        whlcache = os.path.join(self.build_base, '__whl_cache__')

        pip_version = int(pip.__version__.split('.')[0])
        if pip_version < 9:
            raise RuntimeError("pip 9.0 or greater is required, but found {}".format(pip.__version__))

        abi_tag = 'cp%d%d' % (sys.version_info[:2])
        if sys.version_info < (3, 8):
            abi_tag += 'm'

        whldir = os.path.join(whlcache, '_'.join((platform, abi_tag)))
        os.makedirs(whldir, exist_ok=True)

        # Remove any .zip files. These are built from a VCS and block for an
        # interactive prompt on subsequent downloads.
        if os.path.exists(whldir):
            for whl in os.listdir(whldir):
                if whl.endswith('.zip'):
                    os.remove(os.path.join(whldir, whl))

        pip_args = [
            'download',
            '-d', whldir,
            '-r', self.requirements_path,
            '--only-binary', ':all:',
            '--platform', platform,
            '--abi', abi_tag
        ]

        if self.use_optimized_wheels:
            pip_args += [
                '--extra-index-url', self.optimized_wheel_index
            ]

        for index in self.pypi_extra_indexes:
            pip_args += ['--extra-index-url', index]

        for link in self.pypi_find_links:
            pip_args += ['--find-links', link]

        subprocess.check_call([sys.executable, '-m', 'pip'] + pip_args)

        # Return a list of paths to the downloaded whls
        return [
            os.path.join(whldir, filename)
            for filename in os.listdir(whldir)
            if filename.endswith('.whl')
        ]

    def update_pe_resources(self, appname, runtime):
        """Update resources (e.g., icons) in windows PE file"""

        icon = self.icon_objects.get(
            appname,
            self.icon_objects.get('*', None),
        )

        if icon is not None:
            pef = pefile.PEFile()
            pef.open(runtime, 'r+')
            pef.add_icon(icon)
            pef.add_resource_section()
            pef.write_changes()
            pef.close()

    def bundle_macos_app(self, builddir):
        """Bundle built runtime into a .app for macOS"""

        appname = '{}.app'.format(self.macos_main_app)
        appdir = os.path.join(builddir, appname)
        contentsdir = os.path.join(appdir, 'Contents')
        macosdir = os.path.join(contentsdir, 'MacOS')
        fwdir = os.path.join(contentsdir, 'Frameworks')
        resdir = os.path.join(contentsdir, 'Resources')

        self.announce('Bundling macOS app into {}'.format(appdir), distutils.log.INFO)

        # Create initial directory structure
        os.makedirs(macosdir)
        os.makedirs(fwdir)
        os.makedirs(resdir)

        # Move files over
        for fname in os.listdir(builddir):
            src = os.path.join(builddir, fname)
            if appdir in src:
                continue

            if fname in self.gui_apps or self.console_apps:
                dst = macosdir
            elif os.path.isfile(src) and open(src, 'rb').read(4) in macosx_binary_magics:
                dst = fwdir
            else:
                dst = resdir
            shutil.move(src, dst)

        # Write out Info.plist
        plist = {
            'CFBundleName': appname,
            'CFBundleDisplayName': appname, #TODO use name from setup.py/cfg
            'CFBundleIdentifier': '', #TODO
            'CFBundleVersion': '0.0.0', #TODO get from setup.py
            'CFBundlePackageType': 'APPL',
            'CFBundleSignature': '', #TODO
            'CFBundleExecutable': self.macos_main_app,
        }

        icon = self.icon_objects.get(
            self.macos_main_app,
            self.icon_objects.get('*', None)
        )
        if icon is not None:
            plist['CFBundleIconFile'] = 'iconfile'
            icon.makeICNS(os.path.join(resdir, 'iconfile.icns'))

        with open(os.path.join(contentsdir, 'Info.plist'), 'wb') as f:
            if hasattr(plistlib, 'dump'):
                plistlib.dump(plist, f)
            else:
                plistlib.writePlist(plist, f)


    def build_runtimes(self, platform, use_wheels):
        """ Builds the distributions for the given platform. """

        builddir = os.path.join(self.build_base, platform)

        if os.path.exists(builddir):
            shutil.rmtree(builddir)
        os.makedirs(builddir)

        path = sys.path[:]
        p3dwhl = None

        if use_wheels:
            wheelpaths = self.download_wheels(platform)

            for whl in wheelpaths:
                if os.path.basename(whl).startswith('panda3d-'):
                    p3dwhlfn = whl
                    p3dwhl = self._get_zip_file(p3dwhlfn)
                    break
            else:
                raise RuntimeError("Missing panda3d wheel for platform: {}".format(platform))

            if self.use_optimized_wheels:
                # Check to see if we have an optimized wheel
                localtag = p3dwhlfn.split('+')[1].split('-')[0] if '+' in p3dwhlfn else ''
                if not localtag.endswith('opt'):
                    self.announce(
                        'Could not find an optimized wheel (using index {}) for platform: {}'.format(self.optimized_wheel_index, platform),
                        distutils.log.WARN
                    )

            #whlfiles = {whl: self._get_zip_file(whl) for whl in wheelpaths}

            # Add whl files to the path so they are picked up by modulefinder
            for whl in wheelpaths:
                path.insert(0, whl)

            # Add deploy_libs from panda3d whl to the path
            path.insert(0, os.path.join(p3dwhlfn, 'deploy_libs'))


        self.announce('Building runtime for platform: {}'.format(platform), distutils.log.INFO)

        # Gather PRC data
        prcstring = ''
        if not use_wheels:
            dtool_fn = p3d.Filename(p3d.ExecutionEnvironment.get_dtool_name())
            libdir = os.path.dirname(dtool_fn.to_os_specific())
            etcdir = os.path.join(libdir, '..', 'etc')

            etcfiles = os.listdir(etcdir)
            etcfiles.sort(reverse=True)
            for fn in etcfiles:
                if fn.lower().endswith('.prc'):
                    with open(os.path.join(etcdir, fn)) as f:
                        prcstring += f.read()
        else:
            etcfiles = [i for i in p3dwhl.namelist() if i.endswith('.prc')]
            etcfiles.sort(reverse=True)
            for fn in etcfiles:
                with p3dwhl.open(fn) as f:
                    prcstring += f.read().decode('utf8')

        user_prcstring = self.extra_prc_data
        for fn in self.extra_prc_files:
            with open(fn) as f:
                user_prcstring += f.read()

        # Clenup PRC data
        check_plugins = [
            #TODO find a better way to get this list
            'pandaegg',
            'p3ffmpeg',
            'p3ptloader',
            'p3assimp',
        ]
        def parse_prc(prcstr, warn_on_missing_plugin):
            out = []
            for ln in prcstr.split('\n'):
                ln = ln.strip()
                useline = True

                if ln.startswith('#') or not ln:
                    continue

                words = ln.split(None, 1)
                if not words:
                    continue
                var = words[0]
                value = words[1] if len(words) > 1 else ''

                # Strip comment after value.
                c = value.find(' #')
                if c > 0:
                    value = value[:c].rstrip()

                if var == 'model-cache-dir' and value:
                    value = value.replace('/panda3d', '/{}'.format(self.distribution.get_name()))

                if var == 'audio-library-name':
                    # We have the default set to p3fmod_audio on macOS in 1.10,
                    # but this can be unexpected as other platforms use OpenAL
                    # by default.  Switch it up if FMOD is not included.
                    if value not in self.plugins and value == 'p3fmod_audio' and 'p3openal_audio' in self.plugins:
                        self.warn("Missing audio plugin p3fmod_audio referenced in PRC data, replacing with p3openal_audio")

                for plugin in check_plugins:
                    if plugin in value and plugin not in self.plugins:
                        useline = False
                        if warn_on_missing_plugin:
                            self.warn(
                                "Missing plugin ({0}) referenced in user PRC data".format(plugin)
                            )
                        break
                if useline:
                    if value:
                        out.append(var + ' ' + value)
                    else:
                        out.append(var)
            return out
        prcexport = parse_prc(prcstring, 0) + parse_prc(user_prcstring, 1)

        # Export PRC data
        prcexport = '\n'.join(prcexport)
        if not self.embed_prc_data:
            prcdir = self.default_prc_dir.replace('<auto>', '')
            prcdir = os.path.join(builddir, prcdir)
            os.makedirs(prcdir)
            with open (os.path.join(prcdir, '00-panda3d.prc'), 'w') as f:
                f.write(prcexport)

        # Create runtimes
        freezer_extras = set()
        freezer_modules = set()
        freezer_modpaths = set()
        ext_suffixes = set()

        def get_search_path_for(source_path):
            search_path = [os.path.dirname(source_path)]
            if use_wheels:
                search_path.append(os.path.join(p3dwhlfn, 'deploy_libs'))

                # If the .whl containing this file has a .libs directory, add
                # it to the path.  This is an auditwheel/numpy convention.
                if '.whl' + os.sep in source_path:
                    whl, wf = source_path.split('.whl' + os.path.sep)
                    whl += '.whl'
                    rootdir = wf.split(os.path.sep, 1)[0]
                    search_path.append(os.path.join(whl, rootdir, '.libs'))

                    # Also look for more specific per-package cases, defined in
                    # PACKAGE_LIB_DIRS at the top of this file.
                    whl_name = os.path.basename(whl).split('-', 1)[0]
                    extra_dirs = PACKAGE_LIB_DIRS.get(whl_name, [])
                    for extra_dir in extra_dirs:
                        search_path.append(os.path.join(whl, extra_dir.replace('/', os.path.sep)))
            return search_path

        def create_runtime(appname, mainscript, use_console):
            freezer = FreezeTool.Freezer(platform=platform, path=path)
            freezer.addModule('__main__', filename=mainscript)
            freezer.addModule('site', filename='site.py', text=SITE_PY)
            for incmod in self.include_modules.get(appname, []) + self.include_modules.get('*', []):
                freezer.addModule(incmod)
            for exmod in self.exclude_modules.get(appname, []) + self.exclude_modules.get('*', []):
                freezer.excludeModule(exmod)
            freezer.done(addStartupModules=True)

            target_path = os.path.join(builddir, appname)

            stub_name = 'deploy-stub'
            if platform.startswith('win') or 'macosx' in platform:
                if not use_console:
                    stub_name = 'deploy-stubw'

            if platform.startswith('win'):
                stub_name += '.exe'
                target_path += '.exe'

            if use_wheels:
                stub_file = p3dwhl.open('panda3d_tools/{0}'.format(stub_name))
            else:
                dtool_path = p3d.Filename(p3d.ExecutionEnvironment.get_dtool_name()).to_os_specific()
                stub_path = os.path.join(os.path.dirname(dtool_path), '..', 'bin', stub_name)
                stub_file = open(stub_path, 'rb')

            # Do we need an icon?  On Windows, we need to add this to the stub
            # before we add the blob.
            if 'win' in platform:
                temp_file = tempfile.NamedTemporaryFile(suffix='-icon.exe', delete=False)
                temp_file.write(stub_file.read())
                stub_file.close()
                temp_file.close()
                self.update_pe_resources(appname, temp_file.name)
                stub_file = open(temp_file.name, 'rb')
            else:
                temp_file = None

            freezer.generateRuntimeFromStub(target_path, stub_file, use_console, {
                'prc_data': prcexport if self.embed_prc_data else None,
                'default_prc_dir': self.default_prc_dir,
                'prc_dir_envvars': None,
                'prc_path_envvars': None,
                'prc_patterns': None,
                'prc_encrypted_patterns': None,
                'prc_encryption_key': None,
                'prc_executable_patterns': None,
                'prc_executable_args_envvar': None,
                'main_dir': None,
                'log_filename': self.expand_path(self.log_filename, platform),
            }, self.log_append)
            stub_file.close()

            if temp_file:
                os.unlink(temp_file.name)

            # Copy the dependencies.
            search_path = [builddir]
            if use_wheels:
                search_path.append(os.path.join(p3dwhlfn, 'deploy_libs'))
            self.copy_dependencies(target_path, builddir, search_path, stub_name)

            freezer_extras.update(freezer.extras)
            freezer_modules.update(freezer.getAllModuleNames())
            freezer_modpaths.update({
                mod[1].filename.to_os_specific()
                for mod in freezer.getModuleDefs() if mod[1].filename
            })
            for suffix in freezer.moduleSuffixes:
                if suffix[2] == imp.C_EXTENSION:
                    ext_suffixes.add(suffix[0])

        for appname, scriptname in self.gui_apps.items():
            create_runtime(appname, scriptname, False)

        for appname, scriptname in self.console_apps.items():
            create_runtime(appname, scriptname, True)

        # Copy extension modules
        whl_modules = []
        whl_modules_ext = ''
        if use_wheels:
            # Get the module libs
            whl_modules = []

            for i in p3dwhl.namelist():
                if not i.startswith('deploy_libs/'):
                    continue

                if not any(i.endswith(suffix) for suffix in ext_suffixes):
                    continue

                base = os.path.basename(i)
                module, _, ext = base.partition('.')
                whl_modules.append(module)
                whl_modules_ext = ext

        # Make sure to copy any builtins that have shared objects in the
        # deploy libs, assuming they are not already in freezer_extras.
        for mod, source_path in freezer_extras:
            freezer_modules.discard(mod)

        for mod in freezer_modules:
            if mod in whl_modules:
                freezer_extras.add((mod, None))

        # Copy over necessary plugins
        plugin_list = ['panda3d/lib{}'.format(i) for i in self.plugins]
        for lib in p3dwhl.namelist():
            plugname = lib.split('.', 1)[0]
            if plugname in plugin_list:
                source_path = os.path.join(p3dwhlfn, lib)
                target_path = os.path.join(builddir, os.path.basename(lib))
                search_path = [os.path.dirname(source_path)]
                self.copy_with_dependencies(source_path, target_path, search_path)

        # Copy any shared objects we need
        for module, source_path in freezer_extras:
            if source_path is not None:
                # Rename panda3d/core.pyd to panda3d.core.pyd
                basename = os.path.basename(source_path)
                if '.' in module:
                    basename = module.rsplit('.', 1)[0] + '.' + basename

                # Remove python version string
                parts = basename.split('.')
                if len(parts) >= 3 and '-' in parts[-2]:
                    parts = parts[:-2] + parts[-1:]
                    basename = '.'.join(parts)
            else:
                # Builtin module, but might not be builtin in wheel libs, so double check
                if module in whl_modules:
                    source_path = os.path.join(p3dwhlfn, 'deploy_libs/{}.{}'.format(module, whl_modules_ext))#'{0}/deploy_libs/{1}.{2}'.format(p3dwhlfn, module, whl_modules_ext)
                    basename = os.path.basename(source_path)
                    #XXX should we remove python version string here too?
                else:
                    continue

            # If this is a dynamic library, search for dependencies.
            target_path = os.path.join(builddir, basename)
            search_path = get_search_path_for(source_path)
            self.copy_with_dependencies(source_path, target_path, search_path)

        # Copy over the tcl directory.
        #TODO: get this to work on non-Windows platforms.
        if sys.platform == "win32" and platform.startswith('win'):
            tcl_dir = os.path.join(sys.prefix, 'tcl')

            if os.path.isdir(tcl_dir) and 'tkinter' in freezer_modules:
                self.announce('Copying Tcl files', distutils.log.INFO)
                os.makedirs(os.path.join(builddir, 'tcl'))

                for dir in os.listdir(tcl_dir):
                    sub_dir = os.path.join(tcl_dir, dir)
                    if os.path.isdir(sub_dir):
                        target_dir = os.path.join(builddir, 'tcl', dir)
                        self.announce('copying {0} -> {1}'.format(sub_dir, target_dir))
                        shutil.copytree(sub_dir, target_dir)

        # Extract any other data files from dependency packages.
        for module, datadesc in self.package_data_dirs.items():
            if module not in freezer_modules:
                continue

            self.announce('Copying data files for module: {}'.format(module), distutils.log.INFO)

            # OK, find out in which .whl this occurs.
            for whl in wheelpaths:
                whlfile = self._get_zip_file(whl)
                filenames = whlfile.namelist()
                for source_pattern, target_dir, flags in datadesc:
                    srcglob = p3d.GlobPattern(source_pattern.lower())
                    source_dir = os.path.dirname(source_pattern)
                    # Relocate the target dir to the build directory.
                    target_dir = target_dir.replace('/', os.sep)
                    target_dir = os.path.join(builddir, target_dir)

                    for wf in filenames:
                        if wf.lower().startswith(source_dir.lower() + '/'):
                            if not srcglob.matches(wf.lower()):
                                continue
                            wf = wf.replace('/', os.sep)
                            relpath = wf[len(source_dir) + 1:]
                            source_path = os.path.join(whl, wf)
                            target_path = os.path.join(target_dir, relpath)

                            if 'PKG_DATA_MAKE_EXECUTABLE' in flags:
                                search_path = get_search_path_for(source_path)
                                self.copy_with_dependencies(source_path, target_path, search_path)
                                mode = os.stat(target_path).st_mode
                                mode |= stat.S_IXUSR | stat.S_IXGRP | stat.S_IXOTH
                                os.chmod(target_path, mode)
                            else:
                                self.copy(source_path, target_path)

        # Copy Game Files
        self.announce('Copying game files for platform: {}'.format(platform), distutils.log.INFO)
        ignore_copy_list = [
            '**/__pycache__/**',
            '**/*.pyc',
            '{}/**'.format(self.build_base),
        ]
        ignore_copy_list += self.exclude_patterns
        ignore_copy_list += freezer_modpaths
        ignore_copy_list += self.extra_prc_files
        ignore_copy_list = [p3d.GlobPattern(p3d.Filename.from_os_specific(i).get_fullpath()) for i in ignore_copy_list]

        include_copy_list = [p3d.GlobPattern(i) for i in self.include_patterns]

        def check_pattern(src, pattern_list):
            # Normalize file paths across platforms
            fn = p3d.Filename.from_os_specific(os.path.normpath(src))
            path = fn.get_fullpath()
            fn.make_absolute()
            abspath = fn.get_fullpath()

            for pattern in pattern_list:
                # If the pattern is absolute, match against the absolute filename.
                if pattern.pattern[0] == '/':
                    #print('check ignore: {} {} {}'.format(pattern, src, pattern.matches_file(abspath)))
                    if pattern.matches_file(abspath):
                        return True
                else:
                    #print('check ignore: {} {} {}'.format(pattern, src, pattern.matches_file(path)))
                    if pattern.matches_file(path):
                        return True
            return False

        def check_file(fname):
            return check_pattern(fname, include_copy_list) and \
                not check_pattern(fname, ignore_copy_list)

        def copy_file(src, dst):
            src = os.path.normpath(src)
            dst = os.path.normpath(dst)

            if not check_file(src):
                self.announce('skipping file {}'.format(src))
                return

            dst_dir = os.path.dirname(dst)
            if not os.path.exists(dst_dir):
                os.makedirs(dst_dir)

            ext = os.path.splitext(src)[1]
            # If the file ends with .gz/.pz, we strip this off.
            if ext in ('.gz', '.pz'):
                ext = os.path.splitext(src[:-3])[1]
            if not ext:
                ext = os.path.basename(src)

            if ext in self.file_handlers:
                buildscript = self.file_handlers[ext]
                self.announce('running {} on src ({})'.format(buildscript.__name__, src))
                try:
                    dst = self.file_handlers[ext](self, src, dst)
                except Exception as err:
                    self.announce('{}'.format(err), distutils.log.ERROR)
            else:
                self.announce('copying {0} -> {1}'.format(src, dst))
                shutil.copyfile(src, dst)

        def update_path(path):
            normpath = p3d.Filename.from_os_specific(os.path.normpath(src)).c_str()
            for inputpath, outputpath in self.rename_paths.items():
                if normpath.startswith(inputpath):
                    normpath = normpath.replace(inputpath, outputpath, 1)
            return p3d.Filename(normpath).to_os_specific()

        rootdir = os.getcwd()
        for dirname, subdirlist, filelist in os.walk(rootdir):
            dirpath = os.path.relpath(dirname, rootdir)
            for fname in filelist:
                src = os.path.join(dirpath, fname)
                dst = os.path.join(builddir, update_path(src))

                copy_file(src, dst)

        # Bundle into an .app on macOS
        if self.macos_main_app and 'macosx' in platform:
            self.bundle_macos_app(builddir)

    def add_dependency(self, name, target_dir, search_path, referenced_by):
        """ Searches for the given DLL on the search path.  If it exists,
        copies it to the target_dir. """

        if os.path.exists(os.path.join(target_dir, name)):
            # We've already added it earlier.
            return

        for dep in self.exclude_dependencies:
            if dep.matches_file(name):
                return

        for dir in search_path:
            source_path = os.path.join(dir, name)

            if os.path.isfile(source_path):
                target_path = os.path.join(target_dir, name)
                self.copy_with_dependencies(source_path, target_path, search_path)
                return

            elif '.whl' in source_path:
                # Check whether the file exists inside the wheel.
                whl, wf = source_path.split('.whl' + os.path.sep)
                whl += '.whl'
                whlfile = self._get_zip_file(whl)

                # Normalize the path separator
                wf = os.path.normpath(wf).replace(os.path.sep, '/')

                # Look case-insensitively.
                namelist = whlfile.namelist()
                namelist_lower = [file.lower() for file in namelist]

                if wf.lower() in namelist_lower:
                    # We have a match.  Change it to the correct case.
                    wf = namelist[namelist_lower.index(wf.lower())]
                    source_path = os.path.join(whl, wf)
                    target_path = os.path.join(target_dir, os.path.basename(wf))
                    self.copy_with_dependencies(source_path, target_path, search_path)
                    return

        # If we didn't find it, look again, but case-insensitively.
        name_lower = name.lower()

        for dir in search_path:
            if os.path.isdir(dir):
                files = os.listdir(dir)
                files_lower = [file.lower() for file in files]

                if name_lower in files_lower:
                    name = files[files_lower.index(name_lower)]
                    source_path = os.path.join(dir, name)
                    target_path = os.path.join(target_dir, name)
                    self.copy_with_dependencies(source_path, target_path, search_path)

        # Warn if we can't find it, but only once.
        self.warn("could not find dependency {0} (referenced by {1})".format(name, referenced_by))
        self.exclude_dependencies.append(p3d.GlobPattern(name.lower()))

    def copy(self, source_path, target_path):
        """ Copies source_path to target_path.

        source_path may be located inside a .whl file. """

        try:
            self.announce('copying {0} -> {1}'.format(os.path.relpath(source_path, self.build_base), os.path.relpath(target_path, self.build_base)))
        except ValueError:
            # No relative path (e.g., files on different drives in Windows), just print absolute paths instead
            self.announce('copying {0} -> {1}'.format(source_path, target_path))

        # Make the directory if it does not yet exist.
        target_dir = os.path.dirname(target_path)
        if not os.path.isdir(target_dir):
            os.makedirs(target_dir)

        # Copy the file, and open it for analysis.
        if '.whl' in source_path:
            # This was found in a wheel, extract it
            whl, wf = source_path.split('.whl' + os.path.sep)
            whl += '.whl'
            whlfile = self._get_zip_file(whl)
            data = whlfile.read(wf.replace(os.path.sep, '/'))
            with open(target_path, 'wb') as f:
                f.write(data)
        else:
            # Regular file, copy it
            shutil.copyfile(source_path, target_path)

    def copy_with_dependencies(self, source_path, target_path, search_path):
        """ Copies source_path to target_path.  It also scans source_path for
        any dependencies, which are located along the given search_path and
        copied to the same directory as target_path.

        source_path may be located inside a .whl file. """

        self.copy(source_path, target_path)

        source_dir = os.path.dirname(source_path)
        target_dir = os.path.dirname(target_path)
        base = os.path.basename(target_path)
        self.copy_dependencies(target_path, target_dir, search_path + [source_dir], base)

    def copy_dependencies(self, target_path, target_dir, search_path, referenced_by):
        """ Copies the dependencies of target_path into target_dir. """

        fp = open(target_path, 'rb+')

        # What kind of magic does the file contain?
        deps = []
        magic = fp.read(4)
        if magic.startswith(b'MZ'):
            # It's a Windows DLL or EXE file.
            pe = pefile.PEFile()
            pe.read(fp)
            for lib in pe.imports:
                if not lib.lower().startswith('api-ms-win-'):
                    deps.append(lib)

        elif magic == b'\x7FELF':
            # Elf magic.  Used on (among others) Linux and FreeBSD.
            deps = self._read_dependencies_elf(fp, target_dir, search_path)

        elif magic in (b'\xCE\xFA\xED\xFE', b'\xCF\xFA\xED\xFE'):
            # A Mach-O file, as used on macOS.
            deps = self._read_dependencies_macho(fp, '<', flatten=True)

        elif magic in (b'\xFE\xED\xFA\xCE', b'\xFE\xED\xFA\xCF'):
            rel_dir = os.path.relpath(target_dir, os.path.dirname(target_path))
            deps = self._read_dependencies_macho(fp, '>', flatten=True)

        elif magic in (b'\xCA\xFE\xBA\xBE', b'\xBE\xBA\xFE\xCA'):
            # A fat file, containing multiple Mach-O binaries.  In the future,
            # we may want to extract the one containing the architecture we
            # are building for.
            deps = self._read_dependencies_fat(fp, False, flatten=True)

        elif magic in (b'\xCA\xFE\xBA\xBF', b'\xBF\xBA\xFE\xCA'):
            # A 64-bit fat file.
            deps = self._read_dependencies_fat(fp, True, flatten=True)

        # If we discovered any dependencies, recursively add those.
        for dep in deps:
            self.add_dependency(dep, target_dir, search_path, referenced_by)

    def _read_dependencies_elf(self, elf, origin, search_path):
        """ Having read the first 4 bytes of the ELF file, fetches the
        dependent libraries and returns those as a list. """

        ident = elf.read(12)

        # Make sure we read in the correct endianness and integer size
        byte_order = "<>"[ord(ident[1:2]) - 1]
        elf_class = ord(ident[0:1]) - 1 # 0 = 32-bits, 1 = 64-bits
        header_struct = byte_order + ("HHIIIIIHHHHHH", "HHIQQQIHHHHHH")[elf_class]
        section_struct = byte_order + ("4xI8xIII8xI", "4xI16xQQI12xQ")[elf_class]
        dynamic_struct = byte_order + ("iI", "qQ")[elf_class]

        type, machine, version, entry, phoff, shoff, flags, ehsize, phentsize, phnum, shentsize, shnum, shstrndx \
          = struct.unpack(header_struct, elf.read(struct.calcsize(header_struct)))
        dynamic_sections = []
        string_tables = {}

        # Seek to the section header table and find the .dynamic section.
        elf.seek(shoff)
        for i in range(shnum):
            type, offset, size, link, entsize = struct.unpack_from(section_struct, elf.read(shentsize))
            if type == 6 and link != 0: # DYNAMIC type, links to string table
                dynamic_sections.append((offset, size, link, entsize))
                string_tables[link] = None

        # Read the relevant string tables.
        for idx in string_tables.keys():
            elf.seek(shoff + idx * shentsize)
            type, offset, size, link, entsize = struct.unpack_from(section_struct, elf.read(shentsize))
            if type != 3: continue
            elf.seek(offset)
            string_tables[idx] = elf.read(size)

        # Loop through the dynamic sections and rewrite it if it has an rpath/runpath.
        needed = []
        rpath = []
        for offset, size, link, entsize in dynamic_sections:
            elf.seek(offset)
            data = elf.read(entsize)
            tag, val = struct.unpack_from(dynamic_struct, data)

            # Read tags until we find a NULL tag.
            while tag != 0:
                if tag == 1: # A NEEDED entry.  Read it from the string table.
                    string = string_tables[link][val : string_tables[link].find(b'\0', val)]
                    needed.append(string.decode('utf-8'))

                elif tag == 15 or tag == 29:
                    # An RPATH or RUNPATH entry.
                    string = string_tables[link][val : string_tables[link].find(b'\0', val)]
                    rpath += [
                        os.path.normpath(i.decode('utf-8').replace('$ORIGIN', origin))
                        for i in string.split(b':')
                    ]

                data = elf.read(entsize)
                tag, val = struct.unpack_from(dynamic_struct, data)
        elf.close()

        search_path += rpath
        return needed

    def _read_dependencies_macho(self, fp, endian, flatten=False):
        """ Having read the first 4 bytes of the Mach-O file, fetches the
        dependent libraries and returns those as a list.

        If flatten is True, if the dependencies contain paths like
        @loader_path/../.dylibs/libsomething.dylib, it will rewrite them to
        instead contain @loader_path/libsomething.dylib if possible.
        This requires the file pointer to be opened in rb+ mode. """

        cputype, cpusubtype, filetype, ncmds, sizeofcmds, flags = \
            struct.unpack(endian + 'IIIIII', fp.read(24))

        is_64bit = (cputype & 0x1000000) != 0
        if is_64bit:
            fp.read(4)

        # After the header, we get a series of linker commands.  We just
        # iterate through them and gather up the LC_LOAD_DYLIB commands.
        load_dylibs = []
        for i in range(ncmds):
            cmd, cmd_size = struct.unpack(endian + 'II', fp.read(8))
            cmd_data = fp.read(cmd_size - 8)
            cmd &= ~0x80000000

            if cmd == 0x0c: # LC_LOAD_DYLIB
                dylib = cmd_data[16:].decode('ascii').split('\x00', 1)[0]
                orig = dylib

                if dylib.startswith('@loader_path/../Frameworks/'):
                    dylib = dylib.replace('@loader_path/../Frameworks/', '')
                elif dylib.startswith('@executable_path/../Frameworks/'):
                    dylib = dylib.replace('@executable_path/../Frameworks/', '')
                else:
                    for prefix in ('@loader_path/', '@rpath/'):
                        if dylib.startswith(prefix):
                            dylib = dylib.replace(prefix, '')

                            # Do we need to flatten the relative reference?
                            if '/' in dylib and flatten:
                                new_dylib = prefix + os.path.basename(dylib)
                                str_size = len(cmd_data) - 16
                                if len(new_dylib) < str_size:
                                    fp.seek(-str_size, os.SEEK_CUR)
                                    fp.write(new_dylib.encode('ascii').ljust(str_size, b'\0'))
                                else:
                                    self.warn('Unable to rewrite dependency {}'.format(orig))

                load_dylibs.append(dylib)

        return load_dylibs

    def _read_dependencies_fat(self, fp, is_64bit, flatten=False):
        num_fat, = struct.unpack('>I', fp.read(4))

        # After the header we get a table of executables in this fat file,
        # each one with a corresponding offset into the file.
        offsets = []
        for i in range(num_fat):
            if is_64bit:
                cputype, cpusubtype, offset, size, align = \
                    struct.unpack('>QQQQQ', fp.read(40))
            else:
                cputype, cpusubtype, offset, size, align = \
                    struct.unpack('>IIIII', fp.read(20))
            offsets.append(offset)

        # Go through each of the binaries in the fat file.
        deps = []
        for offset in offsets:
            # Add 4, since it expects we've already read the magic.
            fp.seek(offset)
            magic = fp.read(4)

            if magic in (b'\xCE\xFA\xED\xFE', b'\xCF\xFA\xED\xFE'):
                endian = '<'
            elif magic in (b'\xFE\xED\xFA\xCE', b'\xFE\xED\xFA\xCF'):
                endian = '>'
            else:
                # Not a Mach-O file we can read.
                continue

            for dep in self._read_dependencies_macho(fp, endian, flatten=flatten):
                if dep not in deps:
                    deps.append(dep)

        return deps

    def expand_path(self, path, platform):
        "Substitutes variables in the given path string."

        if path is None:
            return None

        t = string.Template(path)
        if platform.startswith('win'):
            return t.substitute(HOME='~', USER_APPDATA='~/AppData/Local')
        elif platform.startswith('macosx'):
            return t.substitute(HOME='~', USER_APPDATA='~/Documents')
        else:
            return t.substitute(HOME='~', USER_APPDATA='~/.local/share')


class bdist_apps(setuptools.Command):
    DEFAULT_INSTALLERS = {
        'manylinux1_x86_64': ['gztar'],
        'manylinux1_i686': ['gztar'],
        # Everything else defaults to ['zip']
    }

    description = 'bundle built Panda3D applications into distributable forms'
    user_options = build_apps.user_options + [
        ('dist-dir=', 'd', 'directory to put final built distributions in'),
        ('skip-build', None, 'skip rebuilding everything (for testing/debugging)'),
    ]

    def _build_apps_options(self):
        return [opt[0].replace('-', '_').replace('=', '') for opt in build_apps.user_options]

    def initialize_options(self):
        self.installers = {}
        self.dist_dir = os.path.join(os.getcwd(), 'dist')
        self.skip_build = False
        for opt in self._build_apps_options():
            setattr(self, opt, None)

    def finalize_options(self):
        # We need to massage the inputs a bit in case they came from a
        # setup.cfg file.
        self.installers = {
            key: _parse_list(value)
            for key, value in _parse_dict(self.installers).items()
        }

    def _get_archive_basedir(self):
        return self.distribution.get_name()

    def create_zip(self, basename, build_dir):
        import zipfile

        base_dir = self._get_archive_basedir()

        with zipfile.ZipFile(basename+'.zip', 'w', compression=zipfile.ZIP_DEFLATED) as zf:
            zf.write(build_dir, base_dir)

            for dirpath, dirnames, filenames in os.walk(build_dir):
                for name in sorted(dirnames):
                    path = os.path.normpath(os.path.join(dirpath, name))
                    zf.write(path, path.replace(build_dir, base_dir, 1))
                for name in filenames:
                    path = os.path.normpath(os.path.join(dirpath, name))
                    if os.path.isfile(path):
                        zf.write(path, path.replace(build_dir, base_dir, 1))

    def create_tarball(self, basename, build_dir, tar_compression):
        import tarfile

        base_dir = self._get_archive_basedir()
        build_cmd = self.get_finalized_command('build_apps')
        binary_names = list(build_cmd.console_apps.keys()) + list(build_cmd.gui_apps.keys())

        def tarfilter(tarinfo):
            if tarinfo.isdir() or os.path.basename(tarinfo.name) in binary_names:
                tarinfo.mode = 0o755
            else:
                tarinfo.mode = 0o644
            return tarinfo

        with tarfile.open('{}.tar.{}'.format(basename, tar_compression), 'w|{}'.format(tar_compression)) as tf:
            tf.add(build_dir, base_dir, filter=tarfilter)

    def create_nsis(self, basename, build_dir, is_64bit):
        # Get a list of build applications
        build_cmd = self.get_finalized_command('build_apps')
        apps = build_cmd.gui_apps.copy()
        apps.update(build_cmd.console_apps)
        apps = [
            '{}.exe'.format(i)
            for i in apps
        ]

        fullname = self.distribution.get_fullname()
        shortname = self.distribution.get_name()

        # Create the .nsi installer script
        nsifile = p3d.Filename(build_cmd.build_base, shortname + ".nsi")
        nsifile.unlink()
        nsi = open(nsifile.to_os_specific(), "w")

        # Some global info
        nsi.write('Name "%s"\n' % shortname)
        nsi.write('OutFile "%s"\n' % (fullname+'.exe'))
        if is_64bit:
            nsi.write('InstallDir "$PROGRAMFILES64\\%s"\n' % shortname)
        else:
            nsi.write('InstallDir "$PROGRAMFILES\\%s"\n' % shortname)
        nsi.write('SetCompress auto\n')
        nsi.write('SetCompressor lzma\n')
        nsi.write('ShowInstDetails nevershow\n')
        nsi.write('ShowUninstDetails nevershow\n')
        nsi.write('InstType "Typical"\n')

        # Tell Vista that we require admin rights
        nsi.write('RequestExecutionLevel admin\n')
        nsi.write('\n')

        # TODO offer run and desktop shortcut after we figure out how to deal
        # with multiple apps

        nsi.write('!include "MUI2.nsh"\n')
        nsi.write('!define MUI_ABORTWARNING\n')
        nsi.write('\n')
        nsi.write('Var StartMenuFolder\n')
        nsi.write('!insertmacro MUI_PAGE_WELCOME\n')
        # TODO license file
        nsi.write('!insertmacro MUI_PAGE_DIRECTORY\n')
        nsi.write('!insertmacro MUI_PAGE_STARTMENU Application $StartMenuFolder\n')
        nsi.write('!insertmacro MUI_PAGE_INSTFILES\n')
        nsi.write('!insertmacro MUI_PAGE_FINISH\n')
        nsi.write('!insertmacro MUI_UNPAGE_WELCOME\n')
        nsi.write('!insertmacro MUI_UNPAGE_CONFIRM\n')
        nsi.write('!insertmacro MUI_UNPAGE_INSTFILES\n')
        nsi.write('!insertmacro MUI_UNPAGE_FINISH\n')
        nsi.write('!insertmacro MUI_LANGUAGE "English"\n')

        # This section defines the installer.
        nsi.write('Section "" SecCore\n')
        nsi.write('  SetOutPath "$INSTDIR"\n')
        curdir = ""
        for root, dirs, files in os.walk(build_dir):
            for name in files:
                basefile = p3d.Filename.fromOsSpecific(os.path.join(root, name))
                file = p3d.Filename(basefile)
                file.makeAbsolute()
                file.makeRelativeTo(build_dir)
                outdir = file.getDirname().replace('/', '\\')
                if curdir != outdir:
                    nsi.write('  SetOutPath "$INSTDIR\\%s"\n' % outdir)
                    curdir = outdir
                nsi.write('  File "%s"\n' % (basefile.toOsSpecific()))
        nsi.write('  SetOutPath "$INSTDIR"\n')
        nsi.write('  WriteUninstaller "$INSTDIR\\Uninstall.exe"\n')
        nsi.write('  ; Start menu items\n')
        nsi.write('  !insertmacro MUI_STARTMENU_WRITE_BEGIN Application\n')
        nsi.write('    CreateDirectory "$SMPROGRAMS\\$StartMenuFolder"\n')
        for app in apps:
            nsi.write('    CreateShortCut "$SMPROGRAMS\\$StartMenuFolder\\%s.lnk" "$INSTDIR\\%s"\n' % (shortname, app))
        nsi.write('    CreateShortCut "$SMPROGRAMS\\$StartMenuFolder\\Uninstall.lnk" "$INSTDIR\\Uninstall.exe"\n')
        nsi.write('  !insertmacro MUI_STARTMENU_WRITE_END\n')
        nsi.write('SectionEnd\n')

        # This section defines the uninstaller.
        nsi.write('Section Uninstall\n')
        nsi.write('  RMDir /r "$INSTDIR"\n')
        nsi.write('  ; Desktop icon\n')
        nsi.write('  Delete "$DESKTOP\\%s.lnk"\n' % shortname)
        nsi.write('  ; Start menu items\n')
        nsi.write('  !insertmacro MUI_STARTMENU_GETFOLDER Application $StartMenuFolder\n')
        nsi.write('  RMDir /r "$SMPROGRAMS\\$StartMenuFolder"\n')
        nsi.write('SectionEnd\n')
        nsi.close()

        cmd = ['makensis']
        for flag in ["V2"]:
            cmd.append(
                '{}{}'.format('/' if sys.platform.startswith('win') else '-', flag)
            )
        cmd.append(nsifile.to_os_specific())
        subprocess.check_call(cmd)

    def run(self):
        build_cmd = self.distribution.get_command_obj('build_apps')
        for opt in self._build_apps_options():
            optval = getattr(self, opt)
            if optval is not None:
                setattr(build_cmd, opt, optval)
        build_cmd.finalize_options()
        if not self.skip_build:
            self.run_command('build_apps')

        platforms = build_cmd.platforms
        build_base = os.path.abspath(build_cmd.build_base)
        if not os.path.exists(self.dist_dir):
            os.makedirs(self.dist_dir)
        os.chdir(self.dist_dir)

        for platform in platforms:
            build_dir = os.path.join(build_base, platform)
            basename = '{}_{}'.format(self.distribution.get_fullname(), platform)
            installers = self.installers.get(platform, self.DEFAULT_INSTALLERS.get(platform, ['zip']))

            for installer in installers:
                self.announce('\nBuilding {} for platform: {}'.format(installer, platform), distutils.log.INFO)

                if installer == 'zip':
                    self.create_zip(basename, build_dir)
                elif installer in ('gztar', 'bztar', 'xztar'):
                    compress = installer.replace('tar', '')
                    if compress == 'bz':
                        compress = 'bz2'

                    self.create_tarball(basename, build_dir, compress)
                elif installer == 'nsis':
                    if not platform.startswith('win'):
                        self.announce(
                            '\tNSIS installer not supported for platform: {}'.format(platform),
                            distutils.log.ERROR
                        )
                        continue
                    try:
                        subprocess.call(['makensis', '--version'])
                    except OSError:
                        self.announce(
                            '\tCould not find makensis tool that is required to build NSIS installers',
                            distutils.log.ERROR
                        )
                        # continue
                    is_64bit = platform == 'win_amd64'
                    self.create_nsis(basename, build_dir, is_64bit)

                else:
                    self.announce('\tUnknown installer: {}'.format(installer), distutils.log.ERROR)

class make_xcodeproj(setuptools.Command):
    description = ('Creates an Xcode project that can be used to develop for and '
                   'deploy to iOS devices.')
    user_options = [
        ('freeze-modules=', None, 'If we should freeze the Python modules or keep '
                                  'them unfrozen so they can be easily iterated upon.'),
        ('archs=', None, 'List of architectures to support.'),
        ('py-root=', None, 'Custom python installation root. You should '
                           'specify this if the embedded Python version is '
                           'different from the system\'s.'),
        ('abi-tag=', None, 'ABI to pull a wheel for. You should probably '
                           'specify this if you are specifying a custom '
                           'py_root.'),
    ]

    def download_panda_wheel(self, platform):
        """
        A special routine that downloads the Panda wheels instead of using
        the usual download_wheels method, since pip is quite picky when it comes
        to the interpreter the system is running on.
        """
        wheel_dst = os.path.join(self.build_cmd.build_base, '__whl_cache__')

        # Infer the version from the abi tag, since pip can't infer it itself.
        py_version = version_string_from_abi(self.abi_tag)

        if self.panda_version:
            version_specifier = '==' + self.panda_version
        else:
            version_specifier = ''

        pip_args = ['download', 'panda3d' + version_specifier,
            '-d', wheel_dst,
            '--platform', platform,
            '--abi', self.abi_tag,
            '--python-version', py_version,
            '--only-binary', ':all:',
        ]
        for link in self.build_cmd.pypi_find_links:
            pip_args += ['--find-links', link]

        try:
            subprocess.check_call([sys.executable, '-m', 'pip'] + pip_args)
        except subprocess.CalledProcessError:
            raise RuntimeError('Failed to download the Panda3D wheel. Please '
                               'check that the specified abi_tag is correct.')

        # Assemble the name of the wheel we just downloaded. If panda_version
        # is not specified, use the highest version that we have available.
        wheel_end = 'cp%s-%s-%s' % (py_version.replace('.', ''), self.abi_tag, platform)

        highest_ver = '0.0.0'
        if self.panda_version:
            highest_ver = self.panda_version
        else:
            for wheel in os.listdir(wheel_dst):
                wheel_stem = Path(wheel).stem
                if not wheel_stem.startswith('panda3d') or not wheel_stem.endswith(wheel_end):
                    continue

                wheel_ver = wheel_stem.split('-')[1]
                if StrictVersion(wheel_ver) > StrictVersion(highest_ver):
                    highest_ver = wheel_ver

        return os.path.join(wheel_dst, 'panda3d-%s-%s.whl'
                % (highest_ver, wheel_end))

    def extract_wheel_member(self, wheel, src, dst):
        extract_location = os.path.join(self.tmp_dir, 'extract-' + Path(wheel.filename).stem)
        if not os.path.isdir(extract_location):
            wheel.extractall(extract_location)

        abs_src = os.path.join(extract_location, src)
        if os.path.isdir(abs_src):
            shutil.copytree(abs_src, dst)
        else:
            shutil.copy2(abs_src, dst)

    def initialize_options(self):
        self.freeze_modules = False
        self.archs = ['arm64', 'x86_64']
        self.panda_version = None
        self.deploy_target = '9.0'

        self.py_root = sys.exec_prefix
        self.abi_tag = pep425tags.get_abi_tag()

    def finalize_options(self):
        self.platform_prefix = 'ios_%s' % self.deploy_target.replace('.', '_')

    def run(self):
        self.announce('Deployment Version: ' + self.deploy_target, distutils.log.INFO)
        self.announce('ABI Tag: ' + self.abi_tag, distutils.log.INFO)
        self.announce('Architectures: ' + ','.join(self.archs), distutils.log.INFO)
        self.announce('Using standard library from ' + self.py_root, distutils.log.INFO)

        self.build_cmd = self.distribution.get_command_obj('build_apps')
        self.build_cmd.finalize_options()

        # Download our ios-specifc wheels.
        wheels = [(arch, self.download_panda_wheel('%s_%s'
                                                    % (self.platform_prefix,
                                                       arch)))
                  for arch in self.archs]

        # Calculate the supported SDKs based on architectures.
        supported_platforms = []
        if 'arm64' in self.archs or 'armv7' in self.archs:
            supported_platforms.append('iphoneos')
        if 'x86_64' in self.archs:
            supported_platforms.append('iphonesimulator')

        # Create a temporary working space.
        self.tmp_dir = tempfile.mkdtemp()
        py_xcproj_dir = os.path.join(os.path.dirname(__file__), 'py_xcproj')

        panda_app_target_dir = os.path.join(self.tmp_dir, 'panda-app-target')
        panda_app_template_dir = os.path.join(self.tmp_dir, 'panda-app-template.xcodeproj')

        shutil.copytree(os.path.join(py_xcproj_dir, 'panda-app-target'), panda_app_target_dir)
        shutil.copytree(os.path.join(py_xcproj_dir, 'panda-app-template.xcodeproj'), panda_app_template_dir)

        game_dir = os.path.abspath(os.path.dirname(self.build_cmd.gui_apps[self.build_cmd.macos_main_app]))

        stdlib_suffix = os.path.join('lib', 'python%s' % version_string_from_abi(self.abi_tag))

        # A dictionary of substitutions we will be making to each file.
        substitutions = {
            'app_name': self.build_cmd.macos_main_app,
            'py_module_main': os.path.join('main.py'),
            'deploy_target': self.deploy_target,
            'archs_list': ',\n'.join(self.archs),
            'supported_platforms': ' '.join(supported_platforms),
            'py_ver': version_string_from_abi(self.abi_tag),
            'sitepackages_dir': os.path.join('python', stdlib_suffix, 'site-packages'),
            'game_dir': game_dir,
        }

        # Substitute the above dictionary in for each file.
        files = [file for file in glob.glob('%s/**' % self.tmp_dir, recursive=True) if os.path.isfile(file)]
        for file in files:
            with open(file, 'r+') as file_handle:
                file_contents = file_handle.read()
                templ = string.Template(file_contents)
                file_contents = templ.substitute(substitutions)

                file_handle.seek(0)
                file_handle.write(file_contents)
                file_handle.truncate()

        # Rename the project's scheme to the name of the project.
        xcscheme_path = os.path.join(panda_app_template_dir, 'xcshareddata', 'xcschemes', 'panda-app-target.xcscheme')
        os.rename(xcscheme_path, os.path.join(os.path.dirname(xcscheme_path), '%s.xcscheme' % substitutions['app_name']))

        for arch, wheel_path in wheels:
            self.announce('Preparing architecture %s...' % arch, distutils.log.INFO)

            wheel_expr = wheelfile.WHEEL_INFO_RE.match(os.path.basename(wheel_path))

            if self.py_root != sys.exec_prefix:
                sys_version = StrictVersion('%d.%d' % (sys.version_info[0], sys.version_info[1]))
                embedded_version = StrictVersion(version_string_from_abi(wheel_expr.group('abi')))

                if sys_version != embedded_version:
                    self.announce('WARNING: This system is not using the same Python version as the wheel %s. Things may break.' % wheel_path, distutils.log.WARN)

            # Extract the wheel to the temporary directory.
            extract_location = os.path.join(self.tmp_dir, 'extract-' + Path(wheel_path).stem)
            if not os.path.isdir(extract_location):
                with zipfile.ZipFile(wheel_path, 'r') as wheel:
                    wheel.extractall(extract_location)

            # Calculate the current platform.
            if arch in ('arm64', 'armv7'):
                platform = 'iphoneos'
            elif arch == 'x86_64':
                platform = 'iphonesimulator'
            else:
                raise Exception("Unsupported platform %s" % platform)

            # Calculate some paths.
            deploy_dir = os.path.join(panda_app_target_dir, 'deploy-%s' % platform)
            py_dir = os.path.join(deploy_dir, 'python')
            py_libdir = os.path.join(py_dir, 'lib')
            py_stdlib_dir = os.path.join(py_libdir, 'python%s' % version_string_from_abi(self.abi_tag))

            # Move over the libpython, the standard libs and PandaViewController.h
            shutil.copytree(os.path.join(extract_location, 'deploy_libs'), py_libdir)
            shutil.move(os.path.join(py_libdir, 'include'), deploy_dir)
            # shutil.copytree(os.path.join(self.py_root, stdlib_suffix), py_stdlib_dir)

            # Determine what parts of the standard library and direct should be copied over.
            full_stdlib_path = os.path.join(self.py_root, stdlib_suffix)

            # Copy over stuff we know we need to copy.
            tags = self.abi_tag.replace(self.abi_tag.rstrip('mdu'), '')
            config_dir_name = 'config-%s%s' % (version_string_from_abi(self.abi_tag), tags)
            shutil.copytree(os.path.join(full_stdlib_path, 'encodings'), os.path.join(py_stdlib_dir, 'encodings'))
            shutil.copytree(os.path.join(full_stdlib_path, config_dir_name), os.path.join(py_stdlib_dir, config_dir_name))
            shutil.copy2(os.path.join(full_stdlib_path, 'site.py'), py_stdlib_dir)
            shutil.copy2(os.path.join(full_stdlib_path, '_sitebuiltins.py'), py_stdlib_dir)
            shutil.copy2(os.path.join(full_stdlib_path, 'sysconfig.py'), py_stdlib_dir)
            shutil.copy2(os.path.join(full_stdlib_path, '_sysconfigdata_%s_ios_.py') % tags, py_stdlib_dir)

            mf = ModuleFinder(path=[full_stdlib_path, extract_location])
            mf.run_script(self.build_cmd.gui_apps[self.build_cmd.macos_main_app])

            for module in mf.modules.items():
                modfile = module[1].__file__
                if modfile and os.path.exists(modfile):
                    if modfile.startswith(full_stdlib_path):
                        rel_modfile = os.path.relpath(modfile, full_stdlib_path)
                    elif modfile.startswith(extract_location):
                        rel_modfile = os.path.join('site-packages', os.path.relpath(modfile, extract_location))
                    else:
                        continue
                    dst = os.path.dirname(os.path.join(py_stdlib_dir, rel_modfile))
                    if not os.path.exists(dst):
                        os.makedirs(dst)
                    shutil.copy2(modfile, dst)

            # Move over Panda3D libs.
            p3d_libs = os.path.join(extract_location, 'panda3d')
            for f in os.listdir(p3d_libs):
                if f.endswith('.dylib'):
                    shutil.move(os.path.join(p3d_libs, f), os.path.join(py_stdlib_dir, 'site-packages', 'panda3d'))

        self.announce('Copying project files...', distutils.log.INFO)
        # Finally, move everything over to the destination, renaming project files as appropriate.
        build_base = os.path.join(os.path.abspath(self.build_cmd.build_base), 'xcodeproj')

        proj_folder = os.path.join(build_base, substitutions['app_name'])
        proj_name = os.path.join(build_base, '%s.xcodeproj' % substitutions['app_name'])
        if os.path.exists(proj_folder):
            shutil.rmtree(proj_folder)
        if os.path.exists(proj_name):
            shutil.rmtree(proj_name)

        shutil.copytree(panda_app_target_dir, proj_folder)
        shutil.copytree(panda_app_template_dir, proj_name)

        shutil.rmtree(self.tmp_dir)<|MERGE_RESOLUTION|>--- conflicted
+++ resolved
@@ -22,10 +22,6 @@
 import string
 import time
 import tempfile
-<<<<<<< HEAD
-import glob
-=======
->>>>>>> 36c3d3e6
 
 from distutils.version import StrictVersion, LooseVersion
 from wheel import wheelfile, pep425tags
