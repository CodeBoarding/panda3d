--- conflicted
+++ resolved
@@ -289,23 +289,11 @@
             'macosx_10_9_x86_64',
             'win_amd64',
         ]
-<<<<<<< HEAD
-=======
-        if sys.version_info >= (3, 11):
-            # manylinux2010 is not offered for Python 3.11 anymore
-            self.platforms[0] = 'manylinux2014_x86_64'
-        elif sys.version_info >= (3, 10):
-            # manylinux1 is not offered for Python 3.10 anymore
-            self.platforms[0] = 'manylinux2010_x86_64'
 
         if sys.version_info >= (3, 13):
             # This version of Python is only available for 10.13+.
             self.platforms[1] = 'macosx_10_13_x86_64'
-        elif sys.version_info >= (3, 8):
-            # This version of Python is only available for 10.9+.
-            self.platforms[1] = 'macosx_10_9_x86_64'
-
->>>>>>> 27ce5c99
+
         self.plugins = []
         self.embed_prc_data = True
         self.extra_prc_files = []
