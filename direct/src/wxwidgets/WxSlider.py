--- conflicted
+++ resolved
@@ -55,27 +55,17 @@
 
     def SetValue(self, value):
         # overriding wx.Slider.SetValue()
-<<<<<<< HEAD
-        self.textValue.SetValue("%.2f" % value)
-=======
         if self.textValue is not None:
             self.textValue.SetValue("%.2f" % value)
->>>>>>> 0121e74a
         intVal = 100.0 / (self.maxValue - self.minValue) * (value - self.minValue)
         wx.Slider.SetValue(self, intVal)
 
     def onChange(self, event):
         # update textValue from slider
-<<<<<<< HEAD
-        self.textValue.Clear()
-        floatVal = wx.Slider.GetValue(self) * (self.maxValue - self.minValue) / 100.0 + self.minValue
-        self.textValue.WriteText("%.2f" % floatVal)
-=======
         if self.textValue is not None:
             self.textValue.Clear()
             floatVal = wx.Slider.GetValue(self) * (self.maxValue - self.minValue) / 100.0 + self.minValue
             self.textValue.WriteText("%.2f" % floatVal)
->>>>>>> 0121e74a
         if self.updateCB: # callback function sould receive event as the argument
             self.updateCB(event)
         event.Skip()
