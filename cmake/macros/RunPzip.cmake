--- conflicted
+++ resolved
@@ -1,18 +1,4 @@
 function(run_pzip target_name source destination glob)
-<<<<<<< HEAD
-  if(NOT TARGET host_pzip)
-    if(CMAKE_CROSSCOMPILING AND NOT EXISTS "${HOST_BIN_DIR}/pzip")
-      # If pzip isn't built, we just copy instead.
-      file(COPY "${source}"
-        DESTINATION "${destination}"
-        FILES_MATCHING PATTERN "${glob}")
-
-      return()
-    endif()
-  endif()
-
-=======
->>>>>>> 36c3d3e6
   file(GLOB_RECURSE files RELATIVE "${source}" "${source}/${glob}")
 
   if(CMAKE_CROSSCOMPILING)
@@ -45,16 +31,7 @@
         COMMAND ${CMAKE_COMMAND} -E
           copy_if_different "${source}/${filename}" "${destination}/${filename}"
         COMMENT "")
-
-<<<<<<< HEAD
-    add_custom_command(OUTPUT "${destination}/${dstfile}"
-      COMMAND ${CMAKE_COMMAND} -E make_directory "${dstdir}"
-      COMMAND ${pzip_executable} -c > "${destination}/${dstfile}" < "${source}/${filename}"
-      DEPENDS ${pzip_executable}
-      COMMENT "")
-=======
     endif()
->>>>>>> 36c3d3e6
 
   endforeach(filename)
 
