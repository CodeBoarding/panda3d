from math import floor, ceil
import sys

from panda3d.core import Vec2, Vec3, Vec4, Vec2F, Vec2D
from panda3d import core
import pytest


def test_vec2_creation():
    assert Vec2(x=1, y=2) == Vec2(1, 2) == Vec2((1, 2))


def test_vec2_getter_setter():
    original_vector = Vec2(2, 3)

    assert original_vector.x == 2
    assert original_vector.y == 3

    original_vector.x = 1
    original_vector.y = 3

    assert original_vector == Vec2(1, 3)

    original_vector[0] = 3
    original_vector[1] = 1

    assert original_vector == Vec2(3, 1)

    original_vector.set_x(-8)
    original_vector.set_y(6)

    assert original_vector.x == -8
    assert original_vector.y == 6


def test_vec2_sum():
    original_vector = Vec2(2, 3)

    assert original_vector + original_vector == Vec2(4, 6)
    assert original_vector + 3 == Vec2(5, 6)


def test_vec2_power():
    assert Vec2(2, -3) ** 2 == Vec2(4, 9)


def test_vec2_len():
    assert len(Vec2(2, -3)) == 2


def test_vec2_swizzle_mask():
    original_vector = Vec2(3, 5)

    assert original_vector.yx == Vec2(5, 3)
    assert original_vector.xy == original_vector


def test_vec2_str():
    assert str(Vec2F(2, 3)) == "LVector2f(2, 3)"
    assert str(Vec2D(2, 3)) == "LVector2d(2, 3)"


def test_vec2_compare():
    assert Vec2(1, 2).compare_to(Vec2(1, 2)) == 0

    assert Vec2(1, 0).compare_to(Vec2(1, 0)) == 0
    assert Vec2(1, 0).compare_to(Vec2(0, 1)) == 1
    assert Vec2(0, 1).compare_to(Vec2(1, 0)) == -1
    assert Vec2(0, 1).compare_to(Vec2(0, 1)) == 0


def test_vec2_nan():
    nan = float("nan")
    inf = float("inf")
    assert not Vec2F(0, 0).is_nan()
    assert not Vec2F(1, 0).is_nan()
    assert Vec2F(nan, 0).is_nan()
    assert Vec2F(0, nan).is_nan()
    assert Vec2F(nan, nan).is_nan()
    assert Vec2F(-nan, 0).is_nan()
    assert Vec2F(-nan, nan).is_nan()
    assert Vec2F(inf, nan).is_nan()
    assert not Vec2F(inf, 0).is_nan()
    assert not Vec2F(inf, inf).is_nan()
    assert not Vec2F(-inf, 0).is_nan()

    assert not Vec2D(0, 0).is_nan()
    assert not Vec2D(1, 0).is_nan()
    assert Vec2D(nan, 0).is_nan()
    assert Vec2D(0, nan).is_nan()
    assert Vec2D(nan, nan).is_nan()
    assert Vec2D(-nan, 0).is_nan()
    assert Vec2D(-nan, nan).is_nan()
    assert Vec2D(inf, nan).is_nan()
    assert not Vec2D(inf, 0).is_nan()
    assert not Vec2D(inf, inf).is_nan()
    assert not Vec2D(-inf, 0).is_nan()


def test_vec2_round():
    original_vector = Vec2(2.3, -2.6)

    rounded_vector = round(original_vector)
    assert rounded_vector.x == 2
    assert rounded_vector.y == -3


def test_vec2_floor():
    original_vector = Vec2(2.3, -2.6)

    rounded_vector = floor(original_vector)
    assert rounded_vector.x == 2
    assert rounded_vector.y == -3


def test_vec2_ceil():
    original_vector = Vec2(2.3, -2.6)

    rounded_vector = ceil(original_vector)
    assert rounded_vector.x == 3
    assert rounded_vector.y == -2


def test_vec2_rmul():
    assert 2 * Vec2(3, -4) == Vec2(6, -8)


@pytest.mark.xfail(sys.platform == "win32", reason="unknown precision issue")
@pytest.mark.parametrize("type", (core.LVecBase2f, core.LVecBase2d, core.LVecBase2i))
def test_vec2_floordiv(type):
    with pytest.raises(ZeroDivisionError):
        type(1, 2) // 0

    for i in range(-11, 11):
        for j in range(1, 11):
            assert (type(i) // j).x == i // j
            assert (type(i) // -j).x == i // -j

            v = type(i)
            v //= j
            assert v.x == i // j

            v = type(i)
            v //= -j
            assert v.x == i // -j


<<<<<<< HEAD
def test_vec2_buffer():
    v = Vec2(1.5, -10.0)
    m = memoryview(v)
    assert len(m) == 2
    assert m[0] == 1.5
    assert m[1] == -10.0
=======
def test_vec2_repr():
    assert repr(Vec2F(0.1, 0.2)) == "LVector2f(0.1, 0.2)"
    assert repr(Vec2F(0.3, 0.4)) == "LVector2f(0.3, 0.4)"
    assert repr(Vec2F(-0.9999999403953552, 1.00000001)) == "LVector2f(-0.99999994, 1)"
    assert repr(Vec2F(0.00000001, 0.0)) == "LVector2f(1e-8, 0)"
    assert repr(Vec2D(0.1, 0.2)) == "LVector2d(0.1, 0.2)"
    assert repr(Vec2D(0.3, 0.4)) == "LVector2d(0.3, 0.4)"
    assert repr(Vec2D(-0.9999999403953552, 1.00000001)) == "LVector2d(-0.9999999403953552, 1.00000001)"
    assert repr(Vec2D(0.00000001, 0.0)) == "LVector2d(1e-8, 0)"
>>>>>>> 057c3f54
<|MERGE_RESOLUTION|>--- conflicted
+++ resolved
@@ -145,14 +145,6 @@
             assert v.x == i // -j
 
 
-<<<<<<< HEAD
-def test_vec2_buffer():
-    v = Vec2(1.5, -10.0)
-    m = memoryview(v)
-    assert len(m) == 2
-    assert m[0] == 1.5
-    assert m[1] == -10.0
-=======
 def test_vec2_repr():
     assert repr(Vec2F(0.1, 0.2)) == "LVector2f(0.1, 0.2)"
     assert repr(Vec2F(0.3, 0.4)) == "LVector2f(0.3, 0.4)"
@@ -162,4 +154,11 @@
     assert repr(Vec2D(0.3, 0.4)) == "LVector2d(0.3, 0.4)"
     assert repr(Vec2D(-0.9999999403953552, 1.00000001)) == "LVector2d(-0.9999999403953552, 1.00000001)"
     assert repr(Vec2D(0.00000001, 0.0)) == "LVector2d(1e-8, 0)"
->>>>>>> 057c3f54
+
+
+def test_vec2_buffer():
+    v = Vec2(1.5, -10.0)
+    m = memoryview(v)
+    assert len(m) == 2
+    assert m[0] == 1.5
+    assert m[1] == -10.0