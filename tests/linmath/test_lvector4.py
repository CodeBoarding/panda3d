--- conflicted
+++ resolved
@@ -1,4 +1,5 @@
 from math import floor, ceil
+import sys
 
 from panda3d.core import Vec2, Vec3, Vec4, Vec4F, Vec4D
 from panda3d import core
@@ -121,14 +122,11 @@
     assert rounded_vector.w == 1
 
 
-<<<<<<< HEAD
 def test_vec4_rmul():
     assert 2 * Vec4(0, 3, -4, 0.5) == Vec4(0, 6, -8, 1)
 
 
-=======
 @pytest.mark.xfail(sys.platform == "win32", reason="unknown precision issue")
->>>>>>> 5b30fa7a
 @pytest.mark.parametrize("type", (core.LVecBase4f, core.LVecBase4d, core.LVecBase4i))
 def test_vec4_floordiv(type):
     with pytest.raises(ZeroDivisionError):
