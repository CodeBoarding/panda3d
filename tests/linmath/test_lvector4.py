from math import floor, ceil
import sys

from panda3d.core import Vec2, Vec3, Vec4, Vec4F, Vec4D
from panda3d import core
import pytest


def test_vec4_creation():
    assert Vec4(x=1, y=2, z=1, w=7) == Vec4(1, 2, 1, 7) == Vec4((1, 2, 1, 7))


def test_vec4_getter_setter():
    original_vector = Vec4(2, 3, 7, 9)

    assert original_vector.x == 2
    assert original_vector.y == 3
    assert original_vector.z == 7
    assert original_vector.w == 9

    original_vector.x = 1
    original_vector.y = 3
    original_vector.z = 5
    original_vector.w = -8

    assert original_vector == Vec4(1, 3, 5, -8)

    original_vector[0] = 3
    original_vector[1] = 1
    original_vector[2] = 1
    original_vector[3] = -2

    assert original_vector == Vec4(3, 1, 1, -2)

    original_vector.set_x(-8)
    original_vector.set_y(6)
    original_vector.set_z(10)
    original_vector.set_w(30)

    assert original_vector.x == -8
    assert original_vector.y == 6
    assert original_vector.z == 10
    assert original_vector.w == 30


def test_vec4_sum():
    original_vector = Vec4(2, 3, -2, 1)

    assert original_vector + original_vector == Vec4(4, 6, -4, 2)
    assert original_vector + 3 == Vec4(5, 6, 1, 4)


def test_vec4_power():
    assert Vec4(2, -3, 2, -1) ** 2 == Vec4(4, 9, 4, 1)


def test_vec4_len():
    assert len(Vec4(2, -3, 10, 30)) == 4


def test_vec4_swizzle_mask():
    original_vector = Vec4(3, 5, 1, 0)

    assert original_vector.xy == Vec2(3, 5)
    assert original_vector.zxy == Vec3(1, 3, 5)
    assert original_vector.zxyw == Vec4(1, 3, 5, 0)


def test_vec4_str():
    assert str(Vec4F(2, 3, 1, 9)) == "LVector4f(2, 3, 1, 9)"
    assert str(Vec4D(2, 3, 1, 9)) == "LVector4d(2, 3, 1, 9)"


def test_vec4_compare():
    assert Vec4(1, 2, 3, 4).compare_to(Vec4(1, 2, 3, 4)) == 0

    assert Vec4(1, 0, 0, 0).compare_to(Vec4(1, 0, 0, 0)) == 0
    assert Vec4(1, 0, 0, 0).compare_to(Vec4(0, 1, 0, 0)) == 1
    assert Vec4(1, 0, 0, 0).compare_to(Vec4(0, 0, 1, 0)) == 1
    assert Vec4(1, 0, 0, 0).compare_to(Vec4(0, 0, 0, 1)) == 1
    assert Vec4(0, 1, 0, 0).compare_to(Vec4(1, 0, 0, 0)) == -1
    assert Vec4(0, 1, 0, 0).compare_to(Vec4(0, 1, 0, 0)) == 0
    assert Vec4(0, 1, 0, 0).compare_to(Vec4(0, 0, 1, 0)) == 1
    assert Vec4(0, 1, 0, 0).compare_to(Vec4(0, 0, 0, 1)) == 1
    assert Vec4(0, 0, 1, 0).compare_to(Vec4(1, 0, 0, 0)) == -1
    assert Vec4(0, 0, 1, 0).compare_to(Vec4(0, 1, 0, 0)) == -1
    assert Vec4(0, 0, 1, 0).compare_to(Vec4(0, 0, 1, 0)) == 0
    assert Vec4(0, 0, 1, 0).compare_to(Vec4(0, 0, 0, 1)) == 1
    assert Vec4(0, 0, 0, 1).compare_to(Vec4(1, 0, 0, 0)) == -1
    assert Vec4(0, 0, 0, 1).compare_to(Vec4(0, 1, 0, 0)) == -1
    assert Vec4(0, 0, 0, 1).compare_to(Vec4(0, 0, 1, 0)) == -1
    assert Vec4(0, 0, 0, 1).compare_to(Vec4(0, 0, 0, 1)) == 0


def test_vec4_round():
    original_vector = Vec4(2.3, -2.6, 3.5, 1)

    rounded_vector = round(original_vector)
    assert rounded_vector.x == 2
    assert rounded_vector.y == -3
    assert rounded_vector.z == 4
    assert rounded_vector.w == 1


def test_vec4_floor():
    original_vector = Vec4(2.3, -2.6, 3.5, 1)

    rounded_vector = floor(original_vector)
    assert rounded_vector.x == 2
    assert rounded_vector.y == -3
    assert rounded_vector.z == 3
    assert rounded_vector.w == 1


def test_vec4_ceil():
    original_vector = Vec4(2.3, -2.6, 3.5, 1)

    rounded_vector = ceil(original_vector)
    assert rounded_vector.x == 3
    assert rounded_vector.y == -2
    assert rounded_vector.z == 4
    assert rounded_vector.w == 1


def test_vec4_rmul():
    assert 2 * Vec4(0, 3, -4, 0.5) == Vec4(0, 6, -8, 1)


@pytest.mark.xfail(sys.platform == "win32", reason="unknown precision issue")
@pytest.mark.parametrize("type", (core.LVecBase4f, core.LVecBase4d, core.LVecBase4i))
def test_vec4_floordiv(type):
    with pytest.raises(ZeroDivisionError):
        type(1, 2, 3, 4) // 0

    for i in range(-11, 11):
        for j in range(1, 11):
            assert (type(i) // j).x == i // j
            assert (type(i) // -j).x == i // -j

            v = type(i)
            v //= j
            assert v.x == i // j

            v = type(i)
            v //= -j
            assert v.x == i // -j


<<<<<<< HEAD
def test_vec4_buffer():
    v = Vec4(0, 0.5, 2.0, -4.0)
    m = memoryview(v)
    assert len(m) == 4
    assert m[0] == 0
    assert m[1] == 0.5
    assert m[2] == 2.0
    assert m[3] == -4.0
=======
def test_vec4_repr():
    assert repr(Vec4F(0.1, 0.2, 0.3, 0.4)) == "LVector4f(0.1, 0.2, 0.3, 0.4)"
    assert repr(Vec4F(-0.9999999403953552, 1.000001, 1e-8, 0.0)) == "LVector4f(-0.99999994, 1.000001, 1e-8, 0)"
    assert repr(Vec4D(0.1, 0.2, 0.3, 0.4)) == "LVector4d(0.1, 0.2, 0.3, 0.4)"
    assert repr(Vec4D(-0.9999999403953552, 1.00000001, 1e-8, 0.0)) == "LVector4d(-0.9999999403953552, 1.00000001, 1e-8, 0)"
>>>>>>> 057c3f54
<|MERGE_RESOLUTION|>--- conflicted
+++ resolved
@@ -146,7 +146,13 @@
             assert v.x == i // -j
 
 
-<<<<<<< HEAD
+def test_vec4_repr():
+    assert repr(Vec4F(0.1, 0.2, 0.3, 0.4)) == "LVector4f(0.1, 0.2, 0.3, 0.4)"
+    assert repr(Vec4F(-0.9999999403953552, 1.000001, 1e-8, 0.0)) == "LVector4f(-0.99999994, 1.000001, 1e-8, 0)"
+    assert repr(Vec4D(0.1, 0.2, 0.3, 0.4)) == "LVector4d(0.1, 0.2, 0.3, 0.4)"
+    assert repr(Vec4D(-0.9999999403953552, 1.00000001, 1e-8, 0.0)) == "LVector4d(-0.9999999403953552, 1.00000001, 1e-8, 0)"
+
+
 def test_vec4_buffer():
     v = Vec4(0, 0.5, 2.0, -4.0)
     m = memoryview(v)
@@ -154,11 +160,4 @@
     assert m[0] == 0
     assert m[1] == 0.5
     assert m[2] == 2.0
-    assert m[3] == -4.0
-=======
-def test_vec4_repr():
-    assert repr(Vec4F(0.1, 0.2, 0.3, 0.4)) == "LVector4f(0.1, 0.2, 0.3, 0.4)"
-    assert repr(Vec4F(-0.9999999403953552, 1.000001, 1e-8, 0.0)) == "LVector4f(-0.99999994, 1.000001, 1e-8, 0)"
-    assert repr(Vec4D(0.1, 0.2, 0.3, 0.4)) == "LVector4d(0.1, 0.2, 0.3, 0.4)"
-    assert repr(Vec4D(-0.9999999403953552, 1.00000001, 1e-8, 0.0)) == "LVector4d(-0.9999999403953552, 1.00000001, 1e-8, 0)"
->>>>>>> 057c3f54
+    assert m[3] == -4.0