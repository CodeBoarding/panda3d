from panda3d import core
import os
import struct
import pytest
from _pytest.outcomes import Failed


SHADERS_DIR = core.Filename.from_os_specific(os.path.dirname(__file__))


def test_glsl_test(env):
    "Test to make sure that the GLSL tests work correctly."

    env.run_glsl("assert(true);")


def test_glsl_test_fail(env):
    "Same as above, but making sure that the failure case works correctly."

    with pytest.raises(Failed):
        env.run_glsl("assert(false);")


def test_glsl_sampler(env):
    tex1 = core.Texture("tex1-ubyte-rgba8")
    tex1.setup_1d_texture(1, core.Texture.T_unsigned_byte, core.Texture.F_rgba8)
    tex1.set_clear_color((0, 2 / 255.0, 1, 1))

    tex2 = core.Texture("tex2-float-rgba32")
    tex2.setup_2d_texture(1, 1, core.Texture.T_float, core.Texture.F_rgba32)
    tex2.set_clear_color((1.0, 2.0, -3.14, 0.0))

    tex3 = core.Texture("tex3-float-r32")
    tex3.setup_3d_texture(1, 1, 1, core.Texture.T_float, core.Texture.F_r32)
    tex3.set_clear_color((0.5, 0.0, 0.0, 1.0))

    preamble = """
    uniform sampler1D tex1;
    uniform sampler2D tex2;
    uniform sampler3D tex3;
    """
    code = """
    assert(texture(tex1, 0) == vec4(0, 2 / 255.0, 1, 1));
    assert(texture(tex2, vec2(0, 0)) == vec4(1.0, 2.0, -3.14, 0.0));
    assert(texture(tex3, vec3(0, 0, 0)).r == 0.5);
    """
    env.run_glsl(code, preamble, {'tex1': tex1, 'tex2': tex2, 'tex3': tex3})


def test_glsl_texture_size(env):
    tex1_0 = core.Texture("tex1-0-1d")
    tex1_0.setup_1d_texture(128, core.Texture.T_unsigned_byte, core.Texture.F_rgba8)

    tex1_1 = core.Texture("tex1-1-1d")
    tex1_1.setup_1d_texture(256, core.Texture.T_unsigned_byte, core.Texture.F_rgba8)

    tex2 = core.Texture("tex2-2d")
    tex2.setup_2d_texture(64, 32, core.Texture.T_unsigned_byte, core.Texture.F_rgba8)

    tex3 = core.Texture("tex3-cube")
    tex3.setup_cube_map(16, core.Texture.T_unsigned_byte, core.Texture.F_rgba8)

    tex4 = core.Texture("tex4-3d")
    tex4.setup_3d_texture(8, 4, 2, core.Texture.T_unsigned_byte, core.Texture.F_rgba8)

    preamble = """
    uniform sampler1D tex1[2];
    uniform sampler2D tex2;
    uniform samplerCube tex3;
    uniform sampler3D tex4;
    """
    code = """
    assert(textureSize(tex1[0], 0) == 128);
    assert(textureSize(tex1[1], 0) == 256);
    assert(textureSize(tex2, 0) == ivec2(64, 32));
    assert(textureSize(tex3, 0) == ivec2(16, 16));
    assert(textureSize(tex4, 0) == ivec3(8, 4, 2));

    // dummy sample this texture so it doesn't get optimized out
    assert(texture(tex1[0], 0) != vec4(2, 2, 2, 2));
    """
    env.run_glsl(code, preamble, {'tex1[0]': tex1_0, 'tex1[1]': tex1_1, 'tex2': tex2, 'tex3': tex3, 'tex4': tex4})


def test_glsl_texture_query_levels(env):
    tex1_0 = core.Texture("tex1-0-1d")
    tex1_0.setup_1d_texture(128, core.Texture.T_unsigned_byte, core.Texture.F_rgba8)
    tex1_0.set_minfilter(core.SamplerState.FT_linear_mipmap_linear)

    tex1_1 = core.Texture("tex1-1-1d")
    tex1_1.setup_1d_texture(256, core.Texture.T_unsigned_byte, core.Texture.F_rgba8)
    tex1_1.set_minfilter(core.SamplerState.FT_nearest)

    tex2 = core.Texture("tex2-2d")
    tex2.setup_2d_texture(64, 32, core.Texture.T_unsigned_byte, core.Texture.F_rgba8)
    tex2.set_minfilter(core.SamplerState.FT_linear_mipmap_linear)

    tex3 = core.Texture("tex3-cube")
    tex3.setup_cube_map(16, core.Texture.T_unsigned_byte, core.Texture.F_rgba8)
    tex3.set_minfilter(core.SamplerState.FT_linear_mipmap_linear)

    tex4 = core.Texture("tex4-3d")
    tex4.setup_3d_texture(8, 4, 2, core.Texture.T_unsigned_byte, core.Texture.F_rgba8)
    tex4.set_minfilter(core.SamplerState.FT_linear_mipmap_linear)

    preamble = """
    uniform sampler1D tex1[2];
    uniform sampler2D tex2;
    uniform samplerCube tex3;
    uniform sampler3D tex4;
    """
    code = """
    assert(textureQueryLevels(tex1[1]) == 1);
    assert(textureQueryLevels(tex1[0]) == 8);
    assert(textureQueryLevels(tex2) == 7);
    assert(textureQueryLevels(tex3) == 5);
    assert(textureQueryLevels(tex4) == 4);
    """
    env.run_glsl(code, preamble, {'tex1[0]': tex1_0, 'tex1[1]': tex1_1, 'tex2': tex2, 'tex3': tex3, 'tex4': tex4}, version=430)


def test_glsl_isampler(env):
    from struct import pack

    tex1 = core.Texture("")
    tex1.setup_1d_texture(1, core.Texture.T_byte, core.Texture.F_rgba8i)
    tex1.set_ram_image(pack('bbbb', 0, 1, 2, 3))

    tex2 = core.Texture("")
    tex2.setup_2d_texture(1, 1, core.Texture.T_short, core.Texture.F_r16i)
    tex2.set_ram_image(pack('h', 4))

    tex3 = core.Texture("")
    tex3.setup_3d_texture(1, 1, 1, core.Texture.T_int, core.Texture.F_r32i)
    tex3.set_ram_image(pack('i', 5))

    preamble = """
    uniform isampler1D tex1;
    uniform isampler2D tex2;
    uniform isampler3D tex3;
    """
    code = """
    assert(texelFetch(tex1, 0, 0) == ivec4(0, 1, 2, 3));
    assert(texelFetch(tex2, ivec2(0, 0), 0) == ivec4(4, 0, 0, 1));
    assert(texelFetch(tex3, ivec3(0, 0, 0), 0) == ivec4(5, 0, 0, 1));
    """
    env.run_glsl(code, preamble, {'tex1': tex1, 'tex2': tex2, 'tex3': tex3})


def test_glsl_usampler(env):
    from struct import pack

    tex1 = core.Texture("")
    tex1.setup_1d_texture(1, core.Texture.T_unsigned_byte, core.Texture.F_rgba8i)
    tex1.set_ram_image(pack('BBBB', 0, 1, 2, 3))

    tex2 = core.Texture("")
    tex2.setup_2d_texture(1, 1, core.Texture.T_unsigned_short, core.Texture.F_r16i)
    tex2.set_ram_image(pack('H', 4))

    tex3 = core.Texture("")
    tex3.setup_3d_texture(1, 1, 1, core.Texture.T_unsigned_int, core.Texture.F_r32i)
    tex3.set_ram_image(pack('I', 5))

    preamble = """
    uniform usampler1D tex1;
    uniform usampler2D tex2;
    uniform usampler3D tex3;
    """
    code = """
    assert(texelFetch(tex1, 0, 0) == uvec4(0, 1, 2, 3));
    assert(texelFetch(tex2, ivec2(0, 0), 0) == uvec4(4, 0, 0, 1));
    assert(texelFetch(tex3, ivec3(0, 0, 0), 0) == uvec4(5, 0, 0, 1));
    """
    env.run_glsl(code, preamble, {'tex1': tex1, 'tex2': tex2, 'tex3': tex3})


def test_glsl_image(env):
    tex1 = core.Texture("")
    tex1.setup_1d_texture(1, core.Texture.T_unsigned_byte, core.Texture.F_rgba8)
    tex1.set_clear_color((0, 2 / 255.0, 1, 1))

    tex2 = core.Texture("")
    tex2.setup_2d_texture(1, 1, core.Texture.T_float, core.Texture.F_rgba32)
    tex2.set_clear_color((1.0, 2.0, -3.14, 0.0))

    preamble = """
    layout(rgba8) uniform image1D tex1;
    layout(rgba32f) uniform image2D tex2;
    """
    code = """
    assert(imageLoad(tex1, 0) == vec4(0, 2 / 255.0, 1, 1));
    assert(imageLoad(tex2, ivec2(0, 0)) == vec4(1.0, 2.0, -3.14, 0.0));
    """
    env.run_glsl(code, preamble, {'tex1': tex1, 'tex2': tex2})


def test_glsl_iimage(env):
    from struct import pack

    tex1 = core.Texture("")
    tex1.setup_1d_texture(1, core.Texture.T_byte, core.Texture.F_rgba8i)
    tex1.set_ram_image(pack('bbbb', 0, 1, 2, 3))

    tex2 = core.Texture("")
    tex2.setup_2d_texture(1, 1, core.Texture.T_short, core.Texture.F_r16i)
    tex2.set_ram_image(pack('h', 4))

    tex3 = core.Texture("")
    tex3.setup_3d_texture(1, 1, 1, core.Texture.T_int, core.Texture.F_r32i)
    tex3.set_ram_image(pack('i', 5))

    preamble = """
    layout(rgba8i) uniform iimage1D tex1;
    layout(r16i) uniform iimage2D tex2;
    layout(r32i) uniform iimage3D tex3;
    """
    code = """
    assert(imageLoad(tex1, 0) == ivec4(0, 1, 2, 3));
    assert(imageLoad(tex2, ivec2(0, 0)) == ivec4(4, 0, 0, 1));
    assert(imageLoad(tex3, ivec3(0, 0, 0)) == ivec4(5, 0, 0, 1));
    """
    env.run_glsl(code, preamble, {'tex1': tex1, 'tex2': tex2, 'tex3': tex3})


def test_glsl_uimage(env):
    from struct import pack

    tex1 = core.Texture("")
    tex1.setup_1d_texture(1, core.Texture.T_unsigned_byte, core.Texture.F_rgba8i)
    tex1.set_ram_image(pack('BBBB', 0, 1, 2, 3))

    tex2 = core.Texture("")
    tex2.setup_2d_texture(1, 1, core.Texture.T_unsigned_short, core.Texture.F_r16i)
    tex2.set_ram_image(pack('H', 4))

    tex3 = core.Texture("")
    tex3.setup_3d_texture(1, 1, 1, core.Texture.T_unsigned_int, core.Texture.F_r32i)
    tex3.set_ram_image(pack('I', 5))

    preamble = """
    layout(rgba8ui) uniform uimage1D tex1;
    layout(r16ui) uniform uimage2D tex2;
    layout(r32ui) uniform uimage3D tex3;
    """
    code = """
    assert(imageLoad(tex1, 0) == uvec4(0, 1, 2, 3));
    assert(imageLoad(tex2, ivec2(0, 0)) == uvec4(4, 0, 0, 1));
    assert(imageLoad(tex3, ivec3(0, 0, 0)) == uvec4(5, 0, 0, 1));
    """
    env.run_glsl(code, preamble, {'tex1': tex1, 'tex2': tex2, 'tex3': tex3})


def test_glsl_image_size(env):
    tex1_0 = core.Texture("tex1-0-1d")
    tex1_0.setup_1d_texture(128, core.Texture.T_unsigned_byte, core.Texture.F_rgba8)

    tex1_1 = core.Texture("tex1-1-1d")
    tex1_1.setup_1d_texture(256, core.Texture.T_unsigned_byte, core.Texture.F_rgba8)

    tex2 = core.Texture("tex2-2d")
    tex2.setup_2d_texture(64, 32, core.Texture.T_unsigned_byte, core.Texture.F_rgba8)

    tex3 = core.Texture("tex3-cube")
    tex3.setup_cube_map(16, core.Texture.T_unsigned_byte, core.Texture.F_rgba8)

    tex4 = core.Texture("tex4-3d")
    tex4.setup_3d_texture(8, 4, 2, core.Texture.T_unsigned_byte, core.Texture.F_rgba8)

    preamble = """
    uniform writeonly image1D tex1[2];
    uniform writeonly image2D tex2;
    uniform writeonly imageCube tex3;
    uniform writeonly image3D tex4;
    """
    code = """
    assert(imageSize(tex1[0]) == 128);
    assert(imageSize(tex1[1]) == 256);
    assert(imageSize(tex2) == ivec2(64, 32));
    assert(imageSize(tex3) == ivec2(16, 16));
    assert(imageSize(tex4) == ivec3(8, 4, 2));
    """
    env.run_glsl(code, preamble, {'tex1[0]': tex1_0, 'tex1[1]': tex1_1, 'tex2': tex2, 'tex3': tex3, 'tex4': tex4}, version=430)


<<<<<<< HEAD
def test_glsl_ssbo(env):
    from struct import pack
=======
def test_glsl_ssbo(gsg):
    from struct import pack, unpack
>>>>>>> a7f8c576
    num1 = pack('<i', 1234567)
    num2 = pack('<i', -1234567)
    buffer1 = core.ShaderBuffer("buffer1", num1, core.GeomEnums.UH_static)
    buffer2 = core.ShaderBuffer("buffer2", num2, core.GeomEnums.UH_static)
    buffer3 = core.ShaderBuffer("buffer3", 4, core.GeomEnums.UH_static)

    preamble = """
    layout(std430, binding=0) readonly buffer buffer1 {
        int value1;
    };
    layout(std430, binding=1) buffer buffer2 {
        readonly int value2;
    };
    layout(std430, binding=3) buffer buffer3 {
        writeonly int value3;
        int value4;
    };
    """
    # Assigning value3 to 999 first proves buffers aren't accidentally aliased
    code = """
    value3 = 999;
    assert(value1 == 1234567);
    assert(value2 == -1234567);
    value1 = 98765;
    value2 = 5343525;
    """
    env.run_glsl(code, preamble,
                  {'buffer1': buffer1, 'buffer2': buffer2, 'buffer3': buffer3},
                  version=430)


def test_glsl_ssbo_array(env):
    from struct import pack
    dummy = pack('<i', 999999)
    num1 = pack('<i', 1234567)
    num2 = pack('<i', -1234567)
    unused = core.ShaderBuffer("unused", dummy, core.GeomEnums.UH_static)
    buffer1 = core.ShaderBuffer("buffer1", num1, core.GeomEnums.UH_static)
    buffer2 = core.ShaderBuffer("buffer2", num2, core.GeomEnums.UH_static)

    preamble = """
    struct InsideStruct {
        int value;
    };
    layout(std430, binding=0) buffer test {
        readonly InsideStruct inside[1];
    } test_ns[3][1];
    """
    code = """
    assert(test_ns[1][0].inside[0].value == 1234567);
    assert(test_ns[2][0].inside[0].value == -1234567);
    """
    env.run_glsl(code, preamble,
                  {'test[0][0]': unused, 'test[1][0]': buffer1, 'test[2][0]': buffer2},
                  version=430)


<<<<<<< HEAD
def test_glsl_ssbo_runtime_length(env):
    from struct import pack
    nums = pack('<ii', 1234, 5678)
    ssbo = core.ShaderBuffer("ssbo", nums, core.GeomEnums.UH_static)

    preamble = """
    layout(std430, binding=0) buffer ssbo {
        int values[];
    };
    """
    code = """
    assert(values.length() == 2);
    assert(values[0] == 1234);
    assert(values[1] == 5678);
    """
    env.run_glsl(code, preamble, {'ssbo': ssbo}, version=430)
=======
    data1 = gsg.get_engine().extract_shader_buffer_data(buffer1, gsg)
    assert unpack('<i', data1[:4]) == (98765, )

    data2 = gsg.get_engine().extract_shader_buffer_data(buffer2, gsg)
    assert unpack('<i', data2[:4]) == (5343525, )

>>>>>>> a7f8c576


def test_glsl_float(env):
    inputs = dict(
        zero=0,
        a=1.23,
        b=-829.123,
        array=(1, 2, 3, 4),
    )
    preamble = """
    uniform float zero;
    uniform float a;
    uniform float b;
    uniform float array[4];
    """
    code = """
    assert(zero == 0);
    assert(abs(a - 1.23) < 0.001);
    assert(abs(b - -829.123) < 0.001);
    assert(array[0] == 1.0);
    assert(array[1] == 2.0);
    assert(array[2] == 3.0);
    assert(array[3] == 4.0);
    """
    env.run_glsl(code, preamble, inputs)


def test_glsl_int(env):
    inputs = dict(
        zero=0,
        intmax=0x7fffffff,
        intmin=-0x7fffffff,
    )
    preamble = """
    uniform int zero;
    uniform int intmax;
    uniform int intmin;
    """
    code = """
    assert(zero == 0);
    assert(intmax == 0x7fffffff);
    assert(intmin == -0x7fffffff);
    """
    env.run_glsl(code, preamble, inputs)


def test_glsl_uint(env):
    #TODO: fix passing uints greater than intmax
    inputs = dict(
        zero=0,
        intmax=0x7fffffff,
    )
    preamble = """
    uniform uint zero;
    uniform uint intmax;
    """
    code = """
    assert(zero == 0u);
    assert(intmax == 0x7fffffffu);
    """
    env.run_glsl(code, preamble, inputs)


#@pytest.mark.xfail(reason="https://github.com/KhronosGroup/SPIRV-Tools/issues/3387")
def test_glsl_bool(env):
    flags = dict(
        flag1=False,
        flag2=0,
        flag3=0.0,
        flag4=True,
        flag5=1,
        flag6=3,
    )
    preamble = """
    uniform bool flag1;
    uniform bool flag2;
    uniform bool flag3;
    uniform bool flag4;
    uniform bool flag5;
    uniform bool flag6;
    """
    code = """
    assert(!flag1);
    assert(!flag2);
    assert(!flag3);
    assert(flag4);
    assert(flag5);
    assert(flag6);
    """
    env.run_glsl(code, preamble, flags)


def test_glsl_mat3(env):
    param1 = core.LMatrix4f(core.LMatrix3f(1, 2, 3, 4, 5, 6, 7, 8, 9))
    param2 = core.LMatrix4d(core.LMatrix3d(10, 11, 12, 13, 14, 15, 16, 17, 18))

    param3 = core.NodePath("param3")
    param3.set_mat(core.LMatrix3(19, 20, 21, 22, 23, 24, 25, 26, 27))

    preamble = """
    uniform mat3 param1;
    uniform mat3 param2;
    uniform mat3 param3;
    """
    code = """
    assert(param1[0] == vec3(1, 2, 3));
    assert(param1[1] == vec3(4, 5, 6));
    assert(param1[2] == vec3(7, 8, 9));
    assert(param2[0] == vec3(10, 11, 12));
    assert(param2[1] == vec3(13, 14, 15));
    assert(param2[2] == vec3(16, 17, 18));
    assert(param3[0] == vec3(19, 20, 21));
    assert(param3[1] == vec3(22, 23, 24));
    assert(param3[2] == vec3(25, 26, 27));
    """
    env.run_glsl(code, preamble,
        {'param1': param1, 'param2': param2, 'param3': param3})


def test_glsl_mat4(env):
    param1 = core.LMatrix4f(1, 2, 3, 4, 5, 6, 7, 8, 9, 10, 11, 12, 13, 14, 15, 16)
    param2 = core.LMatrix4d(17, 18, 19, 20, 21, 22, 23, 24, 25, 26, 27, 28, 29, 30, 31, 32)

    param3 = core.NodePath("param3")
    param3.set_mat(core.LMatrix4(
        33, 34, 35, 36,
        37, 38, 39, 40,
        41, 42, 43, 44,
        45, 46, 47, 48))

    preamble = """
    uniform mat4 param1;
    uniform mat4 param2;
    uniform mat4 param3;
    """
    code = """
    assert(param1[0] == vec4(1, 2, 3, 4));
    assert(param1[1] == vec4(5, 6, 7, 8));
    assert(param1[2] == vec4(9, 10, 11, 12));
    assert(param1[3] == vec4(13, 14, 15, 16));
    assert(param2[0] == vec4(17, 18, 19, 20));
    assert(param2[1] == vec4(21, 22, 23, 24));
    assert(param2[2] == vec4(25, 26, 27, 28));
    assert(param2[3] == vec4(29, 30, 31, 32));
    assert(param3[0] == vec4(33, 34, 35, 36));
    assert(param3[1] == vec4(37, 38, 39, 40));
    assert(param3[2] == vec4(41, 42, 43, 44));
    assert(param3[3] == vec4(45, 46, 47, 48));
    """
    env.run_glsl(code, preamble,
        {'param1': param1, 'param2': param2, 'param3': param3})


def test_glsl_mat3x4(env):
    param1 = core.LMatrix4f(1, 2, 3, 4, 5, 6, 7, 8, 9, 10, 11, 12, 13, 14, 15, 16)
    param2 = core.LMatrix4d(17, 18, 19, 20, 21, 22, 23, 24, 25, 26, 27, 28, 29, 30, 31, 32)

    preamble = """
    uniform mat3x4 param1;
    uniform mat3x4 param2;
    """
    code = """
    assert(param1[0] == vec4(1, 2, 3, 4));
    assert(param1[1] == vec4(5, 6, 7, 8));
    assert(param1[2] == vec4(9, 10, 11, 12));
    assert(param2[0] == vec4(17, 18, 19, 20));
    assert(param2[1] == vec4(21, 22, 23, 24));
    assert(param2[2] == vec4(25, 26, 27, 28));
    """
    env.run_glsl(code, preamble,
        {'param1': param1, 'param2': param2})


def test_glsl_mat4x3(env):
    param1 = core.LMatrix4f(1, 2, 3, 4, 5, 6, 7, 8, 9, 10, 11, 12, 13, 14, 15, 16)
    param2 = core.LMatrix4d(17, 18, 19, 20, 21, 22, 23, 24, 25, 26, 27, 28, 29, 30, 31, 32)

    preamble = """
    uniform mat4x3 param1;
    uniform mat4x3 param2;
    uniform mat4x3 param3;
    """
    code = """
    assert(param1[0] == vec3(1, 2, 3));
    assert(param1[1] == vec3(5, 6, 7));
    assert(param1[2] == vec3(9, 10, 11));
    assert(param1[3] == vec3(13, 14, 15));
    assert(param2[0] == vec3(17, 18, 19));
    assert(param2[1] == vec3(21, 22, 23));
    assert(param2[2] == vec3(25, 26, 27));
    assert(param2[3] == vec3(29, 30, 31));
    """
    env.run_glsl(code, preamble,
        {'param1': param1, 'param2': param2})


def test_glsl_pta_int(env):
    pta = core.PTA_int((0, 1, 2, 3))

    preamble = """
    uniform int pta[4];
    """
    code = """
    assert(pta[0] == 0);
    assert(pta[1] == 1);
    assert(pta[2] == 2);
    assert(pta[3] == 3);
    """
    env.run_glsl(code, preamble, {'pta': pta})


def test_glsl_pta_ivec4(env):
    pta = core.PTA_LVecBase4i(((0, 1, 2, 3), (4, 5, 6, 7)))

    preamble = """
    uniform ivec4 pta[2];
    """
    code = """
    assert(pta[0] == ivec4(0, 1, 2, 3));
    assert(pta[1] == ivec4(4, 5, 6, 7));
    """
    env.run_glsl(code, preamble, {'pta': pta})


@pytest.mark.parametrize("type", (core.PTA_LVecBase3f, core.PTA_LVecBase3d, core.PTA_LVecBase3i))
def test_glsl_pta_vec3(env, type):
    pta = type((
        (0, 1, 2),
        (3, 4, 5),
        (6, 7, 8),
    ))

    preamble = """
    uniform vec3 pta[3];
    """
    code = """
    assert(pta[0] == vec3(0, 1, 2));
    assert(pta[1] == vec3(3, 4, 5));
    assert(pta[2] == vec3(6, 7, 8));
    """
    env.run_glsl(code, preamble, {'pta': pta})


@pytest.mark.parametrize("type", (core.PTA_LVecBase3f, core.PTA_LVecBase3d, core.PTA_LVecBase3i))
def test_glsl_pta_dvec3(env, type):
    pta = type((
        (0, 1, 2),
        (3, 4, 5),
        (6, 7, 8),
    ))

    preamble = """
    uniform dvec3 pta[3];
    """
    code = """
    assert(pta[0] == vec3(0, 1, 2));
    assert(pta[1] == vec3(3, 4, 5));
    assert(pta[2] == vec3(6, 7, 8));
    """
    env.run_glsl(code, preamble, {'pta': pta})


@pytest.mark.parametrize("type", (core.PTA_LVecBase4f, core.PTA_LVecBase4d, core.PTA_LVecBase4i))
def test_glsl_pta_vec4(env, type):
    pta = type((
        (0, 1, 2, 3),
        (4, 5, 6, 7),
        (8, 9, 10, 11),
    ))

    preamble = """
    uniform vec4 pta[4];
    """
    code = """
    assert(pta[0] == vec4(0, 1, 2, 3));
    assert(pta[1] == vec4(4, 5, 6, 7));
    assert(pta[2] == vec4(8, 9, 10, 11));
    """
    env.run_glsl(code, preamble, {'pta': pta})


@pytest.mark.parametrize("type", (core.PTA_LVecBase4f, core.PTA_LVecBase4d, core.PTA_LVecBase4i))
def test_glsl_pta_dvec4(env, type):
    pta = type((
        (0, 1, 2, 3),
        (4, 5, 6, 7),
        (8, 9, 10, 11),
    ))

    preamble = """
    uniform dvec4 pta[4];
    """
    code = """
    assert(pta[0] == dvec4(0, 1, 2, 3));
    assert(pta[1] == dvec4(4, 5, 6, 7));
    assert(pta[2] == dvec4(8, 9, 10, 11));
    """
    env.run_glsl(code, preamble, {'pta': pta})


@pytest.mark.parametrize("type", (core.PTA_LMatrix3f, core.PTA_LMatrix3d))
def test_glsl_pta_mat3(env, type):
    pta = type((
        (0, 1, 2, 3, 4, 5, 6, 7, 8),
        (9, 10, 11, 12, 13, 14, 15, 16, 17),
    ))

    preamble = """
    uniform mat3 pta[2];
    """
    code = """
    assert(pta[0][0] == vec3(0, 1, 2));
    assert(pta[0][1] == vec3(3, 4, 5));
    assert(pta[0][2] == vec3(6, 7, 8));
    assert(pta[1][0] == vec3(9, 10, 11));
    assert(pta[1][1] == vec3(12, 13, 14));
    assert(pta[1][2] == vec3(15, 16, 17));
    """
    env.run_glsl(code, preamble, {'pta': pta})


@pytest.mark.parametrize("type", (core.PTA_LMatrix4f, core.PTA_LMatrix4d))
def test_glsl_pta_mat4(env, type):
    pta = type((
        (0, 1, 2, 3, 4, 5, 6, 7, 8, 9, 10, 11, 12, 13, 14, 15),
        (16, 17, 18, 19, 20, 21, 22, 23, 24, 25, 26, 27, 28, 29, 30, 31),
    ))

    preamble = """
    uniform mat4 pta[2];
    """
    code = """
    assert(pta[0][0] == vec4(0, 1, 2, 3));
    assert(pta[0][1] == vec4(4, 5, 6, 7));
    assert(pta[0][2] == vec4(8, 9, 10, 11));
    assert(pta[0][3] == vec4(12, 13, 14, 15));
    assert(pta[1][0] == vec4(16, 17, 18, 19));
    assert(pta[1][1] == vec4(20, 21, 22, 23));
    assert(pta[1][2] == vec4(24, 25, 26, 27));
    assert(pta[1][3] == vec4(28, 29, 30, 31));
    """
    env.run_glsl(code, preamble, {'pta': pta})


def test_glsl_param_vec4(env):
    param = core.ParamVecBase4((0, 1, 2, 3))

    preamble = """
    uniform vec4 param;
    """
    code = """
    assert(param.x == 0.0);
    assert(param.y == 1.0);
    assert(param.z == 2.0);
    assert(param.w == 3.0);
    """
    env.run_glsl(code, preamble, {'param': param})


def test_glsl_param_ivec4(env):
    param = core.ParamVecBase4i((0, 1, 2, 3))

    preamble = """
    uniform ivec4 param;
    """
    code = """
    assert(param.x == 0);
    assert(param.y == 1);
    assert(param.z == 2);
    assert(param.w == 3);
    """
    env.run_glsl(code, preamble, {'param': param})


def test_glsl_struct(env):
    preamble = """
    uniform struct TestStruct {
        vec3 a;
        float b;
        sampler2D c;
        float unused;
        vec3 d[2];
        vec2 e;
        sampler2D f;
    } test;
    """
    code = """
    assert(test.a == vec3(1, 2, 3));
    assert(test.b == 4);
    assert(texture(test.c, vec2(0, 0)).r == 5);
    assert(test.d[0] == vec3(6, 7, 8));
    assert(test.d[1] == vec3(9, 10, 11));
    assert(test.e == vec2(12, 13));
    assert(texture(test.f, vec2(0, 0)).r == 14);
    """
    tex_c = core.Texture('c')
    tex_c.setup_2d_texture(1, 1, core.Texture.T_float, core.Texture.F_r32)
    tex_c.set_clear_color((5, 0, 0, 0))
    tex_f = core.Texture('f')
    tex_f.setup_2d_texture(1, 1, core.Texture.T_float, core.Texture.F_r32)
    tex_f.set_clear_color((14, 0, 0, 0))
    env.run_glsl(code, preamble, {
        'test.unused': 0,
        'test.a': (1, 2, 3),
        'test.b': 4,
        'test.c': tex_c,
        'test.d': [(6, 7, 8), (9, 10, 11)],
        'test.e': [12, 13],
        'test.f': tex_f,
    })


def test_glsl_struct_nested(env):
    preamble = """
    struct TestSubStruct1 {
        float a;
        float b;
    };
    struct TestSubStruct2 {
        float unused;
        sampler2D a;
        vec2 b;
    };
    uniform struct TestStruct {
        vec3 a;
        TestSubStruct1 b;
        TestSubStruct2 c;
        float d;
    } test;
    """
    code = """
    assert(test.a == vec3(1, 2, 3));
    assert(test.b.a == 4);
    assert(test.b.b == 5);
    assert(texture(test.c.a, vec2(0, 0)).r == 6);
    assert(test.c.b == vec2(7, 8));
    assert(test.d == 9);
    """
    tex_c_a = core.Texture()
    tex_c_a.setup_2d_texture(1, 1, core.Texture.T_float, core.Texture.F_r32)
    tex_c_a.set_clear_color((6, 0, 0, 0))
    env.run_glsl(code, preamble, {
        'test.unused': 0,
        'test.a': (1, 2, 3),
        'test.b.a': 4,
        'test.b.b': 5,
        'test.c.unused': 0,
        'test.c.a': tex_c_a,
        'test.c.b': (7, 8),
        'test.d': 9,
    })


def test_glsl_struct_array(env):
    preamble = """
    uniform struct TestStruct {
        vec3 a;
        sampler2D b;
        float unused;
        float c;
    } test[2];
    """
    code = """
    assert(test[0].a == vec3(1, 2, 3));
    assert(texture(test[0].b, vec2(0, 0)).r == 4);
    assert(test[0].c == 5);
    assert(test[1].a == vec3(6, 7, 8));
    assert(texture(test[1].b, vec2(0, 0)).r == 9);
    assert(test[1].c == 10);
    """
    tex_0_b = core.Texture()
    tex_0_b.setup_2d_texture(1, 1, core.Texture.T_float, core.Texture.F_r32)
    tex_0_b.set_clear_color((4, 0, 0, 0))
    tex_1_b = core.Texture()
    tex_1_b.setup_2d_texture(1, 1, core.Texture.T_float, core.Texture.F_r32)
    tex_1_b.set_clear_color((9, 0, 0, 0))
    env.run_glsl(code, preamble, {
        'test[0].unused': 0,
        'test[0].a': (1, 2, 3),
        'test[0].b': tex_0_b,
        'test[0].c': 5,
        'test[1].unused': 0,
        'test[1].a': (6, 7, 8),
        'test[1].b': tex_1_b,
        'test[1].c': 10,
    })


def test_glsl_struct_pseudo_light(env):
    # Something that looks like a named light source, but isn't one at all
    preamble = """
    struct FakeLightParameters {
      vec4 specular;
      vec4 position;
      vec3 attenuation;
      float constantAttenuation;
      float radius;
    };
    uniform FakeLightParameters test;
    """
    code = """
    assert(test.specular == vec4(1, 2, 3, 4));
    assert(test.position == vec4(5, 6, 7, 8));
    assert(test.attenuation == vec3(9, 10, 11));
    assert(test.constantAttenuation == 12);
    assert(test.radius == 13);
    """
    env.run_glsl(code, preamble, {
        'test.specular': (1, 2, 3, 4),
        'test.position': (5, 6, 7, 8),
        'test.attenuation': (9, 10, 11),
        'test.constantAttenuation': 12,
        'test.radius': 13,
    })


def test_glsl_light(env):
    preamble = """
    uniform struct p3d_LightSourceParameters {
        vec4 color;
        vec3 ambient;
        vec4 diffuse;
        vec4 specular;
        vec3 position;
        vec4 halfVector;
        vec4 spotDirection;
        float spotCutoff;
        float spotCosCutoff;
        float spotExponent;
        vec3 attenuation;
        float constantAttenuation;
        float linearAttenuation;
        float quadraticAttenuation;
    } plight;
    """
    code = """
    assert(plight.color == vec4(1, 2, 3, 4));
    assert(plight.ambient == vec3(0, 0, 0));
    assert(plight.diffuse == vec4(1, 2, 3, 4));
    assert(plight.specular == vec4(5, 6, 7, 8));
    assert(plight.position == vec3(9, 10, 11));
    assert(plight.spotCutoff == 180);
    assert(plight.spotCosCutoff == -1);
    assert(plight.spotExponent == 0);
    assert(plight.attenuation == vec3(12, 13, 14));
    assert(plight.constantAttenuation == 12);
    assert(plight.linearAttenuation == 13);
    assert(plight.quadraticAttenuation == 14);
    """
    plight = core.PointLight("plight")
    plight.color = (1, 2, 3, 4)
    plight.specular_color = (5, 6, 7, 8)
    plight.transform = core.TransformState.make_pos((9, 10, 11))
    plight.attenuation = (12, 13, 14)

    env.run_glsl(code, preamble, {
        'plight': core.NodePath(plight),
    })


def test_glsl_named_light_source(env):
    spot = core.Spotlight("spot")
    spot.get_lens().set_fov(90, 90)
    spot.set_color((1, 2, 3, 4))
    spot.set_specular_color((5, 6, 7, 8))

    preamble = """
    struct p3d_LightSourceParameters {
      vec4 color;
      vec4 specular;
    };
    uniform p3d_LightSourceParameters spot;
    """
    code = """
    assert(spot.color == vec4(1, 2, 3, 4));
    assert(spot.specular == vec4(5, 6, 7, 8));
    """
    env.run_glsl(code, preamble, {'spot': core.NodePath(spot)})


def test_glsl_state_light(env):
    preamble = """
    uniform struct p3d_LightSourceParameters {
        vec4 color;
        vec3 ambient;
        vec4 diffuse;
        vec4 specular;
        vec4 position;
        vec4 halfVector;
        vec4 spotDirection;
        float spotCutoff;
        float spotCosCutoff;
        float spotExponent;
        vec3 attenuation;
        float constantAttenuation;
        float linearAttenuation;
        float quadraticAttenuation;
    } p3d_LightSource[2];
    """
    code = """
    assert(p3d_LightSource[0].color == vec4(1, 2, 3, 4));
    assert(p3d_LightSource[0].ambient == vec3(0, 0, 0));
    assert(p3d_LightSource[0].diffuse == vec4(1, 2, 3, 4));
    assert(p3d_LightSource[0].specular == vec4(5, 6, 7, 8));
    assert(p3d_LightSource[0].position == vec4(9, 10, 11, 1));
    assert(p3d_LightSource[0].spotCutoff == 180);
    assert(p3d_LightSource[0].spotCosCutoff == -1);
    assert(p3d_LightSource[0].spotExponent == 0);
    assert(p3d_LightSource[0].attenuation == vec3(12, 13, 14));
    assert(p3d_LightSource[0].constantAttenuation == 12);
    assert(p3d_LightSource[0].linearAttenuation == 13);
    assert(p3d_LightSource[0].quadraticAttenuation == 14);
    assert(p3d_LightSource[1].color == vec4(15, 16, 17, 18));
    assert(p3d_LightSource[1].ambient == vec3(0, 0, 0));
    assert(p3d_LightSource[1].diffuse == vec4(15, 16, 17, 18));
    assert(p3d_LightSource[1].specular == vec4(19, 20, 21, 22));
    assert(p3d_LightSource[1].position == vec4(0, 1, 0, 0));
    assert(p3d_LightSource[1].spotCutoff == 180);
    assert(p3d_LightSource[1].spotCosCutoff == -1);
    assert(p3d_LightSource[1].spotExponent == 0);
    assert(p3d_LightSource[1].attenuation == vec3(1, 0, 0));
    assert(p3d_LightSource[1].constantAttenuation == 1);
    assert(p3d_LightSource[1].linearAttenuation == 0);
    assert(p3d_LightSource[1].quadraticAttenuation == 0);
    """
    plight = core.PointLight("plight")
    plight.priority = 0
    plight.color = (1, 2, 3, 4)
    plight.specular_color = (5, 6, 7, 8)
    plight.transform = core.TransformState.make_pos((9, 10, 11))
    plight.attenuation = (12, 13, 14)
    plight_path = core.NodePath(plight)

    dlight = core.DirectionalLight("dlight")
    dlight.priority = -1
    dlight.direction = (0, -1, 0)
    dlight.color = (15, 16, 17, 18)
    dlight.specular_color = (19, 20, 21, 22)
    dlight.transform = core.TransformState.make_pos((23, 24, 25))
    dlight_path = core.NodePath(dlight)

    lattr = core.LightAttrib.make()
    lattr = lattr.add_on_light(plight_path)
    lattr = lattr.add_on_light(dlight_path)
    state = core.RenderState.make(lattr)

    env.run_glsl(code, preamble, state=state)


def test_glsl_state_light_source(env):
    spot = core.Spotlight("spot")
    spot.priority = 3
    spot.get_lens().set_fov(120, 120)
    spot.set_color((1, 2, 3, 4))
    spot.set_specular_color((5, 6, 7, 8))
    spot.attenuation = (23, 24, 25)
    spot.exponent = 26

    dire = core.DirectionalLight("dire")
    dire.priority = 2
    dire.set_color((9, 10, 11, 12))
    dire.set_specular_color((13, 14, 15, 16))
    dire.direction = (17, 18, 19)

    preamble = """
    struct p3d_LightSourceParameters {
      vec4 color;
      vec4 specular;
      vec4 ambient;
      vec4 diffuse;
      vec4 position;
      vec3 attenuation;
      float constantAttenuation;
      float linearAttenuation;
      float quadraticAttenuation;
      float spotExponent;
      float spotCosCutoff;
      float spotCutoff;
      mat4 shadowViewMatrix;
    };
    uniform p3d_LightSourceParameters p3d_LightSource[3];
    """
    code = """
    assert(p3d_LightSource[0].color == vec4(1, 2, 3, 4));
    assert(p3d_LightSource[0].specular == vec4(5, 6, 7, 8));
    assert(p3d_LightSource[0].ambient == vec4(0, 0, 0, 1));
    assert(p3d_LightSource[0].diffuse == vec4(1, 2, 3, 4));
    assert(p3d_LightSource[0].position == vec4(20, 21, 22, 1));
    assert(p3d_LightSource[0].attenuation == vec3(23, 24, 25));
    assert(p3d_LightSource[0].constantAttenuation == 23);
    assert(p3d_LightSource[0].linearAttenuation == 24);
    assert(p3d_LightSource[0].quadraticAttenuation == 25);
    assert(p3d_LightSource[0].spotExponent == 26);
    assert(p3d_LightSource[0].spotCosCutoff > 0.499);
    assert(p3d_LightSource[0].spotCosCutoff < 0.501);
    assert(p3d_LightSource[0].spotCutoff == 60);
    assert(p3d_LightSource[0].shadowViewMatrix[0][0] > 0.2886);
    assert(p3d_LightSource[0].shadowViewMatrix[0][0] < 0.2887);
    assert(p3d_LightSource[0].shadowViewMatrix[0][1] == 0);
    assert(p3d_LightSource[0].shadowViewMatrix[0][2] == 0);
    assert(p3d_LightSource[0].shadowViewMatrix[0][3] == 0);
    assert(p3d_LightSource[0].shadowViewMatrix[1][0] == 0);
    assert(p3d_LightSource[0].shadowViewMatrix[1][1] > 0.2886);
    assert(p3d_LightSource[0].shadowViewMatrix[1][1] < 0.2887);
    assert(p3d_LightSource[0].shadowViewMatrix[1][2] == 0);
    assert(p3d_LightSource[0].shadowViewMatrix[1][3] == 0);
    //assert(p3d_LightSource[0].shadowViewMatrix[2][0] == -0.5);
    //assert(p3d_LightSource[0].shadowViewMatrix[2][1] == -0.5);
    assert(p3d_LightSource[0].shadowViewMatrix[2][2] > -1.00002);
    //assert(p3d_LightSource[0].shadowViewMatrix[2][2] < -1.0);
    //assert(p3d_LightSource[0].shadowViewMatrix[2][3] == -1);
    assert(p3d_LightSource[0].shadowViewMatrix[3][0] > -16.2736);
    assert(p3d_LightSource[0].shadowViewMatrix[3][0] < -16.2734);
    assert(p3d_LightSource[0].shadowViewMatrix[3][1] > -16.8510);
    assert(p3d_LightSource[0].shadowViewMatrix[3][1] < -16.8508);
    assert(p3d_LightSource[0].shadowViewMatrix[3][2] > -22.0003);
    assert(p3d_LightSource[0].shadowViewMatrix[3][2] < -22.0001);
    assert(p3d_LightSource[0].shadowViewMatrix[3][3] > -21.0001);
    assert(p3d_LightSource[0].shadowViewMatrix[3][3] < -20.9999);
    assert(p3d_LightSource[1].color == vec4(9, 10, 11, 12));
    assert(p3d_LightSource[1].specular == vec4(13, 14, 15, 16));
    assert(p3d_LightSource[1].diffuse == vec4(9, 10, 11, 12));
    assert(p3d_LightSource[1].ambient == vec4(0, 0, 0, 1));
    assert(p3d_LightSource[1].position == vec4(-17, -18, -19, 0));
    assert(p3d_LightSource[1].attenuation == vec3(1, 0, 0));
    assert(p3d_LightSource[1].constantAttenuation == 1);
    assert(p3d_LightSource[1].linearAttenuation == 0);
    assert(p3d_LightSource[1].quadraticAttenuation == 0);
    assert(p3d_LightSource[1].spotExponent == 0);
    assert(p3d_LightSource[1].spotCosCutoff == -1);
    assert(p3d_LightSource[2].color == vec4(0, 0, 0, 1));
    assert(p3d_LightSource[2].specular == vec4(0, 0, 0, 1));
    assert(p3d_LightSource[2].diffuse == vec4(0, 0, 0, 1));
    assert(p3d_LightSource[2].ambient == vec4(0, 0, 0, 1));
    assert(p3d_LightSource[2].position == vec4(0, 0, 1, 0));
    assert(p3d_LightSource[2].attenuation == vec3(1, 0, 0));
    assert(p3d_LightSource[2].constantAttenuation == 1);
    assert(p3d_LightSource[2].linearAttenuation == 0);
    assert(p3d_LightSource[2].quadraticAttenuation == 0);
    assert(p3d_LightSource[2].spotExponent == 0);
    assert(p3d_LightSource[2].spotCosCutoff == -1);
    """

    node = core.NodePath("state")
    spot_path = node.attach_new_node(spot)
    spot_path.set_pos(20, 21, 22)
    node.set_light(spot_path)

    dire_path = node.attach_new_node(dire)
    node.set_light(dire_path)

    env.run_glsl(code, preamble, state=node.get_state())


def test_glsl_state_material(env):
    mat = core.Material("mat")
    mat.ambient = (1, 2, 3, 4)
    mat.diffuse = (5, 6, 7, 8)
    mat.emission = (9, 10, 11, 12)
    mat.specular = (13, 14, 15, 0)
    mat.shininess = 16
    mat.metallic = 0.5
    mat.refractive_index = 21

    preamble = """
    struct p3d_MaterialParameters {
      vec4 ambient;
      vec4 diffuse;
      vec4 emission;
      vec3 specular;
      float shininess;
      float metallic;
      float refractiveIndex;
    };
    uniform p3d_MaterialParameters p3d_Material;
    """
    code = """
    assert(p3d_Material.ambient == vec4(1, 2, 3, 4));
    assert(p3d_Material.diffuse == vec4(5, 6, 7, 8));
    assert(p3d_Material.emission == vec4(9, 10, 11, 12));
    assert(p3d_Material.specular == vec3(13, 14, 15));
    assert(p3d_Material.shininess == 16);
    assert(p3d_Material.metallic == 0.5);
    assert(p3d_Material.refractiveIndex == 21);
    """

    node = core.NodePath("state")
    node.set_material(mat)

    env.run_glsl(code, preamble, state=node.get_state())


def test_glsl_state_material_pbr(env):
    mat = core.Material("mat")
    mat.base_color = (1, 2, 3, 4)
    mat.emission = (9, 10, 11, 12)
    mat.roughness = 16
    mat.metallic = 0.5
    mat.refractive_index = 21

    preamble = """
    struct p3d_MaterialParameters {
      vec4 baseColor;
      vec4 emission;
      float metallic;
      float refractiveIndex;
      float roughness;
    };
    uniform p3d_MaterialParameters p3d_Material;
    """
    code = """
    assert(p3d_Material.baseColor == vec4(1, 2, 3, 4));
    assert(p3d_Material.emission == vec4(9, 10, 11, 12));
    assert(p3d_Material.roughness == 16);
    assert(p3d_Material.metallic == 0.5);
    assert(p3d_Material.refractiveIndex == 21);
    """

    node = core.NodePath("state")
    node.set_material(mat)

    env.run_glsl(code, preamble, state=node.get_state())


def test_glsl_state_fog(env):
    fog = core.Fog("fog")
    fog.color = (1, 2, 3, 4)
    fog.exp_density = 0.5
    fog.set_linear_range(6, 10)

    preamble = """
    struct p3d_FogParameters {
      vec4 color;
      float density;
      float start;
      float end;
      float scale;
    };
    uniform p3d_FogParameters p3d_Fog;
    """
    code = """
    assert(p3d_Fog.color == vec4(1, 2, 3, 4));
    assert(p3d_Fog.density == 0.5);
    assert(p3d_Fog.start == 6);
    assert(p3d_Fog.end == 10);
    assert(p3d_Fog.scale == 0.25);
    """

    node = core.NodePath("state")
    node.set_fog(fog)

    env.run_glsl(code, preamble, state=node.get_state())


def test_glsl_state_texture(env):
    def gen_texture(v):
        tex = core.Texture(f"tex{v}")
        tex.setup_2d_texture(1, 1, core.Texture.T_unsigned_byte, core.Texture.F_red)
        tex.set_clear_color((v / 255.0, 0, 0, 0))
        return tex

    np = core.NodePath("test")

    ts1 = core.TextureStage("ts1")
    ts1.sort = 10
    ts1.mode = core.TextureStage.M_modulate
    np.set_texture(ts1, gen_texture(1))

    ts2 = core.TextureStage("ts2")
    ts2.sort = 20
    ts2.mode = core.TextureStage.M_add
    np.set_texture(ts2, gen_texture(2))

    ts3 = core.TextureStage("ts3")
    ts3.sort = 30
    ts3.mode = core.TextureStage.M_modulate
    np.set_texture(ts3, gen_texture(3))

    ts4 = core.TextureStage("ts4")
    ts4.sort = 40
    ts4.mode = core.TextureStage.M_normal_height
    np.set_texture(ts4, gen_texture(4))

    ts5 = core.TextureStage("ts5")
    ts5.sort = 50
    ts5.mode = core.TextureStage.M_add
    np.set_texture(ts5, gen_texture(5))

    ts6 = core.TextureStage("ts6")
    ts6.sort = 60
    ts6.mode = core.TextureStage.M_normal
    np.set_texture(ts6, gen_texture(6))

    # Do this in multiple passes to stay under sampler limit of 16
    preamble = """
    uniform sampler2D p3d_Texture2;
    uniform sampler2D p3d_Texture0;
    uniform sampler2D p3d_Texture1;
    uniform sampler2D p3d_Texture3;
    uniform sampler2D p3d_Texture4;
    uniform sampler2D p3d_Texture5;
    uniform sampler2D p3d_Texture6;
    uniform sampler2D p3d_Texture[7];
    """
    code = """
    vec2 coord = vec2(0, 0);
    assert(abs(texture(p3d_Texture2, coord).r - 3.0 / 255.0) < 0.001);
    assert(abs(texture(p3d_Texture0, coord).r - 1.0 / 255.0) < 0.001);
    assert(abs(texture(p3d_Texture1, coord).r - 2.0 / 255.0) < 0.001);
    assert(abs(texture(p3d_Texture3, coord).r - 4.0 / 255.0) < 0.001);
    assert(abs(texture(p3d_Texture4, coord).r - 5.0 / 255.0) < 0.001);
    assert(abs(texture(p3d_Texture5, coord).r - 6.0 / 255.0) < 0.001);
    assert(texture(p3d_Texture6, coord).r == 1.0);
    assert(abs(texture(p3d_Texture[0], coord).r - 1.0 / 255.0) < 0.001);
    assert(abs(texture(p3d_Texture[2], coord).r - 3.0 / 255.0) < 0.001);
    assert(abs(texture(p3d_Texture[3], coord).r - 4.0 / 255.0) < 0.001);
    assert(abs(texture(p3d_Texture[1], coord).r - 2.0 / 255.0) < 0.001);
    assert(abs(texture(p3d_Texture[4], coord).r - 5.0 / 255.0) < 0.001);
    assert(abs(texture(p3d_Texture[5], coord).r - 6.0 / 255.0) < 0.001);
    assert(texture(p3d_Texture[6], coord).r == 1.0);
    """

    env.run_glsl(code, preamble, state=np.get_state())

    preamble = """
    uniform sampler2D p3d_TextureFF[5];
    uniform sampler2D p3d_TextureModulate[3];
    uniform sampler2D p3d_TextureAdd[3];
    uniform sampler2D p3d_TextureNormal[3];
    uniform sampler2D p3d_TextureHeight[2];
    """
    code = """
    vec2 coord = vec2(0, 0);
    assert(abs(texture(p3d_TextureFF[0], coord).r - 1.0 / 255.0) < 0.001);
    assert(abs(texture(p3d_TextureFF[1], coord).r - 2.0 / 255.0) < 0.001);
    assert(abs(texture(p3d_TextureFF[2], coord).r - 3.0 / 255.0) < 0.001);
    assert(abs(texture(p3d_TextureFF[3], coord).r - 5.0 / 255.0) < 0.001);
    assert(texture(p3d_TextureFF[4], coord).r == 1.0);
    assert(abs(texture(p3d_TextureModulate[0], coord).r - 1.0 / 255.0) < 0.001);
    assert(abs(texture(p3d_TextureModulate[1], coord).r - 3.0 / 255.0) < 0.001);
    assert(texture(p3d_TextureModulate[2], coord).r == 1.0);
    assert(abs(texture(p3d_TextureAdd[0], coord).r - 2.0 / 255.0) < 0.001);
    assert(abs(texture(p3d_TextureAdd[1], coord).r - 5.0 / 255.0) < 0.001);
    assert(texture(p3d_TextureAdd[2], coord) == vec4(0.0, 0.0, 0.0, 1.0));
    assert(abs(texture(p3d_TextureNormal[0], coord).r - 4.0 / 255.0) < 0.001);
    assert(abs(texture(p3d_TextureNormal[1], coord).r - 6.0 / 255.0) < 0.001);
    assert(all(lessThan(abs(texture(p3d_TextureNormal[2], coord) - vec4(127 / 255.0, 127 / 255.0, 1.0, 0.0)), vec4(0.004))));
    assert(texture(p3d_TextureHeight[0], coord).r == 4.0 / 255.0);
    assert(all(lessThan(abs(texture(p3d_TextureHeight[1], coord) - vec4(127 / 255.0, 127 / 255.0, 1.0, 0.0)), vec4(0.004))));
    """

    env.run_glsl(code, preamble, state=np.get_state())


def test_glsl_frame_number(env):
    clock = core.ClockObject.get_global_clock()
    old_frame_count = clock.get_frame_count()
    try:
        clock.set_frame_count(123)

        preamble = """
        uniform int osg_FrameNumber;
        """
        code = """
        assert(osg_FrameNumber == 123);
        """

        env.run_glsl(code, preamble)
    finally:
        clock.set_frame_count(old_frame_count)


def test_glsl_write_extract_image_buffer(env):
    # Tests that we can write to a buffer texture on the GPU, and then extract
    # the data on the CPU.  We test two textures since there was in the past a
    # where it would only work correctly for one texture.
    tex1 = core.Texture("tex1")
    tex1.set_clear_color(0)
    tex1.setup_buffer_texture(1, core.Texture.T_unsigned_int, core.Texture.F_r32i,
                              core.GeomEnums.UH_static)
    tex2 = core.Texture("tex2")
    tex2.set_clear_color(0)
    tex2.setup_buffer_texture(1, core.Texture.T_int, core.Texture.F_r32i,
                              core.GeomEnums.UH_static)

    preamble = """
    layout(r32ui) uniform uimageBuffer tex1;
    layout(r32i) uniform iimageBuffer tex2;
    """
    code = """
    assert(imageLoad(tex1, 0).r == 0u);
    assert(imageLoad(tex2, 0).r == 0);
    imageStore(tex1, 0, uvec4(123));
    imageStore(tex2, 0, ivec4(-456));
    memoryBarrier();
    assert(imageLoad(tex1, 0).r == 123u);
    assert(imageLoad(tex2, 0).r == -456);
    """

    env.run_glsl(code, preamble, {'tex1': tex1, 'tex2': tex2})

    env.extract_texture_data(tex1)
    env.extract_texture_data(tex2)

    assert struct.unpack('I', tex1.get_ram_image()) == (123,)
    assert struct.unpack('i', tex2.get_ram_image()) == (-456,)


def test_glsl_compile_error():
    """Test getting compile errors from bad shaders"""
    vert_path = core.Filename(SHADERS_DIR, 'glsl_bad.vert')
    frag_path = core.Filename(SHADERS_DIR, 'glsl_simple.frag')
    shader = core.Shader.load(core.Shader.SL_GLSL, vert_path, frag_path)
    assert shader is None


def test_glsl_from_file():
    """Test compiling GLSL shaders from files"""
    vert_path = core.Filename(SHADERS_DIR, 'glsl_simple.vert')
    frag_path = core.Filename(SHADERS_DIR, 'glsl_simple.frag')
    shader = core.Shader.load(core.Shader.SL_GLSL, vert_path, frag_path)
    assert shader is not None


def test_glsl_from_file_legacy():
    """Test compiling GLSL shaders from files"""
    vert_path = core.Filename(SHADERS_DIR, 'glsl_simple_legacy.vert')
    frag_path = core.Filename(SHADERS_DIR, 'glsl_simple_legacy.frag')
    shader = core.Shader.load(core.Shader.SL_GLSL, vert_path, frag_path)
    assert shader is not None


def test_glsl_includes():
    """Test preprocessing includes in GLSL shaders"""
    vert_path = core.Filename(SHADERS_DIR, 'glsl_include.vert')
    frag_path = core.Filename(SHADERS_DIR, 'glsl_simple.frag')
    shader = core.Shader.load(core.Shader.SL_GLSL, vert_path, frag_path)
    assert shader is not None


def test_glsl_includes_legacy():
    """Test preprocessing includes in GLSL shaders"""
    vert_path = core.Filename(SHADERS_DIR, 'glsl_include_legacy.vert')
    frag_path = core.Filename(SHADERS_DIR, 'glsl_simple_legacy.frag')
    shader = core.Shader.load(core.Shader.SL_GLSL, vert_path, frag_path)
    assert shader is not None


def test_glsl_includes_angle_nodir():
    """Test preprocessing includes with angle includes without model-path"""
    vert_path = core.Filename(SHADERS_DIR, 'glsl_include_angle.vert')
    frag_path = core.Filename(SHADERS_DIR, 'glsl_simple.frag')
    shader = core.Shader.load(core.Shader.SL_GLSL, vert_path, frag_path)
    assert shader is None


def test_glsl_includes_angle_nodir_legacy():
    """Test preprocessing includes with angle includes without model-path"""
    vert_path = core.Filename(SHADERS_DIR, 'glsl_include_angle_legacy.vert')
    frag_path = core.Filename(SHADERS_DIR, 'glsl_simple_legacy.frag')
    shader = core.Shader.load(core.Shader.SL_GLSL, vert_path, frag_path)
    assert shader is None


@pytest.fixture
def with_current_dir_on_model_path():
    model_path = core.get_model_path()
    model_path.prepend_directory(core.Filename.from_os_specific(os.path.dirname(__file__)))
    yield
    model_path.clear_local_value()


def test_glsl_includes_angle_withdir(with_current_dir_on_model_path):
    """Test preprocessing includes with angle includes with model-path"""
    vert_path = core.Filename(SHADERS_DIR, 'glsl_include_angle.vert')
    frag_path = core.Filename(SHADERS_DIR, 'glsl_simple.frag')
    shader = core.Shader.load(core.Shader.SL_GLSL, vert_path, frag_path)
    assert shader is not None


def test_glsl_includes_angle_withdir_legacy(with_current_dir_on_model_path):
    """Test preprocessing includes with angle includes with model-path"""
    vert_path = core.Filename(SHADERS_DIR, 'glsl_include_angle_legacy.vert')
    frag_path = core.Filename(SHADERS_DIR, 'glsl_simple_legacy.frag')
    shader = core.Shader.load(core.Shader.SL_GLSL, vert_path, frag_path)
    assert shader is not None<|MERGE_RESOLUTION|>--- conflicted
+++ resolved
@@ -283,18 +283,13 @@
     env.run_glsl(code, preamble, {'tex1[0]': tex1_0, 'tex1[1]': tex1_1, 'tex2': tex2, 'tex3': tex3, 'tex4': tex4}, version=430)
 
 
-<<<<<<< HEAD
 def test_glsl_ssbo(env):
-    from struct import pack
-=======
-def test_glsl_ssbo(gsg):
     from struct import pack, unpack
->>>>>>> a7f8c576
     num1 = pack('<i', 1234567)
-    num2 = pack('<i', -1234567)
+    num2 = pack('<ii', -1234567, 0)
     buffer1 = core.ShaderBuffer("buffer1", num1, core.GeomEnums.UH_static)
     buffer2 = core.ShaderBuffer("buffer2", num2, core.GeomEnums.UH_static)
-    buffer3 = core.ShaderBuffer("buffer3", 4, core.GeomEnums.UH_static)
+    buffer3 = core.ShaderBuffer("buffer3", 8, core.GeomEnums.UH_static)
 
     preamble = """
     layout(std430, binding=0) readonly buffer buffer1 {
@@ -302,23 +297,30 @@
     };
     layout(std430, binding=1) buffer buffer2 {
         readonly int value2;
+        int value3;
     };
     layout(std430, binding=3) buffer buffer3 {
-        writeonly int value3;
-        int value4;
+        writeonly int value4;
+        int value5;
     };
     """
     # Assigning value3 to 999 first proves buffers aren't accidentally aliased
     code = """
-    value3 = 999;
     assert(value1 == 1234567);
     assert(value2 == -1234567);
-    value1 = 98765;
-    value2 = 5343525;
+    value3 = 98765;
+    value4 = 5343525;
+    value5 = 999;
     """
     env.run_glsl(code, preamble,
                   {'buffer1': buffer1, 'buffer2': buffer2, 'buffer3': buffer3},
                   version=430)
+
+    data1 = env.engine.extract_shader_buffer_data(buffer2, env.gsg)
+    assert unpack('<ii', data1[:8]) == (-1234567, 98765)
+
+    data2 = env.engine.extract_shader_buffer_data(buffer3, env.gsg)
+    assert unpack('<ii', data2[:8]) == (5343525, 999)
 
 
 def test_glsl_ssbo_array(env):
@@ -347,7 +349,6 @@
                   version=430)
 
 
-<<<<<<< HEAD
 def test_glsl_ssbo_runtime_length(env):
     from struct import pack
     nums = pack('<ii', 1234, 5678)
@@ -364,14 +365,6 @@
     assert(values[1] == 5678);
     """
     env.run_glsl(code, preamble, {'ssbo': ssbo}, version=430)
-=======
-    data1 = gsg.get_engine().extract_shader_buffer_data(buffer1, gsg)
-    assert unpack('<i', data1[:4]) == (98765, )
-
-    data2 = gsg.get_engine().extract_shader_buffer_data(buffer2, gsg)
-    assert unpack('<i', data2[:4]) == (5343525, )
-
->>>>>>> a7f8c576
 
 
 def test_glsl_float(env):
