import os
import platform
import pytest
from _pytest.outcomes import Failed

from panda3d import core


SHADERS_DIR = core.Filename.from_os_specific(os.path.dirname(__file__))


<<<<<<< HEAD
# This is the template for the shader that is used by run_cg_test.
# We render this to an nx1 texture, where n is the number of lines in the body.
# An assert
CG_VERTEX_TEMPLATE = """//Cg

void vshader(float4 vtx_position : POSITION, out float4 l_position : POSITION) {{
    l_position = vtx_position;
}}
"""

CG_FRAGMENT_TEMPLATE = """//Cg

{preamble}

float4 _assert(bool cond) {{
    return float4(cond.x, 1, 1, 1);
}}

float4 _assert(bool2 cond) {{
    return float4(cond.x, cond.y, 1, 1);
}}

float4 _assert(bool3 cond) {{
    return float4(cond.x, cond.y, cond.z, 1);
}}

float4 _assert(bool4 cond) {{
    return float4(cond.x, cond.y, cond.z, cond.w);
}}

#define assert(cond) {{ if ((int)l_vpos.x == __LINE__ - line_offset) o_color = _assert(cond); }}

void fshader(in float4 l_vpos : VPOS, out float4 o_color : COLOR) {{
    o_color = float4(1, 1, 1, 1);

    if ((int)l_vpos.x == 0) {{
        o_color = float4(0, 0, 0, 0);
    }}
    const int line_offset = __LINE__;
{body}
}}
"""


def run_cg_test(gsg, body, preamble="", inputs={},
                state=core.RenderState.make_empty()):
    """ Runs a Cg test on the given GSG.  The given body is executed in the
    main function and should call assert().  The preamble should contain all
    of the shader inputs. """

    if not gsg.supports_basic_shaders:
        pytest.skip("basic shaders not supported")

    __tracebackhide__ = True

    preamble = preamble.strip()
    body = body.rstrip().lstrip('\n')
    num_lines = body.count('\n') + 1

    vertex_code = CG_VERTEX_TEMPLATE.format(preamble=preamble, body=body)
    code = CG_FRAGMENT_TEMPLATE.format(preamble=preamble, body=body)
    shader = core.Shader.make(core.Shader.SL_Cg, vertex_code, code)
    if not shader:
        pytest.fail("error compiling shader:\n" + code)

    result = core.Texture("")
    fbprops = core.FrameBufferProperties()
    fbprops.force_hardware = True
    fbprops.set_rgba_bits(8, 8, 8, 8)
    fbprops.srgb_color = False

    engine = gsg.get_engine()
    buffer = engine.make_output(
        gsg.pipe,
        'buffer',
        0,
        fbprops,
        core.WindowProperties.size(core.Texture.up_to_power_2(num_lines + 1), 1),
        core.GraphicsPipe.BF_refuse_window,
        gsg
    )
    buffer.add_render_texture(result, core.GraphicsOutput.RTM_copy_ram, core.GraphicsOutput.RTP_color)
    buffer.set_clear_color_active(True)
    buffer.set_clear_color((0, 0, 0, 0))
    engine.open_windows()

    # Build up the shader inputs
    attrib = core.ShaderAttrib.make(shader)
    for name, value in inputs.items():
        attrib = attrib.set_shader_input(name, value)
    state = state.set_attrib(attrib)

    scene = core.NodePath("root")
    scene.set_attrib(core.DepthTestAttrib.make(core.RenderAttrib.M_always))

    format = core.GeomVertexFormat.get_v3()
    vdata = core.GeomVertexData("tri", format, core.Geom.UH_static)
    vdata.unclean_set_num_rows(3)

    vertex = core.GeomVertexWriter(vdata, "vertex")
    vertex.set_data3(-1, -1, 0)
    vertex.set_data3(3, -1, 0)
    vertex.set_data3(-1, 3, 0)

    tris = core.GeomTriangles(core.Geom.UH_static)
    tris.add_next_vertices(3)

    geom = core.Geom(vdata)
    geom.add_primitive(tris)

    gnode = core.GeomNode("tri")
    gnode.add_geom(geom, state)
    scene.attach_new_node(gnode)
    scene.set_two_sided(True)

    camera = scene.attach_new_node(core.Camera("camera"))
    camera.node().get_lens(0).set_near_far(-10, 10)
    camera.node().set_cull_bounds(core.OmniBoundingVolume())

    region = buffer.make_display_region()
    region.active = True
    region.camera = camera

    try:
        engine.render_frame()
    except AssertionError as exc:
        assert False, "Error executing shader:\n" + code
    finally:
        engine.remove_window(buffer)

    # Download the texture to check whether the assertion triggered.
    triggered = tuple(result.get_ram_image())
    if triggered[0]:
        pytest.fail("control check failed")

    if not all(triggered[4:]):
        count = 0
        lines = body.split('\n')
        formatted = ''
        for i, line in enumerate(lines):
            offset = (i + 1) * 4
            x = triggered[offset + 2] == 0
            y = triggered[offset + 1] == 0
            z = triggered[offset] == 0
            w = triggered[offset + 3] == 0
            if x or y or z or w:
                count += 1
            else:
                continue
            formatted += '=>  ' + line
            components = ''
            if x:
                components += 'x'
            if y:
                components += 'y'
            if z:
                components += 'z'
            if w:
                components += 'w'
            formatted += f'      <= {components} components don\'t match'
            formatted += '\n'
        pytest.fail("{0} Cg assertions triggered:\n{1}".format(count, formatted))


def run_cg_compile_check(gsg, shader_path, expect_fail=False):
=======
def run_cg_compile_check(shader_path, expect_fail=False):
>>>>>>> a39cb54a
    """Compile supplied Cg shader path and check for errors"""
    shader = core.Shader.load(shader_path, core.Shader.SL_Cg)
    # assert shader.is_prepared(gsg.prepared_objects)
    if expect_fail:
        assert shader is None
    else:
        assert shader is not None


def test_cg_compile_error():
    """Test getting compile errors from bad Cg shaders"""
    shader_path = core.Filename(SHADERS_DIR, 'cg_bad.sha')
    run_cg_compile_check(shader_path, expect_fail=True)


def test_cg_from_file():
    """Test compiling Cg shaders from files"""
    shader_path = core.Filename(SHADERS_DIR, 'cg_simple.sha')
    run_cg_compile_check(shader_path)


def test_cg_test(env):
    "Test to make sure that the Cg tests work correctly."

    env.run_cg("assert(true);")


def test_cg_test_fail(env):
    "Same as above, but making sure that the failure case works correctly."

    with pytest.raises(Failed):
        env.run_cg("assert(false);")


def test_cg_sampler(env):
    tex1 = core.Texture("tex1-ubyte-rgba8")
    tex1.setup_1d_texture(1, core.Texture.T_unsigned_byte, core.Texture.F_rgba8)
    tex1.set_clear_color((0, 2 / 255.0, 1, 1))

    tex2 = core.Texture("tex2-float-rgba32")
    tex2.setup_2d_texture(1, 1, core.Texture.T_float, core.Texture.F_rgba32)
    tex2.set_clear_color((1.0, 2.0, -3.14, 0.0))

    tex3 = core.Texture("tex3-float-r32")
    tex3.setup_3d_texture(1, 1, 1, core.Texture.T_float, core.Texture.F_r32)
    tex3.set_clear_color((0.5, 0.0, 0.0, 1.0))

    preamble = """
    uniform sampler1D tex1;
    uniform sampler2D tex2;
    uniform sampler3D tex3;
    """
    code = """
    assert(tex1D(tex1, 0) == float4(0, 2 / 255.0, 1, 1));
    assert(tex2D(tex2, float2(0, 0)) == float4(1.0, 2.0, -3.14, 0.0));
    assert(abs(tex3D(tex3, float3(0, 0, 0)).r - 0.5) < 0.01);
    """
    env.run_cg(code, preamble, {'tex1': tex1, 'tex2': tex2, 'tex3': tex3})


def test_cg_int(env):
    inputs = dict(
        zero=0,
        ten=10,
        intmax=0x7fffffff,
        intmin=-0x7fffffff,
    )
    preamble = """
    uniform int zero;
    uniform int intmax;
    uniform int intmin;
    """
    code = """
    assert(zero == 0);
    assert(intmax == 0x7fffffff);
    assert(intmin == -0x7fffffff);
    """
    env.run_cg(code, preamble, inputs)


def test_cg_state_material(env):
    mat = core.Material("mat")
    mat.ambient = (1, 2, 3, 4)
    mat.diffuse = (5, 6, 7, 8)
    mat.emission = (9, 10, 11, 12)
    mat.specular = (13, 14, 15, 0)
    mat.shininess = 16

    preamble = """
    uniform float4x4 attr_material;
    """
    code = """
    assert(attr_material[0] == float4(1, 2, 3, 4));
    assert(attr_material[1] == float4(5, 6, 7, 8));
    assert(attr_material[2] == float4(9, 10, 11, 12));
    assert(attr_material[3].rgb == float3(13, 14, 15));
    assert(attr_material[3].w == 16);
    """

    node = core.NodePath("state")
    node.set_material(mat)

    env.run_cg(code, preamble, state=node.get_state())


def test_cg_state_fog(env):
    fog = core.Fog("fog")
    fog.color = (1, 2, 3, 4)
    fog.exp_density = 0.5
    fog.set_linear_range(6, 10)

    preamble = """
    uniform float4 attr_fog;
    uniform float4 attr_fogcolor;
    """
    code = """
    assert(attr_fogcolor == float4(1, 2, 3, 4));
    assert(attr_fog[0] == 0.5);
    assert(attr_fog[1] == 6);
    assert(attr_fog[2] == 10);
    assert(attr_fog[3] == 0.25);
    """

    node = core.NodePath("state")
    node.set_fog(fog)

    env.run_cg(code, preamble, state=node.get_state())


def test_cg_texpad_texpix(env):
    tex = core.Texture("test")
    tex.setup_2d_texture(16, 32, core.Texture.T_unsigned_byte, core.Texture.F_rgba)
    tex.auto_texture_scale = core.ATS_pad
    tex.set_size_padded(10, 30)

    preamble = """
    uniform float3 texpad_test;
    uniform float2 texpix_test;
    """
    code = """
    assert(texpad_test == float3(10 * 0.5 / 16, 30 * 0.5 / 32, 0.5));
    assert(texpix_test == float2(1.0 / 16, 1.0 / 32));
    """

    env.run_cg(code, preamble, inputs={"test": tex})


def test_cg_alight(env):
    alight = core.AmbientLight("alight")
    alight.set_color((1, 2, 3, 4))
    np = core.NodePath(alight)

    preamble = """
    uniform float4 alight_test;
    """
    code = """
    assert(alight_test == float4(1, 2, 3, 4));
    """

    env.run_cg(code, preamble, inputs={"test": np})


def test_cg_satten(env):
    spot = core.Spotlight("spot")
    spot.set_attenuation((1, 2, 3))
    spot.set_exponent(4)
    np = core.NodePath(spot)

    preamble = """
    uniform float4 satten_test;
    """
    code = """
    assert(satten_test == float4(1, 2, 3, 4));
    """

    env.run_cg(code, preamble, inputs={"test": np})<|MERGE_RESOLUTION|>--- conflicted
+++ resolved
@@ -9,175 +9,7 @@
 SHADERS_DIR = core.Filename.from_os_specific(os.path.dirname(__file__))
 
 
-<<<<<<< HEAD
-# This is the template for the shader that is used by run_cg_test.
-# We render this to an nx1 texture, where n is the number of lines in the body.
-# An assert
-CG_VERTEX_TEMPLATE = """//Cg
-
-void vshader(float4 vtx_position : POSITION, out float4 l_position : POSITION) {{
-    l_position = vtx_position;
-}}
-"""
-
-CG_FRAGMENT_TEMPLATE = """//Cg
-
-{preamble}
-
-float4 _assert(bool cond) {{
-    return float4(cond.x, 1, 1, 1);
-}}
-
-float4 _assert(bool2 cond) {{
-    return float4(cond.x, cond.y, 1, 1);
-}}
-
-float4 _assert(bool3 cond) {{
-    return float4(cond.x, cond.y, cond.z, 1);
-}}
-
-float4 _assert(bool4 cond) {{
-    return float4(cond.x, cond.y, cond.z, cond.w);
-}}
-
-#define assert(cond) {{ if ((int)l_vpos.x == __LINE__ - line_offset) o_color = _assert(cond); }}
-
-void fshader(in float4 l_vpos : VPOS, out float4 o_color : COLOR) {{
-    o_color = float4(1, 1, 1, 1);
-
-    if ((int)l_vpos.x == 0) {{
-        o_color = float4(0, 0, 0, 0);
-    }}
-    const int line_offset = __LINE__;
-{body}
-}}
-"""
-
-
-def run_cg_test(gsg, body, preamble="", inputs={},
-                state=core.RenderState.make_empty()):
-    """ Runs a Cg test on the given GSG.  The given body is executed in the
-    main function and should call assert().  The preamble should contain all
-    of the shader inputs. """
-
-    if not gsg.supports_basic_shaders:
-        pytest.skip("basic shaders not supported")
-
-    __tracebackhide__ = True
-
-    preamble = preamble.strip()
-    body = body.rstrip().lstrip('\n')
-    num_lines = body.count('\n') + 1
-
-    vertex_code = CG_VERTEX_TEMPLATE.format(preamble=preamble, body=body)
-    code = CG_FRAGMENT_TEMPLATE.format(preamble=preamble, body=body)
-    shader = core.Shader.make(core.Shader.SL_Cg, vertex_code, code)
-    if not shader:
-        pytest.fail("error compiling shader:\n" + code)
-
-    result = core.Texture("")
-    fbprops = core.FrameBufferProperties()
-    fbprops.force_hardware = True
-    fbprops.set_rgba_bits(8, 8, 8, 8)
-    fbprops.srgb_color = False
-
-    engine = gsg.get_engine()
-    buffer = engine.make_output(
-        gsg.pipe,
-        'buffer',
-        0,
-        fbprops,
-        core.WindowProperties.size(core.Texture.up_to_power_2(num_lines + 1), 1),
-        core.GraphicsPipe.BF_refuse_window,
-        gsg
-    )
-    buffer.add_render_texture(result, core.GraphicsOutput.RTM_copy_ram, core.GraphicsOutput.RTP_color)
-    buffer.set_clear_color_active(True)
-    buffer.set_clear_color((0, 0, 0, 0))
-    engine.open_windows()
-
-    # Build up the shader inputs
-    attrib = core.ShaderAttrib.make(shader)
-    for name, value in inputs.items():
-        attrib = attrib.set_shader_input(name, value)
-    state = state.set_attrib(attrib)
-
-    scene = core.NodePath("root")
-    scene.set_attrib(core.DepthTestAttrib.make(core.RenderAttrib.M_always))
-
-    format = core.GeomVertexFormat.get_v3()
-    vdata = core.GeomVertexData("tri", format, core.Geom.UH_static)
-    vdata.unclean_set_num_rows(3)
-
-    vertex = core.GeomVertexWriter(vdata, "vertex")
-    vertex.set_data3(-1, -1, 0)
-    vertex.set_data3(3, -1, 0)
-    vertex.set_data3(-1, 3, 0)
-
-    tris = core.GeomTriangles(core.Geom.UH_static)
-    tris.add_next_vertices(3)
-
-    geom = core.Geom(vdata)
-    geom.add_primitive(tris)
-
-    gnode = core.GeomNode("tri")
-    gnode.add_geom(geom, state)
-    scene.attach_new_node(gnode)
-    scene.set_two_sided(True)
-
-    camera = scene.attach_new_node(core.Camera("camera"))
-    camera.node().get_lens(0).set_near_far(-10, 10)
-    camera.node().set_cull_bounds(core.OmniBoundingVolume())
-
-    region = buffer.make_display_region()
-    region.active = True
-    region.camera = camera
-
-    try:
-        engine.render_frame()
-    except AssertionError as exc:
-        assert False, "Error executing shader:\n" + code
-    finally:
-        engine.remove_window(buffer)
-
-    # Download the texture to check whether the assertion triggered.
-    triggered = tuple(result.get_ram_image())
-    if triggered[0]:
-        pytest.fail("control check failed")
-
-    if not all(triggered[4:]):
-        count = 0
-        lines = body.split('\n')
-        formatted = ''
-        for i, line in enumerate(lines):
-            offset = (i + 1) * 4
-            x = triggered[offset + 2] == 0
-            y = triggered[offset + 1] == 0
-            z = triggered[offset] == 0
-            w = triggered[offset + 3] == 0
-            if x or y or z or w:
-                count += 1
-            else:
-                continue
-            formatted += '=>  ' + line
-            components = ''
-            if x:
-                components += 'x'
-            if y:
-                components += 'y'
-            if z:
-                components += 'z'
-            if w:
-                components += 'w'
-            formatted += f'      <= {components} components don\'t match'
-            formatted += '\n'
-        pytest.fail("{0} Cg assertions triggered:\n{1}".format(count, formatted))
-
-
-def run_cg_compile_check(gsg, shader_path, expect_fail=False):
-=======
 def run_cg_compile_check(shader_path, expect_fail=False):
->>>>>>> a39cb54a
     """Compile supplied Cg shader path and check for errors"""
     shader = core.Shader.load(shader_path, core.Shader.SL_Cg)
     # assert shader.is_prepared(gsg.prepared_objects)
