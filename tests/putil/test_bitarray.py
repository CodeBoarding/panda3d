from panda3d.core import BitArray, SparseArray
import pickle
import pytest


def test_bitarray_type():
    assert BitArray.get_class_type().name == "BitArray"


def test_bitarray_constructor():
    assert BitArray().is_zero()
    assert BitArray(0).is_zero()

    ba = BitArray(0x10000000000000000000000000)
    assert ba.get_lowest_on_bit() == 100
    assert ba.get_highest_on_bit() == 100

    with pytest.raises(Exception):
        assert BitArray(-1)

    with pytest.raises(Exception):
        assert BitArray(-10000000000000000000)


def test_bitarray_constructor_sparse():
    # Create a BitArray from a SparseArray.
    ba = BitArray(SparseArray.all_on())
    assert ba.is_all_on()

    ba = BitArray(SparseArray())
    assert ba.is_zero()

    sa = SparseArray()
    sa.set_range(3, 64)
    sa.set_range(0, 1)
    sa.clear_range(60, 2)
    ba = BitArray(sa)
    exp = 0b1111100111111111111111111111111111111111111111111111111111111111001
    assert ba.__getstate__() == exp

    sa.invert_in_place()
    ba = BitArray(sa)
    assert ba.__getstate__() == ~exp


def test_bitarray_allon():
    assert BitArray.all_on().is_all_on()
    assert BitArray.all_on().get_highest_on_bit() == -1
    assert BitArray.all_on().get_highest_off_bit() == -1


def test_bitarray_nonzero():
    assert not BitArray()
    assert not BitArray(0)
    assert BitArray(1)
    assert BitArray.all_on()


def test_bitarray_invert():
    assert ~BitArray(0) != BitArray(0)
    assert (~BitArray(0)).is_all_on()
    assert ~~BitArray(0) == BitArray(0)
    assert ~~BitArray(123) == BitArray(123)


def test_bitarray_set_word():
    # Non-inverted
    expected = 9876 | (123456 << (BitArray.num_bits_per_word * 3))
    ba = BitArray(0)
    ba.set_word(0, 9876)
    ba.set_word(3, 123456)
    assert ba.__getstate__() == expected
    assert not ba.is_all_on()

    # Inverted
    ba = BitArray(0)
    ba.invert_in_place()
    ba.set_word(2, 1234)
    full_word = (1 << BitArray.num_bits_per_word) - 1
    expected = ~((full_word & ~1234) << (BitArray.num_bits_per_word * 2))
    assert ba.__getstate__() == expected
    assert not ba.is_all_on()


def test_bitarray_clear():
    ba = BitArray(1234)
    ba.clear()
    assert ba.is_zero()
    assert not ba.is_all_on()
    assert ba.get_highest_on_bit() == -1
    assert ba.get_highest_off_bit() == -1

    ba = BitArray.all_on()
    ba.clear()
    assert ba.is_zero()
    assert not ba.is_all_on()
    assert ba.get_highest_on_bit() == -1
    assert ba.get_highest_off_bit() == -1


def test_bitarray_getstate():
    assert BitArray().__getstate__() == 0
    assert BitArray(0).__getstate__() == 0
    assert BitArray(100).__getstate__() == 100
    assert BitArray(9870000000000000000).__getstate__() == 9870000000000000000
    assert BitArray.all_on().__getstate__() == -1
    assert (~BitArray(100).__getstate__()) == ~100
    assert (~BitArray(812000000000000000).__getstate__()) == ~812000000000000000


def test_bitarray_pickle():
    ba = BitArray()
    assert ba == pickle.loads(pickle.dumps(ba, -1))

    ba = BitArray(0)
    assert ba == pickle.loads(pickle.dumps(ba, -1))

    ba = BitArray(123)
    assert ba == pickle.loads(pickle.dumps(ba, -1))

<<<<<<< HEAD
    ba = BitArray(94187049178237918273981729127381723)
    assert ba == pickle.loads(pickle.dumps(ba, -1))

    ba = ~BitArray(94187049178237918273981729127381723)
=======
    ba = BitArray(1 << 128)
>>>>>>> bf456baa
    assert ba == pickle.loads(pickle.dumps(ba, -1))


def test_bitarray_has_any_of():
    ba = BitArray()
    assert not ba.has_any_of(100, 200)

    ba = BitArray()
    ba.set_range(0, 53)
    assert ba.has_any_of(52, 1)
    assert ba.has_any_of(52, 100)
    assert not ba.has_any_of(53, 45)

    ba = BitArray()
    ba.invert_in_place()
    assert ba.has_any_of(0, 1)
    assert ba.has_any_of(53, 45)
    assert ba.has_any_of(0, 100)<|MERGE_RESOLUTION|>--- conflicted
+++ resolved
@@ -118,14 +118,13 @@
     ba = BitArray(123)
     assert ba == pickle.loads(pickle.dumps(ba, -1))
 
-<<<<<<< HEAD
+    ba = BitArray(1 << 128)
+    assert ba == pickle.loads(pickle.dumps(ba, -1))
+
     ba = BitArray(94187049178237918273981729127381723)
     assert ba == pickle.loads(pickle.dumps(ba, -1))
 
     ba = ~BitArray(94187049178237918273981729127381723)
-=======
-    ba = BitArray(1 << 128)
->>>>>>> bf456baa
     assert ba == pickle.loads(pickle.dumps(ba, -1))
 
 
