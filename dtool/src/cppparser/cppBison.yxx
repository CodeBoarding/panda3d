// Filename: cppBison.y
// Created by:  drose (16Jan99)
//
////////////////////////////////////////////////////////////////////

%{

#include "cppBisonDefs.h"
#include "cppParser.h"
#include "cppExpression.h"
#include "cppSimpleType.h"
#include "cppExtensionType.h"
#include "cppStructType.h"
#include "cppEnumType.h"
#include "cppFunctionType.h"
#include "cppTBDType.h"
#include "cppMakeProperty.h"
#include "cppMakeSeq.h"
#include "cppParameterList.h"
#include "cppInstance.h"
#include "cppClassTemplateParameter.h"
#include "cppTemplateParameterList.h"
#include "cppInstanceIdentifier.h"
#include "cppTypedefType.h"
#include "cppTypeDeclaration.h"
#include "cppVisibility.h"
#include "cppIdentifier.h"
#include "cppScope.h"
#include "cppTemplateScope.h"
#include "cppNamespace.h"
#include "cppUsing.h"

////////////////////////////////////////////////////////////////////
// Defining the interface to the parser.
////////////////////////////////////////////////////////////////////

CPPScope *current_scope = NULL;
CPPScope *global_scope = NULL;
CPPPreprocessor *current_lexer = NULL;

static CPPStructType *current_struct = NULL;
static CPPEnumType *current_enum = NULL;
static int current_storage_class = 0;
static CPPType *current_type = NULL;
static CPPExpression *current_expr = NULL;
static int publish_nest_level = 0;
static CPPVisibility publish_previous;
static YYLTYPE publish_loc;

static vector<CPPScope *> last_scopes;
static vector<int> last_storage_classes;
static vector<CPPStructType *> last_structs;

int yyparse();

#define YYERROR_VERBOSE

static void
yyerror(const string &msg) {
  current_lexer->error(msg, current_lexer->_last_token_loc);
}

static void
yyerror(YYLTYPE *loc, const string &msg) {
  current_lexer->error(msg, *loc);
}

static void
yyerror(const string &msg, YYLTYPE &loc) {
  current_lexer->error(msg, loc);
}

static void
yywarning(const string &msg, YYLTYPE &loc) {
  current_lexer->warning(msg, loc);
}

static int
yylex(YYSTYPE *lval, YYLTYPE *lloc) {
  CPPToken token = current_lexer->get_next_token();
  *lval = token._lval;
  *lloc = token._lloc;
  return token._token;
}

void
parse_cpp(CPPParser *cp) {
  CPPScope *old_scope = current_scope;
  CPPScope *old_global_scope = global_scope;
  CPPPreprocessor *old_lexer = current_lexer;

  current_scope = cp;
  global_scope = cp;
  current_lexer = cp;
  publish_nest_level = 0;
  yyparse();

  if (publish_nest_level != 0) {
    yyerror("Unclosed __begin_publish", publish_loc);
    publish_nest_level = 0;
  }

  current_scope = old_scope;
  global_scope = old_global_scope;
  current_lexer = old_lexer;

}

CPPExpression *
parse_const_expr(CPPPreprocessor *pp, CPPScope *new_current_scope,
                 CPPScope *new_global_scope) {
  CPPScope *old_scope = current_scope;
  CPPScope *old_global_scope = global_scope;
  CPPPreprocessor *old_lexer = current_lexer;
  CPPExpression *old_expr = current_expr;

  current_scope = new_current_scope;
  global_scope = new_global_scope;
  current_expr = (CPPExpression *)NULL;
  current_lexer = pp;
  yyparse();

  CPPExpression *result = current_expr;

  current_scope = old_scope;
  global_scope = old_global_scope;
  current_lexer = old_lexer;
  current_expr = old_expr;

  return result;
}

CPPType *
parse_type(CPPPreprocessor *pp, CPPScope *new_current_scope,
           CPPScope *new_global_scope) {
  CPPScope *old_scope = current_scope;
  CPPScope *old_global_scope = global_scope;
  CPPPreprocessor *old_lexer = current_lexer;
  CPPType *old_type = current_type;

  current_scope = new_current_scope;
  global_scope = new_global_scope;
  current_type = (CPPType *)NULL;
  current_lexer = pp;
  yyparse();

  CPPType *result = current_type;

  current_scope = old_scope;
  global_scope = old_global_scope;
  current_lexer = old_lexer;
  current_type = old_type;

  return result;
}

static void
push_scope(CPPScope *new_scope) {
  last_scopes.push_back(current_scope);
  if (new_scope != NULL) {
    current_scope = new_scope;
  }
}

static void
pop_scope() {
  assert(!last_scopes.empty());
  current_scope = last_scopes.back();
  last_scopes.pop_back();
}

static void
push_storage_class(int new_storage_class) {
  last_storage_classes.push_back(current_storage_class);
  current_storage_class = new_storage_class;
}

static void
pop_storage_class() {
  assert(!last_storage_classes.empty());
  current_storage_class = last_storage_classes.back();
  last_storage_classes.pop_back();
}

static void
push_struct(CPPStructType *new_struct) {
  last_structs.push_back(current_struct);
  current_struct = new_struct;
}

static void
pop_struct() {
  assert(!last_structs.empty());
  current_struct = last_structs.back();
  last_structs.pop_back();
}

%}

/* This is a bison-specific declaration to enable recursive calls to
   yyparse().  It changes the calling sequence to yylex(), passing
   pointers to the current yylval and yylloc.  Bison 2.7 introduces a
   different syntax that will also pass the current yylloc to yyerror,
   but we have to support Bison versions as old as 2.5 for now. */
/*%define api.pure full*/
%pure-parser
%locations

%token <u.real> REAL
%token <u.integer> INTEGER
%token <u.integer> CHAR_TOK
%token <str> SIMPLE_STRING SIMPLE_IDENTIFIER
%token <u.expr> STRING_LITERAL CUSTOM_LITERAL
%token <u.identifier> IDENTIFIER TYPENAME_IDENTIFIER SCOPING
%token <u.type> TYPEDEFNAME

%token ELLIPSIS
%token OROR
%token ANDAND
%token EQCOMPARE
%token NECOMPARE
%token LECOMPARE
%token GECOMPARE
%token LSHIFT
%token RSHIFT
%token POINTSAT_STAR
%token DOT_STAR
%token UNARY
%token UNARY_NOT
%token UNARY_NEGATE
%token UNARY_MINUS
%token UNARY_STAR
%token UNARY_REF
%token POINTSAT
%token SCOPE
%token PLUSPLUS
%token MINUSMINUS
%token TIMESEQUAL
%token DIVIDEEQUAL
%token MODEQUAL
%token PLUSEQUAL
%token MINUSEQUAL
%token OREQUAL
%token ANDEQUAL
%token XOREQUAL
%token LSHIFTEQUAL
%token RSHIFTEQUAL

%token KW_ALIGNAS
%token KW_ALIGNOF
%token KW_AUTO
%token KW_BEGIN_PUBLISH
%token KW_BLOCKING
%token KW_BOOL
%token KW_CATCH
%token KW_CHAR
%token KW_CHAR16_T
%token KW_CHAR32_T
%token KW_CLASS
%token KW_CONST
%token KW_CONSTEXPR
%token KW_DECLTYPE
%token KW_DEFAULT
%token KW_DELETE
%token KW_DOUBLE
%token KW_DYNAMIC_CAST
%token KW_ELSE
%token KW_END_PUBLISH
%token KW_ENUM
%token KW_EXTENSION
%token KW_EXTERN
%token KW_EXPLICIT
%token KW_PUBLISHED
%token KW_FALSE
%token KW_FLOAT
%token KW_FRIEND
%token KW_FOR
%token KW_GOTO
%token KW_IF
%token KW_INLINE
%token KW_INT
%token KW_LONG
%token KW_LONGLONG
%token KW_MAKE_PROPERTY
%token KW_MAKE_SEQ
%token KW_MUTABLE
%token KW_NAMESPACE
%token KW_NEW
%token KW_NOEXCEPT
%token KW_NULLPTR
%token KW_OPERATOR
%token KW_PRIVATE
%token KW_PROTECTED
%token KW_PUBLIC
%token KW_REGISTER
%token KW_RETURN
%token KW_SHORT
%token KW_SIGNED
%token KW_SIZEOF
%token KW_STATIC
%token KW_STATIC_ASSERT
%token KW_STATIC_CAST
%token KW_STRUCT
%token KW_TEMPLATE
%token KW_THROW
%token KW_TRUE
%token KW_TRY
%token KW_TYPEDEF
%token KW_TYPENAME
%token KW_UNION
%token KW_UNSIGNED
%token KW_USING
%token KW_VIRTUAL
%token KW_VOID
%token KW_VOLATILE
%token KW_WCHAR_T
%token KW_WHILE

/* These special tokens are used to set the starting state of the
   parser.  The lexer places the appropriate one of these on the head
   of the input stream. */
%token START_CPP
%token START_CONST_EXPR
%token START_TYPE

%type <u.integer> storage_class
%type <u.instance> function_prototype
%type <u.integer> function_post
%type <str> function_operator
%type <u.decl> template_formal_parameter
%type <u.type> template_formal_parameter_type
%type <u.inst_ident> instance_identifier
%type <u.param_list> formal_parameter_list
%type <u.param_list> formal_parameters
%type <u.expr> template_parameter_maybe_initialize
%type <u.expr> maybe_initialize
%type <u.expr> maybe_initialize_or_function_body
%type <u.instance> formal_parameter
%type <u.inst_ident> not_paren_formal_parameter_identifier
%type <u.inst_ident> formal_parameter_identifier
%type <u.inst_ident> empty_instance_identifier
%type <u.type> type
%type <u.decl> type_decl
%type <u.decl> var_type_decl
%type <u.type> predefined_type
%type <u.type> full_type
%type <u.struct_type> anonymous_struct
%type <u.struct_type> named_struct
%type <u.enum_type> enum
%type <u.extension_enum> enum_keyword
%type <u.extension_enum> struct_keyword
%type <u.simple_type> simple_type
%type <u.simple_type> simple_int_type
%type <u.simple_type> simple_float_type
%type <u.simple_type> simple_void_type
%type <u.type> class_derivation_name
%type <u.type> enum_element_type
/*%type <u.type> typedefname*/
%type <u.identifier> name
%type <u.expr> string_literal

/* We need to treat KW_OPERATOR as a scopable keyword. */
%type <u.identifier> KW_OPERATOR

%type <u.expr> optional_const_expr
%type <u.expr> optional_const_expr_comma
%type <u.expr> const_expr_comma
%type <u.expr> no_angle_bracket_const_expr
%type <u.expr> const_expr
%type <u.expr> const_operand
%type <u.expr> formal_const_expr
%type <u.expr> formal_const_operand


/* Precedence rules. */

%left IDENTIFIER TYPENAME_IDENTIFIER TYPEDEFNAME KW_ENUM ELLIPSIS KW_OPERATOR KW_TYPENAME KW_INT KW_SHORT KW_UNSIGNED KW_SIGNED KW_LONG KW_FLOAT KW_DOUBLE KW_CHAR KW_WCHAR_T KW_CHAR16_T KW_CHAR32_T KW_BOOL

%left '{' ',' ';'

%nonassoc KW_THROW
%right ':'
%right '='
%right '?'
%left OROR
%left ANDAND
%left '|'
%left '^'
%left '&'
%left EQCOMPARE NECOMPARE
%left LECOMPARE GECOMPARE '<' '>'
%left LSHIFT RSHIFT
%left '+' '-'
%left '*' '/' '%'
%left POINTSAT_STAR DOT_STAR
%right UNARY PLUSPLUS MINUSMINUS '~'
%left POINTSAT '.' '(' '['

%right SCOPE
%nonassoc KW_NEW KW_DELETE KW_TRY KW_CATCH

%%

grammar:
        START_CPP cpp
        | START_CONST_EXPR const_expr
{
  current_expr = $2;
}
        | START_TYPE full_type
{
  current_type = $2;
}
        ;

cpp:
        empty
        | cpp ';'
        | cpp declaration
        ;

constructor_inits:
        constructor_init
        | constructor_inits ',' constructor_init
        ;

constructor_init:
        name '(' optional_const_expr_comma ')'
{
  delete $3;
}
        ;

/* This is principally for the syntax: extern "C" { ... }.

   We use storage_class instead of simply KW_EXTERN to avoid
   shift/reduce conflicts with yacc's limited differentiation
   ability. */
extern_c:
        storage_class '{'
{
  push_storage_class((current_storage_class & ~CPPInstance::SC_c_binding) |
                     ($1 & CPPInstance::SC_c_binding));
}
        cpp '}'
{
  pop_storage_class();
}
        ;

declaration:
        type_like_declaration
        | template_declaration
        | extern_c
        | namespace_declaration
        | using_declaration
        | friend_declaration
        | KW_TYPEDEF typedef_declaration
        | KW_BEGIN_PUBLISH
{
  if (publish_nest_level != 0) {
    yyerror("Unclosed __begin_publish", publish_loc);
    publish_nest_level = 0;
    current_scope->set_current_vis(V_public);
  }

  publish_previous = current_scope->get_current_vis();
  publish_loc = @1;
  publish_nest_level++;
  current_scope->set_current_vis(V_published);
}
        | KW_END_PUBLISH
{
  if (publish_nest_level != 1) {
    yyerror("Unmatched __end_publish", @1);
  } else {
    current_scope->set_current_vis(publish_previous);
  }
  publish_nest_level = 0;
}
        | KW_PUBLISHED ':'
{
  current_scope->set_current_vis(V_published);
}
        | KW_PUBLIC ':'
{
  if (publish_nest_level > 0) {
    current_scope->set_current_vis(V_published);
  } else {
    current_scope->set_current_vis(V_public);
  }
}
        | KW_PROTECTED ':'
{
  current_scope->set_current_vis(V_protected);
}
        | KW_PRIVATE ':'
{
  current_scope->set_current_vis(V_private);
}
        | KW_MAKE_PROPERTY '(' IDENTIFIER ',' IDENTIFIER ')' ';'
{

  CPPDeclaration *getter = $5->find_symbol(current_scope, global_scope, current_lexer);
  if (getter == (CPPDeclaration *)NULL || getter->get_subtype() != CPPDeclaration::ST_function_group) {
    yyerror("Reference to non-existent or invalid getter: " + $5->get_fully_scoped_name(), @5);
  }

  CPPMakeProperty *make_property = new CPPMakeProperty($3, getter->as_function_group(), NULL, current_scope, @1.file);
  current_scope->add_declaration(make_property, global_scope, current_lexer, @1);
}
        | KW_MAKE_PROPERTY '(' IDENTIFIER ',' IDENTIFIER ',' IDENTIFIER ')' ';'
{
  CPPDeclaration *getter = $5->find_symbol(current_scope, global_scope, current_lexer);
  if (getter == (CPPDeclaration *)NULL || getter->get_subtype() != CPPDeclaration::ST_function_group) {
    yyerror("Reference to non-existent or invalid getter: " + $5->get_fully_scoped_name(), @5);

  } else {
    CPPDeclaration *setter = $7->find_symbol(current_scope, global_scope, current_lexer);
    CPPFunctionGroup *setter_func = NULL;

    if (setter == (CPPDeclaration *)NULL || setter->get_subtype() != CPPDeclaration::ST_function_group) {
      yyerror("Reference to non-existent or invalid setter: " + $7->get_fully_scoped_name(), @7);
    } else {
      setter_func = setter->as_function_group();
    }

    CPPMakeProperty *make_property = new CPPMakeProperty($3, getter->as_function_group(),
                                                         setter_func, current_scope, @1.file);
    current_scope->add_declaration(make_property, global_scope, current_lexer, @1);
  }
}
        | KW_MAKE_SEQ '(' IDENTIFIER ',' IDENTIFIER ',' IDENTIFIER ')' ';'
{
  CPPDeclaration *length_getter = $5->find_symbol(current_scope, global_scope, current_lexer);
  if (length_getter == (CPPDeclaration *)NULL || length_getter->get_subtype() != CPPDeclaration::ST_function_group) {
    yyerror("reference to non-existent or invalid length method: " + $5->get_fully_scoped_name(), @5);
    length_getter = NULL;
  }

  CPPDeclaration *element_getter = $7->find_symbol(current_scope, global_scope, current_lexer);
  if (element_getter == (CPPDeclaration *)NULL || element_getter->get_subtype() != CPPDeclaration::ST_function_group) {
    yyerror("reference to non-existent or invalid element method: " + $7->get_fully_scoped_name(), @5);
    element_getter = NULL;
  }

  if (length_getter != (CPPDeclaration *)NULL && element_getter != (CPPDeclaration *)NULL) {
    CPPMakeSeq *make_seq = new CPPMakeSeq($3,
                                          length_getter->as_function_group(),
                                          element_getter->as_function_group(),
                                          current_scope, @1.file);
    current_scope->add_declaration(make_seq, global_scope, current_lexer, @1);
  }
}
        | KW_STATIC_ASSERT '(' const_expr ',' string_literal ')'
{
  CPPExpression::Result result = $3->evaluate();
  if (result._type == CPPExpression::RT_error) {
    yywarning("static_assert requires a constant expression", @3);
  } else if (!result.as_boolean()) {
    stringstream str;
    str << *$5;
    yywarning("static_assert failed: " + str.str(), @3);
  }
}
        | KW_STATIC_ASSERT '(' const_expr ')'
{
  // This alternative version of static_assert was introduced in C++17.
  CPPExpression::Result result = $3->evaluate();
  if (result._type == CPPExpression::RT_error) {
    yywarning("static_assert requires a constant expression", @3);
  } else if (!result.as_boolean()) {
    yywarning("static_assert failed", @3);
  }
}
        ;

friend_declaration:
        KW_FRIEND
{
  CPPScope *new_scope = new CPPScope(current_scope, CPPNameComponent("temp"),
                                     V_public);
  push_scope(new_scope);
}
        declaration
{
  delete current_scope;
  pop_scope();
}
        ;


storage_class:
        empty
{
  $$ = 0;
}
        | KW_EXTERN storage_class
{
  $$ = $2 | (int)CPPInstance::SC_extern;
}
        | KW_EXTERN SIMPLE_STRING storage_class
{
  $$ = $3 | (int)CPPInstance::SC_extern;
  if ($2 == "C") {
    $$ |= (int)CPPInstance::SC_c_binding;
  } else if ($2 == "C++") {
    $$ &= ~(int)CPPInstance::SC_c_binding;
  } else {
    yywarning("Ignoring unknown linkage type \"" + $2 + "\"", @2);
  }
}
        | KW_STATIC storage_class
{
  $$ = $2 | (int)CPPInstance::SC_static;
}
        | KW_INLINE storage_class
{
  $$ = $2 | (int)CPPInstance::SC_inline;
}
        | KW_VIRTUAL storage_class
{
  $$ = $2 | (int)CPPInstance::SC_virtual;
}
        | KW_EXPLICIT storage_class
{
  $$ = $2 | (int)CPPInstance::SC_explicit;
}
        | KW_REGISTER storage_class
{
  $$ = $2 | (int)CPPInstance::SC_register;
}
        | KW_VOLATILE storage_class
{
  $$ = $2 | (int)CPPInstance::SC_volatile;
}
        | KW_MUTABLE storage_class
{
  $$ = $2 | (int)CPPInstance::SC_mutable;
}
        | KW_CONSTEXPR storage_class
{
  $$ = $2 | (int)CPPInstance::SC_constexpr;
}
        | KW_BLOCKING storage_class
{
  $$ = $2 | (int)CPPInstance::SC_blocking;
}
        | KW_EXTENSION storage_class
{
  $$ = $2 | (int)CPPInstance::SC_extension;
}
        ;

type_like_declaration:
        multiple_var_declaration
{
  /* multiple_var_declaration adds itself to the scope. */
}
        | storage_class type_decl ';'
{
  // We don't really care about the storage class here.  In fact, it's
  // not actually legal to define a class or struct using a particular
  // storage class, but we require it just to help yacc out in its
  // parsing.

  current_scope->add_declaration($2, global_scope, current_lexer, @2);
}
        | storage_class function_prototype maybe_initialize_or_function_body
{
  if ($2 != (CPPInstance *)NULL) {
    $2->_storage_class |= (current_storage_class | $1);
    current_scope->add_declaration($2, global_scope, current_lexer, @2);
    $2->set_initializer($3);
  }
}
        ;

multiple_var_declaration:
        storage_class var_type_decl
{
  // We don't need to push/pop type, because we can't nest
  // multiple_var_declarations.
  if ($2->as_type_declaration()) {
    current_type = $2->as_type_declaration()->_type;
  } else {
    current_type = $2->as_type();
  }
  push_storage_class($1);
}
        multiple_instance_identifiers
{
  pop_storage_class();
}
        | storage_class KW_CONST var_type_decl
{
  // We don't need to push/pop type, because we can't nest
  // multiple_var_declarations.
  if ($3->as_type_declaration()) {
    current_type = $3->as_type_declaration()->_type;
  } else {
    current_type = $3->as_type();
  }
  push_storage_class($1);
}
        multiple_const_instance_identifiers
{
  pop_storage_class();
}

        /* We don't need to include a rule for variables that point to
           functions, because we get those from the function_prototype
           definition. */
        ;

multiple_instance_identifiers:
        instance_identifier maybe_initialize_or_function_body
{
  CPPInstance *inst = new CPPInstance(current_type, $1,
                                      current_storage_class,
                                      @1.file);
  inst->set_initializer($2);
  current_scope->add_declaration(inst, global_scope, current_lexer, @1);
}
        | instance_identifier maybe_initialize ',' multiple_instance_identifiers
{
  CPPInstance *inst = new CPPInstance(current_type, $1,
                                      current_storage_class,
                                      @1.file);
  inst->set_initializer($2);
  current_scope->add_declaration(inst, global_scope, current_lexer, @1);
}
        ;

multiple_const_instance_identifiers:
        instance_identifier maybe_initialize_or_function_body
{
  $1->add_modifier(IIT_const);
  CPPInstance *inst = new CPPInstance(current_type, $1,
                                      current_storage_class,
                                      @1.file);
  inst->set_initializer($2);
  current_scope->add_declaration(inst, global_scope, current_lexer, @1);
}
        | instance_identifier maybe_initialize ',' multiple_const_instance_identifiers
{
  $1->add_modifier(IIT_const);
  CPPInstance *inst = new CPPInstance(current_type, $1,
                                      current_storage_class,
                                      @1.file);
  inst->set_initializer($2);
  current_scope->add_declaration(inst, global_scope, current_lexer, @1);
}
        ;


typedef_declaration:
        storage_class var_type_decl
{
  // We don't need to push/pop type, because we can't nest
  // multiple_var_declarations.
  if ($2->as_type_declaration()) {
    current_type = $2->as_type_declaration()->_type;
  } else {
    current_type = $2->as_type();
  }
  push_storage_class($1);
}
        typedef_instance_identifiers
{
  pop_storage_class();
}
        | storage_class KW_CONST var_type_decl
{
  // We don't need to push/pop type, because we can't nest
  // multiple_var_declarations.
  if ($3->as_type_declaration()) {
    current_type = $3->as_type_declaration()->_type;
  } else {
    current_type = $3->as_type();
  }
  push_storage_class($1);
}
        typedef_const_instance_identifiers
{
  pop_storage_class();
}
        | storage_class function_prototype maybe_initialize_or_function_body
{
  if ($2 != (CPPDeclaration *)NULL) {
    CPPInstance *inst = $2->as_instance();
    if (inst != (CPPInstance *)NULL) {
      inst->_storage_class |= (current_storage_class | $1);
      current_scope->add_declaration(inst, global_scope, current_lexer, @2);
      CPPTypedefType *typedef_type = new CPPTypedefType(inst->_type, inst->_ident, current_scope);
      current_scope->add_declaration(CPPType::new_type(typedef_type), global_scope, current_lexer, @2);
    }
  }
}
        ;

typedef_instance_identifiers:
        instance_identifier maybe_initialize_or_function_body
{
  CPPType *target_type = current_type;
  CPPTypedefType *typedef_type = new CPPTypedefType(target_type, $1, current_scope, @1.file);
  current_scope->add_declaration(CPPType::new_type(typedef_type), global_scope, current_lexer, @1);
}
        | instance_identifier maybe_initialize ',' typedef_instance_identifiers
{
  CPPType *target_type = current_type;
  CPPTypedefType *typedef_type = new CPPTypedefType(target_type, $1, current_scope, @1.file);
  current_scope->add_declaration(CPPType::new_type(typedef_type), global_scope, current_lexer, @1);
}
        ;

typedef_const_instance_identifiers:
        instance_identifier maybe_initialize_or_function_body
{
  $1->add_modifier(IIT_const);
  CPPType *target_type = current_type;
  CPPTypedefType *typedef_type = new CPPTypedefType(target_type, $1, current_scope, @1.file);
  current_scope->add_declaration(CPPType::new_type(typedef_type), global_scope, current_lexer, @1);
}
        | instance_identifier maybe_initialize ',' typedef_const_instance_identifiers
{
  $1->add_modifier(IIT_const);
  CPPType *target_type = current_type;
  CPPTypedefType *typedef_type = new CPPTypedefType(target_type, $1, current_scope, @1.file);
  current_scope->add_declaration(CPPType::new_type(typedef_type), global_scope, current_lexer, @1);
}
        ;

function_prototype:

/* Functions with implicit return types, and constructors */
        IDENTIFIER '('
{
  push_scope($1->get_scope(current_scope, global_scope));
}
        formal_parameter_list ')' function_post
{
  CPPType *type;
  if ($1->get_simple_name() == current_scope->get_simple_name() ||
      $1->get_simple_name() == string("~") + current_scope->get_simple_name()) {
    // This is a constructor, and has no return.
    type = new CPPSimpleType(CPPSimpleType::T_void);
  } else {
    // This isn't a constructor, so it has an implicit return type of
    // int.
    yywarning("function has no return type, assuming int", @1);
    type = new CPPSimpleType(CPPSimpleType::T_int);
  }
  pop_scope();

  CPPInstanceIdentifier *ii = new CPPInstanceIdentifier($1);
  ii->add_func_modifier($4, $6);

  $$ = new CPPInstance(type, ii, 0, @1.file);
}
        | TYPENAME_IDENTIFIER '('
{
  push_scope($1->get_scope(current_scope, global_scope));
}
        formal_parameter_list ')' function_post
{
  pop_scope();
  CPPType *type;
  if ($1->get_simple_name() == current_scope->get_simple_name()) {
    // This is a constructor, and has no return.
    type = new CPPSimpleType(CPPSimpleType::T_void);
  } else {
    // This isn't a constructor, so it has an implicit return type of
    // int.
    type = new CPPSimpleType(CPPSimpleType::T_int);
  }

  CPPInstanceIdentifier *ii = new CPPInstanceIdentifier($1);
  ii->add_func_modifier($4, $6);

  $$ = new CPPInstance(type, ii, 0, @1.file);
}

/* Destructors */
        | '~' name '('
{
  push_scope($2->get_scope(current_scope, global_scope));
}
        formal_parameter_list ')' function_post
{
  pop_scope();
  if ($2->is_scoped()) {
    yyerror("Invalid destructor name: ~" + $2->get_fully_scoped_name(), @2);
  } else {
    CPPIdentifier *ident =
      new CPPIdentifier("~" + $2->get_simple_name(), @2);
    delete $2;

    CPPType *type;
    type = new CPPSimpleType(CPPSimpleType::T_void);

    CPPInstanceIdentifier *ii = new CPPInstanceIdentifier(ident);
    ii->add_func_modifier($5, $7);

    $$ = new CPPInstance(type, ii, 0, @2.file);
  }
}

/* This is a special case: a function pointer declaration that looks
   at first a lot like a constructor declaration.  This is provided to
   help yacc sort out the differences.  It isn't an ideal solution,
   because it doesn't catch a lot of subtle variants on this form--but
   this will get at least the 99% most common uses. */

        | TYPENAME_IDENTIFIER '(' '*' instance_identifier ')' '('
{
  push_scope($4->get_scope(current_scope, global_scope));
}
        formal_parameter_list ')' function_post
{
  pop_scope();
  CPPType *type = $1->find_type(current_scope, global_scope, false, current_lexer);
  if (type == NULL) {
    yyerror(string("internal error resolving type ") + $1->get_fully_scoped_name(), @1);
  }
  assert(type != NULL);

  CPPInstanceIdentifier *ii = $4;
  ii->add_modifier(IIT_pointer);
  ii->add_func_modifier($8, $10);
  $$ = new CPPInstance(type, ii, 0, @1.file);
}
        | TYPENAME_IDENTIFIER '(' SCOPING '*' instance_identifier ')' '('
{
  push_scope($5->get_scope(current_scope, global_scope));
}
        formal_parameter_list ')' function_post
{
  pop_scope();
  CPPType *type = $1->find_type(current_scope, global_scope, false, current_lexer);
  if (type == NULL) {
    yyerror(string("internal error resolving type ") + $1->get_fully_scoped_name(), @1);
  }
  assert(type != NULL);

  CPPInstanceIdentifier *ii = $5;
  ii->add_scoped_pointer_modifier($3);
  ii->add_func_modifier($9, $11);
  $$ = new CPPInstance(type, ii, 0, @1.file);
}

/* Typecast operators */
        | KW_OPERATOR type not_paren_formal_parameter_identifier '('
{
  if ($1 != NULL) {
    push_scope($1->get_scope(current_scope, global_scope));
  }
}
        formal_parameter_list ')' function_post
{
  if ($1 != NULL) {
    pop_scope();
  }

  // We use formal_parameter_identifier, because that can match a type
  // name with or without an identifier, but especially without, which
  // is what follows the keyword "operator" in a typecast function.
  // As an added bonus, the type of the formal_parameter will be the
  // typecast type, i.e. the return type of the typecast function.

  // We give typecast operators the name "operator typecast <name>",
  // where <name> is a simple name of the type to be typecast.  Use
  // the method's return type to determine the full type description.
  string name = "operator typecast " + $2->get_simple_name();
  CPPIdentifier *ident = $1;
  if (ident == NULL) {
    ident = new CPPIdentifier(name, @2);
  } else {
    ident->add_name(name);
  }
  $$ = CPPInstance::make_typecast_function
    (new CPPInstance($2, $3, 0, @3.file), ident, $6, $8);
}
        | KW_OPERATOR KW_CONST type not_paren_formal_parameter_identifier '('
{
  if ($1 != NULL) {
    push_scope($1->get_scope(current_scope, global_scope));
  }
}
        formal_parameter_list ')' function_post
{
  if ($1 != NULL) {
    pop_scope();
  }

  CPPIdentifier *ident = $1;
  if (ident == NULL) {
    ident = new CPPIdentifier("operator typecast", @4);
  } else {
    ident->add_name("operator typecast");
  }
  $4->add_modifier(IIT_const);
  $$ = CPPInstance::make_typecast_function
    (new CPPInstance($3, $4, 0, @4.file), ident, $7, $9);
}

/* Not actually a function prototype, but maybe a template
   instantiation.  Just included here (instead of somewhere else) to
   avoid shift/reduce conflicts. */
        | IDENTIFIER
{
  CPPDeclaration *decl =
    $1->find_symbol(current_scope, global_scope, current_lexer);
  if (decl != (CPPDeclaration *)NULL) {
    $$ = decl->as_instance();
  } else {
    $$ = (CPPInstance *)NULL;
  }
}
        ;

function_post:
        empty
{
  $$ = 0;
}
        | KW_CONST
{
  $$ = (int)CPPFunctionType::F_const_method;
}
        | function_post KW_NOEXCEPT
{
  $$ = (int)CPPFunctionType::F_noexcept;
}
        | function_post KW_THROW '(' ')'
{
  $$ = $1;
}
        | function_post KW_THROW '(' name ')'
{
  $$ = $1;
}
        ;

function_operator:
        '!'
{
  $$ = "!";
}
        | '~'
{
  $$ = "~";
}
        | '*'
{
  $$ = "*";
}
        | '/'
{
  $$ = "/";
}
        | '%'
{
  $$ = "%";
}
        | '+'
{
  $$ = "+";
}
        | '-'
{
  $$ = "-";
}
        | '|'
{
  $$ = "|";
}
        | '&'
{
  $$ = "&";
}
        | '^'
{
  $$ = "^";
}
        | OROR
{
  $$ = "||";
}
        | ANDAND
{
  $$ = "&&";
}
        | EQCOMPARE
{
  $$ = "==";
}
        | NECOMPARE
{
  $$ = "!=";
}
        | LECOMPARE
{
  $$ = "<=";
}
        | GECOMPARE
{
  $$ = ">=";
}
        | '<'
{
  $$ = "<";
}
        | '>'
{
  $$ = ">";
}
        | LSHIFT
{
  $$ = "<<";
}
        | RSHIFT
{
  $$ = ">>";
}
        | '='
{
  $$ = "=";
}
        | ','
{
  $$ = ",";
}
        | PLUSPLUS
{
  $$ = "++";
}
        | MINUSMINUS
{
  $$ = "--";
}
        | TIMESEQUAL
{
  $$ = "*=";
}
        | DIVIDEEQUAL
{
  $$ = "/=";
}
        | MODEQUAL
{
  $$ = "%=";
}
        | PLUSEQUAL
{
  $$ = "+=";
}
        | MINUSEQUAL
{
  $$ = "-=";
}
        | OREQUAL
{
  $$ = "|=";
}
        | ANDEQUAL
{
  $$ = "&=";
}
        | XOREQUAL
{
  $$ = "^=";
}
        | LSHIFTEQUAL
{
  $$ = "<<=";
}
        | RSHIFTEQUAL
{
  $$ = ">>=";
}
        | POINTSAT
{
  $$ = "->";
}
        | '[' ']'
{
  $$ = "[]";
}
        | '(' ')'
{
  $$ = "()";
}
        | KW_NEW
{
  $$ = "new";
}
        | KW_DELETE
{
  $$ = "delete";
}
        ;

more_template_declaration:
        type_like_declaration
        | template_declaration
        ;

template_declaration:
        KW_TEMPLATE
{
  push_scope(new CPPTemplateScope(current_scope));
}
        '<' template_formal_parameters '>' more_template_declaration
{
  pop_scope();
}
	| KW_TEMPLATE type_like_declaration
        ;

template_formal_parameters:
        empty
        | template_nonempty_formal_parameters
        ;

template_nonempty_formal_parameters:
        template_formal_parameter
{
  CPPTemplateScope *ts = current_scope->as_template_scope();
  assert(ts != NULL);
  ts->add_template_parameter($1);
}
        | template_nonempty_formal_parameters ',' template_formal_parameter
{
  CPPTemplateScope *ts = current_scope->as_template_scope();
  assert(ts != NULL);
  ts->add_template_parameter($3);
}
        ;

template_formal_parameter:
        KW_CLASS name
{
  $$ = CPPType::new_type(new CPPClassTemplateParameter($2));
}
        | KW_CLASS name '=' full_type
{
  $$ = CPPType::new_type(new CPPClassTemplateParameter($2, $4));
}
        | KW_TYPENAME name
{
  $$ = CPPType::new_type(new CPPClassTemplateParameter($2));
}
        | KW_TYPENAME name '=' full_type
{
  $$ = CPPType::new_type(new CPPClassTemplateParameter($2, $4));
}
        | template_formal_parameter_type formal_parameter_identifier template_parameter_maybe_initialize
{
  CPPInstance *inst = new CPPInstance($1, $2, 0, @2.file);
  inst->set_initializer($3);
  $$ = inst;
}
        | KW_CONST template_formal_parameter_type formal_parameter_identifier template_parameter_maybe_initialize
{
  $3->add_modifier(IIT_const);
  CPPInstance *inst = new CPPInstance($2, $3, 0, @3.file);
  inst->set_initializer($4);
  $$ = inst;
}
        ;

template_formal_parameter_type:
        simple_type
{
  $$ = CPPType::new_type($1);
}
        | IDENTIFIER
{
  yywarning("Not a type: " + $1->get_fully_scoped_name(), @1);
  $$ = CPPType::new_type(new CPPSimpleType(CPPSimpleType::T_unknown));
}
        | TYPENAME_IDENTIFIER
{
  $$ = $1->find_type(current_scope, global_scope, false, current_lexer);
  if ($$ == NULL) {
    yyerror(string("internal error resolving type ") + $1->get_fully_scoped_name(), @1);
  }
  assert($$ != NULL);
}
        ;


instance_identifier:
        name
{
  $$ = new CPPInstanceIdentifier($1);
}
        | KW_OPERATOR function_operator
{
  // For an operator function.  We implement this simply by building a
  // ficticious name for the function; in other respects it's just
  // like a regular function.
  CPPIdentifier *ident = $1;
  if (ident == NULL) {
    ident = new CPPIdentifier("operator "+$2, @2);
  } else {
    ident->_names.push_back("operator "+$2);
  }

  $$ = new CPPInstanceIdentifier(ident);
}
        | KW_OPERATOR SIMPLE_STRING IDENTIFIER
{
  // A C++11 literal operator.
  if (!$2.empty()) {
    yyerror("expected empty string", @2);
  }
  CPPIdentifier *ident = $1;
  if (ident == NULL) {
    ident = new CPPIdentifier("operator \"\" "+$3->get_simple_name(), @3);
  } else {
    ident->_names.push_back("operator \"\" "+$3->get_simple_name());
  }

  $$ = new CPPInstanceIdentifier(ident);
}
        | KW_CONST instance_identifier  %prec UNARY
{
  $$ = $2;
  $$->add_modifier(IIT_const);
}
        | KW_VOLATILE instance_identifier  %prec UNARY
{
  $$ = $2;
  $$->add_modifier(IIT_volatile);
}
        | '*' instance_identifier  %prec UNARY
{
  $$ = $2;
  $$->add_modifier(IIT_pointer);
}
        | '&' instance_identifier  %prec UNARY
{
  $$ = $2;
  $$->add_modifier(IIT_reference);
}
        | ANDAND instance_identifier  %prec UNARY
{
  $$ = $2;
  $$->add_modifier(IIT_rvalue_reference);
}
        | SCOPING '*' instance_identifier  %prec UNARY
{
  $$ = $3;
  $$->add_scoped_pointer_modifier($1);
}
        | instance_identifier '[' optional_const_expr ']'
{
  $$ = $1;
  $$->add_array_modifier($3);
}
        | instance_identifier ':' INTEGER
{
  // bitfield definition.  We ignore the bitfield for now.
  $$ = $1;
}
        | '(' instance_identifier ')'
{
  $$ = $2;
  $$->add_modifier(IIT_paren);
}
        | instance_identifier '('
{
  push_scope($1->get_scope(current_scope, global_scope));
}
        formal_parameter_list ')' function_post
{
  pop_scope();
  $$ = $1;
  if ($4->is_parameter_expr() && $6 == 0) {
    // Oops, this must have been an instance declaration with a
    // parameter list, not a function prototype.
    $$->add_initializer_modifier($4);

  } else {
    // This was (probably) a function prototype.
    $$->add_func_modifier($4, $6);
  }
}
        ;


formal_parameter_list:
        empty
{
  $$ = new CPPParameterList;
}
        | ELLIPSIS
{
  $$ = new CPPParameterList;
  $$->_includes_ellipsis = true;
}
        | formal_parameters
{
  $$ = $1;
}
        | formal_parameters ',' ELLIPSIS
{
  $$ = $1;
  $$->_includes_ellipsis = true;
}
        | formal_parameters ELLIPSIS
{
  $$ = $1;
  $$->_includes_ellipsis = true;
}
        ;

formal_parameters:
        formal_parameter
{
  $$ = new CPPParameterList;
  $$->_parameters.push_back($1);
}
        | formal_parameters ',' formal_parameter
{
  $$ = $1;
  $$->_parameters.push_back($3);
}
        ;

template_parameter_maybe_initialize:
        empty
{
  $$ = (CPPExpression *)NULL;
}
        | '=' no_angle_bracket_const_expr
{
  $$ = $2;
}
        ;

maybe_initialize:
        empty
{
  $$ = (CPPExpression *)NULL;
}
        | '=' const_expr
{
  $$ = $2;
}
        ;

maybe_initialize_or_function_body:
        ';'
{
  $$ = (CPPExpression *)NULL;
}
        | '{' code '}'
{
  $$ = (CPPExpression *)NULL;
}
        | ':' constructor_inits '{' code '}'
{
  $$ = (CPPExpression *)NULL;
}
        | '=' const_expr ';'
{
  $$ = $2;
}
        | '=' '{' structure_init '}'
{
  $$ = (CPPExpression *)NULL;
}
        ;

structure_init:
        empty
        | structure_init_body
        | structure_init_body ','
        ;

structure_init_body:
        const_expr
{
}
        | '{' structure_init '}'
        | structure_init_body ',' const_expr
        | structure_init_body ',' '{' structure_init '}'
        ;

formal_parameter:
        type formal_parameter_identifier maybe_initialize
{
  $$ = new CPPInstance($1, $2, 0, @2.file);
  $$->set_initializer($3);
}
        | KW_CONST type formal_parameter_identifier maybe_initialize
{
  $3->add_modifier(IIT_const);
  $$ = new CPPInstance($2, $3, 0, @3.file);
  $$->set_initializer($4);
}
        | KW_CONST KW_REGISTER type formal_parameter_identifier maybe_initialize
{
  $4->add_modifier(IIT_const);
  $$ = new CPPInstance($3, $4, 0, @3.file);
  $$->set_initializer($5);
}
        | KW_REGISTER formal_parameter
{
  $$ = $2;
}
        | formal_const_expr
{
  CPPType *type =
    CPPType::new_type(new CPPSimpleType(CPPSimpleType::T_parameter));
  $$ = new CPPInstance(type, "expr");
  $$->set_initializer($1);
}
        ;

not_paren_formal_parameter_identifier:
        empty
{
  $$ = new CPPInstanceIdentifier((CPPIdentifier *)NULL);
}
        | IDENTIFIER
{
  $$ = new CPPInstanceIdentifier($1);
}
        | TYPENAME_IDENTIFIER
{
  $$ = new CPPInstanceIdentifier($1);
}
        | KW_CONST not_paren_formal_parameter_identifier  %prec UNARY
{
  $$ = $2;
  $$->add_modifier(IIT_const);
}
        | KW_VOLATILE not_paren_formal_parameter_identifier  %prec UNARY
{
  $$ = $2;
  $$->add_modifier(IIT_volatile);
}
        | '*' not_paren_formal_parameter_identifier  %prec UNARY
{
  $$ = $2;
  $$->add_modifier(IIT_pointer);
}
        | '&' not_paren_formal_parameter_identifier  %prec UNARY
{
  $$ = $2;
  $$->add_modifier(IIT_reference);
}
        | ANDAND not_paren_formal_parameter_identifier  %prec UNARY
{
  $$ = $2;
  $$->add_modifier(IIT_rvalue_reference);
}
        | SCOPING '*' not_paren_formal_parameter_identifier  %prec UNARY
{
  $$ = $3;
  $$->add_scoped_pointer_modifier($1);
}
        | not_paren_formal_parameter_identifier '[' optional_const_expr ']'
{
  $$ = $1;
  $$->add_array_modifier($3);
}
        ;

formal_parameter_identifier:
        empty
{
  $$ = new CPPInstanceIdentifier((CPPIdentifier *)NULL);
}
        | IDENTIFIER
{
  $$ = new CPPInstanceIdentifier($1);
}
        | TYPENAME_IDENTIFIER
{
  $$ = new CPPInstanceIdentifier($1);
}
        | KW_CONST formal_parameter_identifier  %prec UNARY
{
  $$ = $2;
  $$->add_modifier(IIT_const);
}
        | KW_VOLATILE formal_parameter_identifier  %prec UNARY
{
  $$ = $2;
  $$->add_modifier(IIT_volatile);
}
        | '*' formal_parameter_identifier  %prec UNARY
{
  $$ = $2;
  $$->add_modifier(IIT_pointer);
}
        | '&' formal_parameter_identifier  %prec UNARY
{
  $$ = $2;
  $$->add_modifier(IIT_reference);
}
        | ANDAND formal_parameter_identifier  %prec UNARY
{
  $$ = $2;
  $$->add_modifier(IIT_rvalue_reference);
}
        | SCOPING '*' formal_parameter_identifier  %prec UNARY
{
  $$ = $3;
  $$->add_scoped_pointer_modifier($1);
}
        | formal_parameter_identifier '[' optional_const_expr ']'
{
  $$ = $1;
  $$->add_array_modifier($3);
}
        | '(' formal_parameter_identifier ')' '(' formal_parameter_list ')' function_post
{
  $$ = $2;
  $$->add_modifier(IIT_paren);
  $$->add_func_modifier($5, $7);
}
        | '(' formal_parameter_identifier ')'
{
  $$ = $2;
  $$->add_modifier(IIT_paren);
}
        ;

empty_instance_identifier:
        empty
{
  $$ = new CPPInstanceIdentifier((CPPIdentifier *)NULL);
}
        | KW_CONST empty_instance_identifier  %prec UNARY
{
  $$ = $2;
  $$->add_modifier(IIT_const);
}
        | KW_VOLATILE empty_instance_identifier  %prec UNARY
{
  $$ = $2;
  $$->add_modifier(IIT_volatile);
}
        | '*' empty_instance_identifier  %prec UNARY
{
  $$ = $2;
  $$->add_modifier(IIT_pointer);
}
        | '&' empty_instance_identifier  %prec UNARY
{
  $$ = $2;
  $$->add_modifier(IIT_reference);
}
        | ANDAND empty_instance_identifier  %prec UNARY
{
  $$ = $2;
  $$->add_modifier(IIT_rvalue_reference);
}
        | SCOPING '*' empty_instance_identifier  %prec UNARY
{
  $$ = $3;
  $$->add_scoped_pointer_modifier($1);
}
        | empty_instance_identifier '[' optional_const_expr ']'
{
  $$ = $1;
  $$->add_array_modifier($3);
}
        | '(' empty_instance_identifier ')' '(' formal_parameter_list ')' function_post
{
  $$ = $2;
  $$->add_modifier(IIT_paren);
  $$->add_func_modifier($5, $7);
}
        ;

type:
        simple_type
{
  $$ = CPPType::new_type($1);
}
        | TYPENAME_IDENTIFIER
{
  $$ = $1->find_type(current_scope, global_scope, false, current_lexer);
  if ($$ == NULL) {
    yyerror(string("internal error resolving type ") + $1->get_fully_scoped_name(), @1);
  }
  assert($$ != NULL);
}
        | KW_TYPENAME name
{
  $$ = CPPType::new_type(new CPPTBDType($2));
}
        | anonymous_struct
{
  $$ = CPPType::new_type($1);
}
        | named_struct
{
  $$ = CPPType::new_type($1);
}
        | enum
{
  $$ = CPPType::new_type($1);
}
        | struct_keyword name
{
  CPPType *type = $2->find_type(current_scope, global_scope, false, current_lexer);
  if (type != NULL) {
    $$ = type;
  } else {
    CPPExtensionType *et =
      CPPType::new_type(new CPPExtensionType($1, $2, current_scope, @1.file))
      ->as_extension_type();
    CPPScope *scope = $2->get_scope(current_scope, global_scope);
    if (scope != NULL) {
      scope->define_extension_type(et);
    }
    $$ = et;
  }
}
        | enum_keyword name ':' enum_element_type
{
  CPPType *type = $2->find_type(current_scope, global_scope, false, current_lexer);
  if (type != NULL) {
    $$ = type;
  } else {
    CPPExtensionType *et =
      CPPType::new_type(new CPPExtensionType($1, $2, current_scope, @1.file))
      ->as_extension_type();
    CPPScope *scope = $2->get_scope(current_scope, global_scope);
    if (scope != NULL) {
      scope->define_extension_type(et);
    }
    $$ = et;
  }
}
        | KW_DECLTYPE '(' const_expr ')'
{
  $$ = $3->determine_type();
  if ($$ == (CPPType *)NULL) {
    stringstream str;
    str << *$3;
    yyerror("could not determine type of " + str.str(), @3);
  }
}
        | KW_AUTO
{
  $$ = new CPPSimpleType(CPPSimpleType::T_auto);
}
        ;

type_decl:
        simple_type
{
  $$ = CPPType::new_type($1);
}
        | TYPENAME_IDENTIFIER
{
  $$ = $1->find_type(current_scope, global_scope, false, current_lexer);
  if ($$ == NULL) {
    yyerror(string("internal error resolving type ") + $1->get_fully_scoped_name(), @1);
  }
  assert($$ != NULL);
}
        | KW_TYPENAME name
{
  $$ = CPPType::new_type(new CPPTBDType($2));
}
        | anonymous_struct
{
  $$ = CPPType::new_type($1);
}
        | named_struct
{
  $$ = new CPPTypeDeclaration(CPPType::new_type($1));
}
        | enum
{
  $$ = new CPPTypeDeclaration(CPPType::new_type($1));
}
        | struct_keyword name
{
  CPPType *type = $2->find_type(current_scope, global_scope, false, current_lexer);
  if (type != NULL) {
    $$ = type;
  } else {
    CPPExtensionType *et =
      CPPType::new_type(new CPPExtensionType($1, $2, current_scope, @1.file))
      ->as_extension_type();
    CPPScope *scope = $2->get_scope(current_scope, global_scope);
    if (scope != NULL) {
      scope->define_extension_type(et);
    }
    $$ = et;
  }
}
        | enum_keyword name ':' enum_element_type
{
  CPPType *type = $2->find_type(current_scope, global_scope, false, current_lexer);
  if (type != NULL) {
    $$ = type;
  } else {
    CPPExtensionType *et =
      CPPType::new_type(new CPPExtensionType($1, $2, current_scope, @1.file))
      ->as_extension_type();
    CPPScope *scope = $2->get_scope(current_scope, global_scope);
    if (scope != NULL) {
      scope->define_extension_type(et);
    }
    $$ = et;
  }
}
        | enum_keyword name
{
  yywarning(string("C++ does not permit forward declaration of untyped enum ") + $2->get_fully_scoped_name(), @1);

  CPPType *type = $2->find_type(current_scope, global_scope, false, current_lexer);
  if (type != NULL) {
    $$ = type;
  } else {
    CPPExtensionType *et =
      CPPType::new_type(new CPPExtensionType($1, $2, current_scope, @1.file))
      ->as_extension_type();
    CPPScope *scope = $2->get_scope(current_scope, global_scope);
    if (scope != NULL) {
      scope->define_extension_type(et);
    }
    $$ = et;
  }
}
        | KW_DECLTYPE '(' const_expr ')'
{
  $$ = $3->determine_type();
  if ($$ == (CPPType *)NULL) {
    stringstream str;
    str << *$3;
    yyerror("could not determine type of " + str.str(), @3);
  }
}
        | KW_AUTO
{
  $$ = new CPPSimpleType(CPPSimpleType::T_auto);
}
        ;

predefined_type:
        simple_type
{
  $$ = CPPType::new_type($1);
}
        | TYPENAME_IDENTIFIER
{
  $$ = $1->find_type(current_scope, global_scope, false, current_lexer);
  if ($$ == NULL) {
    yyerror(string("internal error resolving type ") + $1->get_fully_scoped_name(), @1);
  }
  assert($$ != NULL);
}
        | KW_TYPENAME name
{
  $$ = CPPType::new_type(new CPPTBDType($2));
}
        | struct_keyword name
{
  CPPType *type = $2->find_type(current_scope, global_scope, false, current_lexer);
  if (type != NULL) {
    $$ = type;
  } else {
    CPPExtensionType *et =
      CPPType::new_type(new CPPExtensionType($1, $2, current_scope, @1.file))
      ->as_extension_type();
    CPPScope *scope = $2->get_scope(current_scope, global_scope);
    if (scope != NULL) {
      scope->define_extension_type(et);
    }
    $$ = et;
  }
}
        | enum_keyword name
{
  CPPType *type = $2->find_type(current_scope, global_scope, false, current_lexer);
  if (type != NULL) {
    $$ = type;
  } else {
    CPPExtensionType *et =
      CPPType::new_type(new CPPExtensionType($1, $2, current_scope, @1.file))
      ->as_extension_type();
    CPPScope *scope = $2->get_scope(current_scope, global_scope);
    if (scope != NULL) {
      scope->define_extension_type(et);
    }
    $$ = et;
  }
}
        ;

var_type_decl:
        type_decl
{
  $$ = $1;
}
        | IDENTIFIER
{
  yyerror(string("unknown type '") + $1->get_fully_scoped_name() + "'", @1);

  $$ = CPPType::new_type(new CPPSimpleType(CPPSimpleType::T_unknown));
}

full_type:
        type empty_instance_identifier
{
  CPPInstance *inst = new CPPInstance($1, $2, 0, @1.file);
  $$ = inst->_type;
  delete inst;
}
        | KW_CONST type empty_instance_identifier
{
  $3->add_modifier(IIT_const);
  CPPInstance *inst = new CPPInstance($2, $3, 0, @1.file);
  $$ = inst->_type;
  delete inst;
}
        ;

anonymous_struct:
        struct_keyword '{'
{
  CPPVisibility starting_vis =
  ($1 == CPPExtensionType::T_class) ? V_private : V_public;

  CPPScope *new_scope = new CPPScope(current_scope, CPPNameComponent("anon"),
                                     starting_vis);
  CPPStructType *st = new CPPStructType($1, NULL, current_scope,
                                        new_scope, @1.file);
  new_scope->set_struct_type(st);

  push_scope(new_scope);
  push_struct(st);
}
        cpp '}'
{
  $$ = current_struct;
  current_struct->_incomplete = false;
  pop_struct();
  pop_scope();
}
        ;

named_struct:
        struct_keyword name
{
  CPPVisibility starting_vis =
  ($1 == CPPExtensionType::T_class) ? V_private : V_public;

  CPPScope *scope = $2->get_scope(current_scope, global_scope, current_lexer);
  if (scope == NULL) {
    scope = current_scope;
  }
  CPPScope *new_scope = new CPPScope(scope, $2->_names.back(),
                                     starting_vis);

  CPPStructType *st = new CPPStructType($1, $2, current_scope,
                                        new_scope, @1.file);
  new_scope->set_struct_type(st);
  current_scope->define_extension_type(st);

  push_scope(new_scope);
  push_struct(st);
}
        maybe_class_derivation '{' cpp '}'
{
  $$ = current_struct;
  current_struct->_incomplete = false;
  pop_struct();
  pop_scope();
}
        ;

maybe_class_derivation:
        empty
        | class_derivation
        ;

class_derivation:
        ':' base_specification
        | class_derivation ',' base_specification
        ;

base_specification:
        KW_PUBLIC class_derivation_name
{
  current_struct->append_derivation($2, V_public, false);
}
        | KW_PROTECTED class_derivation_name
{
  current_struct->append_derivation($2, V_protected, false);
}
        | KW_PRIVATE class_derivation_name
{
  current_struct->append_derivation($2, V_private, false);
}
        | KW_VIRTUAL KW_PUBLIC class_derivation_name
{
  current_struct->append_derivation($3, V_public, true);
}
        | KW_VIRTUAL KW_PROTECTED class_derivation_name
{
  current_struct->append_derivation($3, V_protected, true);
}
        | KW_VIRTUAL KW_PRIVATE class_derivation_name
{
  current_struct->append_derivation($3, V_private, true);
}
        | KW_PUBLIC KW_VIRTUAL class_derivation_name
{
  current_struct->append_derivation($3, V_public, true);
}
        | KW_PROTECTED KW_VIRTUAL class_derivation_name
{
  current_struct->append_derivation($3, V_protected, true);
}
        | KW_PRIVATE KW_VIRTUAL class_derivation_name
{
  current_struct->append_derivation($3, V_private, true);
}
        ;

enum:
        enum_decl '{' enum_body '}'
{
  $$ = current_enum;
  current_enum = NULL;
}
        ;

enum_decl:
        enum_keyword name ':' enum_element_type
{
  current_enum = new CPPEnumType($2, $4, current_scope, @1.file);
}
        | enum_keyword name
{
  current_enum = new CPPEnumType($2, current_scope, @1.file);
}
        | enum_keyword ':' enum_element_type
{
  current_enum = new CPPEnumType(NULL, $3, current_scope, @1.file);
}
        | enum_keyword
{
  current_enum = new CPPEnumType(NULL, current_scope, @1.file);
}
        ;

enum_element_type:
        simple_int_type
{
  $$ = CPPType::new_type($1);
}
        | TYPENAME_IDENTIFIER
{
  $$ = $1->find_type(current_scope, global_scope, false, current_lexer);
}
        ;

enum_body_trailing_comma:
        empty
        | enum_body_trailing_comma name ','
{
  assert(current_enum != NULL);
  CPPInstance *inst = current_enum->add_element($2->get_simple_name());
  current_scope->add_enum_value(inst, current_lexer, @2);
}
        | enum_body_trailing_comma name '=' const_expr ','
{
  assert(current_enum != NULL);
  CPPInstance *inst = current_enum->add_element($2->get_simple_name(), $4);
  current_scope->add_enum_value(inst, current_lexer, @2);
};

enum_body:
        enum_body_trailing_comma
        | enum_body_trailing_comma name
{
  assert(current_enum != NULL);
  CPPInstance *inst = current_enum->add_element($2->get_simple_name());
  current_scope->add_enum_value(inst, current_lexer, @2);
}
        | enum_body_trailing_comma name '=' const_expr
{
  assert(current_enum != NULL);
  CPPInstance *inst = current_enum->add_element($2->get_simple_name(), $4);
  current_scope->add_enum_value(inst, current_lexer, @2);
}
        ;

enum_keyword:
        KW_ENUM
{
  $$ = CPPExtensionType::T_enum;
}
        ;

struct_keyword:
        KW_CLASS
{
  $$ = CPPExtensionType::T_class;
}
        | KW_STRUCT
{
  $$ = CPPExtensionType::T_struct;
}
        | KW_UNION
{
  $$ = CPPExtensionType::T_union;
}
        ;

namespace_declaration:
        KW_NAMESPACE name '{'
{
  CPPScope *scope = $2->find_scope(current_scope, global_scope, current_lexer);
  if (scope == NULL) {
    // This must be a new namespace declaration.
    CPPScope *parent_scope =
      $2->get_scope(current_scope, global_scope, current_lexer);
    if (parent_scope == NULL) {
      parent_scope = current_scope;
    }
    scope = new CPPScope(parent_scope, $2->_names.back(), V_public);
  }

  CPPNamespace *nspace = new CPPNamespace($2, scope, @1.file);
  current_scope->add_declaration(nspace, global_scope, current_lexer, @1);
  current_scope->define_namespace(nspace);
  push_scope(scope);
}
        cpp '}'
{
  pop_scope();
}
        | KW_INLINE KW_NAMESPACE name '{'
{
  CPPScope *scope = $3->find_scope(current_scope, global_scope, current_lexer);
  if (scope == NULL) {
    // This must be a new namespace declaration.
    CPPScope *parent_scope =
      $3->get_scope(current_scope, global_scope, current_lexer);
    if (parent_scope == NULL) {
      parent_scope = current_scope;
    }
    scope = new CPPScope(parent_scope, $3->_names.back(), V_public);
  }

  CPPNamespace *nspace = new CPPNamespace($3, scope, @2.file);
  nspace->_is_inline = true;
  current_scope->add_declaration(nspace, global_scope, current_lexer, @2);
  current_scope->define_namespace(nspace);
  push_scope(scope);
}
        cpp '}'
{
  pop_scope();
}
        | KW_NAMESPACE '{' cpp '}'
        | KW_INLINE KW_NAMESPACE '{' cpp '}'
        ;

using_declaration:
        KW_USING name
{
  CPPUsing *using_decl = new CPPUsing($2, false, @1.file);
  current_scope->add_declaration(using_decl, global_scope, current_lexer, @1);
  current_scope->add_using(using_decl, global_scope, current_lexer);
}
        | KW_USING KW_NAMESPACE name
{
  CPPUsing *using_decl = new CPPUsing($3, true, @1.file);
  current_scope->add_declaration(using_decl, global_scope, current_lexer, @1);
  current_scope->add_using(using_decl, global_scope, current_lexer);
}
        ;

simple_type:
        simple_int_type
        | simple_float_type
        | simple_void_type
        ;

simple_int_type:
        KW_BOOL
{
  $$ = new CPPSimpleType(CPPSimpleType::T_bool);
}
        | KW_CHAR
{
  $$ = new CPPSimpleType(CPPSimpleType::T_char);
}
        | KW_WCHAR_T
{
  $$ = new CPPSimpleType(CPPSimpleType::T_wchar_t);
}
        | KW_CHAR16_T
{
  $$ = new CPPSimpleType(CPPSimpleType::T_char16_t);
}
        | KW_CHAR32_T
{
  $$ = new CPPSimpleType(CPPSimpleType::T_char32_t);
}
        | KW_SHORT
{
  $$ = new CPPSimpleType(CPPSimpleType::T_int,
                         CPPSimpleType::F_short);
}
        | KW_LONG
{
  $$ = new CPPSimpleType(CPPSimpleType::T_int,
                         CPPSimpleType::F_long);
}
        | KW_LONGLONG
{
  $$ = new CPPSimpleType(CPPSimpleType::T_int,
                         CPPSimpleType::F_longlong);
}
        | KW_UNSIGNED
{
  $$ = new CPPSimpleType(CPPSimpleType::T_int,
                         CPPSimpleType::F_unsigned);
}
        | KW_SIGNED
{
  $$ = new CPPSimpleType(CPPSimpleType::T_int,
                         CPPSimpleType::F_signed);
}
        | KW_INT
{
  $$ = new CPPSimpleType(CPPSimpleType::T_int);
}
        | KW_SHORT simple_int_type
{
  $$ = $2;
  $$->_flags |= CPPSimpleType::F_short;
}
        | KW_LONG simple_int_type
{
  $$ = $2;
  if ($$->_flags & CPPSimpleType::F_long) {
    $$->_flags |= CPPSimpleType::F_longlong;
  } else {
    $$->_flags |= CPPSimpleType::F_long;
  }
}
        | KW_UNSIGNED simple_int_type
{
  $$ = $2;
  $$->_flags |= CPPSimpleType::F_unsigned;
}
        | KW_SIGNED simple_int_type
{
  $$ = $2;
  $$->_flags |= CPPSimpleType::F_signed;
}
        ;

simple_float_type:
        KW_FLOAT
{
  $$ = new CPPSimpleType(CPPSimpleType::T_float);
}
        | KW_LONG KW_FLOAT
{
  $$ = new CPPSimpleType(CPPSimpleType::T_float,
                         CPPSimpleType::F_long);
}
        | KW_DOUBLE
{
  $$ = new CPPSimpleType(CPPSimpleType::T_double);
}
        | KW_LONG KW_LONG KW_FLOAT
{
  $$ = new CPPSimpleType(CPPSimpleType::T_float,
                         CPPSimpleType::F_longlong);
}
        | KW_LONG KW_DOUBLE
{
  $$ = new CPPSimpleType(CPPSimpleType::T_double,
                         CPPSimpleType::F_long);
}
        ;

simple_void_type:
        KW_VOID
{
  $$ = new CPPSimpleType(CPPSimpleType::T_void);
}
        ;

/* We don't care what the code is.  We just want to be sure we match
   up opening and closing braces properly.  For anything else, we'll
   accept just token salad. */
code:
{
  current_lexer->_resolve_identifiers = false;
}
        code_block
{
  current_lexer->_resolve_identifiers = true;
}
        ;

code_block:
        empty
        | code_block element
        ;

element:
        REAL
        | INTEGER
<<<<<<< HEAD
        | SIMPLE_STRING
        | STRING_LITERAL
        | CUSTOM_LITERAL
=======
        | STRING
>>>>>>> df4c4bc2
        | CHAR_TOK
        | IDENTIFIER
        | TYPENAME_IDENTIFIER
        | SCOPING
        | SIMPLE_IDENTIFIER
        | ELLIPSIS | OROR | ANDAND
        | EQCOMPARE | NECOMPARE | LECOMPARE | GECOMPARE
        | LSHIFT | RSHIFT | POINTSAT_STAR | DOT_STAR | POINTSAT
        | SCOPE | PLUSPLUS | MINUSMINUS
        | TIMESEQUAL | DIVIDEEQUAL | MODEQUAL | PLUSEQUAL | MINUSEQUAL
        | OREQUAL | ANDEQUAL | XOREQUAL | LSHIFTEQUAL | RSHIFTEQUAL
<<<<<<< HEAD
        | KW_ALIGNAS | KW_ALIGNOF | KW_AUTO | KW_BOOL | KW_CATCH
        | KW_CHAR | KW_CHAR16_T | KW_CHAR32_T
        | KW_CLASS | KW_CONST | KW_CONSTEXPR | KW_DECLTYPE | KW_DEFAULT
        | KW_DELETE | KW_DOUBLE | KW_DYNAMIC_CAST | KW_ELSE | KW_ENUM
        | KW_EXTERN | KW_EXPLICIT | KW_FALSE
        | KW_FLOAT | KW_FRIEND | KW_FOR | KW_GOTO
        | KW_IF | KW_INLINE | KW_INT | KW_LONG | KW_MUTABLE
        | KW_NEW | KW_NULLPTR | KW_OPERATOR | KW_PRIVATE | KW_PROTECTED
        | KW_PUBLIC | KW_PUBLISHED | KW_REGISTER | KW_RETURN
        | KW_SHORT | KW_SIGNED | KW_SIZEOF | KW_STATIC | KW_STATIC_ASSERT
        | KW_STATIC_CAST | KW_STRUCT | KW_THROW | KW_TRUE | KW_TRY
        | KW_TYPEDEF | KW_TYPENAME | KW_UNION | KW_UNSIGNED | KW_VIRTUAL
        | KW_VOID | KW_VOLATILE | KW_WCHAR_T | KW_WHILE
=======
        | KW_BOOL | KW_CATCH
        | KW_CHAR | KW_CHAR16_T | KW_CHAR32_T
        | KW_CLASS | KW_CONST
        | KW_DELETE | KW_DOUBLE | KW_DYNAMIC_CAST | KW_ELSE | KW_ENUM
        | KW_EXTERN | KW_EXPLICIT | KW_FALSE
        | KW_FLOAT | KW_FRIEND | KW_FOR | KW_GOTO | KW_IF | KW_INLINE
        | KW_INT | KW_LONG | KW_MUTABLE | KW_NAMESPACE
        | KW_NEW | KW_OPERATOR | KW_PRIVATE | KW_PROTECTED
        | KW_PUBLIC | KW_PUBLISHED | KW_REGISTER | KW_RETURN
        | KW_SHORT | KW_SIGNED | KW_SIZEOF | KW_STATIC
        | KW_STATIC_CAST | KW_STRUCT | KW_THROW | KW_TRUE | KW_TRY
        | KW_TYPEDEF | KW_TYPENAME | KW_UNION | KW_UNSIGNED | KW_USING
        | KW_VIRTUAL | KW_VOID | KW_VOLATILE | KW_WCHAR_T | KW_WHILE
>>>>>>> df4c4bc2
{
}
        | '+' | '-' | '*' | '/' | '&' | '|' | '^' | '!' | '~' | '=' | '%'
        | '<' | '>' | '(' | ')' | '.' | ',' | ';' | ':' | '[' | ']'
        | '?' | '{' code_block '}'
        ;

optional_const_expr:
        empty
{
  $$ = (CPPExpression *)NULL;
}
        | const_expr
{
  $$ = $1;
}
        ;

optional_const_expr_comma:
        empty
{
  $$ = (CPPExpression *)NULL;
}
        | const_expr_comma
{
  $$ = $1;
}
        ;

const_expr_comma:
        const_expr
{
  $$ = $1;
}
        | const_expr_comma ',' const_expr
{
  $$ = new CPPExpression(',', $1, $3);
}
        ;

no_angle_bracket_const_expr:
        const_operand
{
  $$ = $1;
}
        | '(' full_type ')' no_angle_bracket_const_expr %prec UNARY
{
  $$ = new CPPExpression(CPPExpression::typecast_op($2, $4));
}
        | KW_STATIC_CAST '<' full_type '>' '(' const_expr_comma ')'
{
  $$ = new CPPExpression(CPPExpression::typecast_op($3, $6));
}
        | KW_DYNAMIC_CAST '<' full_type '>' '(' const_expr_comma ')'
{
  $$ = new CPPExpression(CPPExpression::typecast_op($3, $6));
}
        | KW_SIZEOF '(' full_type ')' %prec UNARY
{
  $$ = new CPPExpression(CPPExpression::sizeof_func($3));
}
        | KW_ALIGNOF '(' full_type ')' %prec UNARY
{
  $$ = new CPPExpression(CPPExpression::alignof_func($3));
}
        | '!' no_angle_bracket_const_expr    %prec UNARY
{
  $$ = new CPPExpression(UNARY_NOT, $2);
}
        | '~' no_angle_bracket_const_expr    %prec UNARY
{
  $$ = new CPPExpression(UNARY_NEGATE, $2);
}
        | '-' no_angle_bracket_const_expr    %prec UNARY
{
  $$ = new CPPExpression(UNARY_MINUS, $2);
}
        | '*' no_angle_bracket_const_expr    %prec UNARY
{
  $$ = new CPPExpression(UNARY_STAR, $2);
}
        | '&' no_angle_bracket_const_expr    %prec UNARY
{
  $$ = new CPPExpression(UNARY_REF, $2);
}
        | no_angle_bracket_const_expr '*' no_angle_bracket_const_expr
{
  $$ = new CPPExpression('*', $1, $3);
}
        | no_angle_bracket_const_expr '/' no_angle_bracket_const_expr
{
  $$ = new CPPExpression('/', $1, $3);
}
        | no_angle_bracket_const_expr '%' no_angle_bracket_const_expr
{
  $$ = new CPPExpression('%', $1, $3);
}
        | no_angle_bracket_const_expr '+' no_angle_bracket_const_expr
{
  $$ = new CPPExpression('+', $1, $3);
}
        | no_angle_bracket_const_expr '-' no_angle_bracket_const_expr
{
  $$ = new CPPExpression('-', $1, $3);
}
        | no_angle_bracket_const_expr '|' no_angle_bracket_const_expr
{
  $$ = new CPPExpression('|', $1, $3);
}
        | no_angle_bracket_const_expr '^' no_angle_bracket_const_expr
{
  $$ = new CPPExpression('^', $1, $3);
}
        | no_angle_bracket_const_expr '&' no_angle_bracket_const_expr
{
  $$ = new CPPExpression('&', $1, $3);
}
        | no_angle_bracket_const_expr OROR no_angle_bracket_const_expr
{
  $$ = new CPPExpression(OROR, $1, $3);
}
        | no_angle_bracket_const_expr ANDAND no_angle_bracket_const_expr
{
  $$ = new CPPExpression(ANDAND, $1, $3);
}
        | no_angle_bracket_const_expr EQCOMPARE no_angle_bracket_const_expr
{
  $$ = new CPPExpression(EQCOMPARE, $1, $3);
}
        | no_angle_bracket_const_expr NECOMPARE no_angle_bracket_const_expr
{
  $$ = new CPPExpression(NECOMPARE, $1, $3);
}
        | no_angle_bracket_const_expr LECOMPARE no_angle_bracket_const_expr
{
  $$ = new CPPExpression(LECOMPARE, $1, $3);
}
        | no_angle_bracket_const_expr GECOMPARE no_angle_bracket_const_expr
{
  $$ = new CPPExpression(GECOMPARE, $1, $3);
}
        | no_angle_bracket_const_expr LSHIFT no_angle_bracket_const_expr
{
  $$ = new CPPExpression(LSHIFT, $1, $3);
}
        | no_angle_bracket_const_expr RSHIFT no_angle_bracket_const_expr
{
  $$ = new CPPExpression(RSHIFT, $1, $3);
}
        | no_angle_bracket_const_expr '?' no_angle_bracket_const_expr ':' no_angle_bracket_const_expr
{
  $$ = new CPPExpression('?', $1, $3, $5);
}
        | no_angle_bracket_const_expr '[' const_expr ']'
{
  $$ = new CPPExpression('[', $1, $3);
}
        | no_angle_bracket_const_expr '(' const_expr_comma ')'
{
  $$ = new CPPExpression('f', $1, $3);
}
        | no_angle_bracket_const_expr '(' ')'
{
  $$ = new CPPExpression('f', $1);
}
        | no_angle_bracket_const_expr '.' no_angle_bracket_const_expr
{
  $$ = new CPPExpression('.', $1, $3);
}
        | no_angle_bracket_const_expr POINTSAT no_angle_bracket_const_expr
{
  $$ = new CPPExpression(POINTSAT, $1, $3);
}
        | '(' const_expr_comma ')'
{
  $$ = $2;
}
        ;


const_expr:
        const_operand
{
  $$ = $1;
}
        | '(' full_type ')' const_expr %prec UNARY
{
  $$ = new CPPExpression(CPPExpression::typecast_op($2, $4));
}
        | KW_STATIC_CAST '<' full_type '>' '(' const_expr_comma ')'
{
  $$ = new CPPExpression(CPPExpression::typecast_op($3, $6));
}
        | KW_DYNAMIC_CAST '<' full_type '>' '(' const_expr_comma ')'
{
  $$ = new CPPExpression(CPPExpression::typecast_op($3, $6));
}
        | TYPENAME_IDENTIFIER '(' optional_const_expr_comma ')'
{
  // A constructor call.
  CPPType *type = $1->find_type(current_scope, global_scope, false, current_lexer);
  if (type == NULL) {
    yyerror(string("internal error resolving type ") + $1->get_fully_scoped_name(), @1);
  }
  assert(type != NULL);
  $$ = new CPPExpression(CPPExpression::construct_op(type, $3));
}
        | KW_INT '(' optional_const_expr_comma ')'
{
  CPPType *type =
    CPPType::new_type(new CPPSimpleType(CPPSimpleType::T_int));
  $$ = new CPPExpression(CPPExpression::construct_op(type, $3));
}
        | KW_CHAR '(' optional_const_expr_comma ')'
{
  CPPType *type =
    CPPType::new_type(new CPPSimpleType(CPPSimpleType::T_char));
  $$ = new CPPExpression(CPPExpression::construct_op(type, $3));
}
        | KW_WCHAR_T '(' optional_const_expr_comma ')'
{
  CPPType *type =
    CPPType::new_type(new CPPSimpleType(CPPSimpleType::T_wchar_t));
  $$ = new CPPExpression(CPPExpression::construct_op(type, $3));
}
        | KW_CHAR16_T '(' optional_const_expr_comma ')'
{
  CPPType *type =
    CPPType::new_type(new CPPSimpleType(CPPSimpleType::T_char16_t));
  $$ = new CPPExpression(CPPExpression::construct_op(type, $3));
}
        | KW_CHAR32_T '(' optional_const_expr_comma ')'
{
  CPPType *type =
    CPPType::new_type(new CPPSimpleType(CPPSimpleType::T_char32_t));
  $$ = new CPPExpression(CPPExpression::construct_op(type, $3));
}
        | KW_BOOL '(' optional_const_expr_comma ')'
{
  CPPType *type =
    CPPType::new_type(new CPPSimpleType(CPPSimpleType::T_bool));
  $$ = new CPPExpression(CPPExpression::construct_op(type, $3));
}
        | KW_SHORT '(' optional_const_expr_comma ')'
{
  CPPType *type =
    CPPType::new_type(new CPPSimpleType(CPPSimpleType::T_int,
                                        CPPSimpleType::F_short));
  $$ = new CPPExpression(CPPExpression::construct_op(type, $3));
}
        | KW_LONG '(' optional_const_expr_comma ')'
{
  CPPType *type =
    CPPType::new_type(new CPPSimpleType(CPPSimpleType::T_int,
                                        CPPSimpleType::F_long));
  $$ = new CPPExpression(CPPExpression::construct_op(type, $3));
}
        | KW_UNSIGNED '(' optional_const_expr_comma ')'
{
  CPPType *type =
    CPPType::new_type(new CPPSimpleType(CPPSimpleType::T_int,
                                        CPPSimpleType::F_unsigned));
  $$ = new CPPExpression(CPPExpression::construct_op(type, $3));
}
        | KW_SIGNED '(' optional_const_expr_comma ')'
{
  CPPType *type =
    CPPType::new_type(new CPPSimpleType(CPPSimpleType::T_int,
                                        CPPSimpleType::F_signed));
  $$ = new CPPExpression(CPPExpression::construct_op(type, $3));
}
        | KW_FLOAT '(' optional_const_expr_comma ')'
{
  CPPType *type =
    CPPType::new_type(new CPPSimpleType(CPPSimpleType::T_float));
  $$ = new CPPExpression(CPPExpression::construct_op(type, $3));
}
        | KW_DOUBLE '(' optional_const_expr_comma ')'
{
  CPPType *type =
    CPPType::new_type(new CPPSimpleType(CPPSimpleType::T_double));
  $$ = new CPPExpression(CPPExpression::construct_op(type, $3));
}
        | KW_SIZEOF '(' full_type ')' %prec UNARY
{
  $$ = new CPPExpression(CPPExpression::sizeof_func($3));
}
        | KW_ALIGNOF '(' full_type ')' %prec UNARY
{
  $$ = new CPPExpression(CPPExpression::alignof_func($3));
}
        | KW_NEW predefined_type %prec UNARY
{
  $$ = new CPPExpression(CPPExpression::new_op($2));
}
        | KW_NEW predefined_type '(' optional_const_expr_comma ')' %prec UNARY
{
  $$ = new CPPExpression(CPPExpression::new_op($2, $4));
}
        | '!' const_expr    %prec UNARY
{
  $$ = new CPPExpression(UNARY_NOT, $2);
}
        | '~' const_expr    %prec UNARY
{
  $$ = new CPPExpression(UNARY_NEGATE, $2);
}
        | '-' const_expr    %prec UNARY
{
  $$ = new CPPExpression(UNARY_MINUS, $2);
}
        | '*' const_expr    %prec UNARY
{
  $$ = new CPPExpression(UNARY_STAR, $2);
}
        | '&' const_expr    %prec UNARY
{
  $$ = new CPPExpression(UNARY_REF, $2);
}
        | const_expr '*' const_expr
{
  $$ = new CPPExpression('*', $1, $3);
}
        | const_expr '/' const_expr
{
  $$ = new CPPExpression('/', $1, $3);
}
        | const_expr '%' const_expr
{
  $$ = new CPPExpression('%', $1, $3);
}
        | const_expr '+' const_expr
{
  $$ = new CPPExpression('+', $1, $3);
}
        | const_expr '-' const_expr
{
  $$ = new CPPExpression('-', $1, $3);
}
        | const_expr '|' const_expr
{
  $$ = new CPPExpression('|', $1, $3);
}
        | const_expr '^' const_expr
{
  $$ = new CPPExpression('^', $1, $3);
}
        | const_expr '&' const_expr
{
  $$ = new CPPExpression('&', $1, $3);
}
        | const_expr OROR const_expr
{
  $$ = new CPPExpression(OROR, $1, $3);
}
        | const_expr ANDAND const_expr
{
  $$ = new CPPExpression(ANDAND, $1, $3);
}
        | const_expr EQCOMPARE const_expr
{
  $$ = new CPPExpression(EQCOMPARE, $1, $3);
}
        | const_expr NECOMPARE const_expr
{
  $$ = new CPPExpression(NECOMPARE, $1, $3);
}
        | const_expr LECOMPARE const_expr
{
  $$ = new CPPExpression(LECOMPARE, $1, $3);
}
        | const_expr GECOMPARE const_expr
{
  $$ = new CPPExpression(GECOMPARE, $1, $3);
}
        | const_expr '<' const_expr
{
  $$ = new CPPExpression('<', $1, $3);
}
        | const_expr '>' const_expr
{
  $$ = new CPPExpression('>', $1, $3);
}
        | const_expr LSHIFT const_expr
{
  $$ = new CPPExpression(LSHIFT, $1, $3);
}
        | const_expr RSHIFT const_expr
{
  $$ = new CPPExpression(RSHIFT, $1, $3);
}
        | const_expr '?' const_expr ':' const_expr
{
  $$ = new CPPExpression('?', $1, $3, $5);
}
        | const_expr '[' const_expr ']'
{
  $$ = new CPPExpression('[', $1, $3);
}
        | const_expr '(' const_expr_comma ')'
{
  $$ = new CPPExpression('f', $1, $3);
}
        | const_expr '(' ')'
{
  $$ = new CPPExpression('f', $1);
}
        | const_expr '.' const_expr
{
  $$ = new CPPExpression('.', $1, $3);
}
        | const_expr POINTSAT const_expr
{
  $$ = new CPPExpression(POINTSAT, $1, $3);
}
        | '(' const_expr_comma ')'
{
  $$ = $2;
}
        ;

const_operand:
        INTEGER
{
  $$ = new CPPExpression($1);
}
        | KW_TRUE
{
  $$ = new CPPExpression(true);
}
        | KW_FALSE
{
  $$ = new CPPExpression(false);
}
        | CHAR_TOK
{
  $$ = new CPPExpression($1);
}
        | REAL
{
  $$ = new CPPExpression($1);
}
        | string_literal
{
  $$ = $1;
}
        | CUSTOM_LITERAL
{
  $$ = $1;
}
        | IDENTIFIER
{
  $$ = new CPPExpression($1, current_scope, global_scope, current_lexer);
}
        | KW_NULLPTR
{
  $$ = new CPPExpression(CPPExpression::get_nullptr());
}
        ;

/* This is used for a const_expr as a "formal parameter", which really
   means an instance declaration using a parameter list (which looks a
   lot like a function prototype).  It differs from const_expr mainly
   in that it forbids some expressions unless they are parenthesized,
   to avoid shift/reduce conflicts with the actual formal parameter
   definition. */

formal_const_expr:
        formal_const_operand
{
  $$ = $1;
}
        | '(' full_type ')' const_expr %prec UNARY
{
  $$ = new CPPExpression(CPPExpression::typecast_op($2, $4));
}
        | KW_STATIC_CAST '<' full_type '>' '(' const_expr_comma ')'
{
  $$ = new CPPExpression(CPPExpression::typecast_op($3, $6));
}
        | KW_DYNAMIC_CAST '<' full_type '>' '(' const_expr_comma ')'
{
  $$ = new CPPExpression(CPPExpression::typecast_op($3, $6));
}
        | KW_SIZEOF '(' full_type ')' %prec UNARY
{
  $$ = new CPPExpression(CPPExpression::sizeof_func($3));
}
        | KW_ALIGNOF '(' full_type ')' %prec UNARY
{
  $$ = new CPPExpression(CPPExpression::alignof_func($3));
}
        | KW_NEW predefined_type %prec UNARY
{
  $$ = new CPPExpression(CPPExpression::new_op($2));
}
        | KW_NEW predefined_type '(' optional_const_expr_comma ')' %prec UNARY
{
  $$ = new CPPExpression(CPPExpression::new_op($2, $4));
}
        | '!' const_expr    %prec UNARY
{
  $$ = new CPPExpression(UNARY_NOT, $2);
}
        | '~' const_expr    %prec UNARY
{
  $$ = new CPPExpression(UNARY_NEGATE, $2);
}
        | '-' const_expr    %prec UNARY
{
  $$ = new CPPExpression(UNARY_MINUS, $2);
}
        | '&' const_expr    %prec UNARY
{
  $$ = new CPPExpression(UNARY_REF, $2);
}
        | formal_const_expr '*' const_expr
{
  $$ = new CPPExpression('*', $1, $3);
}
        | formal_const_expr '/' const_expr
{
  $$ = new CPPExpression('/', $1, $3);
}
        | formal_const_expr '%' const_expr
{
  $$ = new CPPExpression('%', $1, $3);
}
        | formal_const_expr '+' const_expr
{
  $$ = new CPPExpression('+', $1, $3);
}
        | formal_const_expr '-' const_expr
{
  $$ = new CPPExpression('-', $1, $3);
}
        | formal_const_expr '|' const_expr
{
  $$ = new CPPExpression('|', $1, $3);
}
        | formal_const_expr '^' const_expr
{
  $$ = new CPPExpression('^', $1, $3);
}
        | formal_const_expr '&' const_expr
{
  $$ = new CPPExpression('&', $1, $3);
}
        | formal_const_expr OROR const_expr
{
  $$ = new CPPExpression(OROR, $1, $3);
}
        | formal_const_expr ANDAND const_expr
{
  $$ = new CPPExpression(ANDAND, $1, $3);
}
        | formal_const_expr EQCOMPARE const_expr
{
  $$ = new CPPExpression(EQCOMPARE, $1, $3);
}
        | formal_const_expr NECOMPARE const_expr
{
  $$ = new CPPExpression(NECOMPARE, $1, $3);
}
        | formal_const_expr LECOMPARE const_expr
{
  $$ = new CPPExpression(LECOMPARE, $1, $3);
}
        | formal_const_expr GECOMPARE const_expr
{
  $$ = new CPPExpression(GECOMPARE, $1, $3);
}
        | formal_const_expr '<' const_expr
{
  $$ = new CPPExpression('<', $1, $3);
}
        | formal_const_expr '>' const_expr
{
  $$ = new CPPExpression('>', $1, $3);
}
        | formal_const_expr LSHIFT const_expr
{
  $$ = new CPPExpression(LSHIFT, $1, $3);
}
        | formal_const_expr RSHIFT const_expr
{
  $$ = new CPPExpression(RSHIFT, $1, $3);
}
        | formal_const_expr '?' const_expr ':' const_expr
{
  $$ = new CPPExpression('?', $1, $3, $5);
}
        | formal_const_expr '[' const_expr ']'
{
  $$ = new CPPExpression('[', $1, $3);
}
        | formal_const_expr '(' const_expr_comma ')'
{
  $$ = new CPPExpression('f', $1, $3);
}
        | formal_const_expr '(' ')'
{
  $$ = new CPPExpression('f', $1);
}
        | formal_const_expr '.' const_expr
{
  $$ = new CPPExpression('.', $1, $3);
}
        | formal_const_expr POINTSAT const_expr
{
  $$ = new CPPExpression(POINTSAT, $1, $3);
}
        | '(' const_expr_comma ')'
{
  $$ = $2;
}
        ;

formal_const_operand:
        INTEGER
{
  $$ = new CPPExpression($1);
}
        | KW_TRUE
{
  $$ = new CPPExpression(true);
}
        | KW_FALSE
{
  $$ = new CPPExpression(false);
}
        | CHAR_TOK
{
  $$ = new CPPExpression($1);
}
        | REAL
{
  $$ = new CPPExpression($1);
}
        | string_literal
{
  $$ = $1;
}
        | CUSTOM_LITERAL
{
  $$ = $1;
}
        | IDENTIFIER
{
  $$ = new CPPExpression($1, current_scope, global_scope, current_lexer);
}
        | KW_NULLPTR
{
  $$ = new CPPExpression(CPPExpression::get_nullptr());
}
        ;

class_derivation_name:
        name
{
  CPPType *type = $1->find_type(current_scope, global_scope, true);
  if (type == NULL) {
    type = CPPType::new_type(new CPPTBDType($1));
  }
  $$ = type;
}
        | struct_keyword name
{
  CPPType *type = $2->find_type(current_scope, global_scope, true, current_lexer);
  if (type == NULL) {
    type = CPPType::new_type(new CPPTBDType($2));
  }
  $$ = type;
}
        | KW_TYPENAME name
{
  $$ = CPPType::new_type(new CPPTBDType($2));
}
        ;

/*
typedefname:
        TYPENAME_IDENTIFIER
{
  CPPType *type = $1->find_type(current_scope, global_scope, false, current_lexer);
  if (type == NULL) {
    yyerror(string("internal error resolving type ") + $1->get_fully_scoped_name(), @1);
  }
  assert(type != NULL);
  $$ = type;
}
        | KW_TYPENAME name
{
  $$ = CPPType::new_type(new CPPTBDType($2));
}
        ;
*/


name:
        IDENTIFIER
{
  $$ = $1;
}
        | TYPENAME_IDENTIFIER
{
  $$ = $1;
}
        ;

string_literal:
        SIMPLE_STRING
{
  $$ = new CPPExpression($1);
}
        | STRING_LITERAL
{
  $$ = $1;
}
        | string_literal SIMPLE_STRING
{
  // The right string takes on the literal type of the left.
  $$ = $1;
  $$->_str += $2;
}
        | string_literal STRING_LITERAL
{
  // We have to check that the two literal types match up.
  $$ = $1;
  if ($2->_type != CPPExpression::T_string && $2->_type != $1->_type) {
    yywarning("cannot concatenate two string literals of different types", @$);
  }
  $$->_str += $2->_str;
}
        ;

empty:
        ;<|MERGE_RESOLUTION|>--- conflicted
+++ resolved
@@ -2324,13 +2324,9 @@
 element:
         REAL
         | INTEGER
-<<<<<<< HEAD
         | SIMPLE_STRING
         | STRING_LITERAL
         | CUSTOM_LITERAL
-=======
-        | STRING
->>>>>>> df4c4bc2
         | CHAR_TOK
         | IDENTIFIER
         | TYPENAME_IDENTIFIER
@@ -2342,35 +2338,19 @@
         | SCOPE | PLUSPLUS | MINUSMINUS
         | TIMESEQUAL | DIVIDEEQUAL | MODEQUAL | PLUSEQUAL | MINUSEQUAL
         | OREQUAL | ANDEQUAL | XOREQUAL | LSHIFTEQUAL | RSHIFTEQUAL
-<<<<<<< HEAD
         | KW_ALIGNAS | KW_ALIGNOF | KW_AUTO | KW_BOOL | KW_CATCH
         | KW_CHAR | KW_CHAR16_T | KW_CHAR32_T
         | KW_CLASS | KW_CONST | KW_CONSTEXPR | KW_DECLTYPE | KW_DEFAULT
         | KW_DELETE | KW_DOUBLE | KW_DYNAMIC_CAST | KW_ELSE | KW_ENUM
         | KW_EXTERN | KW_EXPLICIT | KW_FALSE
-        | KW_FLOAT | KW_FRIEND | KW_FOR | KW_GOTO
-        | KW_IF | KW_INLINE | KW_INT | KW_LONG | KW_MUTABLE
+        | KW_FLOAT | KW_FRIEND | KW_FOR | KW_GOTO | KW_IF | KW_INLINE
+        | KW_INT | KW_LONG | KW_MUTABLE | KW_NAMESPACE
         | KW_NEW | KW_NULLPTR | KW_OPERATOR | KW_PRIVATE | KW_PROTECTED
         | KW_PUBLIC | KW_PUBLISHED | KW_REGISTER | KW_RETURN
         | KW_SHORT | KW_SIGNED | KW_SIZEOF | KW_STATIC | KW_STATIC_ASSERT
         | KW_STATIC_CAST | KW_STRUCT | KW_THROW | KW_TRUE | KW_TRY
-        | KW_TYPEDEF | KW_TYPENAME | KW_UNION | KW_UNSIGNED | KW_VIRTUAL
-        | KW_VOID | KW_VOLATILE | KW_WCHAR_T | KW_WHILE
-=======
-        | KW_BOOL | KW_CATCH
-        | KW_CHAR | KW_CHAR16_T | KW_CHAR32_T
-        | KW_CLASS | KW_CONST
-        | KW_DELETE | KW_DOUBLE | KW_DYNAMIC_CAST | KW_ELSE | KW_ENUM
-        | KW_EXTERN | KW_EXPLICIT | KW_FALSE
-        | KW_FLOAT | KW_FRIEND | KW_FOR | KW_GOTO | KW_IF | KW_INLINE
-        | KW_INT | KW_LONG | KW_MUTABLE | KW_NAMESPACE
-        | KW_NEW | KW_OPERATOR | KW_PRIVATE | KW_PROTECTED
-        | KW_PUBLIC | KW_PUBLISHED | KW_REGISTER | KW_RETURN
-        | KW_SHORT | KW_SIGNED | KW_SIZEOF | KW_STATIC
-        | KW_STATIC_CAST | KW_STRUCT | KW_THROW | KW_TRUE | KW_TRY
         | KW_TYPEDEF | KW_TYPENAME | KW_UNION | KW_UNSIGNED | KW_USING
         | KW_VIRTUAL | KW_VOID | KW_VOLATILE | KW_WCHAR_T | KW_WHILE
->>>>>>> df4c4bc2
 {
 }
         | '+' | '-' | '*' | '/' | '&' | '|' | '^' | '!' | '~' | '=' | '%'
