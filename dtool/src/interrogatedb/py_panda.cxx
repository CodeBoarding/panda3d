/**
 * @file py_panda.cxx
 * @author drose
 * @date 2005-07-04
 */

#include "py_panda.h"
#include "config_interrogatedb.h"
#include "executionEnvironment.h"

#ifdef HAVE_PYTHON

#define _STRINGIFY_VERSION(a, b) (#a "." #b)
#define STRINGIFY_VERSION(a, b) _STRINGIFY_VERSION(a, b)

using std::string;

/**

 */
void DTOOL_Call_ExtractThisPointerForType(PyObject *self, Dtool_PyTypedObject *classdef, void **answer) {
  if (DtoolInstance_Check(self)) {
    *answer = DtoolInstance_UPCAST(self, *classdef);
  } else {
    *answer = nullptr;
  }
}

/**
 * This is a support function for the Python bindings: it extracts the
 * underlying C++ pointer of the given type for a given Python object.  If it
 * was of the wrong type, raises an AttributeError.
 */
bool Dtool_Call_ExtractThisPointer(PyObject *self, Dtool_PyTypedObject &classdef, void **answer) {
  if (self == nullptr || !DtoolInstance_Check(self) || DtoolInstance_VOID_PTR(self) == nullptr) {
    Dtool_Raise_TypeError("C++ object is not yet constructed, or already destructed.");
    return false;
  }

  *answer = DtoolInstance_UPCAST(self, classdef);
  return true;
}

/**
 * The same thing as Dtool_Call_ExtractThisPointer, except that it performs
 * the additional check that the pointer is a non-const pointer.  This is
 * called by function wrappers for functions of which all overloads are non-
 * const, and saves a bit of code.
 *
 * The extra method_name argument is used in formatting the error message.
 */
bool Dtool_Call_ExtractThisPointer_NonConst(PyObject *self, Dtool_PyTypedObject &classdef,
                                            void **answer, const char *method_name) {

  if (self == nullptr || !DtoolInstance_Check(self) || DtoolInstance_VOID_PTR(self) == nullptr) {
    Dtool_Raise_TypeError("C++ object is not yet constructed, or already destructed.");
    return false;
  }

  if (DtoolInstance_IS_CONST(self)) {
    // All overloads of this function are non-const.
    PyErr_Format(PyExc_TypeError,
                 "Cannot call %s() on a const object.",
                 method_name);
    return false;
  }

  *answer = DtoolInstance_UPCAST(self, classdef);
  return true;
}

/**
 * Extracts the C++ pointer for an object, given its Python wrapper object,
 * for passing as the parameter to a C++ function.
 *
 * self is the Python wrapper object in question.
 *
 * classdef is the Python class wrapper for the C++ class in which the this
 * pointer should be returned.  (This may require an upcast operation, if self
 * is not already an instance of classdef.)
 *
 * param and function_name are used for error reporting only, and describe the
 * particular function and parameter index for this parameter.
 *
 * const_ok is true if the function is declared const and can therefore be
 * called with either a const or non-const "this" pointer, or false if the
 * function is declared non-const, and can therefore be called with only a
 * non-const "this" pointer.
 *
 * The return value is the C++ pointer that was extracted, or NULL if there
 * was a problem (in which case the Python exception state will have been
 * set).
 */
void *
DTOOL_Call_GetPointerThisClass(PyObject *self, Dtool_PyTypedObject *classdef,
                               int param, const string &function_name, bool const_ok,
                               bool report_errors) {
  // if (PyErr_Occurred()) { return nullptr; }
  if (self == nullptr) {
    if (report_errors) {
      return Dtool_Raise_TypeError("self is nullptr");
    }
    return nullptr;
  }

  if (DtoolInstance_Check(self)) {
    void *result = DtoolInstance_UPCAST(self, *classdef);

    if (result != nullptr) {
      if (const_ok || !DtoolInstance_IS_CONST(self)) {
        return result;
      }

      if (report_errors) {
        return PyErr_Format(PyExc_TypeError,
                            "%s() argument %d may not be const",
                            function_name.c_str(), param);
      }
      return nullptr;
    }
  }

  if (report_errors) {
    return Dtool_Raise_ArgTypeError(self, param, function_name.c_str(), classdef->_PyType.tp_name);
  }

  return nullptr;
}

/**
 * This is similar to a PyErr_Occurred() check, except that it also checks
 * Notify to see if an assertion has occurred.  If that is the case, then it
 * raises an AssertionError.
 *
 * Returns true if there is an active exception, false otherwise.
 *
 * In the NDEBUG case, this is simply a #define to PyErr_Occurred().
 */
bool _Dtool_CheckErrorOccurred() {
  if (PyErr_Occurred()) {
    return true;
  }
  if (Notify::ptr()->has_assert_failed()) {
    Dtool_Raise_AssertionError();
    return true;
  }
  return false;
}

/**
 * Raises an AssertionError containing the last thrown assert message, and
 * clears the assertion flag.  Returns NULL.
 */
PyObject *Dtool_Raise_AssertionError() {
  Notify *notify = Notify::ptr();
#if PY_MAJOR_VERSION >= 3
  PyObject *message = PyUnicode_FromString(notify->get_assert_error_message().c_str());
#else
  PyObject *message = PyString_FromString(notify->get_assert_error_message().c_str());
#endif
  PyErr_SetObject(PyExc_AssertionError, message);
  notify->clear_assert_failed();
  return nullptr;
}

/**
 * Raises a TypeError with the given message, and returns NULL.
 */
PyObject *Dtool_Raise_TypeError(const char *message) {
  PyErr_SetString(PyExc_TypeError, message);
  return nullptr;
}

/**
 * Raises a TypeError of the form: function_name() argument n must be type,
 * not type for a given object passed to a function.
 *
 * Always returns NULL so that it can be conveniently used as a return
 * expression for wrapper functions that return a PyObject pointer.
 */
PyObject *Dtool_Raise_ArgTypeError(PyObject *obj, int param, const char *function_name, const char *type_name) {
#if PY_MAJOR_VERSION >= 3
  PyObject *message = PyUnicode_FromFormat(
#else
  PyObject *message = PyString_FromFormat(
#endif
    "%s() argument %d must be %s, not %s",
    function_name, param, type_name,
    Py_TYPE(obj)->tp_name);

  PyErr_SetObject(PyExc_TypeError, message);
  return nullptr;
}

/**
 * Raises an AttributeError of the form: 'type' has no attribute 'attr'
 *
 * Always returns NULL so that it can be conveniently used as a return
 * expression for wrapper functions that return a PyObject pointer.
 */
PyObject *Dtool_Raise_AttributeError(PyObject *obj, const char *attribute) {
#if PY_MAJOR_VERSION >= 3
  PyObject *message = PyUnicode_FromFormat(
#else
  PyObject *message = PyString_FromFormat(
#endif
    "'%.100s' object has no attribute '%.200s'",
    Py_TYPE(obj)->tp_name, attribute);

  PyErr_SetObject(PyExc_AttributeError, message);
  return nullptr;
}

/**
 * Raises a TypeError of the form: Arguments must match: <list of overloads>
 *
 * However, in release builds, this instead is defined to a function that just
 * prints out a generic message, to help reduce the amount of strings in the
 * compiled library.
 *
 * If there is already an exception set, does nothing.
 *
 * Always returns NULL so that it can be conveniently used as a return
 * expression for wrapper functions that return a PyObject pointer.
 */
PyObject *_Dtool_Raise_BadArgumentsError(const char *message) {
  if (!PyErr_Occurred()) {
    return PyErr_Format(PyExc_TypeError, "Arguments must match:\n%s", message);
  }
  return nullptr;
}

/**
 * Overload that prints a generic message instead.
 */
PyObject *_Dtool_Raise_BadArgumentsError() {
  if (!PyErr_Occurred()) {
    PyErr_SetString(PyExc_TypeError, "arguments do not match any function overload");
  }
  return nullptr;
}

/**
 * Overload that returns -1 instead of nullptr.
 */
int _Dtool_Raise_BadArgumentsError_Int(const char *message) {
  if (!PyErr_Occurred()) {
    PyErr_Format(PyExc_TypeError, "Arguments must match:\n%s", message);
  }
  return -1;
}

/**
 * Overload that returns -1 instead of nullptr and prints a generic message.
 */
int _Dtool_Raise_BadArgumentsError_Int() {
  if (!PyErr_Occurred()) {
    PyErr_SetString(PyExc_TypeError, "arguments do not match any function overload");
  }
  return -1;
}

/**
 * Convenience method that checks for exceptions, and if one occurred, returns
 * NULL, otherwise Py_None.
 */
PyObject *_Dtool_Return_None() {
  if (UNLIKELY(PyErr_Occurred())) {
    return nullptr;
  }
#ifndef NDEBUG
  if (UNLIKELY(Notify::ptr()->has_assert_failed())) {
    return Dtool_Raise_AssertionError();
  }
#endif
  return Py_NewRef(Py_None);
}

/**
 * Convenience method that checks for exceptions, and if one occurred, returns
 * NULL, otherwise the given boolean value as a PyObject *.
 */
PyObject *Dtool_Return_Bool(bool value) {
  if (UNLIKELY(PyErr_Occurred())) {
    return nullptr;
  }
#ifndef NDEBUG
  if (UNLIKELY(Notify::ptr()->has_assert_failed())) {
    return Dtool_Raise_AssertionError();
  }
#endif
  return Py_NewRef(value ? Py_True : Py_False);
}

/**
 * Convenience method that checks for exceptions, and if one occurred, returns
 * NULL, otherwise the given return value.  Its reference count is not
 * increased.
 */
PyObject *_Dtool_Return(PyObject *value) {
  if (UNLIKELY(PyErr_Occurred())) {
    return nullptr;
  }
#ifndef NDEBUG
  if (UNLIKELY(Notify::ptr()->has_assert_failed())) {
    return Dtool_Raise_AssertionError();
  }
#endif
  return value;
}

#if PY_VERSION_HEX < 0x03040000
/**
 * This function converts an int value to the appropriate enum instance.
 */
static PyObject *Dtool_EnumType_New(PyTypeObject *subtype, PyObject *args, PyObject *kwds) {
  PyObject *arg;
  if (!Dtool_ExtractArg(&arg, args, kwds, "value")) {
    return PyErr_Format(PyExc_TypeError,
                        "%s() missing 1 required argument: 'value'",
                        subtype->tp_name);
  }

<<<<<<< HEAD
  if (Py_TYPE(arg) == subtype) {
    return Py_NewRef(arg);
=======
  if (Py_IS_TYPE(arg, subtype)) {
    Py_INCREF(arg);
    return arg;
>>>>>>> f47b34d2
  }

  PyObject *value2member = PyDict_GetItemString(subtype->tp_dict, "_value2member_map_");
  nassertr_always(value2member != nullptr, nullptr);

  PyObject *member;
  if (PyDict_GetItemRef(value2member, arg, &member) > 0) {
    return member;
  }

  PyObject *repr = PyObject_Repr(arg);
  PyErr_Format(PyExc_ValueError, "%s is not a valid %s",
#if PY_MAJOR_VERSION >= 3
               PyUnicode_AS_STRING(repr),
#else
               PyString_AS_STRING(repr),
#endif
               subtype->tp_name);
  Py_DECREF(repr);
  return nullptr;
}

static PyObject *Dtool_EnumType_Str(PyObject *self) {
  PyObject *name = PyObject_GetAttrString(self, "name");
#if PY_MAJOR_VERSION >= 3
  PyObject *repr = PyUnicode_FromFormat("%s.%s", Py_TYPE(self)->tp_name, PyString_AS_STRING(name));
#else
  PyObject *repr = PyString_FromFormat("%s.%s", Py_TYPE(self)->tp_name, PyString_AS_STRING(name));
#endif
  Py_DECREF(name);
  return repr;
}

static PyObject *Dtool_EnumType_Repr(PyObject *self) {
  PyObject *name = PyObject_GetAttrString(self, "name");
  PyObject *value = PyObject_GetAttrString(self, "value");
#if PY_MAJOR_VERSION >= 3
  PyObject *repr = PyUnicode_FromFormat("<%s.%s: %ld>", Py_TYPE(self)->tp_name, PyString_AS_STRING(name), PyLongOrInt_AS_LONG(value));
#else
  PyObject *repr = PyString_FromFormat("<%s.%s: %ld>", Py_TYPE(self)->tp_name, PyString_AS_STRING(name), PyLongOrInt_AS_LONG(value));
#endif
  Py_DECREF(name);
  Py_DECREF(value);
  return repr;
}
#endif

/**
 * Creates a Python 3.4-style enum type.  Steals reference to 'names', which
 * should be a tuple of (name, value) pairs.
 */
PyTypeObject *Dtool_EnumType_Create(const char *name, PyObject *names, const char *module) {
#if PY_VERSION_HEX >= 0x03040000
  PyObject *enum_module = PyImport_ImportModule("enum");
  nassertr_always(enum_module != nullptr, nullptr);

  PyObject *enum_meta = PyObject_GetAttrString(enum_module, "EnumMeta");
  nassertr(enum_meta != nullptr, nullptr);

  PyObject *enum_class = PyObject_GetAttrString(enum_module, "Enum");
  Py_DECREF(enum_module);
  nassertr(enum_class != nullptr, nullptr);

  PyObject *enum_create = PyObject_GetAttrString(enum_meta, "_create_");
  Py_DECREF(enum_meta);

  PyObject *result = PyObject_CallFunction(enum_create, (char *)"OsN", enum_class, name, names);
  Py_DECREF(enum_create);
  Py_DECREF(enum_class);
  nassertr(result != nullptr, nullptr);
#else
  static PyObject *enum_class = nullptr;
  static PyObject *name_str;
  static PyObject *name_sunder_str;
  static PyObject *value_str;
  static PyObject *value_sunder_str;
  static PyObject *value2member_map_sunder_str;
  // Emulate something vaguely like the enum module.
  if (enum_class == nullptr) {
#if PY_MAJOR_VERSION >= 3
    name_str = PyUnicode_InternFromString("name");
    value_str = PyUnicode_InternFromString("value");
    name_sunder_str = PyUnicode_InternFromString("_name_");
    value_sunder_str = PyUnicode_InternFromString("_value_");
    value2member_map_sunder_str = PyUnicode_InternFromString("_value2member_map_");
#else
    name_str = PyString_InternFromString("name");
    value_str = PyString_InternFromString("value");
    name_sunder_str = PyString_InternFromString("_name_");
    value_sunder_str = PyString_InternFromString("_value_");
    value2member_map_sunder_str = PyString_InternFromString("_value2member_map_");
#endif
    PyObject *name_value_tuple = PyTuple_New(4);
    PyTuple_SET_ITEM(name_value_tuple, 0, Py_NewRef(name_str));
    PyTuple_SET_ITEM(name_value_tuple, 1, Py_NewRef(value_str));
    PyTuple_SET_ITEM(name_value_tuple, 2, name_sunder_str);
    PyTuple_SET_ITEM(name_value_tuple, 3, value_sunder_str);

    PyObject *slots_dict = PyDict_New();
    PyDict_SetItemString(slots_dict, "__slots__", name_value_tuple);
    Py_DECREF(name_value_tuple);

    enum_class = PyObject_CallFunction((PyObject *)&PyType_Type, (char *)"s()N", "Enum", slots_dict);
    nassertr(enum_class != nullptr, nullptr);
  }

  // Create a subclass of this generic Enum class we just created.
  PyObject *value2member = PyDict_New();
  PyObject *dict = PyDict_New();
  PyDict_SetItem(dict, value2member_map_sunder_str, value2member);
  PyObject *result = PyObject_CallFunction((PyObject *)&PyType_Type, (char *)"s(O)N", name, enum_class, dict);
  nassertr(result != nullptr, nullptr);

  ((PyTypeObject *)result)->tp_new = Dtool_EnumType_New;
  ((PyTypeObject *)result)->tp_str = Dtool_EnumType_Str;
  ((PyTypeObject *)result)->tp_repr = Dtool_EnumType_Repr;

  PyObject *empty_tuple = PyTuple_New(0);

  // Copy the names as instances of the above to the class dict, and create a
  // reverse mapping in the _value2member_map_ dict.
  Py_ssize_t size = PyTuple_GET_SIZE(names);
  for (Py_ssize_t i = 0; i < size; ++i) {
    PyObject *item = PyTuple_GET_ITEM(names, i);
    PyObject *name = PyTuple_GET_ITEM(item, 0);
    PyObject *value = PyTuple_GET_ITEM(item, 1);
    PyObject *member = PyType_GenericNew((PyTypeObject *)result, empty_tuple, nullptr);
    PyObject_SetAttr(member, name_str, name);
    PyObject_SetAttr(member, name_sunder_str, name);
    PyObject_SetAttr(member, value_str, value);
    PyObject_SetAttr(member, value_sunder_str, value);
    PyObject_SetAttr(result, name, member);
    PyDict_SetItem(value2member, value, member);
    Py_DECREF(member);
  }
  Py_DECREF(names);
  Py_DECREF(value2member);
  Py_DECREF(empty_tuple);
#endif

  if (module != nullptr) {
    PyObject *modstr = PyUnicode_FromString(module);
    PyObject_SetAttrString(result, "__module__", modstr);
    Py_DECREF(modstr);
  }
  nassertr(PyType_Check(result), nullptr);
  return (PyTypeObject *)result;
}

/**

 */
PyObject *DTool_CreatePyInstanceTyped(void *local_this_in, Dtool_PyTypedObject &known_class_type, bool memory_rules, bool is_const, int type_index) {
  // We can't do the NULL check here like in DTool_CreatePyInstance, since the
  // caller will have to get the type index to pass to this function to begin
  // with.  That code probably would have crashed by now if it was really NULL
  // for whatever reason.
  nassertr(local_this_in != nullptr, nullptr);

  // IF the class is possibly a run time typed object
  if (type_index > 0) {
    // get best fit class...
    Dtool_PyInstDef *self = (Dtool_PyInstDef *)TypeHandle::from_index(type_index).wrap_python(local_this_in, &known_class_type._PyType);
    if (self != nullptr) {
      self->_memory_rules = memory_rules;
      self->_is_const = is_const;
      return (PyObject *)self;
    }
  }

  // if we get this far .. just wrap the thing in the known type ?? better
  // than aborting...I guess....
  Dtool_PyInstDef *self = (Dtool_PyInstDef *)PyType_GenericAlloc(&known_class_type._PyType, 0);
  if (self != nullptr) {
    self->_signature = PY_PANDA_SIGNATURE;
    self->_My_Type = &known_class_type;
    self->_ptr_to_object = local_this_in;
    self->_memory_rules = memory_rules;
    self->_is_const = is_const;
  }
  return (PyObject *)self;
}

// DTool_CreatePyInstance .. wrapper function to finalize the existance of a
// general dtool py instance..
PyObject *DTool_CreatePyInstance(void *local_this, Dtool_PyTypedObject &in_classdef, bool memory_rules, bool is_const) {
  if (local_this == nullptr) {
    // This is actually a very common case, so let's allow this, but return
    // Py_None consistently.  This eliminates code in the wrappers.
    return Py_NewRef(Py_None);
  }

  Dtool_PyInstDef *self = (Dtool_PyInstDef *)PyType_GenericAlloc(&in_classdef._PyType, 0);
  if (self != nullptr) {
    self->_signature = PY_PANDA_SIGNATURE;
    self->_My_Type = &in_classdef;
    self->_ptr_to_object = local_this;
    self->_memory_rules = memory_rules;
    self->_is_const = is_const;
    self->_My_Type = &in_classdef;
  }
  return (PyObject *)self;
}

/**
 * Returns a borrowed reference to the global type dictionary.
 */
Dtool_TypeMap *Dtool_GetGlobalTypeMap() {
#if PY_VERSION_HEX >= 0x030d0000 // 3.13
  PyObject *istate_dict = PyInterpreterState_GetDict(PyInterpreterState_Get());
  PyObject *key = PyUnicode_InternFromString("_interrogate_types");
  PyObject *capsule = PyDict_GetItem(istate_dict, key);
  if (capsule != nullptr) {
    Py_DECREF(key);
    return (Dtool_TypeMap *)PyCapsule_GetPointer(capsule, nullptr);
  }
#else
  PyObject *capsule = PySys_GetObject((char *)"_interrogate_types");
  if (capsule != nullptr) {
    return (Dtool_TypeMap *)PyCapsule_GetPointer(capsule, nullptr);
  }
#endif

  Dtool_TypeMap *type_map = new Dtool_TypeMap;
  capsule = PyCapsule_New((void *)type_map, nullptr, nullptr);

#if PY_VERSION_HEX >= 0x030d0000 // 3.13
  PyObject *result;
  if (PyDict_SetDefaultRef(istate_dict, key, capsule, &result) != 0) {
    // Another thread already beat us to it.
    Py_DECREF(capsule);
    delete type_map;
    capsule = result;
    type_map = (Dtool_TypeMap *)PyCapsule_GetPointer(capsule, nullptr);
  }
  Py_DECREF(key);
#endif

  PySys_SetObject((char *)"_interrogate_types", capsule);
  Py_DECREF(capsule);
  return type_map;
}

/**
 *
 */
void DtoolProxy_Init(DtoolProxy *proxy, PyObject *self,
                     Dtool_PyTypedObject &classdef,
                     TypeRegistry::PythonWrapFunc *wrap_func) {
  if (proxy == nullptr) {
    // Out of memory, the generated code will handle this.
    return;
  }

  proxy->_self = Py_NewRef(self);
  PyTypeObject *cls = Py_TYPE(self);
  if (cls != &classdef._PyType) {
    TypeRegistry *registry = TypeRegistry::ptr();
    TypeHandle handle = registry->register_dynamic_type(cls->tp_name);
    registry->record_derivation(handle, classdef._type);
    //TODO unregister type when it is unloaded? weak callback?
    PyTypeObject *cls_ref = (PyTypeObject *)Py_NewRef((PyObject *)cls);
    registry->record_python_type(handle, cls_ref, wrap_func);
    proxy->_type = handle;
  } else {
    proxy->_type = classdef._type;
  }
}

#define PY_MAJOR_VERSION_STR #PY_MAJOR_VERSION "." #PY_MINOR_VERSION

#if PY_MAJOR_VERSION >= 3
PyObject *Dtool_PyModuleInitHelper(const LibraryDef *defs[], PyModuleDef *module_def) {
#else
PyObject *Dtool_PyModuleInitHelper(const LibraryDef *defs[], const char *modulename) {
#endif
  // Check the version so we can print a helpful error if it doesn't match.
  string version = Py_GetVersion();
  size_t version_len = version.find('.', 2);
  if (version_len != string::npos) {
    version.resize(version_len);
  }

  if (version != STRINGIFY_VERSION(PY_MAJOR_VERSION, PY_MINOR_VERSION)) {
    // Raise a helpful error message.  We can safely do this because the
    // signature and behavior for PyErr_SetString has remained consistent.
    std::ostringstream errs;
    errs << "this module was compiled for Python "
         << PY_MAJOR_VERSION << "." << PY_MINOR_VERSION << ", which is "
         << "incompatible with Python " << version;
    string error = errs.str();
    PyErr_SetString(PyExc_ImportError, error.c_str());
    return nullptr;
  }

  Dtool_TypeMap *type_map = Dtool_GetGlobalTypeMap();

#ifdef Py_GIL_DISABLED
  PyMutex_Lock(&type_map->_lock);
#endif

  // the module level function inits....
  MethodDefmap functions;
  for (size_t i = 0; defs[i] != nullptr; i++) {
    const LibraryDef &def = *defs[i];

    // Accumulate method definitions.
    for (PyMethodDef *meth = def._methods; meth->ml_name != nullptr; meth++) {
      if (functions.find(meth->ml_name) == functions.end()) {
        functions[meth->ml_name] = meth;
      }
    }

    // Define exported types.
    const Dtool_TypeDef *types = def._types;
    if (types != nullptr) {
      while (types->name != nullptr) {
        (*type_map)[std::string(types->name)] = types->type;
        ++types;
      }
    }
  }

  // Resolve external types, in a second pass.
  for (size_t i = 0; defs[i] != nullptr; i++) {
    const LibraryDef &def = *defs[i];

    Dtool_TypeDef *types = def._external_types;
    if (types != nullptr) {
      while (types->name != nullptr) {
        auto it = type_map->find(std::string(types->name));
        if (it != type_map->end()) {
          types->type = it->second;
        } else {
          PyErr_Format(PyExc_NameError, "name '%s' is not defined", types->name);
#ifdef Py_GIL_DISABLED
          PyMutex_Unlock(&type_map->_lock);
#endif
          return nullptr;
        }
        ++types;
      }
    }
  }
#ifdef Py_GIL_DISABLED
  PyMutex_Unlock(&type_map->_lock);
#endif

  PyMethodDef *newdef = new PyMethodDef[functions.size() + 1];
  MethodDefmap::iterator mi;
  int offset = 0;
  for (mi = functions.begin(); mi != functions.end(); mi++, offset++) {
    newdef[offset] = *mi->second;
  }
  newdef[offset].ml_doc = nullptr;
  newdef[offset].ml_name = nullptr;
  newdef[offset].ml_meth = nullptr;
  newdef[offset].ml_flags = 0;

#if PY_MAJOR_VERSION >= 3
  module_def->m_methods = newdef;
  PyObject *module = PyModule_Create(module_def);
#else
  PyObject *module = Py_InitModule((char *)modulename, newdef);
#endif

  if (module == nullptr) {
#if PY_MAJOR_VERSION >= 3
    return Dtool_Raise_TypeError("PyModule_Create returned NULL");
#else
    return Dtool_Raise_TypeError("Py_InitModule returned NULL");
#endif
  }

  // MAIN_DIR needs to be set very early; this seems like a convenient place
  // to do that.  Perhaps we'll find a better place for this in the future.
  static bool initialized_main_dir = false;
  if (!initialized_main_dir) {
    if (interrogatedb_cat.is_debug()) {
      // Good opportunity to print this out once, at startup.
      interrogatedb_cat.debug()
        << "Python " << version << "\n";
    }

    if (!ExecutionEnvironment::has_environment_variable("MAIN_DIR")) {
      // Grab the __main__ module.
      PyObject *main_module = PyImport_ImportModule("__main__");
      if (main_module == NULL) {
        interrogatedb_cat.warning() << "Unable to import __main__\n";
      }

      // Extract the __file__ attribute, if present.
      Filename main_dir;
      PyObject *file_attr = nullptr;
      if (main_module != nullptr) {
        file_attr = PyObject_GetAttrString(main_module, "__file__");
      }
      if (file_attr == nullptr) {
        // Must be running in the interactive interpreter.  Use the CWD.
        main_dir = ExecutionEnvironment::get_cwd();
      } else {
#if PY_MAJOR_VERSION >= 3
        Py_ssize_t length;
        wchar_t *buffer = PyUnicode_AsWideCharString(file_attr, &length);
        if (buffer != nullptr) {
          main_dir = Filename::from_os_specific_w(std::wstring(buffer, length));
          main_dir.make_absolute();
          main_dir = main_dir.get_dirname();
          PyMem_Free(buffer);
        }
#else
        char *buffer;
        Py_ssize_t length;
        if (PyString_AsStringAndSize(file_attr, &buffer, &length) != -1) {
          main_dir = Filename::from_os_specific(std::string(buffer, length));
          main_dir.make_absolute();
          main_dir = main_dir.get_dirname();
        }
#endif
        else {
          interrogatedb_cat.warning() << "Invalid string for __main__.__file__\n";
        }
      }
      ExecutionEnvironment::shadow_environment_variable("MAIN_DIR", main_dir.to_os_specific());
      PyErr_Clear();
    }
    initialized_main_dir = true;

    // Also, while we are at it, initialize the thread swap hook.
#if defined(HAVE_THREADS) && defined(SIMPLE_THREADS)
    global_thread_state_swap = PyThreadState_Swap;
#endif
  }

  PyModule_AddIntConstant(module, "Dtool_PyNativeInterface", 1);
  return module;
}

// HACK.... Be careful Dtool_BorrowThisReference This function can be used to
// grab the "THIS" pointer from an object and use it Required to support
// historical inheritance in the form of "is this instance of"..
PyObject *Dtool_BorrowThisReference(PyObject *self, PyObject *args) {
  PyObject *from_in = nullptr;
  PyObject *to_in = nullptr;
  if (PyArg_UnpackTuple(args, "Dtool_BorrowThisReference", 2, 2, &to_in, &from_in)) {

    if (DtoolInstance_Check(from_in) && DtoolInstance_Check(to_in)) {
      Dtool_PyInstDef *from = (Dtool_PyInstDef *) from_in;
      Dtool_PyInstDef *to = (Dtool_PyInstDef *) to_in;

      // if (PyObject_TypeCheck(to_in, Py_TYPE(from_in))) {
      if (from->_My_Type == to->_My_Type) {
        to->_memory_rules = false;
        to->_is_const = from->_is_const;
        to->_ptr_to_object = from->_ptr_to_object;

        return Py_NewRef(Py_None);
      }

      return PyErr_Format(PyExc_TypeError, "types %s and %s do not match",
                          Py_TYPE(from)->tp_name, Py_TYPE(to)->tp_name);
    } else {
      return Dtool_Raise_TypeError("One of these does not appear to be DTOOL Instance ??");
    }
  }
  return nullptr;
}

// We do expose a dictionay for dtool classes .. this should be removed at
// some point..
EXPCL_PYPANDA PyObject *
Dtool_AddToDictionary(PyObject *self1, PyObject *args) {
  PyObject *self;
  PyObject *subject;
  PyObject *key;
  if (PyArg_ParseTuple(args, "OSO", &self, &key, &subject)) {
    PyObject *dict = ((PyTypeObject *)self)->tp_dict;
    if (dict == nullptr || !PyDict_Check(dict)) {
      return Dtool_Raise_TypeError("No dictionary On Object");
    } else {
      PyDict_SetItem(dict, key, subject);
    }
  }
  if (PyErr_Occurred()) {
    return nullptr;
  }
  return Py_NewRef(Py_None);
}

/**
 * This is a support function for a synthesized __copy__() method from a C++
 * make_copy() method.
 */
PyObject *copy_from_make_copy(PyObject *self, PyObject *noargs) {
  PyObject *callable = PyObject_GetAttrString(self, "make_copy");
  if (callable == nullptr) {
    return nullptr;
  }
  PyObject *result = PyObject_CallNoArgs(callable);
  Py_DECREF(callable);
  return result;
}

/**
 * This is a support function for a synthesized __copy__() method from a C++
 * copy constructor.
 */
PyObject *copy_from_copy_constructor(PyObject *self, PyObject *noargs) {
  PyObject *callable = (PyObject *)Py_TYPE(self);
  return PyObject_CallOneArg(callable, self);
}

/**
 * This is a support function for a synthesized __deepcopy__() method for any
 * class that has a __copy__() method.  The sythethic method simply invokes
 * __copy__().
 */
PyObject *map_deepcopy_to_copy(PyObject *self, PyObject *args) {
  PyObject *callable = PyObject_GetAttrString(self, "__copy__");
  if (callable == nullptr) {
    return nullptr;
  }
  PyObject *result = PyObject_CallNoArgs(callable);
  Py_DECREF(callable);
  return result;
}

/**
 * A more efficient version of PyArg_ParseTupleAndKeywords for the special
 * case where there is only a single PyObject argument.
 */
bool Dtool_ExtractArg(PyObject **result, PyObject *args, PyObject *kwds,
                      const char *keyword) {

  if (PyTuple_GET_SIZE(args) == 1) {
    if (kwds == nullptr || PyDict_GET_SIZE(kwds) == 0) {
      *result = PyTuple_GET_ITEM(args, 0);
      return true;
    }
  }
  else if (!keyword || !keyword[0]) {
    return false;
  }
  else if (PyTuple_GET_SIZE(args) == 0) {
    PyObject *key;
    Py_ssize_t ppos = 0;
    if (kwds != nullptr && PyDict_GET_SIZE(kwds) == 1 &&
        PyDict_Next(kwds, &ppos, &key, result)) {
      // We got the item, we just need to make sure that it had the right key.
#if PY_MAJOR_VERSION >= 3
      return PyUnicode_CheckExact(key) && PyUnicode_CompareWithASCIIString(key, keyword) == 0;
#else
      return PyString_CheckExact(key) && strcmp(PyString_AS_STRING(key), keyword) == 0;
#endif
    }
  }

  return false;
}

/**
 * Variant of Dtool_ExtractArg that does not accept a keyword argument.
 */
bool Dtool_ExtractArg(PyObject **result, PyObject *args, PyObject *kwds) {
  if (PyTuple_GET_SIZE(args) == 1 &&
      (kwds == nullptr || PyDict_GET_SIZE(kwds) == 0)) {
    *result = PyTuple_GET_ITEM(args, 0);
    return true;
  }
  return false;
}

/**
 * A more efficient version of PyArg_ParseTupleAndKeywords for the special
 * case where there is only a single optional PyObject argument.
 *
 * Returns true if valid (including if there were 0 items), false if there was
 * an error, such as an invalid number of parameters.
 */
bool Dtool_ExtractOptionalArg(PyObject **result, PyObject *args, PyObject *kwds,
                              const char *keyword) {

  if (PyTuple_GET_SIZE(args) == 1) {
    if (kwds == nullptr || PyDict_GET_SIZE(kwds) == 0) {
      *result = PyTuple_GET_ITEM(args, 0);
      return true;
    }
  }
  else if (!keyword || !keyword[0]) {
    return (kwds == nullptr || PyDict_GET_SIZE(kwds) == 0);
  }
  else if (PyTuple_GET_SIZE(args) == 0) {
    if (kwds != nullptr && PyDict_GET_SIZE(kwds) == 1) {
      PyObject *key;
      Py_ssize_t ppos = 0;
      if (!PyDict_Next(kwds, &ppos, &key, result)) {
        return true;
      }

      // We got the item, we just need to make sure that it had the right key.
#if PY_VERSION_HEX >= 0x030d0000
      return PyUnicode_CheckExact(key) && PyUnicode_EqualToUTF8(key, keyword);
#elif PY_VERSION_HEX >= 0x03060000
      return PyUnicode_CheckExact(key) && _PyUnicode_EqualToASCIIString(key, keyword);
#elif PY_MAJOR_VERSION >= 3
      return PyUnicode_CheckExact(key) && PyUnicode_CompareWithASCIIString(key, keyword) == 0;
#else
      return PyString_CheckExact(key) && strcmp(PyString_AS_STRING(key), keyword) == 0;
#endif
    } else {
      return true;
    }
  }

  return false;
}

/**
 * Variant of Dtool_ExtractOptionalArg that does not accept a keyword argument.
 */
bool Dtool_ExtractOptionalArg(PyObject **result, PyObject *args, PyObject *kwds) {
  if (kwds != nullptr && PyDict_GET_SIZE(kwds) != 0) {
    return false;
  }
  if (PyTuple_GET_SIZE(args) == 1) {
    *result = PyTuple_GET_ITEM(args, 0);
    return true;
  }
  return (PyTuple_GET_SIZE(args) == 0);
}

#endif  // HAVE_PYTHON<|MERGE_RESOLUTION|>--- conflicted
+++ resolved
@@ -321,14 +321,8 @@
                         subtype->tp_name);
   }
 
-<<<<<<< HEAD
-  if (Py_TYPE(arg) == subtype) {
+  if (Py_IS_TYPE(arg, subtype)) {
     return Py_NewRef(arg);
-=======
-  if (Py_IS_TYPE(arg, subtype)) {
-    Py_INCREF(arg);
-    return arg;
->>>>>>> f47b34d2
   }
 
   PyObject *value2member = PyDict_GetItemString(subtype->tp_dict, "_value2member_map_");
