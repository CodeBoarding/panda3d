/**
 * PANDA 3D SOFTWARE
 * Copyright (c) Carnegie Mellon University.  All rights reserved.
 *
 * All use of this software is subject to the terms of the revised BSD
 * license.  You should have received a copy of this license along
 * with this source code in a file named "LICENSE."
 *
 * @file androidLogStream.cxx
 * @author rdb
 * @date 2013-01-12
 */

#include "androidLogStream.h"
#include "configVariableString.h"

#ifdef ANDROID

#include <android/log.h>

/**
 *
 */
AndroidLogStream::AndroidLogStreamBuf::
AndroidLogStreamBuf(int priority) :
  _priority(priority) {

  static ConfigVariableString android_log_tag
  ("android-log-tag", "Panda3D",
   PRC_DESC("This defines the tag that Panda3D will use when writing to the "
            "Android log.  The default is \"Panda3D\"."));

  if (_tag.empty()) {
    _tag = android_log_tag.get_value();
  }

  // The AndroidLogStreamBuf doesn't actually need a buffer--it's happy
  // writing characters one at a time, since they're just getting stuffed into
  // a string.  (Although the code is written portably enough to use a buffer
  // correctly, if we had one.)
  setg(0, 0, 0);
  setp(0, 0);
}

/**
 *
 */
AndroidLogStream::AndroidLogStreamBuf::
~AndroidLogStreamBuf() {
  sync();
}

/**
 * Called by the system ostream implementation when the buffer should be
 * flushed to output (for instance, on destruction).
 */
int AndroidLogStream::AndroidLogStreamBuf::
sync() {
  streamsize n = pptr() - pbase();

  // Write the characters that remain in the buffer.
  for (char *p = pbase(); p < pptr(); ++p) {
    write_char(*p);
  }

  pbump(-n);  // Reset pptr().
  return 0;  // EOF to indicate write full.
}

/**
 * Called by the system ostream implementation when its internal buffer is
 * filled, plus one character.
 */
int AndroidLogStream::AndroidLogStreamBuf::
overflow(int ch) {
  streamsize n = pptr() - pbase();

  if (n != 0 && sync() != 0) {
    return EOF;
  }

  if (ch != EOF) {
    // Write one more character.
    write_char(ch);
  }

  return 0;
}

/**
 * Stores a single character.
 */
void AndroidLogStream::AndroidLogStreamBuf::
write_char(char c) {
  if (c == '\n') {
    // Write a line to the log file.
    __android_log_write(_priority, _tag.c_str(), _data.c_str());
    _data.clear();
  } else {
    _data += c;
  }
}

/**
 *
 */
AndroidLogStream::
AndroidLogStream(int priority) :
  ostream(new AndroidLogStreamBuf(priority)) {
}

/**
 *
 */
AndroidLogStream::
~AndroidLogStream() {
  delete rdbuf();
}

<<<<<<< HEAD
=======
/**
 * Returns an AndroidLogStream suitable for writing log messages with the
 * indicated severity.
 */
ostream &AndroidLogStream::
out(NotifySeverity severity) {
  static AndroidLogStream* streams[NS_fatal + 1] = {NULL};

  if (streams[severity] == NULL) {
    int priority = ANDROID_LOG_UNKNOWN;
    if (severity != NS_unspecified) {
      priority = ((int)severity) + 1;
    }
    streams[severity] = new AndroidLogStream(priority);
  }

  return *streams[severity];
}

>>>>>>> 0fcfb8e3
#endif  // ANDROID<|MERGE_RESOLUTION|>--- conflicted
+++ resolved
@@ -117,26 +117,4 @@
   delete rdbuf();
 }
 
-<<<<<<< HEAD
-=======
-/**
- * Returns an AndroidLogStream suitable for writing log messages with the
- * indicated severity.
- */
-ostream &AndroidLogStream::
-out(NotifySeverity severity) {
-  static AndroidLogStream* streams[NS_fatal + 1] = {NULL};
-
-  if (streams[severity] == NULL) {
-    int priority = ANDROID_LOG_UNKNOWN;
-    if (severity != NS_unspecified) {
-      priority = ((int)severity) + 1;
-    }
-    streams[severity] = new AndroidLogStream(priority);
-  }
-
-  return *streams[severity];
-}
-
->>>>>>> 0fcfb8e3
 #endif  // ANDROID