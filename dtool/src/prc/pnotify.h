/**
 * PANDA 3D SOFTWARE
 * Copyright (c) Carnegie Mellon University.  All rights reserved.
 *
 * All use of this software is subject to the terms of the revised BSD
 * license.  You should have received a copy of this license along
 * with this source code in a file named "LICENSE."
 *
 * @file pnotify.h
 * @author drose
 * @date 2000-02-28
 */

#ifndef NOTIFY_H
#define NOTIFY_H

#include "dtoolbase.h"
#include "notifySeverity.h"
#include <map>

#ifdef __EMSCRIPTEN__
#include <emscripten.h>
#endif

class NotifyCategory;
class AndroidLogStream;
class EmscriptenLogStream;

/**
 * An object that handles general error reporting to the user.  It contains a
 * pointer to an ostream, initially cerr, which can be reset at will to point
 * to different output devices, according to the needs of the application.
 * All output generated within Panda should vector through the Notify ostream.
 *
 * This also includes a collection of Categories and Severities, which may be
 * independently enabled or disabled, so that error messages may be squelched
 * or respected according to the wishes of the user.
 */
class EXPCL_DTOOLCONFIG Notify {
PUBLISHED:
  Notify();
  ~Notify();

  void set_ostream_ptr(ostream *ostream_ptr, bool delete_later);
  ostream *get_ostream_ptr() const;

  typedef bool AssertHandler(const char *expression, int line,
                             const char *source_file);

  void set_assert_handler(AssertHandler *assert_handler);
  void clear_assert_handler();
  bool has_assert_handler() const;
  AssertHandler *get_assert_handler() const;

  INLINE bool has_assert_failed() const;
  INLINE const string &get_assert_error_message() const;
  INLINE void clear_assert_failed();

  NotifyCategory *get_top_category();
  NotifyCategory *get_category(const string &basename,
                               NotifyCategory *parent_category);
  NotifyCategory *get_category(const string &basename,
                               const string &parent_fullname);
  NotifyCategory *get_category(const string &fullname);

  static ostream &out(NotifySeverity severity);
  static ostream &out();
  static ostream &null();
  static void write_string(const string &str);
  static Notify *ptr();

public:
  static ios_fmtflags get_literal_flag();

  bool assert_failure(const string &expression, int line,
                      const char *source_file);
  bool assert_failure(const char *expression, int line,
                      const char *source_file);

  static NotifySeverity string_severity(const string &string);

  void config_initialized();

private:
  ostream *_ostream_ptr;
  bool _owns_ostream_ptr;
  ostream *_null_ostream_ptr;

  AssertHandler *_assert_handler;
  bool _assert_failed;
  string _assert_error_message;

  // This shouldn't be a pmap, since it might be invoked before we initialize
  // the global malloc pointers.
  typedef map<string, NotifyCategory *> Categories;
  Categories _categories;

#if defined(ANDROID)
  AndroidLogStream *_log_streams[NS_fatal + 1];
#elif defined(__EMSCRIPTEN__)
  EmscriptenLogStream *_log_streams[NS_fatal + 1];
#endif

  static Notify *_global_ptr;
};


// This defines the symbol nout in the same way that cerr and cout are
// defined, for compactness of C++ code that uses Notify in its simplest form.
// Maybe it's a good idea to define this symbol and maybe it's not, but it
// does seem that "nout" isn't likely to collide with any other name.

#define nout (Notify::out())

// Here are a couple of assert-type functions.  These are designed to avoid
// simply dumping core, since that's quite troublesome when the programmer is
// working in a higher-level environment that is calling into the C++ layer.

// nassertr() is intended to be used in functions that have return values; it
// returns the indicated value if the assertion fails.

// nassertv() is intended to be used in functions that do not have return
// values; it simply returns if the assertion fails.

// nassertd() does not return from the function, but instead executes the
// following block of code (like an if statement) if the assertion fails.

// nassertr_always() and nassertv_always() are like nassertr() and nassertv(),
// except that they will not get completely compiled out if NDEBUG is set.
// Instead, they will quietly return from the function.  These macros are
// appropriate, for instance, for sanity checking user input parameters, where
// optimal performance is not paramount.

// nassert_static() is a compile-time assertion.  It should only be used with
// constant expressions and compilation will fail if the assertion is not
// true.

#ifdef __GNUC__
// Tell the optimizer to optimize for the case where the condition is true.
#define _nassert_check(condition) (__builtin_expect(!(condition), 0))
#else
#define _nassert_check(condition) (!(condition))
#endif

#ifdef NDEBUG

#define nassertr(condition, return_value)
#define nassertv(condition)
#define nassertd(condition) if (false)
// We trust the compiler to optimize the above out.

#define nassertr_always(condition, return_value) \
  { \
    if (_nassert_check(condition)) { \
      return return_value; \
    } \
  }

#define nassertv_always(condition) \
  { \
    if (_nassert_check(condition)) { \
      return; \
    } \
  }

#define nassert_raise(message) Notify::write_string(message)

#else   // NDEBUG

#define nassertr(condition, return_value) \
  { \
    if (_nassert_check(condition)) { \
      if (Notify::ptr()->assert_failure(#condition, __LINE__, __FILE__)) { \
        return return_value; \
      } \
    } \
  }

#define nassertv(condition) \
  { \
    if (_nassert_check(condition)) { \
      if (Notify::ptr()->assert_failure(#condition, __LINE__, __FILE__)) { \
        return; \
      } \
    } \
  }

#define nassertd(condition) \
  if (_nassert_check(condition) && \
      Notify::ptr()->assert_failure(#condition, __LINE__, __FILE__))

#define nassertr_always(condition, return_value) nassertr(condition, return_value)
#define nassertv_always(condition) nassertv(condition)

#define nassert_raise(message) Notify::ptr()->assert_failure(message, __LINE__, __FILE__)

<<<<<<< HEAD
#ifdef __EMSCRIPTEN__
#define enter_debugger_if(condition) \
  if (condition) { \
    Notify::ptr()->assert_failure(#condition, __LINE__, __FILE__); \
    emscripten_debugger(); \
  }
#else
#define enter_debugger_if(condition) \
  if (condition) { \
    Notify::ptr()->assert_failure(#condition, __LINE__, __FILE__); \
    __asm { int 3 } \
  }
#endif


=======
>>>>>>> a175ad6a
#endif  // NDEBUG

#if __cplusplus >= 201103
#define __nassert_static(condition, line, file) static_assert((condition), #condition " at line " #line " of " file)
#define _nassert_static(condition, line, file) __nassert_static(condition, line, file)
#define nassert_static(condition) _nassert_static(condition, __LINE__, __FILE__)
#else
#define __nassert_static(condition, suffix) typedef char nassert_static_ ## suffix [(condition) ? 1 : -1];
#define _nassert_static(condition, suffix) __nassert_static(condition, suffix)
#define nassert_static(condition) _nassert_static(condition, __COUNTER__)
#endif

#include "pnotify.I"

#endif<|MERGE_RESOLUTION|>--- conflicted
+++ resolved
@@ -194,24 +194,6 @@
 
 #define nassert_raise(message) Notify::ptr()->assert_failure(message, __LINE__, __FILE__)
 
-<<<<<<< HEAD
-#ifdef __EMSCRIPTEN__
-#define enter_debugger_if(condition) \
-  if (condition) { \
-    Notify::ptr()->assert_failure(#condition, __LINE__, __FILE__); \
-    emscripten_debugger(); \
-  }
-#else
-#define enter_debugger_if(condition) \
-  if (condition) { \
-    Notify::ptr()->assert_failure(#condition, __LINE__, __FILE__); \
-    __asm { int 3 } \
-  }
-#endif
-
-
-=======
->>>>>>> a175ad6a
 #endif  // NDEBUG
 
 #if __cplusplus >= 201103
