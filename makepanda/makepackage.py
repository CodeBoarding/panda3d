#!/usr/bin/env python

import sys
import os
import shutil
import glob
import re
import subprocess
from makepandacore import *
from installpanda import *


INSTALLER_DEB_FILE = """
Package: panda3dMAJOR
Version: VERSION
Section: libdevel
Priority: optional
Architecture: ARCH
Essential: no
Depends: DEPENDS
Recommends: RECOMMENDS
Provides: PROVIDES
Conflicts: PROVIDES
Replaces: PROVIDES
Maintainer: rdb <me@rdb.name>
Installed-Size: INSTSIZE
Description: Panda3D free 3D engine SDK
 Panda3D is a game engine which includes graphics, audio, I/O, collision detection, and other abilities relevant to the creation of 3D games. Panda3D is open source and free software under the revised BSD license, and can be used for both free and commercial game development at no financial cost.
 Panda3D's intended game-development language is Python. The engine itself is written in C++, and utilizes an automatic wrapper-generator to expose the complete functionality of the engine in a Python interface.
 .
 This package contains the SDK for development with Panda3D.

"""

# We're not putting "python" in the "Requires" field,
# since the rpm-based distros don't have a common
# naming for the Python package.
INSTALLER_SPEC_FILE = """
Summary: The Panda3D free 3D engine SDK
Name: panda3d
Version: VERSION
Release: RPMRELEASE
License: BSD License
Group: Development/Libraries
BuildRoot: PANDASOURCE/targetroot
%description
Panda3D is a game engine which includes graphics, audio, I/O, collision detection, and other abilities relevant to the creation of 3D games. Panda3D is open source and free software under the revised BSD license, and can be used for both free and commercial game development at no financial cost.
Panda3D's intended game-development language is Python. The engine itself is written in C++, and utilizes an automatic wrapper-generator to expose the complete functionality of the engine in a Python interface.

This package contains the SDK for development with Panda3D.
%post
/sbin/ldconfig
%postun
/sbin/ldconfig
%files
%defattr(-,root,root)
/etc/Confauto.prc
/etc/Config.prc
/usr/share/panda3d
/etc/ld.so.conf.d/panda3d.conf
/usr/%_lib/panda3d
/usr/include/panda3d
"""
INSTALLER_SPEC_FILE_PVIEW = """\
/usr/share/applications/pview.desktop
/usr/share/mime-info/panda3d.mime
/usr/share/mime-info/panda3d.keys
/usr/share/mime/packages/panda3d.xml
/usr/share/application-registry/panda3d.applications
"""

# plist file for Mac OSX
Info_plist = """\
<?xml version="1.0" encoding="UTF-8"?>
<!DOCTYPE plist PUBLIC "-//Apple//DTD PLIST 1.0//EN" "http://www.apple.com/DTDs/PropertyList-1.0.dtd">
<plist version="1.0">
<dict>
  <key>CFBundleIdentifier</key>
  <string>{package_id}</string>
  <key>CFBundleShortVersionString</key>
  <string>{version}</string>
  <key>IFPkgFlagRelocatable</key>
  <false/>
  <key>IFPkgFlagAuthorizationAction</key>
  <string>RootAuthorization</string>
  <key>IFPkgFlagAllowBackRev</key>
  <true/>
</dict>
</plist>
"""

# FreeBSD pkg-descr
INSTALLER_PKG_DESCR_FILE = """
Panda3D is a game engine which includes graphics, audio, I/O, collision detection, and other abilities relevant to the creation of 3D games. Panda3D is open source and free software under the revised BSD license, and can be used for both free and commercial game development at no financial cost.
Panda3D's intended game-development language is Python. The engine itself is written in C++, and utilizes an automatic wrapper-generator to expose the complete functionality of the engine in a Python interface.

This package contains the SDK for development with Panda3D.

WWW: https://www.panda3d.org/
"""

# FreeBSD PKG Manifest template file
INSTALLER_PKG_MANIFEST_FILE = """
name: NAME
version: VERSION
arch: ARCH
origin: ORIGIN
comment: "Panda3D free 3D engine SDK"
www: https://www.panda3d.org
maintainer: rdb <me@rdb.name>
prefix: /usr/local
flatsize: INSTSIZEMB
deps: {DEPENDS}
"""

# Since we're adding a bunch of install scripts to the macOS intaller, we'll
# put the platform-checking code in some variables to reduce repetition.
MACOS_SCRIPT_PREFIX = """\
#!/bin/bash
IFS=.
read -a version_info <<< "`sw_vers -productVersion`"
if (( ${version_info[0]} == 10 && ${version_info[1]} < 15 )); then
"""

MACOS_SCRIPT_POSTFIX = """\
fi
"""


def MakeInstallerNSIS(version, file, title, installdir, compressor="lzma", **kwargs):
    outputdir = GetOutputDir()

    if os.path.isfile(file):
        os.remove(file)
    elif os.path.isdir(file):
        shutil.rmtree(file)

    if GetTargetArch() == 'x64':
        regview = '64'
    else:
        regview = '32'

    print("Building " + title + " installer at %s" % (file))
    if compressor != "lzma":
        print("Note: you are using zlib, which is faster, but lzma gives better compression.")
    if os.path.exists("nsis-output.exe"):
        os.remove("nsis-output.exe")
    WriteFile(outputdir + "/tmp/__init__.py", "")

    nsis_defs = {
        'COMPRESSOR': compressor,
        'TITLE': title,
        'INSTALLDIR': installdir,
        'OUTFILE': '..\\' + file,
        'BUILT': '..\\' + outputdir,
        'SOURCE': '..',
        'REGVIEW': regview,
        'MAJOR_VER': '.'.join(version.split('.')[:2]),
    }

    # Are we shipping a version of Python?
    if os.path.isfile(os.path.join(outputdir, "python", "python.exe")):
        py_dlls = (
            glob.glob(os.path.join(outputdir, "python", "python[0-9][0-9].dll"))
            + glob.glob(os.path.join(outputdir, "python", "python[0-9][0-9]_d.dll"))
            + glob.glob(os.path.join(outputdir, "python", "python[0-9][0-9][0-9].dll"))
            + glob.glob(os.path.join(outputdir, "python", "python[0-9][0-9][0-9]_d.dll"))
        )
        assert py_dlls
        py_dll = os.path.basename(py_dlls[0])
        py_dllver = py_dll.strip(".DHLNOPTY_dhlnopty")
        pyver = py_dllver[0] + '.' + py_dllver[1:]

        if GetTargetArch() != 'x64':
            pyver += '-32'

        nsis_defs['INCLUDE_PYVER'] = pyver

    if GetHost() == 'windows':
        cmd = os.path.join(GetThirdpartyBase(), 'win-nsis', 'makensis') + ' /V2'
        for item in nsis_defs.items():
            cmd += ' /D%s="%s"' % item
    else:
        cmd = 'makensis -V2'
        for item in nsis_defs.items():
            cmd += ' -D%s="%s"' % item

    cmd += ' "makepanda\\installer.nsi"'
    oscmd(cmd)


def MakeDebugSymbolZipArchive(zipname):
    import zipfile

    outputdir = GetOutputDir()
    zip = zipfile.ZipFile(zipname + '.zip', 'w', zipfile.ZIP_DEFLATED)

    for fn in glob.glob(os.path.join(outputdir, 'bin', '*.pdb')):
        zip.write(fn, 'bin/' + os.path.basename(fn))

    for fn in glob.glob(os.path.join(outputdir, 'panda3d', '*.pdb')):
        zip.write(fn, 'panda3d/' + os.path.basename(fn))

    for fn in glob.glob(os.path.join(outputdir, 'plugins', '*.pdb')):
        zip.write(fn, 'plugins/' + os.path.basename(fn))

    for fn in glob.glob(os.path.join(outputdir, 'python', '*.pdb')):
        zip.write(fn, 'python/' + os.path.basename(fn))

    for fn in glob.glob(os.path.join(outputdir, 'python', 'DLLs', '*.pdb')):
        zip.write(fn, 'python/DLLs/' + os.path.basename(fn))

    zip.close()


def MakeDebugSymbolSevenZipArchive(zipname, compressor):
    zipname += '.7z'
    flags = ['-t7z', '-y']

    if compressor == 'zlib':
        # This will still build an LZMA2 archive by default,
        # but will complete significantly faster.
        flags.extend(['-mx=3'])

    # Remove the old archive before proceeding.
    if os.path.exists(zipname):
        os.remove(zipname)

    outputdir = GetOutputDir()

    # We'll be creating the archive inside the output
    # directory, so we need the relative path to the archive
    zipname = os.path.relpath(zipname, outputdir)

    # Create a 7-zip archive, including all *.pdb files
    # that are not in the tmp folder
    cmd = [GetSevenZip(), 'a']
    cmd.extend(flags)
    cmd.extend(['-ir!*.pdb', '-x!' + os.path.join('tmp', '*'), zipname])

    subprocess.call(cmd, stdout=subprocess.DEVNULL, cwd=outputdir)


def MakeDebugSymbolArchive(zipname, compressor):
    if HasSevenZip():
        MakeDebugSymbolSevenZipArchive(zipname, compressor)
    else:
        MakeDebugSymbolZipArchive(zipname)


def MakeInstallerLinux(version, debversion=None, rpmversion=None, rpmrelease=1,
                       python_versions=[], **kwargs):
    outputdir = GetOutputDir()

    # Only pack the versions of Python included with this Ubuntu version.
    install_python_versions = []
    for version_info in python_versions:
        if os.path.isdir("/usr/lib/python" + version_info["version"]):
            install_python_versions.append(version_info)

    major_version = '.'.join(version.split('.')[:2])
    if not debversion:
        debversion = version
    if not rpmversion:
        rpmversion = version

    # Clean and set up a directory to install Panda3D into
    oscmd("rm -rf targetroot data.tar.gz control.tar.gz panda3d.spec")
    oscmd("mkdir -m 0755 targetroot")

    dpkg_present = False
    if os.path.exists("/usr/bin/dpkg-architecture") and os.path.exists("/usr/bin/dpkg-deb"):
        dpkg_present = True
    rpmbuild_present = False
    if os.path.exists("/usr/bin/rpmbuild"):
        rpmbuild_present = True

    if dpkg_present and rpmbuild_present:
        Warn("both dpkg and rpmbuild present.")

    if dpkg_present:
        # Invoke installpanda.py to install it into a temporary dir
        lib_dir = GetDebLibDir()
        InstallPanda(
            destdir="targetroot",
            prefix="/usr",
            outputdir=outputdir,
            libdir=lib_dir,
            python_versions=install_python_versions,
        )
        oscmd("chmod -R 755 targetroot/usr/share/panda3d")
        oscmd("mkdir -m 0755 -p targetroot/usr/share/man/man1")
        oscmd("install -m 0644 doc/man/*.1 targetroot/usr/share/man/man1/")

        oscmd("dpkg --print-architecture > " + outputdir + "/tmp/architecture.txt")
        pkg_arch = ReadFile(outputdir + "/tmp/architecture.txt").strip()
        txt = INSTALLER_DEB_FILE[1:]
        txt = (
            txt.replace("VERSION", debversion)
            .replace("ARCH", pkg_arch)
            .replace("MAJOR", major_version)
        )
        txt = txt.replace("INSTSIZE", str(GetDirectorySize("targetroot") // 1024))

        oscmd("mkdir -m 0755 -p targetroot/DEBIAN")
        oscmd("cd targetroot && (find usr -type f -exec md5sum {} ;) > DEBIAN/md5sums")
        oscmd("cd targetroot && (find etc -type f -exec md5sum {} ;) >> DEBIAN/md5sums")
        WriteFile("targetroot/DEBIAN/conffiles", "/etc/Config.prc\n")
        WriteFile("targetroot/DEBIAN/postinst", "#!/bin/sh\necho running ldconfig\nldconfig\n")
        oscmd("cp targetroot/DEBIAN/postinst targetroot/DEBIAN/postrm")

        # Determine the package name and the locations that
        # dpkg-shlibdeps should look in for executables.
        pkg_version = debversion
        pkg_name = "panda3d" + major_version
        lib_pattern = "debian/%s/usr/%s/panda3d/*.so*" % (pkg_name, lib_dir)
        bin_pattern = "debian/%s/usr/bin/*" % (pkg_name)

        # dpkg-shlibdeps looks in the debian/{pkg_name}/DEBIAN/shlibs directory
        # and also expects a debian/control file, so we create this dummy set-up.
        oscmd("mkdir targetroot/debian")
        oscmd("ln -s .. targetroot/debian/" + pkg_name)
        WriteFile("targetroot/debian/control", "")

        dpkg_shlibdeps = "dpkg-shlibdeps"
        if GetVerbose():
            dpkg_shlibdeps += " -v"

        pkg_name = "panda3d" + major_version
        pkg_dir = "debian/panda3d" + major_version

        # Generate a symbols file so that other packages can know which symbols we export.
        oscmd(f"cd targetroot && dpkg-gensymbols -q -ODEBIAN/symbols -v{pkg_version} -p{pkg_name} -e{lib_pattern}")

        # Library dependencies are required, binary dependencies are recommended.
        # We explicitly exclude libphysx-extras since we don't want to depend on PhysX.
        oscmd(f"cd targetroot && LD_LIBRARY_PATH=usr/{lib_dir}/panda3d {dpkg_shlibdeps} -Tdebian/substvars_dep --ignore-missing-info -x{pkg_name} -xlibphysx-extras {lib_pattern}")
        oscmd(f"cd targetroot && LD_LIBRARY_PATH=usr/{lib_dir}/panda3d {dpkg_shlibdeps} -Tdebian/substvars_rec --ignore-missing-info -x{pkg_name} {bin_pattern}")

        # Parse the substvars files generated by dpkg-shlibdeps.
        depends = ReadFile("targetroot/debian/substvars_dep").replace("shlibs:Depends=", "").strip()
        recommends = ReadFile("targetroot/debian/substvars_rec").replace("shlibs:Depends=", "").strip()
        provides = "panda3d"

        # Require at least one of the Python versions we built for.
        if install_python_versions:
            depends += ", " + " | ".join("python" + version_info["version"] for version_info in install_python_versions)

            # But recommend the system version of Python 3.
            recommends += ", python3"
            recommends += ", python3-tk"
            provides += ", python3-panda3d"

        if not PkgSkip("NVIDIACG"):
            depends += ", nvidia-cg-toolkit"

        # Write back the dependencies, and delete the dummy set-up.
        txt = txt.replace("DEPENDS", depends.strip(', '))
        txt = txt.replace("RECOMMENDS", recommends.strip(', '))
        txt = txt.replace("PROVIDES", provides.strip(', '))
        WriteFile("targetroot/DEBIAN/control", txt)
        oscmd("rm -rf targetroot/debian")

        # Package it all up into a .deb file.
        oscmd("chmod -R 755 targetroot/DEBIAN")
        oscmd("chmod 644 targetroot/DEBIAN/control targetroot/DEBIAN/md5sums")
        oscmd("chmod 644 targetroot/DEBIAN/conffiles targetroot/DEBIAN/symbols")
        oscmd("fakeroot dpkg-deb -Zxz -b targetroot %s_%s_%s.deb" % (pkg_name, pkg_version, pkg_arch))

    elif rpmbuild_present:
        # Invoke installpanda.py to install it into a temporary dir
        InstallPanda(
            destdir="targetroot",
            prefix="/usr",
            outputdir=outputdir,
            libdir=GetRPMLibDir(),
            python_versions=install_python_versions,
        )
        oscmd("chmod -R 755 targetroot/usr/share/panda3d")

        oscmd("rpm -E '%_target_cpu' > " + outputdir + "/tmp/architecture.txt")
        arch = ReadFile(outputdir + "/tmp/architecture.txt").strip()
        pandasource = os.path.abspath(os.getcwd())

        txt = INSTALLER_SPEC_FILE[1:]

        # Add the MIME associations if we have pview
        if not PkgSkip("PVIEW"):
            txt += INSTALLER_SPEC_FILE_PVIEW

        # Add the platform-specific Python directories.
        dirs = set()
        for version_info in install_python_versions:
            dirs.add(version_info["platlib"])
            dirs.add(version_info["purelib"])

        for dir in dirs:
            txt += dir + "\n"

        # Add the binaries in /usr/bin explicitly to the spec file
        for base in os.listdir(outputdir + "/bin"):
            if not base.startswith("deploy-stub"):
                txt += "/usr/bin/%s\n" % (base)

        # Write out the spec file.
        txt = txt.replace("VERSION", rpmversion)
        txt = txt.replace("RPMRELEASE", str(rpmrelease))
        txt = txt.replace("PANDASOURCE", pandasource)
        WriteFile("panda3d.spec", txt)

        oscmd("fakeroot rpmbuild --define '_rpmdir "+pandasource+"' --buildroot '"+os.path.abspath("targetroot")+"' -bb panda3d.spec")
        oscmd("mv "+arch+"/panda3d-"+rpmversion+"-"+rpmrelease+"."+arch+".rpm .")
        oscmd("rm -rf "+arch, True)

    else:
        exit("To build an installer, either rpmbuild or dpkg-deb must be present on your system!")


def MakeInstallerOSX(version, python_versions=[], installdir=None, **kwargs):
    outputdir = GetOutputDir()

    if installdir is None:
        installdir = "/Library/Developer/Panda3D"

    dmg_name = "Panda3D-" + version
    if len(python_versions) == 1 and not python_versions[0]["version"].startswith("2."):
        dmg_name += "-py" + python_versions[0]["version"]
    dmg_name += ".dmg"

    if os.path.isfile(dmg_name):
        oscmd("rm -f %s" % dmg_name)
    if os.path.exists("dstroot"):
        oscmd("rm -rf dstroot")
    if os.path.exists("Panda3D-rw.dmg"):
        oscmd('rm -f Panda3D-rw.dmg')

    oscmd("mkdir -p                       dstroot/base/%s/lib" % installdir)
    oscmd("mkdir -p                       dstroot/base/%s/etc" % installdir)
    oscmd("cp %s/etc/Config.prc           dstroot/base/%s/etc/Config.prc" % (outputdir, installdir))
    oscmd("cp %s/etc/Confauto.prc         dstroot/base/%s/etc/Confauto.prc" % (outputdir, installdir))
    oscmd("cp -R %s/models                dstroot/base/%s/models" % (outputdir, installdir))
    oscmd("cp -R doc/LICENSE              dstroot/base/%s/LICENSE" % installdir)
    oscmd("cp -R doc/ReleaseNotes         dstroot/base/%s/ReleaseNotes" % installdir)
    if os.path.isdir(outputdir + "/Frameworks") and os.listdir(outputdir + "/Frameworks"):
        oscmd("cp -R %s/Frameworks            dstroot/base/%s/Frameworks" % (outputdir, installdir))
    if os.path.isdir(outputdir + "/plugins"):
        oscmd("cp -R %s/plugins           dstroot/base/%s/plugins" % (outputdir, installdir))

    # Libraries that shouldn't be in base, but are instead in other modules.
    no_base_libs = ['libp3ffmpeg', 'libp3fmod_audio', 'libfmodex', 'libfmodexL']

    for base in os.listdir(outputdir + "/lib"):
        if not base.endswith(".a") and base.split('.')[0] not in no_base_libs:
            libname = ("dstroot/base/%s/lib/" % installdir) + base
            # We really need to specify -R in order not to follow symlinks
            # On OSX, just specifying -P is not enough to do that.
            oscmd("cp -R -P " + outputdir + "/lib/" + base + " " + libname)

    oscmd("mkdir -p dstroot/tools/%s/bin" % installdir)
    oscmd("mkdir -p dstroot/tools/etc/paths.d")
    # Trailing newline is important, works around a bug in OSX
    WriteFile("dstroot/tools/etc/paths.d/Panda3D", "/%s/bin\n" % installdir)

    oscmd("mkdir -m 0755 -p dstroot/tools/usr/local/share/man/man1")
    oscmd("install -m 0644 doc/man/*.1 dstroot/tools/usr/local/share/man/man1/")

    for base in os.listdir(outputdir + "/bin"):
        if not base.startswith("deploy-stub"):
            binname = ("dstroot/tools/%s/bin/" % installdir) + base
            # OSX needs the -R argument to copy symbolic links correctly, it doesn't have -d. How weird.
            oscmd("cp -R " + outputdir + "/bin/" + base + " " + binname)

    if python_versions:
        # Let's only write a ppython link if there is only one Python version.
        if len(python_versions) == 1:
            oscmd("mkdir -p dstroot/pythoncode/usr/local/bin")
            oscmd("ln -s %s dstroot/pythoncode/usr/local/bin/ppython" % (python_versions[0]["executable"]))

        oscmd("mkdir -p dstroot/pythoncode/%s/panda3d" % installdir)
        oscmd("cp -R %s/pandac                dstroot/pythoncode/%s/pandac" % (outputdir, installdir))
        oscmd("cp -R %s/direct                dstroot/pythoncode/%s/direct" % (outputdir, installdir))
        oscmd("cp -R %s/*.so                  dstroot/pythoncode/%s/" % (outputdir, installdir), True)
        oscmd("cp -R %s/*.py                  dstroot/pythoncode/%s/" % (outputdir, installdir), True)
        if os.path.isdir(outputdir+"/Pmw"):
            oscmd("cp -R %s/Pmw               dstroot/pythoncode/%s/Pmw" % (outputdir, installdir))

        # Copy over panda3d.dist-info directory.
        if os.path.isdir(outputdir + "/panda3d.dist-info"):
            oscmd("cp -R %s/panda3d.dist-info dstroot/pythoncode/%s/panda3d.dist-info" % (outputdir, installdir))

        for base in os.listdir(outputdir + "/panda3d"):
            if base.endswith('.py'):
                libname = ("dstroot/pythoncode/%s/panda3d/" % installdir) + base
                oscmd("cp -R " + outputdir + "/panda3d/" + base + " " + libname)

    for version_info in python_versions:
        pyver = version_info["version"]
        oscmd("mkdir -p dstroot/pybindings%s/Library/Python/%s/site-packages" % (pyver, pyver))
        oscmd("mkdir -p dstroot/pybindings%s/%s/panda3d" % (pyver, installdir))

        # Copy over extension modules.
        suffix = version_info["ext_suffix"]
        for base in os.listdir(outputdir+"/panda3d"):
            if base.endswith(suffix) and '.' not in base[:-len(suffix)]:
                libname = "dstroot/pybindings%s/%s/panda3d/%s" % (pyver, installdir, base)
                # We really need to specify -R in order not to follow symlinks
                # On OSX, just specifying -P is not enough to do that.
                oscmd("cp -R -P " + outputdir + "/panda3d/" + base + " " + libname)

        # Write a .pth file.
        oscmd("mkdir -p dstroot/pybindings%s/Library/Python/%s/site-packages" % (pyver, pyver))
        WriteFile("dstroot/pybindings%s/Library/Python/%s/site-packages/Panda3D.pth" % (pyver, pyver), installdir)

        # Somewhere in Python 2.7.13 and 3.7, the above path was removed from
        # sys.path of the python.org distribution.  See bpo-28440 and GH #502.
        if pyver not in ("3.0", "3.1", "3.2", "3.3", "3.4", "3.5", "3.6"):
            dir = "dstroot/pybindings%s/Library/Frameworks/Python.framework/Versions/%s/lib/python%s/site-packages" % (pyver, pyver, pyver)
            oscmd("mkdir -p %s" % (dir))
            WriteFile("%s/Panda3D.pth" % (dir), installdir)

        # Also place it somewhere the Homebrew version of Python can find it.
        dir = "dstroot/pybindings%s/usr/local/lib/python%s/site-packages" % (pyver, pyver)
        oscmd("mkdir -p %s" % (dir))
        WriteFile("%s/Panda3D.pth" % (dir), installdir)

    if not PkgSkip("FFMPEG"):
        oscmd("mkdir -p dstroot/ffmpeg/%s/lib" % installdir)
        oscmd("cp -R %s/lib/libp3ffmpeg.* dstroot/ffmpeg/%s/lib/" % (outputdir, installdir))

    #if not PkgSkip("OPENAL"):
    #    oscmd("mkdir -p dstroot/openal/Developer/Panda3D/lib")
    #    oscmd("cp -R %s/lib/libp3openal_audio.* dstroot/openal/Developer/Panda3D/lib/" % outputdir)

    if not PkgSkip("FMODEX"):
        oscmd("mkdir -p dstroot/fmodex/%s/lib" % installdir)
        oscmd("cp -R %s/lib/libp3fmod_audio.* dstroot/fmodex/%s/lib/" % (outputdir, installdir))
        oscmd("cp -R %s/lib/libfmodex* dstroot/fmodex/%s/lib/" % (outputdir, installdir))

    oscmd("mkdir -p dstroot/headers/%s/lib" % installdir)
    oscmd("cp -R %s/include               dstroot/headers/%s/include" % (outputdir, installdir))

    if os.path.isdir("samples"):
        oscmd("mkdir -p dstroot/samples/%s/samples" % installdir)
        oscmd("cp -R samples/* dstroot/samples/%s/samples" % installdir)

    DeleteVCS("dstroot")
    DeleteBuildFiles("dstroot")

    # Compile Python files.  Do this *after* the DeleteVCS step, above, which
    # deletes __pycache__ directories.
    for version_info in python_versions:
        if os.path.isdir("dstroot/pythoncode/%s/Pmw" % installdir):
            oscmd("%s -m compileall -q -f -d %s/Pmw dstroot/pythoncode/%s/Pmw" % (version_info["executable"], installdir, installdir), True)
        oscmd("%s -m compileall -q -f -d %s/direct dstroot/pythoncode/%s/direct" % (version_info["executable"], installdir, installdir))
        oscmd("%s -m compileall -q -f -d %s/pandac dstroot/pythoncode/%s/pandac" % (version_info["executable"], installdir, installdir))
        oscmd("%s -m compileall -q -f -d %s/panda3d dstroot/pythoncode/%s/panda3d" % (version_info["executable"], installdir, installdir))

    oscmd("chmod -R 0775 dstroot/*")
    # We need to be root to perform a chown. Bleh.
    # Fortunately PackageMaker does it for us, on 10.5 and above.
    #oscmd("chown -R root:admin dstroot/*", True)

    oscmd("mkdir -p dstroot/Panda3D/Panda3D.mpkg/Contents/Packages/")
    oscmd("mkdir -p dstroot/Panda3D/Panda3D.mpkg/Contents/Resources/en.lproj/")

    pkgs = ["base", "tools", "headers"]

    # Starting with 1.10.5, Panda3D is installed by default in
    # /Library/Developer/Panda3D instead of /Developer/Panda3D. To keep
    # compatibility for those who rely on the old location, we add a symlink
    # if they're running macOS 10.14 or less. We also remove the old
    # installation.
    script_components = set()

    def write_script(component, phase, contents):
        if installdir == "/Developer/Panda3D":
            return

        script_components.add(component)
        oscmd("mkdir -p dstroot/scripts/%s" % component)
        ln_script = open("dstroot/scripts/%s/%s" % (component, phase), "w")
        ln_script.write(MACOS_SCRIPT_PREFIX)
        ln_script.write(contents)
        ln_script.write(MACOS_SCRIPT_POSTFIX)
        ln_script.close()
        oscmd("chmod +x dstroot/scripts/%s/%s" % (component, phase))

    write_script('base', 'postinstall', """
        pkgutil --pkg-info org.panda3d.panda3d.base.pkg
        if [ $? = 0 ]; then
            rm -rf /Developer/Panda3D
        fi
        mkdir -p /Developer
        ln -s %s /Developer/Panda3D
    """ % installdir)
    # We don't specify rm -r since /Developer/Panda3D/Tools is a symlink
    write_script('tools', 'postinstall', """
        pkgutil --pkg-info org.panda3d.panda3d.tools.pkg
        if [ $? = 0 ]; then
            rm -f /Developer/Tools/Panda3D
        fi
        mkdir -p /Developer/Tools
        ln -s %s/bin /Developer/Tools/Panda3D
    """ % installdir)

    if os.path.isdir("samples"):
        pkgs.append("samples")

        write_script('samples', 'postinstall', """
            pkgutil --pkg-info org.panda3d.panda3d.samples.pkg
            if [ $? = 0 ]; then
                rm -f /Developer/Examples/Panda3D
            fi
            mkdir -p /Developer/Examples
            ln -s %s/samples /Developer/Examples/Panda3D
        """ % installdir)

    if python_versions:
        pkgs.append("pythoncode")
    for version_info in python_versions:
        pkgs.append("pybindings" + version_info["version"])
    if not PkgSkip("FFMPEG"):
        pkgs.append("ffmpeg")
    #if not PkgSkip("OPENAL"):
    #    pkgs.append("openal")
    if not PkgSkip("FMODEX"):
        pkgs.append("fmodex")

    for pkg in pkgs:
        identifier = "org.panda3d.panda3d.%s.pkg" % pkg
        scripts_path = "dstroot/scripts/%s" % pkg
        plist = open("/tmp/Info_plist", "w")
        plist.write(Info_plist.format(package_id=identifier, version=version))
        plist.close()
        if not os.path.isdir("dstroot/" + pkg):
            os.makedirs("dstroot/" + pkg)

        if pkg in script_components:
            pkg_scripts = ' --scripts ' + scripts_path
        else:
            pkg_scripts = ''

        if os.path.exists("/usr/bin/pkgbuild"):
            cmd = f'/usr/bin/pkgbuild --identifier {identifier} --version {version} --root dstroot/{pkg}/ dstroot/Panda3D/Panda3D.mpkg/Contents/Packages/{pkg}.pkg {pkg_scripts}'
        else:
            exit("pkgbuild could not be found!")
        oscmd(cmd)

    if os.path.isfile("/tmp/Info_plist"):
        oscmd("rm -f /tmp/Info_plist")

    # Now that we've built all of the individual packages, build the metapackage.
    dist = open("dstroot/Panda3D/Panda3D.mpkg/Contents/distribution.dist", "w")
    dist.write('<?xml version="1.0" encoding="utf-8"?>\n')
    dist.write('<installer-script minSpecVersion="1.000000" authoringTool="com.apple.PackageMaker" authoringToolVersion="3.0.3" authoringToolBuild="174">\n')
    dist.write('    <title>Panda3D SDK %s</title>\n' % (version))
    dist.write('    <allowed-os-versions>\n')
    dist.write('        <os-version min="10.9"/>\n')
    dist.write('    </allowed-os-versions>\n')
    dist.write('    <options customize="always" allow-external-scripts="no" rootVolumeOnly="false" hostArchitectures="x86_64"/>\n')
    dist.write('    <license language="en" mime-type="text/plain">%s</license>\n' % ReadFile("doc/LICENSE"))
    dist.write('    <readme language="en" mime-type="text/plain">')
    dist.write('WARNING: From Panda3D version 1.10.5 onwards, the default installation has been changed from /Developer/Panda3D to /Library/Developer/Panda3D\n')
    dist.write('This installation script will remove any existing installation in /Developer and if possible create a symbolic link towards /Library/Developer/Panda3D\n')
    dist.write('    </readme>')
    dist.write('    <script>\n')
    dist.write('    function isPythonVersionInstalled(version) {\n')
    dist.write('        return system.files.fileExistsAtPath("/usr/bin/python" + version)\n')
    dist.write('            || system.files.fileExistsAtPath("/usr/local/bin/python" + version)\n')
    dist.write('            || system.files.fileExistsAtPath("/opt/local/bin/python" + version)\n')
    dist.write('            || system.files.fileExistsAtPath("/sw/bin/python" + version)\n')
    dist.write('            || system.files.fileExistsAtPath("/System/Library/Frameworks/Python.framework/Versions/" + version + "/bin/python")\n')
    dist.write('            || system.files.fileExistsAtPath("/Library/Frameworks/Python.framework/Versions/" + version + "/bin/python");\n')
    dist.write('    }\n')
    dist.write('    </script>\n')
    dist.write('    <choices-outline>\n')
    dist.write('        <line choice="base"/>\n')
    if python_versions:
        dist.write('        <line choice="pythoncode">\n')
        for version_info in sorted(python_versions, key=lambda info: info["version"], reverse=True):
            dist.write('            <line choice="pybindings%s"/>\n' % (version_info["version"]))
        dist.write('        </line>\n')
    dist.write('        <line choice="tools"/>\n')
    if os.path.isdir("samples"):
        dist.write('        <line choice="samples"/>\n')
    if not PkgSkip("FFMPEG"):
        dist.write('        <line choice="ffmpeg"/>\n')
    if not PkgSkip("FMODEX"):
        dist.write('        <line choice="fmodex"/>\n')
    dist.write('        <line choice="headers"/>\n')
    dist.write('    </choices-outline>\n')
    dist.write('    <choice id="base" title="Panda3D Base Installation" description="This package contains the Panda3D libraries, configuration files and models/textures that are needed to use Panda3D.&#10;&#10;Location: %s/" start_enabled="false">\n' % installdir)
    dist.write('        <pkg-ref id="org.panda3d.panda3d.base.pkg"/>\n')
    dist.write('    </choice>\n')
    dist.write('    <choice id="tools" title="Tools" tooltip="Useful tools and model converters to help with Panda3D development" description="This package contains the various utilities that ship with Panda3D, including packaging tools, model converters, and many more.&#10;&#10;Location: %s/bin/">\n' % installdir)
    dist.write('        <pkg-ref id="org.panda3d.panda3d.tools.pkg"/>\n')
    dist.write('    </choice>\n')

    if python_versions:
        dist.write('    <choice id="pythoncode" title="Python Support" tooltip="Python bindings for the Panda3D libraries" description="This package contains the \'direct\', \'pandac\' and \'panda3d\' python packages that are needed to do Python development with Panda3D.&#10;&#10;Location: %s/">\n' % installdir)
        dist.write('        <pkg-ref id="org.panda3d.panda3d.pythoncode.pkg"/>\n')
        dist.write('    </choice>\n')

    for version_info in python_versions:
        pyver = version_info["version"]
        cond = "isPythonVersionInstalled('%s')" % (pyver)
        dist.write('    <choice id="pybindings%s" start_selected="%s" title="Python %s Bindings" tooltip="Python bindings for the Panda3D libraries" description="Support for Python %s.">\n' % (pyver, cond, pyver, pyver))
        dist.write('        <pkg-ref id="org.panda3d.panda3d.pybindings%s.pkg"/>\n' % (pyver))
        dist.write('    </choice>\n')

    if not PkgSkip("FFMPEG"):
        dist.write('    <choice id="ffmpeg" title="FFMpeg Plug-In" tooltip="FFMpeg video and audio decoding plug-in" description="This package contains the FFMpeg plug-in, which is used for decoding video and audio files with OpenAL.')
        if PkgSkip("VORBIS") and PkgSkip("OPUS"):
            dist.write('  It is not required for loading .wav files, which Panda3D can read out of the box.">\n')
        elif PkgSkip("VORBIS"):
            dist.write('  It is not required for loading .wav or .opus files, which Panda3D can read out of the box.">\n')
        elif PkgSkip("OPUS"):
            dist.write('  It is not required for loading .wav or .ogg files, which Panda3D can read out of the box.">\n')
        else:
            dist.write('  It is not required for loading .wav, .ogg or .opus files, which Panda3D can read out of the box.">\n')
        dist.write('        <pkg-ref id="org.panda3d.panda3d.ffmpeg.pkg"/>\n')
        dist.write('    </choice>\n')

    #if not PkgSkip("OPENAL"):
    #    dist.write('    <choice id="openal" title="OpenAL Audio Plug-In" tooltip="OpenAL audio output plug-in" description="This package contains the OpenAL audio plug-in, which is an open-source library for playing sounds.">\n')
    #    dist.write('        <pkg-ref id="org.panda3d.panda3d.openal.pkg"/>\n')
    #    dist.write('    </choice>\n')

    if not PkgSkip("FMODEX"):
        dist.write('    <choice id="fmodex" title="FMOD Ex Plug-In" tooltip="FMOD Ex audio output plug-in" description="This package contains the FMOD Ex audio plug-in, which is a commercial library for playing sounds.  It is an optional component as Panda3D can use the open-source alternative OpenAL instead.">\n')
        dist.write('        <pkg-ref id="org.panda3d.panda3d.fmodex.pkg"/>\n')
        dist.write('    </choice>\n')

    if os.path.isdir("samples"):
        dist.write('    <choice id="samples" title="Sample Programs" tooltip="Python sample programs that use Panda3D" description="This package contains the Python sample programs that can help you with learning how to use Panda3D.&#10;&#10;Location: %s/samples">\n' % installdir)
        dist.write('        <pkg-ref id="org.panda3d.panda3d.samples.pkg"/>\n')
        dist.write('    </choice>\n')

    dist.write('    <choice id="headers" title="C++ Header Files" tooltip="Header files for C++ development with Panda3D" description="This package contains the C++ header files that are needed in order to do C++ development with Panda3D. You don\'t need this if you want to develop in Python.&#10;&#10;Location: %s/include/" start_selected="false">\n' % installdir)
    dist.write('        <pkg-ref id="org.panda3d.panda3d.headers.pkg"/>\n')
    dist.write('    </choice>\n')
    for pkg in pkgs:
        size = GetDirectorySize("dstroot/" + pkg) // 1024
        dist.write('    <pkg-ref id="org.panda3d.panda3d.%s.pkg" installKBytes="%d" version="1" auth="Root">file:./Contents/Packages/%s.pkg</pkg-ref>\n' % (pkg, size, pkg))
    dist.write('</installer-script>\n')
    dist.close()

    oscmd('hdiutil create Panda3D-rw.dmg -fs HFS+ -volname "Panda3D SDK %s" -srcfolder dstroot/Panda3D' % (version))
    oscmd('hdiutil convert Panda3D-rw.dmg -format UDBZ -o %s' % (dmg_name))
    oscmd('rm -f Panda3D-rw.dmg')


def MakeInstallerFreeBSD(version, python_versions=[], **kwargs):
    outputdir = GetOutputDir()

    oscmd("rm -rf targetroot +DESC pkg-plist +MANIFEST")
    oscmd("mkdir targetroot")

    # Invoke installpanda.py to install it into a temporary dir
    InstallPanda(
        destdir="targetroot",
        prefix="/usr/local",
        outputdir=outputdir,
        python_versions=python_versions,
    )

    if not os.path.exists("/usr/sbin/pkg"):
        exit("Cannot create an installer without pkg")

    plist_txt = ''
    for root, dirs, files in os.walk("targetroot/usr/local/", True):
        for f in files:
            plist_txt += os.path.join(root, f)[21:] + "\n"

    plist_txt += "@postexec /sbin/ldconfig -m /usr/local/lib/panda3d\n"
    plist_txt += "@postunexec /sbin/ldconfig -R\n"

    for remdir in ("lib/panda3d", "share/panda3d", "include/panda3d"):
        for root, dirs, files in os.walk("targetroot/usr/local/" + remdir, False):
            for d in dirs:
                plist_txt += "@dir %s\n" % os.path.join(root, d)[21:]
        plist_txt += "@dir %s\n" % remdir

    oscmd("echo \"`pkg config abi | tr '[:upper:]' '[:lower:]' | cut -d: -f1,2`:*\" > " + outputdir + "/tmp/architecture.txt")
    pkg_arch = ReadFile(outputdir+"/tmp/architecture.txt").strip()

    dependencies = ''
    if not PkgSkip("PYTHON"):
        # If this version of Python was installed from a package or ports, let's mark it as dependency.
        oscmd("rm -f %s/tmp/python_dep" % outputdir)

        if "PYTHONVERSION" in SDK:
            pyver_nodot = SDK["PYTHONVERSION"][6:].rstrip('dmu').replace('.', '')
        else:
            pyver_nodot = "%d%d" % (sys.version_info[:2])

        oscmd("pkg query \"\n\t%%n : {\n\t\torigin : %%o,\n\t\tversion : %%v\n\t},\n\" python%s > %s/tmp/python_dep" % (pyver_nodot, outputdir), True)
        if os.path.isfile(outputdir + "/tmp/python_dep"):
            python_pkg = ReadFile(outputdir + "/tmp/python_dep")
            if python_pkg:
                dependencies += python_pkg

    manifest_txt = INSTALLER_PKG_MANIFEST_FILE[1:].replace("NAME", 'panda3d')
    manifest_txt = manifest_txt.replace("VERSION", version)
    manifest_txt = manifest_txt.replace("ARCH", pkg_arch)
    manifest_txt = manifest_txt.replace("ORIGIN", 'devel/panda3d')
    manifest_txt = manifest_txt.replace("DEPENDS", dependencies)
    manifest_txt = manifest_txt.replace("INSTSIZE", str(GetDirectorySize("targetroot") // 1024 // 1024))

    WriteFile("pkg-plist", plist_txt)
    WriteFile("+DESC", INSTALLER_PKG_DESCR_FILE[1:])
    WriteFile("+MANIFEST", manifest_txt)
    oscmd("pkg create -p pkg-plist -r %s  -m . -o . %s" % (os.path.abspath("targetroot"), "--verbose" if GetVerbose() else "--quiet"))


def MakeInstallerAndroid(version, **kwargs):
    outputdir = GetOutputDir()
    oscmd("rm -rf apkroot")
    oscmd("mkdir apkroot")

    # Also remove the temporary apks.
    apk_unaligned = os.path.join(outputdir, "tmp", "panda3d-unaligned.apk")
    apk_unsigned = os.path.join(outputdir, "tmp", "panda3d-unsigned.apk")
    if os.path.exists(apk_unaligned):
        os.unlink(apk_unaligned)
    if os.path.exists(apk_unsigned):
        os.unlink(apk_unsigned)

    # Copy the compiled Java classes.
    oscmd("cp %s apkroot/classes.dex" % (os.path.join(outputdir, "classes.dex")))

    # Copy the libraries one by one.  In case of library dependencies, strip
    # off any suffix (eg. libfile.so.1.0), as Android does not support them.
    source_dir = os.path.join(outputdir, "lib")
    target_dir = os.path.join("apkroot", "lib", SDK["ANDROID_ABI"])
    if not os.path.exists(target_dir):
        os.makedirs(target_dir, mode=0o755)

    # Determine the library directories we should look in.
    libpath = [source_dir]
    for dir in os.environ.get("LD_LIBRARY_PATH", "").split(':'):
        dir = os.path.expandvars(dir)
        dir = os.path.expanduser(dir)
        if os.path.isdir(dir):
            dir = os.path.realpath(dir)
            if not dir.startswith("/system") and not dir.startswith("/vendor"):
                libpath.append(dir)

    def copy_library(source, base):
        # Copy file to destination, stripping version suffix.
        target = os.path.join(target_dir, base)
        if not target.endswith('.so'):
            target = target.rpartition('.so.')[0] + '.so'

        if os.path.isfile(target):
            # Already processed.
            return

        shutil.copy(source, target)

        # Walk through the library dependencies.
        handle = subprocess.Popen(['readelf', '--dynamic', target], stdout=subprocess.PIPE)
        for line in handle.communicate()[0].splitlines():
            # The line will look something like:
            # 0x0000000000000001 (NEEDED)             Shared library: [libpanda.so]
            line = line.decode('utf-8', 'replace').strip()
            if not line or '(NEEDED)' not in line or '[' not in line or ']' not in line:
                continue

            # Extract the part between square brackets.
            idx = line.index('[')
            dep = line[idx + 1 : line.index(']', idx)]

            # Change .so.1.2 suffix to .so, as needed for loading in .apk
            if '.so.' in dep:
                orig_dep = dep
                dep = dep.rpartition('.so.')[0] + '.so'
                oscmd("patchelf --replace-needed %s %s %s" % (orig_dep, dep, target), True)

            # Find it on the LD_LIBRARY_PATH.
            for dir in libpath:
                fulldep = os.path.join(dir, dep)
                if os.path.isfile(fulldep):
                    copy_library(os.path.realpath(fulldep), dep)
                    break

    # Now copy every lib in the lib dir, and its dependencies.
    for base in os.listdir(source_dir):
        if not base.startswith('lib'):
            continue
        if not base.endswith('.so') and '.so.' not in base:
            continue

        source = os.path.join(source_dir, base)
        if os.path.islink(source):
            continue
        copy_library(source, base)

    # Same for Python extension modules.  However, Android is strict about
    # library naming, so we have a special naming scheme for these, in
    # conjunction with a custom import hook to find these modules.
    if not PkgSkip("PYTHON"):
        suffix = GetExtensionSuffix()
        source_dir = os.path.join(outputdir, "panda3d")
        for base in os.listdir(source_dir):
            if not base.endswith(suffix):
                continue
            modname = base[:-len(suffix)]
            if '.' not in modname:
                source = os.path.join(source_dir, base)
                copy_library(source, "libpy.panda3d.{}.so".format(modname))

        # Same for standard Python modules.
        if CrossCompiling():
            source_dir = os.path.join(GetThirdpartyDir(), "python", "lib", SDK["PYTHONVERSION"], "lib-dynload")
        else:
            import _ctypes
            source_dir = os.path.dirname(_ctypes.__file__)

        for base in os.listdir(source_dir):
            if not base.endswith('.so'):
                continue
            modname = base.partition('.')[0]
            source = os.path.join(source_dir, base)
            copy_library(source, "libpy.{}.so".format(modname))

    def copy_python_tree(source_root, target_root):
        for source_dir, dirs, files in os.walk(source_root):
            if 'site-packages' in dirs:
                dirs.remove('site-packages')

            if not any(base.endswith('.py') for base in files):
                continue

            target_dir = os.path.join(target_root, os.path.relpath(source_dir, source_root))
            target_dir = os.path.normpath(target_dir)
            os.makedirs(target_dir, 0o755)

            for base in files:
                if base.endswith('.py'):
                    target = os.path.join(target_dir, base)
                    shutil.copy(os.path.join(source_dir, base), target)

    # Copy the Python standard library to the .apk as well.
<<<<<<< HEAD
    # DO NOT CHANGE TO sysconfig - see #1230
    from distutils.sysconfig import get_python_lib
=======
    from locations import get_python_lib
>>>>>>> bf456baa
    stdlib_source = get_python_lib(False, True)
    stdlib_target = os.path.join("apkroot", "lib", "python{0}.{1}".format(*sys.version_info))
    copy_python_tree(stdlib_source, stdlib_target)

    # But also copy over our custom site.py.
    shutil.copy("panda/src/android/site.py", os.path.join(stdlib_target, "site.py"))

    # And now make a site-packages directory containing our direct/panda3d/pandac modules.
    for tree in "panda3d", "direct", "pandac":
        copy_python_tree(
            os.path.join(outputdir, tree),
            os.path.join(stdlib_target, "site-packages", tree),
        )

    # Copy the models and config files to the virtual assets filesystem.
    oscmd("mkdir apkroot/assets")
    oscmd("cp -R %s apkroot/assets/models" % (os.path.join(outputdir, "models")))
    oscmd("cp -R %s apkroot/assets/etc" % (os.path.join(outputdir, "etc")))

    # Make an empty res folder.  It's needed for the apk to be installable, apparently.
    oscmd("mkdir apkroot/res")

    # Now package up the application
    oscmd("cp panda/src/android/pview_manifest.xml apkroot/AndroidManifest.xml")
    aapt_cmd = "aapt package"
    aapt_cmd += " -F %s" % (apk_unaligned)
    aapt_cmd += " -M apkroot/AndroidManifest.xml"
    aapt_cmd += " -A apkroot/assets -S apkroot/res"
    aapt_cmd += " -I %s" % (SDK["ANDROID_JAR"])
    oscmd(aapt_cmd)

    # And add all the libraries to it.
    oscmd("aapt add %s classes.dex" % (os.path.join('..', apk_unaligned)), cwd="apkroot")
    for path, dirs, files in os.walk('apkroot/lib'):
        if files:
            rel = os.path.relpath(path, 'apkroot')
            rel_files = [os.path.join(rel, file).replace('\\', '/') for file in files]
            oscmd("aapt add %s %s" % (os.path.join('..', apk_unaligned), ' '.join(rel_files)), cwd="apkroot")

    # Now align the .apk, which is necessary for Android to load it.
    oscmd("zipalign -v -p 4 %s %s" % (apk_unaligned, apk_unsigned))

    # Finally, sign it using a debug key.  This is generated if it doesn't exist.
    if GetHost() == 'android':
        # Termux version of apksigner automatically generates a debug key.
        oscmd("apksigner debug.ks %s panda3d.apk" % (apk_unsigned))
    else:
        if not os.path.isfile('debug.ks'):
            oscmd("keytool -genkey -noprompt -dname CN=Panda3D,O=Panda3D,C=US -keystore debug.ks -storepass android -alias androiddebugkey -keypass android -keyalg RSA -keysize 2048 -validity 1000")
        oscmd("apksigner sign --ks debug.ks --ks-pass pass:android --min-sdk-version %s --out panda3d.apk %s" % (SDK["ANDROID_API"], apk_unsigned))

    # Clean up.
    oscmd("rm -rf apkroot")
    os.unlink(apk_unaligned)
    os.unlink(apk_unsigned)


def MakeInstaller(version, **kwargs):
    target = GetTarget()

    if target == 'windows':
        dir = kwargs.pop('installdir', None)
        if dir is None:
            dir = "C:\\Panda3D-" + version
            if GetTargetArch() == 'x64':
                dir += '-x64'

        fn = "Panda3D-"

        title = "Panda3D SDK " + version

        fn += version

        python_versions = kwargs.get('python_versions', [])
        if len(python_versions) == 1:
            fn += '-py' + python_versions[0]["version"]

        if GetOptimize() <= 2:
            fn += "-dbg"
        if GetTargetArch() == 'x64':
            fn += '-x64'

        compressor = kwargs.get('compressor')

        MakeInstallerNSIS(version, fn + '.exe', title, dir, **kwargs)
        MakeDebugSymbolArchive(fn + '-pdb', compressor)
    elif target == 'linux':
        MakeInstallerLinux(version, **kwargs)
    elif target == 'darwin':
        MakeInstallerOSX(version, **kwargs)
    elif target == 'freebsd':
        MakeInstallerFreeBSD(version, **kwargs)
    elif target == 'android':
        MakeInstallerAndroid(version, **kwargs)
    else:
        exit("Do not know how to make an installer for this platform")


if __name__ == "__main__":
    version = GetMetadataValue('version')

    parser = OptionParser()
    parser.add_option(
        '',
        '--version',
        dest='version',
        help='Panda3D version number (default: %s)' % (version),
        default=version,
    )
    parser.add_option(
        '',
        '--debversion',
        dest='debversion',
        help='Version number for .deb file',
        default=None,
    )
    parser.add_option(
        '',
        '--rpmversion',
        dest='rpmversion',
        help='Version number for .rpm file',
        default=None,
    )
    parser.add_option(
        '',
        '--rpmrelease',
        dest='rpmrelease',
        help='Release number for .rpm file',
        default='1',
    )
    parser.add_option(
        '',
        '--outputdir',
        dest='outputdir',
        help='Makepanda\'s output directory (default: built)',
        default='built',
    )
    parser.add_option(
        '',
        '--verbose',
        dest='verbose',
        help='Enable verbose output',
        action='store_true',
        default=False,
    )
    parser.add_option(
        '',
        '--lzma',
        dest='compressor',
        help='Use LZMA compression',
        action='store_const',
        const='lzma',
        default='zlib',
    )
    parser.add_option(
        '',
        '--installdir',
        dest='installdir',
        help='Where on the system the installer should put the SDK (Windows, macOS)',
    )
    (options, args) = parser.parse_args()

    SetVerbose(options.verbose)
    SetOutputDir(options.outputdir)

    # Read out the optimize option.
    opt = ReadFile(os.path.join(options.outputdir, "tmp", "optimize.dat"))
    SetOptimize(int(opt.strip()))

    # Read out whether we should set PkgSkip("PYTHON") and some others.
    # Temporary hack; needs better solution.
    pkg_list = "PYTHON", "NVIDIACG", "FFMPEG", "OPENAL", "FMODEX", "PVIEW", "NVIDIACG", "VORBIS", "OPUS"
    PkgListSet(pkg_list)
    for pkg in pkg_list:
        dat_path = "dtool_have_%s.dat" % (pkg.lower())
        content = ReadFile(os.path.join(options.outputdir, "tmp", dat_path))
        if int(content.strip()):
            PkgEnable(pkg)
        else:
            PkgDisable(pkg)

    # Parse the version.
    match = re.match(r'^\d+\.\d+(\.\d+)+', options.version)
    if not match:
        exit("version requires three digits")

    MakeInstaller(
        version=match.group(),
        outputdir=options.outputdir,
        optimize=GetOptimize(),
        compressor=options.compressor,
        debversion=options.debversion,
        rpmversion=options.rpmversion,
        rpmrelease=options.rpmrelease,
        python_versions=ReadPythonVersionInfoFile(),
        installdir=options.installdir,
    )<|MERGE_RESOLUTION|>--- conflicted
+++ resolved
@@ -942,12 +942,7 @@
                     shutil.copy(os.path.join(source_dir, base), target)
 
     # Copy the Python standard library to the .apk as well.
-<<<<<<< HEAD
-    # DO NOT CHANGE TO sysconfig - see #1230
-    from distutils.sysconfig import get_python_lib
-=======
     from locations import get_python_lib
->>>>>>> bf456baa
     stdlib_source = get_python_lib(False, True)
     stdlib_target = os.path.join("apkroot", "lib", "python{0}.{1}".format(*sys.version_info))
     copy_python_tree(stdlib_source, stdlib_target)
