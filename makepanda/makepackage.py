--- conflicted
+++ resolved
@@ -219,32 +219,11 @@
                        python_versions=[], **kwargs):
     outputdir = GetOutputDir()
 
-    # We pack the default Python 3 version that ships with Ubuntu.
-    python3_ver = None
+    # Only pack the versions of Python included with this Ubuntu version.
     install_python_versions = []
-
-    # What's the system version of Python 3?
-    oscmd('python3 -V > "%s/tmp/python3_version.txt"' % (outputdir))
-    sys_python3_ver = '.'.join(ReadFile(outputdir + "/tmp/python3_version.txt").strip().split(' ')[1].split('.')[:2])
-
-<<<<<<< HEAD
-    # Check that we built with support for it.
     for version_info in python_versions:
-        if version_info["version"] == sys_python3_ver:
-            python3_ver = sys_python3_ver
+        if os.path.isdir("/usr/lib/python" + version_info["version"]):
             install_python_versions.append(version_info)
-=======
-        # Check that we built with support for these.
-        for version_info in python_versions:
-            if version_info["version"] == "2.7":
-                python2_ver = "2.7"
-                install_python_versions.append(version_info)
-            elif version_info["version"] == sys_python3_ver:
-                python3_ver = sys_python3_ver
-                install_python_versions.append(version_info)
-            elif os.path.isdir("/usr/lib/python" + version_info["version"]):
-                install_python_versions.append(version_info)
->>>>>>> 28b56672
 
     major_version = '.'.join(version.split('.')[:2])
     if not debversion:
@@ -320,7 +299,6 @@
         # Generate a symbols file so that other packages can know which symbols we export.
         oscmd(f"cd targetroot && dpkg-gensymbols -q -ODEBIAN/symbols -v{pkg_version} -p{pkg_name} -e{lib_pattern}")
 
-<<<<<<< HEAD
         # Library dependencies are required, binary dependencies are recommended.
         # We explicitly exclude libphysx-extras since we don't want to depend on PhysX.
         oscmd(f"cd targetroot && LD_LIBRARY_PATH=usr/{lib_dir}/panda3d {dpkg_shlibdeps} -Tdebian/substvars_dep --ignore-missing-info -x{pkg_name} -xlibphysx-extras {lib_pattern}")
@@ -331,27 +309,14 @@
         recommends = ReadFile("targetroot/debian/substvars_rec").replace("shlibs:Depends=", "").strip()
         provides = "panda3d"
 
-        if python3_ver:
-            depends += ", python%s" % (python3_ver)
-            recommends += ", python-pmw, python3-tk (>= %s)" % (python3_ver)
+        # Require at least one of the Python versions we built for.
+        if install_python_versions:
+            depends += ", " + " | ".join("python" + version_info["version"] for version_info in install_python_versions)
+
+            # But recommend the system version of Python 3.
+            recommends += ", python3"
+            recommends += ", python3-tk"
             provides += ", python3-panda3d"
-=======
-            # Require at least one of the Python versions we built for.
-            depends += ", " + " | ".join("python" + version_info["version"] for version_info in install_python_versions)
-
-            # But recommend the system version of Python 3.
-            if python3_ver:
-                recommends += ", python3 (>= %s)" % (python3_ver)
-                recommends += ", python3-tk (>= %s)" % (python3_ver)
-                provides += ", python3-panda3d"
-            elif python2_ver:
-                recommends += ", python-wxversion"
-                recommends += ", python-pmw"
-                recommends += ", python-tk (>= %s)" % (python2_ver)
-
-            if python2_ver:
-                provides += ", python2-panda3d"
->>>>>>> 28b56672
 
         if not PkgSkip("NVIDIACG"):
             depends += ", nvidia-cg-toolkit"
@@ -366,14 +331,8 @@
         # Package it all up into a .deb file.
         oscmd("chmod -R 755 targetroot/DEBIAN")
         oscmd("chmod 644 targetroot/DEBIAN/control targetroot/DEBIAN/md5sums")
-<<<<<<< HEAD
         oscmd("chmod 644 targetroot/DEBIAN/conffiles targetroot/DEBIAN/symbols")
-        oscmd("fakeroot dpkg-deb -b targetroot %s_%s_%s.deb" % (pkg_name, pkg_version, pkg_arch))
-=======
-        if not runtime:
-            oscmd("chmod 644 targetroot/DEBIAN/conffiles targetroot/DEBIAN/symbols")
         oscmd("fakeroot dpkg-deb -Zxz -b targetroot %s_%s_%s.deb" % (pkg_name, pkg_version, pkg_arch))
->>>>>>> 28b56672
 
     elif rpmbuild_present:
         # Invoke installpanda.py to install it into a temporary dir
