--- conflicted
+++ resolved
@@ -3406,27 +3406,19 @@
     ORIG_EXT[x] = v
 
 def GetExtensionSuffix():
-<<<<<<< HEAD
     target = GetTarget()
     if target == 'windows':
-=======
-    if GetTarget() == 'windows':
         if GetOptimize() <= 2:
             dllext = '_d'
         else:
             dllext = ''
 
->>>>>>> ecc1e30e
         if GetTargetArch() == 'x64':
             return dllext + '.cp%d%d-win_amd64.pyd' % (sys.version_info[:2])
         else:
-<<<<<<< HEAD
-            return '.cp%d%d-win32.pyd' % (sys.version_info[:2])
+            return dllext + '.cp%d%d-win32.pyd' % (sys.version_info[:2])
     elif target == 'emscripten':
         return '.so'
-=======
-            return dllext + '.cp%d%d-win32.pyd' % (sys.version_info[:2])
->>>>>>> ecc1e30e
     elif CrossCompiling():
         return '.{0}.so'.format(GetPythonABI())
     else:
