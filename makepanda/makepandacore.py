########################################################################
##
## This file, makepandacore, contains all the global state and
## global functions for the makepanda system.
##
########################################################################

import configparser
from distutils import sysconfig # DO NOT CHANGE to sysconfig - see #1230
import fnmatch
import getpass
import glob
import os
import pickle
import platform
import re
import shutil
import signal
import subprocess
import sys
import threading
import _thread as thread
import time

SUFFIX_INC = [".cxx",".cpp",".c",".h",".I",".yxx",".lxx",".mm",".rc",".r"]
SUFFIX_DLL = [".dll",".dlo",".dle",".dli",".dlm",".mll",".exe",".pyd",".ocx"]
SUFFIX_LIB = [".lib",".ilb"]
VCS_DIRS = set(["CVS", "CVSROOT", ".git", ".hg", "__pycache__"])
VCS_FILES = set([".cvsignore", ".gitignore", ".gitmodules", ".hgignore"])
STARTTIME = time.time()
MAINTHREAD = threading.current_thread()
OUTPUTDIR = "built"
CUSTOM_OUTPUTDIR = False
THIRDPARTYBASE = None
THIRDPARTYDIR = None
OPTIMIZE = "3"
VERBOSE = False
LINK_ALL_STATIC = False
TARGET = None
TARGET_ARCH = None
HAS_TARGET_ARCH = False
TOOLCHAIN_PREFIX = ""
ANDROID_ABI = None
ANDROID_TRIPLE = None
ANDROID_API = None
SYS_LIB_DIRS = []
SYS_INC_DIRS = []
DEBUG_DEPENDENCIES = False

# Is the current Python a 32-bit or 64-bit build?  There doesn't
# appear to be a universal test for this.
if sys.platform == 'darwin':
    # On macOS, platform.architecture reports '64bit' even if it is
    # currently running in 32-bit mode.  But sys.maxint is a reliable
    # indicator.
    host_64 = (sys.maxsize > 0x100000000)
else:
    # On Windows (and Linux?) sys.maxint reports 0x7fffffff even on a
    # 64-bit build.  So we stick with platform.architecture in that
    # case.
    host_64 = (platform.architecture()[0] == '64bit')

# On Android, get a list of all the public system libraries.
ANDROID_SYS_LIBS = []
if os.path.exists("/etc/public.libraries.txt"):
    for line in open("/etc/public.libraries.txt", "r"):
        line = line.strip()
        ANDROID_SYS_LIBS.append(line)

########################################################################
##
## Visual C++ Version (MSVC) and Visual Studio Information Map
##
########################################################################

MSVCVERSIONINFO = {
    (10,0): {"vsversion":(10,0), "vsname":"Visual Studio 2010"},
    (11,0): {"vsversion":(11,0), "vsname":"Visual Studio 2012"},
    (12,0): {"vsversion":(12,0), "vsname":"Visual Studio 2013"},
    (14,0): {"vsversion":(14,0), "vsname":"Visual Studio 2015"},
    (14,1): {"vsversion":(15,0), "vsname":"Visual Studio 2017"},
    (14,2): {"vsversion":(16,0), "vsname":"Visual Studio 2019"},
    (14,3): {"vsversion":(17,0), "vsname":"Visual Studio 2022"},
}

########################################################################
##
## Maya and Max Version List (with registry keys)
##
########################################################################

MAYAVERSIONINFO = [("MAYA6",   "6.0"),
                   ("MAYA65",  "6.5"),
                   ("MAYA7",   "7.0"),
                   ("MAYA8",   "8.0"),
                   ("MAYA85",  "8.5"),
                   ("MAYA2008","2008"),
                   ("MAYA2009","2009"),
                   ("MAYA2010","2010"),
                   ("MAYA2011","2011"),
                   ("MAYA2012","2012"),
                   ("MAYA2013","2013"),
                   ("MAYA20135","2013.5"),
                   ("MAYA2014","2014"),
                   ("MAYA2015","2015"),
                   ("MAYA2016","2016"),
                   ("MAYA20165","2016.5"),
                   ("MAYA2017","2017"),
                   ("MAYA2018","2018"),
                   ("MAYA2019","2019"),
                   ("MAYA2020","2020"),
                   ("MAYA2022","2022"),
]

MAXVERSIONINFO = [("MAX6", "SOFTWARE\\Autodesk\\3DSMAX\\6.0", "installdir", "maxsdk\\cssdk\\include"),
                  ("MAX7", "SOFTWARE\\Autodesk\\3DSMAX\\7.0", "Installdir", "maxsdk\\include\\CS"),
                  ("MAX8", "SOFTWARE\\Autodesk\\3DSMAX\\8.0", "Installdir", "maxsdk\\include\\CS"),
                  ("MAX9", "SOFTWARE\\Autodesk\\3DSMAX\\9.0", "Installdir", "maxsdk\\include\\CS"),
                  ("MAX2009", "SOFTWARE\\Autodesk\\3DSMAX\\11.0\\MAX-1:409", "Installdir", "maxsdk\\include\\CS"),
                  ("MAX2010", "SOFTWARE\\Autodesk\\3DSMAX\\12.0\\MAX-1:409", "Installdir", "maxsdk\\include\\CS"),
                  ("MAX2011", "SOFTWARE\\Autodesk\\3DSMAX\\13.0\\MAX-1:409", "Installdir", "maxsdk\\include\\CS"),
                  ("MAX2012", "SOFTWARE\\Autodesk\\3DSMAX\\14.0\\MAX-1:409", "Installdir", "maxsdk\\include\\CS"),
                  ("MAX2013", "SOFTWARE\\Autodesk\\3DSMAX\\15.0\\MAX-1:409", "Installdir", "maxsdk\\include\\CS"),
                  ("MAX2014", "SOFTWARE\\Autodesk\\3DSMAX\\16.0\\MAX-1:409", "Installdir", "maxsdk\\include\\CS"),
]

MAYAVERSIONS = []
MAXVERSIONS = []
DXVERSIONS = ["DX9"]

for (ver,key) in MAYAVERSIONINFO:
    MAYAVERSIONS.append(ver)

for (ver,key1,key2,subdir) in MAXVERSIONINFO:
    MAXVERSIONS.append(ver)

########################################################################
##
## Potentially Conflicting Files
##
## The next function can warn about the existence of files that are
## commonly generated by ppremake that may conflict with the build.
##
########################################################################

CONFLICTING_FILES=["dtool/src/dtoolutil/pandaVersion.h",
                   "dtool/src/dtoolutil/checkPandaVersion.h",
                   "dtool/src/dtoolutil/checkPandaVersion.cxx",
                   "dtool/src/prc/prc_parameters.h",
                   "contrib/src/speedtree/speedtree_parameters.h",
                   "direct/src/plugin/p3d_plugin_config.h",
                   "direct/src/plugin_activex/P3DActiveX.rc",
                   "direct/src/plugin_npapi/nppanda3d.rc",
                   "direct/src/plugin_standalone/panda3d.rc"]

def WarnConflictingFiles(delete = False):
    for cfile in CONFLICTING_FILES:
        if os.path.exists(cfile):
            Warn("file may conflict with build:", cfile)
            if delete:
                os.unlink(cfile)
                print("Deleted.")

########################################################################
##
## The exit routine will normally
##
## - print a message
## - save the dependency cache
## - exit
##
## However, if it is invoked inside a thread, it instead:
##
## - prints a message
## - raises the "initiate-exit" exception
##
## If you create a thread, you must be prepared to catch this
## exception, save the dependency cache, and exit.
##
########################################################################

WARNINGS = []
THREADS = {}
HAVE_COLORS = False
SETF = ""
try:
    import curses
    curses.setupterm()
    SETF = curses.tigetstr("setf")
    if SETF is None:
        SETF = curses.tigetstr("setaf")
    assert SETF is not None
    HAVE_COLORS = sys.stdout.isatty()
except:
    pass

def DisableColors():
    global HAVE_COLORS
    HAVE_COLORS = False

def GetColor(color = None):
    if not HAVE_COLORS:
        return ""
    if color is not None:
        color = color.lower()

    if color == "blue":
        token = curses.tparm(SETF, 1)
    elif color == "green":
        token = curses.tparm(SETF, 2)
    elif color == "cyan":
        token = curses.tparm(SETF, 3)
    elif color == "red":
        token = curses.tparm(SETF, 4)
    elif color == "magenta":
        token = curses.tparm(SETF, 5)
    elif color == "yellow":
        token = curses.tparm(SETF, 6)
    else:
        token = curses.tparm(curses.tigetstr("sgr0"))

    return token.decode('ascii')

def ColorText(color, text, reset=True):
    if reset is True:
        return ''.join((GetColor(color), text, GetColor()))
    else:
        return ''.join((GetColor(color), text))

def PrettyTime(t):
    t = int(t)
    hours = t // 3600
    t -= hours * 3600
    minutes = t // 60
    t -= minutes * 60
    seconds = t
    if hours:
        return "%d hours %d min" % (hours, minutes)
    if minutes:
        return "%d min %d sec" % (minutes, seconds)
    return "%d sec" % (seconds)

def ProgressOutput(progress, msg, target = None):
    sys.stdout.flush()
    sys.stderr.flush()
    prefix = ""
    thisthread = threading.current_thread()
    if thisthread is MAINTHREAD:
        if progress is None:
            prefix = ""
        elif progress >= 100.0:
            prefix = "%s[%s%d%%%s] " % (GetColor("yellow"), GetColor("cyan"), progress, GetColor("yellow"))
        elif progress < 10.0:
            prefix = "%s[%s  %d%%%s] " % (GetColor("yellow"), GetColor("cyan"), progress, GetColor("yellow"))
        else:
            prefix = "%s[%s %d%%%s] " % (GetColor("yellow"), GetColor("cyan"), progress, GetColor("yellow"))
    else:
        global THREADS

        ident = thread.get_ident()
        if ident not in THREADS:
            THREADS[ident] = len(THREADS) + 1
        prefix = "%s[%sT%d%s] " % (GetColor("yellow"), GetColor("cyan"), THREADS[ident], GetColor("yellow"))

    if target is not None:
        suffix = ' ' + ColorText("green", target)
    else:
        suffix = GetColor()

    print(''.join((prefix, msg, suffix)))
    sys.stdout.flush()
    sys.stderr.flush()

def exit(msg = ""):
    sys.stdout.flush()
    sys.stderr.flush()
    if threading.current_thread() == MAINTHREAD:
        SaveDependencyCache()
        print("Elapsed Time: " + PrettyTime(time.time() - STARTTIME))
        print(msg)
        print(ColorText("red", "Build terminated."))
        sys.stdout.flush()
        sys.stderr.flush()
        ##Don't quit the interperter if I'm running this file directly (debugging)
        if __name__ != '__main__':
            os._exit(1)
    else:
        print(msg)
        raise "initiate-exit"

def Warn(msg, extra=None):
    if extra is not None:
        print("%sWARNING:%s %s %s%s%s" % (GetColor("red"), GetColor(), msg, GetColor("green"), extra, GetColor()))
    else:
        print("%sWARNING:%s %s" % (GetColor("red"), GetColor(), msg))
    sys.stdout.flush()

def Error(msg, extra=None):
    if extra is not None:
        print("%sERROR:%s %s %s%s%s" % (GetColor("red"), GetColor(), msg, GetColor("green"), extra, GetColor()))
    else:
        print("%sERROR:%s %s" % (GetColor("red"), GetColor(), msg))
    exit()

########################################################################
##
## SetTarget, GetTarget, GetHost
##
## These functions control cross-compilation.
##
########################################################################

def GetHost():
    """Returns the host platform, ie. the one we're compiling on."""
    if sys.platform == 'win32' or sys.platform == 'cygwin':
        # sys.platform is win32 on 64-bits Windows as well.
        return 'windows'
    elif sys.platform == 'darwin':
        return 'darwin'
    elif sys.platform.startswith('linux'):
        try:
            # Python seems to offer no built-in way to check this.
            osname = subprocess.check_output(["uname", "-o"])
            if osname.strip().lower() == b'android':
                return 'android'
            else:
                return 'linux'
        except:
            return 'linux'
    elif sys.platform.startswith('freebsd'):
        return 'freebsd'
    else:
        exit('Unrecognized sys.platform: %s' % (sys.platform))

def GetHostArch():
    """Returns the architecture we're compiling on.
    Its value is also platform-dependent, as different platforms
    have different architecture naming."""

    target = GetTarget()
    if target == 'windows':
        return 'x64' if host_64 else 'x86'

    machine = platform.machine()
    if machine.startswith('armv7'):
        return 'armv7a'
    else:
        return machine

def SetTarget(target, arch=None):
    """Sets the target platform; the one we're compiling for.  Also
    sets the target architecture (None for default, if any).  Should
    be called *before* any calls are made to GetOutputDir, GetCC, etc."""
    global TARGET, TARGET_ARCH, HAS_TARGET_ARCH
    global TOOLCHAIN_PREFIX

    host = GetHost()
    host_arch = GetHostArch()
    if target is None:
        target = host
    else:
        target = target.lower()

    if arch is not None:
        HAS_TARGET_ARCH = True

    TOOLCHAIN_PREFIX = ''

    if target == 'windows':
        if arch == 'i386':
            arch = 'x86'
        elif arch == 'amd64':
            arch = 'x64'

        if arch is not None and arch != 'x86' and arch != 'x64':
            exit("Windows architecture must be x86 or x64")

    elif target == 'darwin':
        if arch == 'amd64':
            arch = 'x86_64'
        if arch == 'aarch64':
            arch = 'arm64'

        if arch is not None:
            choices = ('i386', 'x86_64', 'ppc', 'ppc64', 'arm64')
            if arch not in choices:
                exit('macOS architecture must be one of %s' % (', '.join(choices)))

    elif target == 'android' or target.startswith('android-'):
        if arch is None:
            # If compiling on Android, default to same architecture.  Otherwise, arm.
            if host == 'android':
                arch = host_arch
            else:
                arch = 'armv7a'

        if arch == 'aarch64':
            arch = 'arm64'

        # Did we specify an API level?
        global ANDROID_API
        target, _, api = target.partition('-')
        if api:
            ANDROID_API = int(api)
        elif arch in ('mips64', 'arm64', 'x86_64'):
            # 64-bit platforms were introduced in Android 21.
            ANDROID_API = 21
        else:
            # Default to the lowest API level still supported by Google.
            ANDROID_API = 19

        # Determine the prefix for our gcc tools, eg. arm-linux-androideabi-gcc
        global ANDROID_ABI, ANDROID_TRIPLE
        if arch == 'armv7a':
            ANDROID_ABI = 'armeabi-v7a'
            ANDROID_TRIPLE = 'armv7a-linux-androideabi'
        elif arch == 'arm':
            ANDROID_ABI = 'armeabi'
            ANDROID_TRIPLE = 'arm-linux-androideabi'
        elif arch == 'arm64':
            ANDROID_ABI = 'arm64-v8a'
            ANDROID_TRIPLE = 'aarch64-linux-android'
        elif arch == 'mips':
            ANDROID_ABI = 'mips'
            ANDROID_TRIPLE = 'mipsel-linux-android'
        elif arch == 'mips64':
            ANDROID_ABI = 'mips64'
            ANDROID_TRIPLE = 'mips64el-linux-android'
        elif arch == 'x86':
            ANDROID_ABI = 'x86'
            ANDROID_TRIPLE = 'i686-linux-android'
        elif arch == 'x86_64':
            ANDROID_ABI = 'x86_64'
            ANDROID_TRIPLE = 'x86_64-linux-android'
        else:
            exit('Android architecture must be arm, armv7a, arm64, mips, mips64, x86 or x86_64, use --arch to specify')

        ANDROID_TRIPLE += str(ANDROID_API)
        TOOLCHAIN_PREFIX = ANDROID_TRIPLE + '-'

    elif target == 'linux':
        if arch is not None:
            TOOLCHAIN_PREFIX = '%s-linux-gnu-' % arch

        elif host != 'linux':
            exit('Should specify an architecture when building for Linux')

    elif target == host:
        if arch is None or arch == host_arch:
            # Not a cross build.
            pass
        else:
            exit('Cannot cross-compile for %s-%s from %s-%s' % (target, arch, host, host_arch))

    else:
        exit('Cannot cross-compile for %s from %s' % (target, host))

    if arch is None:
        arch = host_arch

    TARGET = target
    TARGET_ARCH = arch

def GetTarget():
    """Returns the platform we're compiling for.  Defaults to GetHost()."""
    global TARGET
    if TARGET is None:
        TARGET = GetHost()
    return TARGET

def HasTargetArch():
    """Returns True if the user specified an architecture to compile for."""
    return HAS_TARGET_ARCH

def GetTargetArch():
    """Returns the architecture we're compiling for.  Defaults to GetHostArch().
    Its value is also dependent on that of GetTarget(), as different platforms
    use a different architecture naming."""
    global TARGET_ARCH
    if TARGET_ARCH is None:
        TARGET_ARCH = GetHostArch()
    return TARGET_ARCH

def CrossCompiling():
    """Returns True if we're cross-compiling."""
    return GetTarget() != GetHost()

def GetCC():
    if TARGET in ('darwin', 'freebsd', 'android'):
        return os.environ.get('CC', TOOLCHAIN_PREFIX + 'clang')
    else:
        return os.environ.get('CC', TOOLCHAIN_PREFIX + 'gcc')

def GetCXX():
    if TARGET in ('darwin', 'freebsd', 'android'):
        return os.environ.get('CXX', TOOLCHAIN_PREFIX + 'clang++')
    else:
        return os.environ.get('CXX', TOOLCHAIN_PREFIX + 'g++')

def GetStrip():
    # Hack
    if TARGET == 'android':
        return 'llvm-strip'
    else:
        return 'strip'

def GetAR():
    # Hack
    if TARGET == 'android':
        return TOOLCHAIN_PREFIX + 'ar'
    else:
        return 'ar'

def GetRanlib():
    # Hack
    if TARGET == 'android':
        return TOOLCHAIN_PREFIX + 'ranlib'
    else:
        return 'ranlib'

BISON = None
def GetBison():
    global BISON
    if BISON is not None:
        return BISON

    # We now require a newer version of Bison than the one we previously
    # shipped in the win-util dir.  The new version has a 'data'
    # subdirectory, so check for that.
    win_util_data = os.path.join(GetThirdpartyBase(), 'win-util', 'data')
    if GetHost() == 'windows' and os.path.isdir(win_util_data):
        BISON = os.path.join(GetThirdpartyBase(), 'win-util', 'bison.exe')
    elif LocateBinary('bison'):
        BISON = 'bison'
    else:
        # We don't strictly need it, so don't give an error
        return None

    return BISON

FLEX = None
def GetFlex():
    global FLEX
    if FLEX is not None:
        return FLEX

    win_util = os.path.join(GetThirdpartyBase(), 'win-util')
    if GetHost() == 'windows' and os.path.isdir(win_util):
        FLEX = GetThirdpartyBase() + "/win-util/flex.exe"
    elif LocateBinary('flex'):
        FLEX = 'flex'
    else:
        # We don't strictly need it, so don't give an error
        return None

    return FLEX

def GetFlexVersion():
    flex = GetFlex()
    if not flex:
        return (0, 0, 0)

    try:
        handle = subprocess.Popen(["flex", "--version"], executable=flex, stdout=subprocess.PIPE)
        words = handle.communicate()[0].strip().splitlines()[0].split(b' ')
        if words[1] != "version":
            version = words[1]
        else:
            version = words[2]
        return tuple(map(int, version.split(b'.')))
    except:
        Warn("Unable to detect flex version")
        return (0, 0, 0)

SEVENZIP = None
def GetSevenZip():
    global SEVENZIP
    if SEVENZIP is not None:
        return SEVENZIP

    win_util = os.path.join(GetThirdpartyBase(), 'win-util')
    if GetHost() == 'windows' and os.path.isdir(win_util):
        SEVENZIP = GetThirdpartyBase() + "/win-util/7za.exe"
    elif LocateBinary('7z'):
        SEVENZIP = '7z'
    else:
        # We don't strictly need it, so don't give an error
        return None

    return SEVENZIP

def HasSevenZip():
    return GetSevenZip() is not None

########################################################################
##
## LocateBinary
##
## This function searches the system PATH for the binary. Returns its
## full path when it is found, or None when it was not found.
##
########################################################################

def LocateBinary(binary):
    if os.path.isfile(binary):
        return binary

    if "PATH" not in os.environ or os.environ["PATH"] == "":
        p = os.defpath
    else:
        p = os.environ["PATH"]

    pathList = p.split(os.pathsep)
    suffixes = ['']

    if GetHost() == 'windows':
        if not binary.lower().endswith('.exe') and not binary.lower().endswith('.bat'):
            # Append .exe if necessary
            suffixes = ['.exe', '.bat']

        # On Windows the current directory is always implicitly
        # searched before anything else on PATH.
        pathList = ['.'] + pathList

    for path in pathList:
        binpath = os.path.join(os.path.expanduser(path), binary)
        for suffix in suffixes:
            if os.access(binpath + suffix, os.X_OK):
                return os.path.abspath(os.path.realpath(binpath + suffix))
    return None

########################################################################
##
## Run a command.
##
########################################################################

def oscmd(cmd, ignoreError = False, cwd=None):
    if VERBOSE:
        print(GetColor("blue") + cmd.split(" ", 1)[0] + " " + GetColor("magenta") + cmd.split(" ", 1)[1] + GetColor())
    sys.stdout.flush()

    if sys.platform == "win32":
        if cmd[0] == '"':
            exe = cmd[1 : cmd.index('"', 1)]
        else:
            exe = cmd.split()[0]
        exe_path = LocateBinary(exe)
        if exe_path is None:
            exit("Cannot find "+exe+" on search path")

        if cwd is not None:
            pwd = os.getcwd()
            os.chdir(cwd)

        res = os.spawnl(os.P_WAIT, exe_path, cmd)

        if res == -1073741510: # 0xc000013a
            exit("keyboard interrupt")

        if cwd is not None:
            os.chdir(pwd)
    else:
        cmd = cmd.replace(';', '\\;')
        cmd = cmd.replace('$', '\\$')
        res = subprocess.call(cmd, cwd=cwd, shell=True)
        sig = res & 0x7F
        if (GetVerbose() and res != 0):
            print(ColorText("red", "Process exited with exit status %d and signal code %d" % ((res & 0xFF00) >> 8, sig)))
        if (sig == signal.SIGINT):
            exit("keyboard interrupt")

        # Don't ask me where the 35584 or 34304 come from...
        if (sig == signal.SIGSEGV or res == 35584 or res == 34304):
            if (LocateBinary("gdb") and GetVerbose() and GetHost() != "windows"):
                print(ColorText("red", "Received SIGSEGV, retrieving traceback..."))
                os.system("gdb -batch -ex 'handle SIG33 pass nostop noprint' -ex 'set pagination 0' -ex 'run' -ex 'bt full' -ex 'info registers' -ex 'thread apply all backtrace' -ex 'quit' --args %s < /dev/null" % cmd)
            else:
                print(ColorText("red", "Received SIGSEGV"))
            exit("")

    if res != 0 and not ignoreError:
        if "interrogate" in cmd.split(" ", 1)[0] and GetVerbose():
            print(ColorText("red", "Interrogate failed, retrieving debug output..."))
            sys.stdout.flush()
            verbose_cmd = cmd.split(" ", 1)[0] + " -vv " + cmd.split(" ", 1)[1]
            if sys.platform == "win32":
                os.spawnl(os.P_WAIT, exe_path, verbose_cmd)
            else:
                subprocess.call(verbose_cmd, shell=True)
        exit("The following command returned a non-zero value: " + str(cmd))

    return res

########################################################################
##
## GetDirectoryContents
##
########################################################################

def GetDirectoryContents(dir, filters="*", skip=[]):
    if isinstance(filters, str):
        filters = [filters]
    actual = {}
    files = os.listdir(dir)
    for filter in filters:
        for file in fnmatch.filter(files, filter):
            if (skip.count(file)==0) and (os.path.isfile(dir + "/" + file)):
                actual[file] = 1

    results = list(actual.keys())
    results.sort()
    return results

def GetDirectorySize(dir):
    if not os.path.isdir(dir):
        return 0
    size = 0
    for (path, dirs, files) in os.walk(dir):
        for file in files:
            try:
                size += os.path.getsize(os.path.join(path, file))
            except:
                pass
    return size

########################################################################
##
## The Timestamp Cache
##
## The make utility is constantly fetching the timestamps of files.
## This can represent the bulk of the file accesses during the make
## process.  The timestamp cache eliminates redundant checks.
##
########################################################################

TIMESTAMPCACHE = {}

def GetTimestamp(path):
    if path in TIMESTAMPCACHE:
        return TIMESTAMPCACHE[path]
    try:
        date = int(os.path.getmtime(path))
    except:
        date = 0
    TIMESTAMPCACHE[path] = date
    return date

def ClearTimestamp(path):
    del TIMESTAMPCACHE[path]

########################################################################
##
## The Dependency cache.
##
## Makepanda's strategy for file dependencies is different from most
## make-utilities.  Whenever a file is built, makepanda records
## that the file was built, and it records what the input files were,
## and what their dates were.  Whenever a file is about to be built,
## panda compares the current list of input files and their dates,
## to the previous list of input files and their dates.  If they match,
## there is no need to build the file.
##
########################################################################

BUILTFROMCACHE = {}

def JustBuilt(files, others):
    dates = {}
    for file in files:
        del TIMESTAMPCACHE[file]
        dates[file] = GetTimestamp(file)
    for file in others:
        dates[file] = GetTimestamp(file)

    key = tuple(files)
    BUILTFROMCACHE[key] = dates

def NeedsBuild(files, others):
    dates = {}
    for file in files:
        dates[file] = GetTimestamp(file)
        if not os.path.exists(file):
            if DEBUG_DEPENDENCIES:
                print("rebuilding %s because it does not exist" % (file))
            return True

    for file in others:
        dates[file] = GetTimestamp(file)

    key = tuple(files)
    if key in BUILTFROMCACHE:
        cached = BUILTFROMCACHE[key]
        if cached == dates:
            return False
        elif DEBUG_DEPENDENCIES:
            print("rebuilding %s because:" % (key))
            for key in frozenset(cached.keys()) | frozenset(dates.keys()):
                if key not in cached:
                    print("    new dependency: %s" % (key))
                elif key not in dates:
                    print("    removed dependency: %s" % (key))
                elif cached[key] != dates[key]:
                    print("    dependency changed: %s" % (key))

        if VERBOSE and frozenset(cached) != frozenset(dates):
            Warn("file dependencies changed:", files)

    return True

########################################################################
##
## The CXX include cache:
##
## The following routine scans a CXX file and returns a list of
## the include-directives inside that file.  It's not recursive:
## it just returns the includes that are textually inside the
## file.  If you need recursive dependencies, you need the higher-level
## routine CxxCalcDependencies, defined elsewhere.
##
## Since scanning a CXX file is slow, we cache the result.  It records
## the date of the source file and the list of includes that it
## contains.  It assumes that if the file date hasn't changed, that
## the list of include-statements inside the file has not changed
## either.  Once again, this particular routine does not return
## recursive dependencies --- it only returns an explicit list of
## include statements that are textually inside the file.  That
## is what the cache stores, as well.
##
########################################################################

CXXINCLUDECACHE = {}

CxxIncludeRegex = re.compile('^[ \t]*[#][ \t]*include[ \t]+"([^"]+)"[ \t\r\n]*$')

def CxxGetIncludes(path):
    date = GetTimestamp(path)
    if path in CXXINCLUDECACHE:
        cached = CXXINCLUDECACHE[path]
        if cached[0] == date:
            return cached[1]
    try:
        sfile = open(path, 'r')
    except:
        exit("Cannot open source file \""+path+"\" for reading.")

    include = []
    try:
        for line in sfile:
            match = CxxIncludeRegex.match(line,0)
            if match:
                incname = match.group(1)
                include.append(incname)
    except:
        print("Failed to determine dependencies of \""+path+"\".")
        raise

    sfile.close()
    CXXINCLUDECACHE[path] = [date, include]
    return include

JAVAIMPORTCACHE = {}

JavaImportRegex = re.compile('[ \t\r\n;]import[ \t]+([a-zA-Z][^;]+)[ \t\r\n]*;')

def JavaGetImports(path):
    date = GetTimestamp(path)
    if path in JAVAIMPORTCACHE:
        cached = JAVAIMPORTCACHE[path]
        if cached[0] == date:
            return cached[1]
    try:
        source = open(path, 'r').read()
    except:
        exit("Cannot open source file \"" + path + "\" for reading.")

    imports = []
    try:
        for match in JavaImportRegex.finditer(source, 0):
            impname = match.group(1).strip()
            if not impname.startswith('java.') and \
               not impname.startswith('dalvik.') and \
               not impname.startswith('android.'):
                imports.append(impname.strip())
    except:
        print("Failed to determine dependencies of \"" + path  +"\".")
        raise

    JAVAIMPORTCACHE[path] = [date, imports]
    return imports

########################################################################
##
## SaveDependencyCache / LoadDependencyCache
##
## This actually saves both the dependency and cxx-include caches.
##
########################################################################

DCACHE_VERSION = 3
DCACHE_BACKED_UP = False

def SaveDependencyCache():
    global DCACHE_BACKED_UP
    if not DCACHE_BACKED_UP:
        try:
            if os.path.exists(os.path.join(OUTPUTDIR, "tmp", "makepanda-dcache")):
                os.rename(os.path.join(OUTPUTDIR, "tmp", "makepanda-dcache"),
                          os.path.join(OUTPUTDIR, "tmp", "makepanda-dcache-backup"))
        except:
            pass
        DCACHE_BACKED_UP = True

    try:
        icache = open(os.path.join(OUTPUTDIR, "tmp", "makepanda-dcache"),'wb')
    except:
        icache = None

    if icache is not None:
        print("Storing dependency cache.")
        pickle.dump(DCACHE_VERSION, icache, 0)
        pickle.dump(CXXINCLUDECACHE, icache, 2)
        pickle.dump(BUILTFROMCACHE, icache, 2)
        icache.close()

def LoadDependencyCache():
    global CXXINCLUDECACHE
    global BUILTFROMCACHE

    try:
        icache = open(os.path.join(OUTPUTDIR, "tmp", "makepanda-dcache"), 'rb')
    except:
        icache = None

    if icache is not None:
        ver = pickle.load(icache)
        if ver == DCACHE_VERSION:
            CXXINCLUDECACHE = pickle.load(icache)
            BUILTFROMCACHE = pickle.load(icache)
            icache.close()
        else:
            print("Cannot load dependency cache, version is too old!")

########################################################################
##
## CxxFindSource: given a source file name and a directory list,
## searches the directory list for the given source file.  Returns
## the full pathname of the located file.
##
## CxxFindHeader: given a source file, an include directive, and a
## directory list, searches the directory list for the given header
## file.  Returns the full pathname of the located file.
##
## Of course, CxxFindSource and CxxFindHeader cannot find a source
## file that has not been created yet.  This can cause dependency
## problems.  So the function CreateStubHeader can be used to create
## a file that CxxFindSource or CxxFindHeader can subsequently find.
##
########################################################################

def CxxFindSource(name, ipath):
    for dir in ipath:
        if (dir == "."): full = name
        else: full = dir + "/" + name
        if GetTimestamp(full) > 0: return full
    exit("Could not find source file: "+name)

def CxxFindHeader(srcfile, incfile, ipath):
    if (incfile.startswith(".")):
        last = srcfile.rfind("/")
        if (last < 0): exit("CxxFindHeader cannot handle this case #1")
        srcdir = srcfile[:last+1]
        while (incfile[:1]=="."):
            if (incfile[:2]=="./"):
                incfile = incfile[2:]
            elif (incfile[:3]=="../"):
                incfile = incfile[3:]
                last = srcdir[:-1].rfind("/")
                if (last < 0): exit("CxxFindHeader cannot handle this case #2")
                srcdir = srcdir[:last+1]
            else: exit("CxxFindHeader cannot handle this case #3")
        full = srcdir + incfile
        if GetTimestamp(full) > 0: return full
        return 0
    else:
        for dir in ipath:
            full = dir + "/" + incfile
            if GetTimestamp(full) > 0: return full
        return 0

def JavaFindClasses(impspec, clspath):
    path = clspath + '/' + impspec.replace('.', '/') + '.class'
    if '*' in path:
        return glob.glob(path)
    else:
        return [path]

########################################################################
##
## CxxCalcDependencies(srcfile, ipath, ignore)
##
## Calculate the dependencies of a source file given a
## particular include-path.  Any file in the list of files to
## ignore is not considered.
##
########################################################################

CxxIgnoreHeader = {}
CxxDependencyCache = {}

def CxxCalcDependencies(srcfile, ipath, ignore):
    if srcfile in CxxDependencyCache:
        return CxxDependencyCache[srcfile]
    if ignore.count(srcfile):
        return []
    dep = {}
    dep[srcfile] = 1
    includes = CxxGetIncludes(srcfile)
    for include in includes:
        header = CxxFindHeader(srcfile, include, ipath)
        if header != 0:
            if ignore.count(header) == 0:
                hdeps = CxxCalcDependencies(header, ipath, [srcfile]+ignore)
                for x in hdeps:
                    dep[x] = 1
    result = list(dep.keys())
    CxxDependencyCache[srcfile] = result
    return result

global JavaDependencyCache
JavaDependencyCache = {}

def JavaCalcDependencies(srcfile, clspath):
    if srcfile in JavaDependencyCache:
        return JavaDependencyCache[srcfile]

    deps = set((srcfile,))
    JavaDependencyCache[srcfile] = deps

    imports = JavaGetImports(srcfile)
    for impspec in imports:
        for cls in JavaFindClasses(impspec, clspath):
            deps.add(cls)
    return deps

########################################################################
##
## Registry Key Handling
##
## Of course, these routines will fail if you call them on a
## non win32 platform.  If you use them on a win64 platform, they
## will look in the win32 private hive first, then look in the
## win64 hive.
##
########################################################################

if sys.platform == "win32":
    # Note: not supported on cygwin.
    import winreg

def TryRegistryKey(path):
    try:
        key = winreg.OpenKey(winreg.HKEY_LOCAL_MACHINE, path, 0, winreg.KEY_READ)
        return key
    except:
        pass
    try:
        key = winreg.OpenKey(winreg.HKEY_LOCAL_MACHINE, path, 0, winreg.KEY_READ | 256)
        return key
    except:
        pass
    return 0

def ListRegistryKeys(path):
    result=[]
    index=0
    key = TryRegistryKey(path)
    if (key != 0):
        try:
            while (1):
                result.append(winreg.EnumKey(key, index))
                index = index + 1
        except:
            pass
        winreg.CloseKey(key)
    return result

def ListRegistryValues(path):
    result = []
    index = 0
    key = TryRegistryKey(path)
    if (key != 0):
        try:
            while (1):
                result.append(winreg.EnumValue(key, index)[0])
                index = index + 1
        except:
            pass
        winreg.CloseKey(key)
    return result

def GetRegistryKey(path, subkey, override64=True):
    if (host_64 and override64):
        path = path.replace("SOFTWARE\\", "SOFTWARE\\Wow6432Node\\")
    k1=0
    key = TryRegistryKey(path)
    if (key != 0):
        try:
            k1, k2 = winreg.QueryValueEx(key, subkey)
        except:
            pass
        winreg.CloseKey(key)
    return k1

def GetProgramFiles():
    if ("PROGRAMFILES" in os.environ):
        return os.environ["PROGRAMFILES"]
    elif (os.path.isdir("C:\\Program Files")):
        return "C:\\Program Files"
    elif (os.path.isdir("D:\\Program Files")):
        return "D:\\Program Files"
    elif (os.path.isdir("E:\\Program Files")):
        return "E:\\Program Files"
    return 0

def GetProgramFiles_x86():
    if ("ProgramFiles(x86)" in os.environ):
        return os.environ["ProgramFiles(x86)"]
    elif (os.path.isdir("C:\\Program Files (x86)")):
        return "C:\\Program Files (x86)"
    elif (os.path.isdir("D:\\Program Files (x86)")):
        return "D:\\Program Files (x86)"
    elif (os.path.isdir("E:\\Program Files (x86)")):
        return "E:\\Program Files (x86)"
    return GetProgramFiles()

########################################################################
##
## Parsing Compiler Option Lists
##
########################################################################

def GetListOption(opts, prefix):
    res=[]
    for x in opts:
        if (x.startswith(prefix)):
            res.append(x[len(prefix):])
    return res

def GetValueOption(opts, prefix):
    for x in opts:
        if (x.startswith(prefix)):
            return x[len(prefix):]
    return 0

def GetOptimizeOption(opts):
    val = GetValueOption(opts, "OPT:")
    if (val == 0):
        return OPTIMIZE
    return val

########################################################################
##
## General File Manipulation
##
########################################################################

def MakeDirectory(path, mode=None, recursive=False):
    if os.path.isdir(path):
        return

    if recursive:
        parent = os.path.dirname(path)
        if parent and not os.path.isdir(parent):
            MakeDirectory(parent, mode=mode, recursive=True)

    if mode is not None:
        os.mkdir(path, mode)
    else:
        os.mkdir(path)

def ReadFile(wfile):
    try:
        srchandle = open(wfile, "r")
        data = srchandle.read()
        srchandle.close()
        return data
    except:
        ex = sys.exc_info()[1]
        exit("Cannot read %s: %s" % (wfile, ex))

def ReadBinaryFile(wfile):
    try:
        srchandle = open(wfile, "rb")
        data = srchandle.read()
        srchandle.close()
        return data
    except:
        ex = sys.exc_info()[1]
        exit("Cannot read %s: %s" % (wfile, ex))

def WriteFile(wfile, data, newline=None):
    if newline is not None:
        data = data.replace('\r\n', '\n')
        data = data.replace('\r', '\n')
        data = data.replace('\n', newline)

    try:
        dsthandle = open(wfile, "w", newline='')
        dsthandle.write(data)
        dsthandle.close()
    except:
        ex = sys.exc_info()[1]
        exit("Cannot write to %s: %s" % (wfile, ex))

def WriteBinaryFile(wfile, data):
    try:
        dsthandle = open(wfile, "wb")
        dsthandle.write(data)
        dsthandle.close()
    except:
        ex = sys.exc_info()[1]
        exit("Cannot write to %s: %s" % (wfile, ex))

def ConditionalWriteFile(dest, data, newline=None):
    if newline is not None:
        data = data.replace('\r\n', '\n')
        data = data.replace('\r', '\n')
        data = data.replace('\n', newline)

    try:
        rfile = open(dest, 'r')
        contents = rfile.read(-1)
        rfile.close()
    except:
        contents = 0

    if contents != data:
        if VERBOSE:
            print("Writing %s" % (dest))
        sys.stdout.flush()
        WriteFile(dest, data)

def DeleteVCS(dir):
    if dir == "": dir = "."
    for entry in os.listdir(dir):
        subdir = os.path.join(dir, entry)
        if (os.path.isdir(subdir)):
            if entry in VCS_DIRS:
                shutil.rmtree(subdir)
            else:
                DeleteVCS(subdir)
        elif (os.path.isfile(subdir) and (entry in VCS_FILES or entry.startswith(".#"))):
            os.remove(subdir)

def DeleteBuildFiles(dir):
    if dir == "": dir = "."
    for entry in os.listdir(dir):
        subdir = os.path.join(dir, entry)
        if (os.path.isfile(subdir) and os.path.splitext(subdir)[-1] in [".pp", ".moved"]):
            os.remove(subdir)
        elif (os.path.isdir(subdir)):
            if (os.path.basename(subdir)[:3] == "Opt" and os.path.basename(subdir)[4] == "-"):
                shutil.rmtree(subdir)
            else:
                DeleteBuildFiles(subdir)

def DeleteEmptyDirs(dir):
    if dir == "": dir = "."
    entries = os.listdir(dir)
    if not entries:
        os.rmdir(dir)
        return
    for entry in entries:
        subdir = os.path.join(dir, entry)
        if (os.path.isdir(subdir)):
            if (not os.listdir(subdir)):
                os.rmdir(subdir)
            else:
                DeleteEmptyDirs(subdir)

def CreateFile(file):
    if (os.path.exists(file)==0):
        WriteFile(file, "")

########################################################################
#
# Create the panda build tree.
#
########################################################################

def MakeBuildTree():
    MakeDirectory(OUTPUTDIR)
    MakeDirectory(OUTPUTDIR + "/bin")
    MakeDirectory(OUTPUTDIR + "/lib")
    MakeDirectory(OUTPUTDIR + "/tmp")
    MakeDirectory(OUTPUTDIR + "/etc")
    MakeDirectory(OUTPUTDIR + "/plugins")
    MakeDirectory(OUTPUTDIR + "/include")
    MakeDirectory(OUTPUTDIR + "/models")
    MakeDirectory(OUTPUTDIR + "/models/audio")
    MakeDirectory(OUTPUTDIR + "/models/audio/sfx")
    MakeDirectory(OUTPUTDIR + "/models/icons")
    MakeDirectory(OUTPUTDIR + "/models/maps")
    MakeDirectory(OUTPUTDIR + "/models/misc")
    MakeDirectory(OUTPUTDIR + "/models/gui")
    MakeDirectory(OUTPUTDIR + "/pandac")
    MakeDirectory(OUTPUTDIR + "/pandac/input")
    MakeDirectory(OUTPUTDIR + "/panda3d")

    if GetTarget() == 'android':
        MakeDirectory(OUTPUTDIR + "/classes")

########################################################################
#
# Make sure that you are in the root of the panda tree.
#
########################################################################

def CheckPandaSourceTree():
    dir = os.getcwd()
    if ((os.path.exists(os.path.join(dir, "makepanda/makepanda.py"))==0) or
        (os.path.exists(os.path.join(dir, "dtool", "src", "dtoolbase", "dtoolbase.h"))==0) or
        (os.path.exists(os.path.join(dir, "panda", "src", "pandabase", "pandabase.h"))==0)):
        exit("Current directory is not the root of the panda tree.")

########################################################################
##
## Thirdparty libraries paths
##
########################################################################

def GetThirdpartyBase():
    """Returns the location of the 'thirdparty' directory.
    Normally, this is simply the thirdparty directory relative
    to the root of the source root, but if a MAKEPANDA_THIRDPARTY
    environment variable was set, it is used as the location of the
    thirdparty directory.  This is useful when wanting to use a single
    system-wide thirdparty directory, for instance on a build machine."""
    global THIRDPARTYBASE
    if (THIRDPARTYBASE is not None):
        return THIRDPARTYBASE

    THIRDPARTYBASE = "thirdparty"
    if "MAKEPANDA_THIRDPARTY" in os.environ:
        THIRDPARTYBASE = os.environ["MAKEPANDA_THIRDPARTY"]

    return THIRDPARTYBASE

def GetThirdpartyDir():
    """Returns the thirdparty directory for the target platform,
    ie. thirdparty/win-libs-vc10/.  May return None in the future."""
    global THIRDPARTYDIR
    if THIRDPARTYDIR is not None:
        return THIRDPARTYDIR

    base = GetThirdpartyBase()
    target = GetTarget()
    target_arch = GetTargetArch()

    if (target == 'windows'):
        vc = str(SDK["MSVC_VERSION"][0])

        if target_arch == 'x64':
            THIRDPARTYDIR = base + "/win-libs-vc" + vc + "-x64/"
        else:
            THIRDPARTYDIR = base + "/win-libs-vc" + vc + "/"

    elif (target == 'darwin'):
        # macOS thirdparty binaries are universal, where possible.
        THIRDPARTYDIR = base + "/darwin-libs-a/"

    elif (target == 'linux'):
        if target_arch in ("aarch64", "arm64"):
            THIRDPARTYDIR = base + "/linux-libs-arm64/"
        elif target_arch.startswith("arm"):
            THIRDPARTYDIR = base + "/linux-libs-arm/"
        elif (target_arch in ("x86_64", "amd64")):
            THIRDPARTYDIR = base + "/linux-libs-x64/"
        else:
            THIRDPARTYDIR = base + "/linux-libs-a/"

    elif (target == 'freebsd'):
        if target_arch in ("aarch64", "arm64"):
            THIRDPARTYDIR = base + "/freebsd-libs-arm64/"
        elif target_arch.startswith("arm"):
            THIRDPARTYDIR = base + "/freebsd-libs-arm/"
        elif (target_arch in ("x86_64", "amd64")):
            THIRDPARTYDIR = base + "/freebsd-libs-x64/"
        else:
            THIRDPARTYDIR = base + "/freebsd-libs-a/"

    elif (target == 'android'):
        THIRDPARTYDIR = base + "/android-libs-%s/" % (target_arch)

    else:
        Warn("Unsupported platform:", target)
        return

    if (GetVerbose()):
        print("Using thirdparty directory: %s" % THIRDPARTYDIR)

    return THIRDPARTYDIR

########################################################################
##
## Gets or sets the output directory, by default "built".
## Gets or sets the optimize level.
## Gets or sets the verbose flag.
##
########################################################################

def GetOutputDir():
    return OUTPUTDIR

def IsCustomOutputDir():
    return CUSTOM_OUTPUTDIR

def SetOutputDir(outputdir):
    global OUTPUTDIR, CUSTOM_OUTPUTDIR
    OUTPUTDIR = outputdir
    CUSTOM_OUTPUTDIR = True

def GetOptimize():
    return int(OPTIMIZE)

def SetOptimize(optimize):
    global OPTIMIZE
    OPTIMIZE = optimize

def GetVerbose():
    return VERBOSE

def SetVerbose(verbose):
    global VERBOSE
    VERBOSE = verbose

def SetDebugDependencies(dd = True):
    global DEBUG_DEPENDENCIES
    DEBUG_DEPENDENCIES = dd

def GetLinkAllStatic():
    return LINK_ALL_STATIC

def SetLinkAllStatic(val = True):
    global LINK_ALL_STATIC
    LINK_ALL_STATIC = val

def UnsetLinkAllStatic():
    global LINK_ALL_STATIC
    LINK_ALL_STATIC = False

########################################################################
##
## Package Selection
##
## This facility enables makepanda to keep a list of packages selected
## by the user for inclusion or omission.
##
########################################################################

PKG_LIST_ALL = []
PKG_LIST_OMIT = {}
PKG_LIST_CUSTOM = set()

def PkgListSet(pkgs):
    global PKG_LIST_ALL
    global PKG_LIST_OMIT
    PKG_LIST_ALL=pkgs
    PKG_LIST_OMIT={}
    PkgEnableAll()

def PkgListGet():
    return PKG_LIST_ALL

def PkgEnableAll():
    for x in PKG_LIST_ALL:
        PKG_LIST_OMIT[x] = 0

def PkgDisableAll():
    for x in PKG_LIST_ALL:
        PKG_LIST_OMIT[x] = 1

def PkgEnable(pkg):
    PKG_LIST_OMIT[pkg] = 0

def PkgDisable(pkg):
    PKG_LIST_OMIT[pkg] = 1

def PkgSetCustomLocation(pkg):
    PKG_LIST_CUSTOM.add(pkg)

def PkgHasCustomLocation(pkg):
    return pkg in PKG_LIST_CUSTOM

def PkgSkip(pkg):
    return PKG_LIST_OMIT[pkg]

def PkgSelected(pkglist, pkg):
    if (pkglist.count(pkg)==0): return 0
    if (PKG_LIST_OMIT[pkg]): return 0
    return 1

########################################################################
##
## DTOOL/PRC Option value override
##
## This facility enables makepanda to keep a list of parameters
## overriden by the command line.
##
########################################################################

OVERRIDES_LIST={}

def AddOverride(spec):
    if (spec.find("=")==-1):return
    pair = spec.split("=",1)
    OVERRIDES_LIST[pair[0]] = pair[1]

def OverrideValue(parameter, value):
    if parameter in OVERRIDES_LIST:
        print("Overriding value of key \"" + parameter + "\" with value \"" + OVERRIDES_LIST[parameter] + "\"")
        return OVERRIDES_LIST[parameter]
    else:
        return value

########################################################################
##
## These functions are for libraries which use pkg-config.
##
########################################################################

def PkgConfigHavePkg(pkgname, tool = "pkg-config"):
    """Returns a bool whether the pkg-config package is installed."""

    if (sys.platform == "win32" or CrossCompiling() or not LocateBinary(tool)):
        return False
    if (tool == "pkg-config"):
        handle = os.popen(LocateBinary("pkg-config") + " --silence-errors --modversion " + pkgname)
    else:
        return bool(LocateBinary(tool) is not None)
    result = handle.read().strip()
    returnval = handle.close()
    if returnval is not None and returnval != 0:
        return False
    return bool(len(result) > 0)

def PkgConfigGetLibs(pkgname, tool = "pkg-config"):
    """Returns a list of libs for the package, prefixed by -l."""

    if (sys.platform == "win32" or CrossCompiling() or not LocateBinary(tool)):
        return []
    if (tool == "pkg-config"):
        handle = os.popen(LocateBinary("pkg-config") + " --silence-errors --libs-only-l " + pkgname)
    elif (tool == "fltk-config"):
        handle = os.popen(LocateBinary("fltk-config") + " --ldstaticflags")
    else:
        handle = os.popen(LocateBinary(tool) + " --libs")
    result = handle.read().strip()
    handle.close()
    libs = []

    # Walk through the result arguments carefully.  Look for -lname as
    # well as -framework name.
    r = result.split(' ')
    ri = 0
    while ri < len(r):
        l = r[ri]
        if l.startswith("-l") or l.startswith("/"):
            libs.append(l)
        elif l == '-framework':
            libs.append(l)
            ri += 1
            libs.append(r[ri])
        ri += 1

    return libs

def PkgConfigGetIncDirs(pkgname, tool = "pkg-config"):
    """Returns a list of includes for the package, NOT prefixed by -I."""

    if (sys.platform == "win32" or CrossCompiling() or not LocateBinary(tool)):
        return []
    if (tool == "pkg-config"):
        handle = os.popen(LocateBinary("pkg-config") + " --silence-errors --cflags-only-I " + pkgname)
    else:
        handle = os.popen(LocateBinary(tool) + " --cflags")
    result = handle.read().strip()
    handle.close()
    if len(result) == 0: return []
    dirs = []
    for opt in result.split(" "):
        if (opt.startswith("-I")):
            inc_dir = opt.replace("-I", "").replace("\"", "").strip()
            # Hack for ODE, otherwise -S/usr/include gets added to interrogate
            if inc_dir != '/usr/include' and inc_dir != '/usr/include/':
                dirs.append(inc_dir)
    return dirs

def PkgConfigGetLibDirs(pkgname, tool = "pkg-config"):
    """Returns a list of library paths for the package, NOT prefixed by -L."""

    if (sys.platform == "win32" or CrossCompiling() or not LocateBinary(tool)):
        return []
    if (tool == "pkg-config"):
        handle = os.popen(LocateBinary("pkg-config") + " --silence-errors --libs-only-L " + pkgname)
    elif (tool == "wx-config" or tool == "ode-config"):
        return []
    else:
        handle = os.popen(LocateBinary(tool) + " --ldflags")
    result = handle.read().strip()
    handle.close()
    if len(result) == 0: return []
    libs = []
    for l in result.split(" "):
        if (l.startswith("-L")):
            libs.append(l.replace("-L", "").replace("\"", "").strip())
    return libs

def PkgConfigGetDefSymbols(pkgname, tool = "pkg-config"):
    """Returns a dictionary of preprocessor definitions."""

    if (sys.platform == "win32" or CrossCompiling() or not LocateBinary(tool)):
        return []
    if (tool == "pkg-config"):
        handle = os.popen(LocateBinary("pkg-config") + " --silence-errors --cflags " + pkgname)
    else:
        handle = os.popen(LocateBinary(tool) + " --cflags")
    result = handle.read().strip()
    handle.close()
    if len(result) == 0: return {}
    defs = {}
    for l in result.split(" "):
        if (l.startswith("-D")):
            d = l.replace("-D", "").replace("\"", "").strip().split("=")

            if d[0] in ('NDEBUG', '_DEBUG'):
                # Setting one of these flags by accident could cause serious harm.
                if GetVerbose():
                    print("Ignoring %s flag provided by %s" % (l, tool))
            elif len(d) == 1:
                defs[d[0]] = ""
            else:
                defs[d[0]] = d[1]
    return defs

def PkgConfigEnable(opt, pkgname, tool = "pkg-config"):
    """Adds the libraries and includes to IncDirectory, LibName and LibDirectory."""
    for i in PkgConfigGetIncDirs(pkgname, tool):
        IncDirectory(opt, i)
    for i in PkgConfigGetLibDirs(pkgname, tool):
        LibDirectory(opt, i)
    for i in PkgConfigGetLibs(pkgname, tool):
        LibName(opt, i)
    for i, j in PkgConfigGetDefSymbols(pkgname, tool).items():
        DefSymbol(opt, i, j)

def LocateLibrary(lib, lpath=[], prefer_static=False):
    """Searches for the library in the search path, returning its path if found,
    or None if it was not found."""
    target = GetTarget()

    if prefer_static and target != 'windows':
        for dir in lpath:
            if os.path.isfile(os.path.join(dir, 'lib%s.a' % lib)):
                return os.path.join(dir, 'lib%s.a' % lib)

    for dir in lpath:
        if target == 'windows':
            if os.path.isfile(os.path.join(dir, lib + '.lib')):
                return os.path.join(dir, lib + '.lib')
        elif target == 'darwin' and os.path.isfile(os.path.join(dir, 'lib%s.dylib' % lib)):
            return os.path.join(dir, 'lib%s.dylib' % lib)
        elif target != 'darwin' and os.path.isfile(os.path.join(dir, 'lib%s.so' % lib)):
            return os.path.join(dir, 'lib%s.so' % lib)
        elif os.path.isfile(os.path.join(dir, 'lib%s.a' % lib)):
            return os.path.join(dir, 'lib%s.a' % lib)

    return None

def SystemLibraryExists(lib):
    result = LocateLibrary(lib, SYS_LIB_DIRS)
    if result is not None:
        return True

    if GetHost() == "android" and GetTarget() == "android":
        return ('lib%s.so' % lib) in ANDROID_SYS_LIBS

    return False

def ChooseLib(libs, thirdparty=None):
    """ Chooses a library from the parameters, in order of preference. Returns the first if none of them were found. """

    lpath = []
    if thirdparty is not None:
        lpath.append(os.path.join(GetThirdpartyDir(), thirdparty.lower(), "lib"))
    lpath += SYS_LIB_DIRS

    for l in libs:
        libname = l
        if l.startswith("lib"):
            libname = l[3:]
        if LocateLibrary(libname, lpath):
            return libname

    if len(libs) > 0:
        if VERBOSE:
            print(ColorText("cyan", "Couldn't find any of the libraries " + ", ".join(libs)))
        return libs[0]

def SmartPkgEnable(pkg, pkgconfig = None, libs = None, incs = None, defs = None, framework = None, target_pkg = None, tool = "pkg-config", thirdparty_dir = None):
    global PKG_LIST_ALL
    if (pkg in PkgListGet() and PkgSkip(pkg)):
        return
    if (target_pkg == "" or target_pkg is None):
        target_pkg = pkg
    if (pkgconfig == ""):
        pkgconfig = None
    if (framework == ""):
        framework = None
    if (libs is None or libs == ""):
        libs = ()
    elif (isinstance(libs, str)):
        libs = (libs, )
    if (incs is None or incs == ""):
        incs = ()
    elif (isinstance(incs, str)):
        incs = (incs, )
    if (defs is None or defs == "" or len(defs) == 0):
        defs = {}
    elif (isinstance(incs, str)):
        defs = {defs : ""}
    elif (isinstance(incs, list) or isinstance(incs, tuple) or isinstance(incs, set)):
        olddefs = defs
        defs = {}
        for d in olddefs:
            defs[d] = ""

    custom_loc = PkgHasCustomLocation(pkg)

    # Determine the location of the thirdparty directory.
    if not thirdparty_dir:
        thirdparty_dir = pkg.lower()
    pkg_dir = os.path.join(GetThirdpartyDir(), thirdparty_dir)

    # First check if the library can be found in the thirdparty directory.
    if not custom_loc and os.path.isdir(pkg_dir):
        if framework and os.path.isdir(os.path.join(pkg_dir, framework + ".framework")):
            FrameworkDirectory(target_pkg, pkg_dir)
            LibName(target_pkg, "-framework " + framework)
            return

        inc_dir = os.path.join(pkg_dir, "include")
        if os.path.isdir(inc_dir):
            IncDirectory(target_pkg, inc_dir)

            # Handle cases like freetype2 where the include dir is a subdir under "include"
            for i in incs:
                if os.path.isdir(os.path.join(inc_dir, i)):
                    IncDirectory(target_pkg, os.path.join(inc_dir, i))

        lib_dir = os.path.join(pkg_dir, "lib")
        lpath = [lib_dir]

        if not PkgSkip("PYTHON"):
            py_lib_dir = os.path.join(lib_dir, SDK["PYTHONVERSION"])
            if os.path.isdir(py_lib_dir):
                lpath.append(py_lib_dir)

        # TODO: check for a .pc file in the lib/pkgconfig/ dir
        if (tool is not None and os.path.isfile(os.path.join(pkg_dir, "bin", tool))):
            tool = os.path.join(pkg_dir, "bin", tool)
            for i in PkgConfigGetLibs(None, tool):
                if i.startswith('-l'):
                    # To make sure we don't pick up the system copy, write out
                    # the full path instead.
                    libname = i[2:]
                    location = LocateLibrary(libname, lpath, prefer_static=True)
                    if location is not None:
                        LibName(target_pkg, location)
                    else:
                        print(GetColor("cyan") + "Couldn't find library lib" + libname + " in thirdparty directory " + pkg.lower() + GetColor())
                        LibName(target_pkg, i)
                else:
                    LibName(target_pkg, i)
            for i, j in PkgConfigGetDefSymbols(None, tool).items():
                DefSymbol(target_pkg, i, j)
            return

        # Now search for the libraries in the package's lib directories.
        for l in libs:
            libname = l
            if l.startswith("lib"):
                libname = l[3:]

            location = LocateLibrary(libname, lpath, prefer_static=True)
            if location is not None:
                # If it's a .so or .dylib we may have changed it and copied it to the built/lib dir.
                if location.endswith('.so') or location.endswith('.dylib'):
                    location = os.path.join(GetOutputDir(), "lib", os.path.basename(location))
                LibName(target_pkg, location)
            else:
                # This is for backward compatibility - in the thirdparty dir,
                # we kept some libs with "panda" prefix, like libpandatiff.
                location = LocateLibrary("panda" + libname, lpath, prefer_static=True)
                if location is not None:
                    if location.endswith('.so') or location.endswith('.dylib'):
                        location = os.path.join(GetOutputDir(), "lib", os.path.basename(location))
                    LibName(target_pkg, location)
                else:
                    print(GetColor("cyan") + "Couldn't find library lib" + libname + " in thirdparty directory " + thirdparty_dir + GetColor())

        for d, v in defs.values():
            DefSymbol(target_pkg, d, v)
        return

    elif not custom_loc and GetHost() == "darwin" and framework is not None:
        prefix = SDK["MACOSX"]
        if (os.path.isdir(prefix + "/Library/Frameworks/%s.framework" % framework) or
            os.path.isdir(prefix + "/System/Library/Frameworks/%s.framework" % framework) or
            os.path.isdir(prefix + "/Developer/Library/Frameworks/%s.framework" % framework) or
            os.path.isdir(prefix + "/Users/%s/System/Library/Frameworks/%s.framework" % (getpass.getuser(), framework))):
            LibName(target_pkg, "-framework " + framework)
            for d, v in defs.values():
                DefSymbol(target_pkg, d, v)
            return

        elif VERBOSE:
            print(ColorText("cyan", "Couldn't find the framework %s" % (framework)))

    elif not custom_loc and LocateBinary(tool) is not None and (tool != "pkg-config" or pkgconfig is not None):
        if (isinstance(pkgconfig, str) or tool != "pkg-config"):
            if (PkgConfigHavePkg(pkgconfig, tool)):
                return PkgConfigEnable(target_pkg, pkgconfig, tool)
        else:
            have_all_pkgs = True
            for pc in pkgconfig:
                if (PkgConfigHavePkg(pc, tool)):
                    PkgConfigEnable(target_pkg, pc, tool)
                else:
                    have_all_pkgs = False
            if (have_all_pkgs):
                return

    if not custom_loc and pkgconfig is not None and not libs:
        # pkg-config is all we can do, abort if it wasn't found.
        if pkg in PkgListGet():
            Warn("Could not locate pkg-config package %s, excluding from build" % (pkgconfig))
            PkgDisable(pkg)
        else:
            Error("Could not locate pkg-config package %s, aborting build" % (pkgconfig))

    else:
        # Okay, our pkg-config attempts failed. Let's try locating the libs by ourselves.
        have_pkg = True
        for l in libs:
            libname = l
            if l.startswith("lib"):
                libname = l[3:]

            if custom_loc:
                # Try searching in the package's LibDirectories.
                lpath = [dir for ppkg, dir in LIBDIRECTORIES if pkg == ppkg]
                location = LocateLibrary(libname, lpath)
                if location is not None:
                    LibName(target_pkg, location)
                else:
                    have_pkg = False
                    print(GetColor("cyan") + "Couldn't find library lib" + libname + GetColor())

            elif SystemLibraryExists(libname):
                # It exists in a system library directory.
                LibName(target_pkg, "-l" + libname)
            else:
                # Try searching in the package's LibDirectories.
                lpath = [dir for ppkg, dir in LIBDIRECTORIES if pkg == ppkg or ppkg == "ALWAYS"]
                location = LocateLibrary(libname, lpath)
                if location is not None:
                    LibName(target_pkg, "-l" + libname)
                else:
                    have_pkg = False
                    if VERBOSE or custom_loc:
                        print(GetColor("cyan") + "Couldn't find library lib" + libname + GetColor())

        # Determine which include directories to look in.
        incdirs = []
        if not custom_loc:
            incdirs += list(SYS_INC_DIRS)

        for ppkg, pdir in INCDIRECTORIES[:]:
            if pkg == ppkg or (ppkg == "ALWAYS" and not custom_loc):
                incdirs.append(pdir)
                if custom_loc and pkg != target_pkg:
                    IncDirectory(target_pkg, pdir)

        # The incs list contains both subdirectories to explicitly add to
        # the include path and header files to check the existence of.
        for i in incs:
            incdir = None
            for dir in incdirs:
                if len(glob.glob(os.path.join(dir, i))) > 0:
                    incdir = sorted(glob.glob(os.path.join(dir, i)))[-1]

            # Note: It's possible to specify a file instead of a dir, for the sake of checking if it exists.
            if incdir is None and (i.endswith('/Dense') or i.endswith(".h")):
                have_pkg = False
                if VERBOSE or custom_loc:
                    print(GetColor("cyan") + "Couldn't find header file " + i + GetColor())

            if incdir is not None and os.path.isdir(incdir):
                IncDirectory(target_pkg, incdir)

        if not have_pkg:
            if custom_loc:
                Error("Could not locate thirdparty package %s in specified directory, aborting build" % (pkg.lower()))
            elif pkg in PkgListGet():
                Warn("Could not locate thirdparty package %s, excluding from build" % (pkg.lower()))
                PkgDisable(pkg)
            else:
                Error("Could not locate thirdparty package %s, aborting build" % (pkg.lower()))

########################################################################
##
## SDK Location
##
## This section is concerned with locating the install directories
## for various third-party packages.  The results are stored in the
## SDK table.
##
## Microsoft keeps changing the &*#$*& registry key for the DirectX SDK.
## The only way to reliably find it is to search through the installer's
## uninstall-directories, look in each one, and see if it contains the
## relevant files.
##
########################################################################

SDK = {}

def GetSdkDir(sdkname, sdkkey = None):
    # Returns the default SDK directory. If it exists,
    # and sdkkey is not None, it is put in SDK[sdkkey].
    # Note: return value may not be an existing path.
    sdkbase = "sdks"
    if "MAKEPANDA_SDKS" in os.environ:
        sdkbase = os.environ["MAKEPANDA_SDKS"]

    sdir = sdkbase[:]
    target = GetTarget()
    target_arch = GetTargetArch()
    if target == 'windows':
        if target_arch == 'x64':
            sdir += "/win64"
        else:
            sdir += "/win32"
    elif target == 'linux':
        sdir += "/linux"
        sdir += platform.architecture()[0][:2]
    elif target == 'darwin':
        sdir += "/macosx"
    sdir += "/" + sdkname

    # If it does not exist, try the old location.
    if (not os.path.isdir(sdir)):
        sdir = sdkbase + "/" + sdir
        if (target == 'linux'):
            sdir += "-linux"
            sdir += platform.architecture()[0][:2]
        elif (target == "darwin"):
            sdir += "-osx"

    if (sdkkey and os.path.isdir(sdir)):
        SDK[sdkkey] = sdir

    return sdir

def SdkLocateDirectX( strMode = 'default' ):
    if (GetHost() != "windows"): return
    if strMode == 'default':
        GetSdkDir("directx9", "DX9")
        if ("DX9" not in SDK):
            strMode = 'latest'
    if strMode == 'latest':
        ## We first try to locate the August SDK in 64 bits, then 32.
        if ("DX9" not in SDK):
            dir = GetRegistryKey("SOFTWARE\\Wow6432Node\\Microsoft\\DirectX\\Microsoft DirectX SDK (June 2010)", "InstallPath")
            if (dir != 0):
                print("Using DirectX SDK June 2010")
                SDK["DX9"] = dir.replace("\\", "/").rstrip("/")
        if ("DX9" not in SDK):
            dir = GetRegistryKey("SOFTWARE\\Microsoft\\DirectX\\Microsoft DirectX SDK (June 2010)", "InstallPath")
            if (dir != 0):
                print("Using DirectX SDK June 2010")
                SDK["DX9"] = dir.replace("\\", "/").rstrip("/")
        if ("DX9" not in SDK):
            dir = "C:/Program Files (x86)/Microsoft DirectX SDK (June 2010)"
            if os.path.isdir(dir):
                print("Using DirectX SDK June 2010")
                SDK["DX9"] = dir
        if ("DX9" not in SDK):
            dir = "C:/Program Files/Microsoft DirectX SDK (June 2010)"
            if os.path.isdir(dir):
                print("Using DirectX SDK June 2010")
                SDK["DX9"] = dir
        if ("DX9" not in SDK):
            dir = GetRegistryKey("SOFTWARE\\Wow6432Node\\Microsoft\\DirectX\\Microsoft DirectX SDK (August 2009)", "InstallPath")
            if (dir != 0):
                print("Using DirectX SDK Aug 2009")
                SDK["DX9"] = dir.replace("\\", "/").rstrip("/")
        if ("DX9" not in SDK):
            dir = GetRegistryKey("SOFTWARE\\Microsoft\\DirectX\\Microsoft DirectX SDK (August 2009)", "InstallPath")
            if (dir != 0):
                print("Using DirectX SDK Aug 2009")
                SDK["DX9"] = dir.replace("\\", "/").rstrip("/")
        archStr = GetTargetArch()
        if ("DX9" not in SDK):
            uninstaller = "SOFTWARE\\Microsoft\\Windows\\CurrentVersion\\Uninstall"
            for subdir in ListRegistryKeys(uninstaller):
                if (subdir[0]=="{"):
                    dir = GetRegistryKey(uninstaller+"\\"+subdir, "InstallLocation")
                    if (dir != 0):
                        if (("DX9" not in SDK) and
                            (os.path.isfile(dir+"\\Include\\d3d9.h")) and
                            (os.path.isfile(dir+"\\Include\\d3dx9.h")) and
                            (os.path.isfile(dir+"\\Include\\dxsdkver.h")) and
                            (os.path.isfile(dir+"\\Lib\\" + archStr + "\\d3d9.lib")) and
                            (os.path.isfile(dir+"\\Lib\\" + archStr + "\\d3dx9.lib"))):
                            SDK["DX9"] = dir.replace("\\", "/").rstrip("/")
        if ("DX9" not in SDK):
            return

    elif strMode == 'jun2010':
        if ("DX9" not in SDK):
            dir = GetRegistryKey("SOFTWARE\\Wow6432Node\\Microsoft\\DirectX\\Microsoft DirectX SDK (June 2010)", "InstallPath")
            if (dir != 0):
                SDK["DX9"] = dir.replace("\\", "/").rstrip("/")
        if ("DX9" not in SDK):
            dir = GetRegistryKey("SOFTWARE\\Microsoft\\DirectX\\Microsoft DirectX SDK (June 2010)", "InstallPath")
            if (dir != 0):
                SDK["DX9"] = dir.replace("\\", "/").rstrip("/")
        if ("DX9" not in SDK):
            dir = "C:/Program Files (x86)/Microsoft DirectX SDK (June 2010)"
            if os.path.isdir(dir):
                SDK["DX9"] = dir
        if ("DX9" not in SDK):
            dir = "C:/Program Files/Microsoft DirectX SDK (June 2010)"
            if os.path.isdir(dir):
                SDK["DX9"] = dir
        if ("DX9" not in SDK):
            exit("Couldn't find DirectX June2010 SDK")
        else:
            print("Found DirectX SDK June 2010")
    elif strMode == 'aug2009':
        if ("DX9" not in SDK):
            dir = GetRegistryKey("SOFTWARE\\Wow6432Node\\Microsoft\\DirectX\\Microsoft DirectX SDK (August 2009)", "InstallPath")
            if (dir != 0):
                print("Found DirectX SDK Aug 2009")
                SDK["DX9"] = dir.replace("\\", "/").rstrip("/")
        if ("DX9" not in SDK):
            dir = GetRegistryKey("SOFTWARE\\Microsoft\\DirectX\\Microsoft DirectX SDK (August 2009)", "InstallPath")
            if (dir != 0):
                print("Found DirectX SDK Aug 2009")
                SDK["DX9"] = dir.replace("\\", "/").rstrip("/")
        if ("DX9" not in SDK):
            exit("Couldn't find DirectX Aug 2009 SDK")
    if ("DX9" in SDK):
        SDK["DIRECTCAM"] = SDK["DX9"]

def SdkLocateMaya():
    for (ver, key) in MAYAVERSIONINFO:
        if (PkgSkip(ver)==0 and ver not in SDK):
            GetSdkDir(ver.lower().replace("x",""), ver)
            if (not ver in SDK):
                if (GetHost() == "windows"):
                    for dev in ["Alias|Wavefront","Alias","Autodesk"]:
                        fullkey="SOFTWARE\\"+dev+"\\Maya\\"+key+"\\Setup\\InstallPath"
                        res = GetRegistryKey(fullkey, "MAYA_INSTALL_LOCATION", override64=False)
                        if (res != 0):
                            res = res.replace("\\", "/").rstrip("/")
                            SDK[ver] = res
                elif (GetHost() == "darwin"):
                    ddir = "/Applications/Autodesk/maya"+key
                    if (os.path.isdir(ddir)): SDK[ver] = ddir
                else:
                    if (GetTargetArch() in ("x86_64", "amd64")):
                        ddir1 = "/usr/autodesk/maya"+key+"-x64"
                        ddir2 = "/usr/aw/maya"+key+"-x64"
                    else:
                        ddir1 = "/usr/autodesk/maya"+key
                        ddir2 = "/usr/aw/maya"+key

                    if (os.path.isdir(ddir1)):   SDK[ver] = ddir1
                    elif (os.path.isdir(ddir2)): SDK[ver] = ddir2

def SdkLocateMax():
    if (GetHost() != "windows"): return
    for version,key1,key2,subdir in MAXVERSIONINFO:
        if (PkgSkip(version)==0):
            if (version not in SDK):
                GetSdkDir("maxsdk"+version.lower()[3:], version)
                GetSdkDir("maxsdk"+version.lower()[3:], version+"CS")
                if (not version in SDK):
                    top = GetRegistryKey(key1,key2)
                    if (top != 0):
                        SDK[version] = top + "maxsdk"
                        if (os.path.isdir(top + "\\" + subdir)!=0):
                            SDK[version+"CS"] = top + subdir

def SdkLocatePython(prefer_thirdparty_python=False):
    if PkgSkip("PYTHON"):
        # We're not compiling with Python support.  We still need to set this
        # in case we want to run any scripts that use Python, though.
        SDK["PYTHONEXEC"] = os.path.realpath(sys.executable)
        return

    abiflags = getattr(sys, 'abiflags', '')

    if GetTarget() == 'windows':
        if PkgHasCustomLocation("PYTHON"):
            # Check our custom location instead (--python-libdir, --python-incdir)
            sdkdir = FindOptDirectory("PYTHON")

            if sdkdir is None:
                exit("Could not find a Python installation using these command line options.")
        else:
            sdkdir = GetThirdpartyBase() + "/win-python"
            sdkdir += "%d.%d" % sys.version_info[:2]

            if GetOptimize() <= 2:
                sdkdir += "-dbg"
            if GetTargetArch() == 'x64':
                sdkdir += "-x64"

        sdkdir = sdkdir.replace('\\', '/')
        SDK["PYTHON"] = sdkdir
        SDK["PYTHONEXEC"] = SDK["PYTHON"] + "/python"

        if (GetOptimize() <= 2):
            SDK["PYTHONEXEC"] += "_d.exe"
        else:
            SDK["PYTHONEXEC"] += ".exe"

        if (not os.path.isfile(SDK["PYTHONEXEC"])):
            exit("Could not find %s!" % SDK["PYTHONEXEC"])

        # Determine which version it is by checking which dll is in the directory.
        if (GetOptimize() <= 2):
            py_dlls = glob.glob(SDK["PYTHON"] + "/python[0-9][0-9]_d.dll") + \
                      glob.glob(SDK["PYTHON"] + "/python[0-9][0-9][0-9]_d.dll")
        else:
            py_dlls = glob.glob(SDK["PYTHON"] + "/python[0-9][0-9].dll") + \
                      glob.glob(SDK["PYTHON"] + "/python[0-9][0-9][0-9].dll")

        if len(py_dlls) == 0:
            exit("Could not find the Python dll in %s." % (SDK["PYTHON"]))
        elif len(py_dlls) > 1:
            exit("Found multiple Python dlls in %s." % (SDK["PYTHON"]))

        py_dll = os.path.basename(py_dlls[0])
        py_dllver = py_dll.strip(".DHLNOPTY_dhlnopty")
        ver = py_dllver[0] + '.' + py_dllver[1:]

        SDK["PYTHONVERSION"] = "python" + ver
        os.environ["PYTHONHOME"] = SDK["PYTHON"]

        running_ver = '%d.%d' % sys.version_info[:2]
        if ver != running_ver:
            Warn("running makepanda with Python %s, but building Panda3D with Python %s." % (running_ver, ver))

    elif CrossCompiling() or (prefer_thirdparty_python and os.path.isdir(os.path.join(GetThirdpartyDir(), "python"))):
        tp_python = os.path.join(GetThirdpartyDir(), "python")

        if GetTarget() == 'darwin':
            py_libs = glob.glob(tp_python + "/lib/libpython[0-9].[0-9].dylib") + \
                      glob.glob(tp_python + "/lib/libpython[0-9].[0-9][0-9].dylib")
        else:
            py_libs = glob.glob(tp_python + "/lib/libpython[0-9].[0-9].so") + \
                      glob.glob(tp_python + "/lib/libpython[0-9].[0-9][0-9].so")

        if len(py_libs) == 0:
            py_libs = glob.glob(tp_python + "/lib/libpython[0-9].[0-9].a") + \
                      glob.glob(tp_python + "/lib/libpython[0-9].[0-9][0-9].a")

        if len(py_libs) == 0:
            exit("Could not find the Python library in %s." % (tp_python))
        elif len(py_libs) > 1:
            exit("Found multiple Python libraries in %s." % (tp_python))

        py_lib = os.path.basename(py_libs[0])
        py_libver = py_lib.strip('.abdhilnopsty')
        SDK["PYTHONVERSION"] = "python" + py_libver
        SDK["PYTHONEXEC"] = tp_python + "/bin/" + SDK["PYTHONVERSION"]
        SDK["PYTHON"] = tp_python + "/include/" + SDK["PYTHONVERSION"]

    elif GetTarget() == 'darwin' and not PkgHasCustomLocation("PYTHON"):
        # On macOS, search for the Python framework directory matching the
        # version number of our current Python version.
        sysroot = SDK.get("MACOSX", "")
        version = sysconfig.get_python_version()

        py_fwx = "{0}/System/Library/Frameworks/Python.framework/Versions/{1}".format(sysroot, version)

        if not os.path.exists(py_fwx):
            # Fall back to looking on the system.
            py_fwx = "/Library/Frameworks/Python.framework/Versions/" + version

        if not os.path.exists(py_fwx):
            # Newer macOS versions use this scheme.
            py_fwx = "/Library/Developer/CommandLineTools/Library/Frameworks/Python3.framework/Versions/" + version

        if not os.path.exists(py_fwx):
            exit("Could not locate Python installation at %s" % (py_fwx))

        SDK["PYTHON"] = py_fwx + "/Headers"
        SDK["PYTHONVERSION"] = "python" + version + abiflags
        SDK["PYTHONEXEC"] = py_fwx + "/bin/python" + version

        # Avoid choosing the one in the thirdparty package dir.
        PkgSetCustomLocation("PYTHON")
        IncDirectory("PYTHON", py_fwx + "/include")
        LibDirectory("PYTHON", py_fwx + "/lib")

    #elif GetTarget() == 'windows':
    #    SDK["PYTHON"] = os.path.dirname(sysconfig.get_python_inc())
    #    SDK["PYTHONVERSION"] = "python" + sysconfig.get_python_version()
    #    SDK["PYTHONEXEC"] = sys.executable

    else:
        SDK["PYTHON"] = sysconfig.get_python_inc()
        SDK["PYTHONVERSION"] = "python" + sysconfig.get_python_version() + abiflags
        SDK["PYTHONEXEC"] = os.path.realpath(sys.executable)

    if CrossCompiling():
        # We need a version of Python we can run.
        SDK["PYTHONEXEC"] = sys.executable
        host_version = "python" + sysconfig.get_python_version() + abiflags
        if SDK["PYTHONVERSION"] != host_version:
            exit("Host Python version (%s) must be the same as target Python version (%s)!" % (host_version, SDK["PYTHONVERSION"]))

    if GetVerbose():
        print("Using Python %s build located at %s" % (SDK["PYTHONVERSION"][6:], SDK["PYTHON"]))
    else:
        print("Using Python %s" % (SDK["PYTHONVERSION"][6:]))

def SdkLocateVisualStudio(version=(10,0)):
    if (GetHost() != "windows"): return

    try:
        msvcinfo = MSVCVERSIONINFO[version]
    except:
        exit("Couldn't get Visual Studio infomation with MSVC %s.%s version." % version)

    vsversion = msvcinfo["vsversion"]
    vsversion_str = "%s.%s" % vsversion
    version_str = "%s.%s" % version

    # try to use vswhere.exe
    vswhere_path = LocateBinary("vswhere.exe")
    if not vswhere_path:
        if sys.platform == 'cygwin':
            vswhere_path = "/cygdrive/c/Program Files/Microsoft Visual Studio/Installer/vswhere.exe"
        else:
            vswhere_path = "%s\\Microsoft Visual Studio\\Installer\\vswhere.exe" % GetProgramFiles()
        if not os.path.isfile(vswhere_path):
            vswhere_path = None

    if not vswhere_path:
        if sys.platform == 'cygwin':
            vswhere_path = "/cygdrive/c/Program Files (x86)/Microsoft Visual Studio/Installer/vswhere.exe"
        else:
            vswhere_path = "%s\\Microsoft Visual Studio\\Installer\\vswhere.exe" % GetProgramFiles_x86()
        if not os.path.isfile(vswhere_path):
            vswhere_path = None

    vsdir = 0
    if vswhere_path:
        min_vsversion = vsversion_str
        max_vsversion = "%s.%s" % (vsversion[0]+1, 0)
        vswhere_cmd = ["vswhere.exe", "-legacy", "-property", "installationPath",
            "-version", "[{},{})".format(min_vsversion, max_vsversion)]
        handle = subprocess.Popen(vswhere_cmd, executable=vswhere_path, stdout=subprocess.PIPE)
        found_paths = handle.communicate()[0].splitlines()
        if found_paths:
            vsdir = found_paths[0].decode("utf-8") + "\\"

    # try to use registry
    if (vsdir == 0):
        vsdir = GetRegistryKey("SOFTWARE\\Microsoft\\VisualStudio\\SxS\\VS7", vsversion_str)
    vcdir = GetRegistryKey("SOFTWARE\\Microsoft\\VisualStudio\\SxS\\VC7", version_str)

    if (vsdir != 0):
        SDK["VISUALSTUDIO"] = vsdir

    elif (vcdir != 0) and (vcdir[-4:] == "\\VC\\"):
        vcdir = vcdir[:-3]
        SDK["VISUALSTUDIO"] = vcdir

    elif (os.path.isfile("C:\\Program Files\\Microsoft Visual Studio %s\\VC\\bin\\cl.exe" % (vsversion_str))):
        SDK["VISUALSTUDIO"] = "C:\\Program Files\\Microsoft Visual Studio %s\\" % (vsversion_str)

    elif (os.path.isfile("C:\\Program Files (x86)\\Microsoft Visual Studio %s\\VC\\bin\\cl.exe" % (vsversion_str))):
        SDK["VISUALSTUDIO"] = "C:\\Program Files (x86)\\Microsoft Visual Studio %s\\" % (vsversion_str)

    elif "VCINSTALLDIR" in os.environ:
        vcdir = os.environ["VCINSTALLDIR"]
        if (vcdir[-3:] == "\\VC"):
            vcdir = vcdir[:-2]
        elif (vcdir[-4:] == "\\VC\\"):
            vcdir = vcdir[:-3]

        SDK["VISUALSTUDIO"] = vcdir

    else:
        exit("Couldn't find %s.  To use a different version, use the --msvc-version option." % msvcinfo["vsname"])

    SDK["MSVC_VERSION"] = version
    SDK["VISUALSTUDIO_VERSION"] = vsversion

    if GetVerbose():
        print("Using %s located at %s" % (msvcinfo["vsname"], SDK["VISUALSTUDIO"]))
    else:
        print("Using %s" % (msvcinfo["vsname"]))

    print("Using MSVC %s" % version_str)

def SdkLocateWindows(version=None):
    if GetTarget() != "windows" or GetHost() != "windows":
        return

    if version:
        version = version.upper()

    if version == '10':
        version = '10.0'

    if (version and version.startswith('10.') and version.count('.') == 1) or version == '11':
        # Choose the latest version of the Windows 10 SDK.
        platsdk = GetRegistryKey("SOFTWARE\\Microsoft\\Windows Kits\\Installed Roots", "KitsRoot10")

        # Fallback in case we can't read the registry.
        if not platsdk or not os.path.isdir(platsdk):
            platsdk = "C:\\Program Files (x86)\\Windows Kits\\10\\"

        if platsdk and os.path.isdir(platsdk):
            min_version = (10, 0, 0)
            if version == '11':
                version = '10.0'
                min_version = (10, 0, 22000)

            incdirs = glob.glob(os.path.join(platsdk, 'Include', version + '.*.*'))

            max_version = ()
            for dir in incdirs:
                verstring = os.path.basename(dir)

                # Check that the important include directories exist.
                if not os.path.isdir(os.path.join(dir, 'ucrt')):
                    continue
                if not os.path.isdir(os.path.join(dir, 'shared')):
                    continue
                if not os.path.isdir(os.path.join(dir, 'um')):
                    continue
                if not os.path.isdir(os.path.join(platsdk, 'Lib', verstring, 'ucrt')):
                    continue
                if not os.path.isdir(os.path.join(platsdk, 'Lib', verstring, 'um')):
                    continue

                vertuple = tuple(map(int, verstring.split('.')))
                if vertuple > max_version and vertuple > min_version:
                    version = verstring
                    max_version = vertuple

            if not max_version:
                # No suitable version found.
                platsdk = None

    elif version and version.startswith('10.'):
        # We chose a specific version of the Windows 10 SDK.  Verify it exists.
        platsdk = GetRegistryKey("SOFTWARE\\Microsoft\\Windows Kits\\Installed Roots", "KitsRoot10")

        # Fallback in case we can't read the registry.
        if not platsdk or not os.path.isdir(platsdk):
            platsdk = "C:\\Program Files (x86)\\Windows Kits\\10\\"

        if version.count('.') == 2:
            version += '.0'

        if platsdk and not os.path.isdir(os.path.join(platsdk, 'Include', version)):
            platsdk = None

    elif version == '8.1' or not version:
        platsdk = GetRegistryKey("SOFTWARE\\Microsoft\\Windows Kits\\Installed Roots", "KitsRoot81")

        # Fallback in case we can't read the registry.
        if not platsdk or not os.path.isdir(platsdk):
            platsdk = "C:\\Program Files (x86)\\Windows Kits\\8.1\\"

        if not version:
            if not os.path.isdir(platsdk):
                # Fall back to 7.1 SDK.
                return SdkLocateWindows("7.1")
            version = '8.1'

    elif version == '8.0':
        platsdk = GetRegistryKey("SOFTWARE\\Microsoft\\Windows Kits\\Installed Roots", "KitsRoot")

    else:
        platsdk = GetRegistryKey("SOFTWARE\\Microsoft\\Microsoft SDKs\\Windows\\v" + version, "InstallationFolder")

        DefSymbol("ALWAYS", "_USING_V110_SDK71_")

        if not platsdk or not os.path.isdir(platsdk):
            # Most common location.  Worth a try.
            platsdk = GetProgramFiles() + "\\Microsoft SDKs\\Windows\\v" + version
            if not os.path.isdir(platsdk):
                if not version.endswith('A'):
                    # Try the stripped-down version that is bundled with Visual Studio.
                    return SdkLocateWindows(version + 'A')
                platsdk = None

    if not platsdk or not os.path.isdir(platsdk):
        exit("Couldn't find Windows SDK version %s.  To use a different version, use the --windows-sdk option." % (version))

    if not platsdk.endswith("\\"):
        platsdk += "\\"
    SDK["MSPLATFORM"] = platsdk
    SDK["MSPLATFORM_VERSION"] = version

    if GetVerbose():
        print("Using Windows SDK %s located at %s" % (version, platsdk))
    else:
        print("Using Windows SDK %s" % (version))

def SdkLocateMacOSX(archs = []):
    if (GetHost() != "darwin"): return
<<<<<<< HEAD
=======
    if (osxtarget != None):
        if osxtarget < (11, 0) and 'arm64' in archs:
            # Building for arm64 requires the 11.0 SDK, with which we can still
            # target 10.9.
            assert osxtarget >= (10, 9)
            sdkname = "MacOSX11.0"
        else:
            sdkname = "MacOSX%d.%d" % osxtarget

        if (os.path.exists("/Library/Developer/CommandLineTools/SDKs/%s.sdk" % sdkname)):
            SDK["MACOSX"] = "/Library/Developer/CommandLineTools/SDKs/%s.sdk" % sdkname
        elif (os.path.exists("/Developer/SDKs/%su.sdk" % sdkname)):
            SDK["MACOSX"] = "/Developer/SDKs/%su.sdk" % sdkname
        elif (os.path.exists("/Developer/SDKs/%s.sdk" % sdkname)):
            SDK["MACOSX"] = "/Developer/SDKs/%s.sdk" % sdkname
        elif (os.path.exists("/Developer/SDKs/%s.0.sdk" % sdkname)):
            SDK["MACOSX"] = "/Developer/SDKs/%s.0.sdk" % sdkname
        elif (os.path.exists("/Applications/Xcode.app/Contents/Developer/Platforms/MacOSX.platform/Developer/SDKs/%s.sdk" % sdkname)):
            SDK["MACOSX"] = "/Applications/Xcode.app/Contents/Developer/Platforms/MacOSX.platform/Developer/SDKs/%s.sdk" % sdkname
        else:
            handle = os.popen("xcode-select -print-path")
            result = handle.read().strip().rstrip('/')
            handle.close()
            if (os.path.exists("%s/Platforms/MacOSX.platform/Developer/SDKs/%s.sdk" % (result, sdkname))):
                SDK["MACOSX"] = "%s/Platforms/MacOSX.platform/Developer/SDKs/%s.sdk" % (result, sdkname)
            elif sdkname == "MacOSX11.0" and os.path.exists("/Library/Developer/CommandLineTools/SDKs/MacOSX11.1.sdk"):
                SDK["MACOSX"] = "/Library/Developer/CommandLineTools/SDKs/MacOSX11.1.sdk"
            elif sdkname == "MacOSX11.0" and os.path.exists("/Library/Developer/CommandLineTools/SDKs/MacOSX11.3.sdk"):
                SDK["MACOSX"] = "/Library/Developer/CommandLineTools/SDKs/MacOSX11.3.sdk"
            elif sdkname == "MacOSX11.0" and os.path.exists("/Library/Developer/CommandLineTools/SDKs/MacOSX12.3.sdk"):
                SDK["MACOSX"] = "/Library/Developer/CommandLineTools/SDKs/MacOSX12.3.sdk"
            elif sdkname == "MacOSX11.0" and os.path.exists("/Library/Developer/CommandLineTools/SDKs/MacOSX13.0.sdk"):
                SDK["MACOSX"] = "/Library/Developer/CommandLineTools/SDKs/MacOSX13.0.sdk"
            else:
                exit("Couldn't find any MacOSX SDK for macOS version %s!" % sdkname)
        SDK["OSXTARGET"] = osxtarget
    else:
        SDK["MACOSX"] = ""
        maj, min = platform.mac_ver()[0].split('.')[:2]
        if int(maj) == 11:
            SDK["OSXTARGET"] = int(maj), 0
        else:
            SDK["OSXTARGET"] = int(maj), int(min)
>>>>>>> 3f3fd74f

    handle = os.popen("xcode-select -print-path")
    xcode_dir = handle.read().strip().rstrip('/')
    handle.close()

    # Make a list of SDK versions that will work for us, then grab the latest.
    sdk_versions = []
    if 'arm64' not in archs:
        # Prefer pre-10.14 for now so that we can keep building FMOD.
        sdk_versions += ["10.13", "10.12", "10.11", "10.10", "10.9"]

    sdk_versions += ["11.3", "11.1", "11.0"]

    if 'arm64' not in archs:
        sdk_versions += ["10.15", "10.14"]

    for version in sdk_versions:
        sdkname = "MacOSX" + version
        if os.path.exists("/Library/Developer/CommandLineTools/SDKs/%s.sdk" % sdkname):
            SDK["MACOSX"] = "/Library/Developer/CommandLineTools/SDKs/%s.sdk" % sdkname
            return
        elif os.path.exists("/Developer/SDKs/%s.sdk" % sdkname):
            SDK["MACOSX"] = "/Developer/SDKs/%s.sdk" % sdkname
            return
        elif os.path.exists("/Applications/Xcode.app/Contents/Developer/Platforms/MacOSX.platform/Developer/SDKs/%s.sdk" % sdkname):
            SDK["MACOSX"] = "/Applications/Xcode.app/Contents/Developer/Platforms/MacOSX.platform/Developer/SDKs/%s.sdk" % sdkname
            return
        elif xcode_dir and os.path.exists("%s/Platforms/MacOSX.platform/Developer/SDKs/%s.sdk" % (xcode_dir, sdkname)):
            SDK["MACOSX"] = "%s/Platforms/MacOSX.platform/Developer/SDKs/%s.sdk" % (xcode_dir, sdkname)
            return

    exit("Couldn't find any suitable MacOSX SDK!")

def SdkLocateSpeedTree():
    # Look for all of the SpeedTree SDK directories within the
    # sdks/win32/speedtree dir, and pick the highest-numbered one.
    dir = GetSdkDir("speedtree")
    if not os.path.exists(dir):
        return

    speedtrees = []
    for dirname in os.listdir(dir):
        if dirname.startswith('SpeedTree SDK v'):
            version = dirname[15:].split()[0]
            version = tuple(map(int, version.split('.')))
            speedtrees.append((version, dirname))
    if not speedtrees:
        # No installed SpeedTree SDK.
        return

    speedtrees.sort()
    version, dirname = speedtrees[-1]
    SDK["SPEEDTREE"] = os.path.join(dir, dirname)
    SDK["SPEEDTREEAPI"] = "OpenGL"
    SDK["SPEEDTREEVERSION"] = '%s.%s' % (version[0], version[1])

def SdkLocateAndroid():
    """This actually locates the Android NDK, not the Android SDK.
    NDK_ROOT must be set to its root directory."""

    global TOOLCHAIN_PREFIX

    if GetTarget() != 'android':
        return

    # Allow ANDROID_API/ANDROID_ABI to be used in makepanda.py.
    if ANDROID_API is None:
        SetTarget('android')
    api = ANDROID_API
    SDK["ANDROID_API"] = api

    abi = ANDROID_ABI
    SDK["ANDROID_ABI"] = abi
    SDK["ANDROID_TRIPLE"] = ANDROID_TRIPLE

    if GetHost() == 'android':
        # Assume we're compiling from termux.
        prefix = os.environ.get("PREFIX", "/data/data/com.termux/files/usr")
        SDK["ANDROID_JAR"] = prefix + "/share/aapt/android.jar"
        return

    # Find the location of the Android SDK.
    sdk_root = os.environ.get('ANDROID_HOME')
    if not sdk_root or not os.path.isdir(sdk_root):
        sdk_root = os.environ.get('ANDROID_SDK_ROOT')

        # Try the default installation location on Windows.
        if not sdk_root and GetHost() == 'windows':
            sdk_root = os.path.expanduser(os.path.join('~', 'AppData', 'Local', 'Android', 'Sdk'))

        if not sdk_root:
            exit('ANDROID_SDK_ROOT must be set when compiling for Android!')
        elif not os.path.isdir(sdk_root):
            exit('Cannot find %s.  Please install Android SDK and set ANDROID_SDK_ROOT or ANDROID_HOME.' % (sdk_root))

    # Determine the NDK installation directory.
    if os.environ.get('NDK_ROOT') or os.environ.get('ANDROID_NDK_ROOT'):
        # We have an explicit setting from an environment variable.
        ndk_root = os.environ.get('ANDROID_NDK_ROOT')
        if not ndk_root or not os.path.isdir(ndk_root):
            ndk_root = os.environ.get('NDK_ROOT')
            if not ndk_root or not os.path.isdir(ndk_root):
                exit("Cannot find %s.  Please install Android NDK and set ANDROID_NDK_ROOT." % (ndk_root))
    else:
        # Often, it's installed in the ndk-bundle subdirectory of the SDK.
        ndk_root = os.path.join(sdk_root, 'ndk-bundle')

        if not os.path.isdir(os.path.join(ndk_root, 'toolchains')):
            exit('Cannot find the Android NDK.  Install it via the SDK manager or set the ANDROID_NDK_ROOT variable if you have installed it in a different location.')

    SDK["ANDROID_NDK"] = ndk_root

    # Determine the toolchain location.
    prebuilt_dir = os.path.join(ndk_root, 'toolchains', 'llvm', 'prebuilt')
    if not os.path.isdir(prebuilt_dir):
        exit('Not found: %s (is the Android NDK installed?)' % (prebuilt_dir))

    host_tag = GetHost() + '-x86'
    if host_64:
        host_tag += '_64'
    elif host_tag == 'windows-x86':
        host_tag = 'windows'

    prebuilt_dir = os.path.join(prebuilt_dir, host_tag)
    if host_tag == 'windows-x86_64' and not os.path.isdir(prebuilt_dir):
        # Try the 32-bits toolchain instead.
        host_tag = 'windows'
        prebuilt_dir = os.path.join(prebuilt_dir, host_tag)

    SDK["ANDROID_TOOLCHAIN"] = prebuilt_dir

    # And locate the GCC toolchain, which is needed for some tools (eg. as/ld)
    arch = GetTargetArch()
    for opt in (TOOLCHAIN_PREFIX + '4.9', arch + '-4.9', TOOLCHAIN_PREFIX + '4.8', arch + '-4.8'):
        if os.path.isdir(os.path.join(ndk_root, 'toolchains', opt)):
            SDK["ANDROID_GCC_TOOLCHAIN"] = os.path.join(ndk_root, 'toolchains', opt, 'prebuilt', host_tag)
            break

    # The prebuilt binaries have no toolchain prefix.
    TOOLCHAIN_PREFIX = ''

    # Determine the sysroot directory.
    if arch == 'armv7a':
        arch_dir = 'arch-arm'
    elif arch == 'aarch64':
        arch_dir = 'arch-arm64'
    else:
        arch_dir = 'arch-' + arch
    SDK["SYSROOT"] = os.path.join(ndk_root, 'platforms', 'android-%s' % (api), arch_dir).replace('\\', '/')
    #IncDirectory("ALWAYS", os.path.join(SDK["SYSROOT"], 'usr', 'include'))

    # We need to redistribute the C++ standard library.
    stdlibc = os.path.join(ndk_root, 'sources', 'cxx-stl', 'llvm-libc++')
    stl_lib = os.path.join(stdlibc, 'libs', abi, 'libc++_shared.so')
    CopyFile(os.path.join(GetOutputDir(), 'lib', 'libc++_shared.so'), stl_lib)

    # The Android support library polyfills C++ features not available in the
    # STL that ships with Android.
    #support = os.path.join(ndk_root, 'sources', 'android', 'support', 'include')
    #IncDirectory("ALWAYS", support.replace('\\', '/'))
    if api < 21:
        LibName("ALWAYS", "-landroid_support")

    # Determine the location of android.jar.
    SDK["ANDROID_JAR"] = os.path.join(sdk_root, 'platforms', 'android-%s' % (api), 'android.jar')
    if not os.path.isfile(SDK["ANDROID_JAR"]):
        exit("Cannot find %s.  Install platform API level %s via the SDK manager or change the targeted API level with --target=android-#" % (SDK["ANDROID_JAR"], api))

    # Which build tools versions do we have?  Pick the latest.
    versions = []
    for version in os.listdir(os.path.join(sdk_root, "build-tools")):
        match = re.match('([0-9]+)\\.([0-9]+)\\.([0-9]+)', version)
        if match:
            version_tuple = int(match.group(1)), int(match.group(2)), int(match.group(3))
            versions.append(version_tuple)

    versions.sort()
    if versions:
        version = versions[-1]
        SDK["ANDROID_BUILD_TOOLS"] = os.path.join(sdk_root, "build-tools", "{0}.{1}.{2}".format(*version))

    # And find the location of the Java compiler.
    if GetHost() == "windows":
        jdk_home = os.environ.get("JDK_HOME") or os.environ.get("JAVA_HOME")
        if not jdk_home:
            # Try to use the Java shipped with Android Studio.
            studio_path = GetRegistryKey("SOFTWARE\\Android Studio", "Path", override64=False)
            if studio_path and os.path.isdir(studio_path):
                jdk_home = os.path.join(studio_path, "jre")

        if not jdk_home or not os.path.isdir(jdk_home):
            exit("Cannot find JDK.  Please set JDK_HOME or JAVA_HOME.")

        javac = os.path.join(jdk_home, "bin", "javac.exe")
        if not os.path.isfile(javac):
            exit("Cannot find %s.  Install the JDK and set JDK_HOME or JAVA_HOME." % (javac))

        SDK["JDK"] = jdk_home

########################################################################
##
## SDK Auto-Disables
##
## Disable packages whose SDKs could not be found.
##
########################################################################

def SdkAutoDisableDirectX():
    for ver in DXVERSIONS + ["DIRECTCAM"]:
        if (PkgSkip(ver)==0):
            if (ver not in SDK):
                if (GetHost() == "windows"):
                    WARNINGS.append("I cannot locate SDK for "+ver)
                    WARNINGS.append("I have automatically added this command-line option: --no-"+ver.lower())
                PkgDisable(ver)
            else:
                WARNINGS.append("Using "+ver+" sdk: "+SDK[ver])

def SdkAutoDisableMaya():
    for (ver,key) in MAYAVERSIONINFO:
        if (ver not in SDK) and (PkgSkip(ver)==0):
            if (GetHost() == "windows"):
                WARNINGS.append("The registry does not appear to contain a pointer to the "+ver+" SDK.")
            else:
                WARNINGS.append("I cannot locate SDK for "+ver)
            WARNINGS.append("I have automatically added this command-line option: --no-"+ver.lower())
            PkgDisable(ver)

def SdkAutoDisableMax():
    for version,key1,key2,subdir in MAXVERSIONINFO:
        if (PkgSkip(version)==0) and ((version not in SDK) or (version+"CS" not in SDK)):
            if (GetHost() == "windows"):
                if (version in SDK):
                    WARNINGS.append("Your copy of "+version+" does not include the character studio SDK")
                else:
                    WARNINGS.append("The registry does not appear to contain a pointer to "+version)
                WARNINGS.append("I have automatically added this command-line option: --no-"+version.lower())
            PkgDisable(version)

def SdkAutoDisableSpeedTree():
    if ("SPEEDTREE" not in SDK) and (PkgSkip("SPEEDTREE")==0):
        PkgDisable("SPEEDTREE")
        WARNINGS.append("I cannot locate SDK for SpeedTree")
        WARNINGS.append("I have automatically added this command-line option: --no-speedtree")

########################################################################
##
## Visual Studio comes with a script called VSVARS32.BAT, which
## you need to run before using visual studio command-line tools.
## The following python subroutine serves the same purpose.
##
########################################################################

def AddToPathEnv(path,add):
    if path in os.environ:
        if sys.platform == 'cygwin' and path != "PATH":
            # INCLUDE, LIB, etc. must remain in Windows-style in cygwin.
            os.environ[path] = add + ';' + os.environ[path]
        else:
            os.environ[path] = add + os.pathsep + os.environ[path]
    else:
        os.environ[path] = add

def SetupVisualStudioEnviron():
    if ("VISUALSTUDIO" not in SDK):
        exit("Could not find Visual Studio install directory")
    if ("MSPLATFORM" not in SDK):
        exit("Could not find the Microsoft Platform SDK")

    if (SDK["VISUALSTUDIO_VERSION"] >= (15,0)):
        try:
            vsver_file = open(os.path.join(SDK["VISUALSTUDIO"],
                "VC\\Auxiliary\\Build\\Microsoft.VCToolsVersion.default.txt"), "r")
            SDK["VCTOOLSVERSION"] = vsver_file.readline().strip()
            vcdir_suffix = "VC\\Tools\\MSVC\\%s\\" % SDK["VCTOOLSVERSION"]
        except:
            exit("Couldn't find tool version of %s." % MSVCVERSIONINFO[SDK["MSVC_VERSION"]]["vsname"])
    else:
        vcdir_suffix = "VC\\"

    os.environ["VCINSTALLDIR"] = SDK["VISUALSTUDIO"] + vcdir_suffix
    os.environ["WindowsSdkDir"] = SDK["MSPLATFORM"]

    winsdk_ver = SDK["MSPLATFORM_VERSION"]

    # Determine the directories to look in based on the architecture.
    arch = GetTargetArch()
    bindir = ""
    libdir = ""
    if ("VCTOOLSVERSION" in SDK):
        bindir = "Host" + GetHostArch().upper() + "\\" + arch
        libdir = arch
    else:
        if (arch == 'x64'):
            bindir = 'amd64'
            libdir = 'amd64'
        elif (arch != 'x86'):
            bindir = arch
            libdir = arch

        if (arch != 'x86' and GetHostArch() == 'x86'):
            # Special version of the tools that run on x86.
            bindir = 'x86_' + bindir

    vc_binpath = SDK["VISUALSTUDIO"] + vcdir_suffix + "bin"
    binpath = os.path.join(vc_binpath, bindir)
    if not os.path.isfile(binpath + "\\cl.exe"):
        # Try the x86 tools, those should work just as well.
        if arch == 'x64' and os.path.isfile(vc_binpath + "\\x86_amd64\\cl.exe"):
            binpath = "{0}\\x86_amd64;{0}".format(vc_binpath)
        elif winsdk_ver.startswith('10.'):
            exit("Couldn't find compilers in %s.  You may need to install the Windows SDK 7.1 and the Visual C++ 2010 SP1 Compiler Update for Windows SDK 7.1." % binpath)
        else:
            exit("Couldn't find compilers in %s." % binpath)

    AddToPathEnv("PATH",    binpath)
    AddToPathEnv("PATH",    SDK["VISUALSTUDIO"] + "Common7\\IDE")
    AddToPathEnv("INCLUDE", os.environ["VCINSTALLDIR"] + "include")
    AddToPathEnv("INCLUDE", os.environ["VCINSTALLDIR"] + "atlmfc\\include")
    AddToPathEnv("LIB",     os.environ["VCINSTALLDIR"] + "lib\\" + libdir)
    AddToPathEnv("LIB",     os.environ["VCINSTALLDIR"] + "atlmfc\\lib\\" + libdir)

    winsdk_ver = SDK["MSPLATFORM_VERSION"]
    if winsdk_ver.startswith('10.'):
        AddToPathEnv("PATH",    SDK["MSPLATFORM"] + "bin\\" + arch)
        AddToPathEnv("PATH",    SDK["MSPLATFORM"] + "bin\\" + winsdk_ver + "\\" + arch)

        # Windows Kit 10 introduces the "universal CRT".
        inc_dir = SDK["MSPLATFORM"] + "Include\\" + winsdk_ver + "\\"
        lib_dir = SDK["MSPLATFORM"] + "Lib\\" + winsdk_ver + "\\"
        AddToPathEnv("INCLUDE", inc_dir + "shared")
        AddToPathEnv("INCLUDE", inc_dir + "ucrt")
        AddToPathEnv("INCLUDE", inc_dir + "um")
        AddToPathEnv("LIB", lib_dir + "ucrt\\" + arch)
        AddToPathEnv("LIB", lib_dir + "um\\" + arch)
    elif winsdk_ver == '8.1':
        AddToPathEnv("PATH",    SDK["MSPLATFORM"] + "bin\\" + arch)

        inc_dir = SDK["MSPLATFORM"] + "Include\\"
        lib_dir = SDK["MSPLATFORM"] + "Lib\\winv6.3\\"
        AddToPathEnv("INCLUDE", inc_dir + "shared")
        AddToPathEnv("INCLUDE", inc_dir + "ucrt")
        AddToPathEnv("INCLUDE", inc_dir + "um")
        AddToPathEnv("LIB", lib_dir + "ucrt\\" + arch)
        AddToPathEnv("LIB", lib_dir + "um\\" + arch)
    else:
        AddToPathEnv("PATH",    SDK["MSPLATFORM"] + "bin")
        AddToPathEnv("INCLUDE", SDK["MSPLATFORM"] + "include")
        AddToPathEnv("INCLUDE", SDK["MSPLATFORM"] + "include\\atl")
        AddToPathEnv("INCLUDE", SDK["MSPLATFORM"] + "include\\mfc")

        if arch != 'x64':
            AddToPathEnv("LIB", SDK["MSPLATFORM"] + "lib")
            AddToPathEnv("PATH",SDK["VISUALSTUDIO"] + "VC\\redist\\x86\\Microsoft.VC100.CRT")
            AddToPathEnv("PATH",SDK["VISUALSTUDIO"] + "VC\\redist\\x86\\Microsoft.VC100.MFC")

        elif os.path.isdir(SDK["MSPLATFORM"] + "lib\\x64"):
            AddToPathEnv("LIB", SDK["MSPLATFORM"] + "lib\\x64")

        elif os.path.isdir(SDK["MSPLATFORM"] + "lib\\amd64"):
            AddToPathEnv("LIB", SDK["MSPLATFORM"] + "lib\\amd64")

        else:
            exit("Could not locate 64-bits libraries in Windows SDK directory!\nUsing directory: %s" % SDK["MSPLATFORM"])

    # Targeting the 7.1 SDK (which is the only way to have Windows XP support)
    # with Visual Studio 2015+ requires use of the Universal CRT.
    if winsdk_ver in ('7.1', '7.1A', '8.0', '8.1') and SDK["VISUALSTUDIO_VERSION"] >= (14,0):
        win_kit = GetRegistryKey("SOFTWARE\\Microsoft\\Windows Kits\\Installed Roots", "KitsRoot10")

        # Fallback in case we can't read the registry.
        if not win_kit or not os.path.isdir(win_kit):
            win_kit = "C:\\Program Files (x86)\\Windows Kits\\10\\"
        elif not win_kit.endswith('\\'):
            win_kit += '\\'

        for vnum in 10150, 10240, 10586, 14393, 15063, 16299, 17134, 17763, 18362, 19041, 20348, 22000:
            version = "10.0.{0}.0".format(vnum)
            if os.path.isfile(win_kit + "Include\\" + version + "\\ucrt\\assert.h"):
                print("Using Universal CRT %s" % (version))
                break

        AddToPathEnv("LIB", "%s\\Lib\\%s\\ucrt\\%s" % (win_kit, version, arch))
        AddToPathEnv("INCLUDE", "%s\\Include\\%s\\ucrt" % (win_kit, version))

        # Copy the DLLs to the bin directory.
        CopyAllFiles(GetOutputDir() + "/bin/", win_kit + "Redist\\ucrt\\DLLs\\" + arch + "\\")

########################################################################
#
# Include and Lib directories.
#
# These allow you to add include and lib directories to the
# compiler search paths.  These methods accept a "package"
# parameter, which specifies which package the directory is
# associated with.  The include/lib directory is not used
# if the package is not selected.  The package can be 'ALWAYS'.
#
########################################################################

INCDIRECTORIES = []
LIBDIRECTORIES = []
FRAMEWORKDIRECTORIES = []
LIBNAMES = []
DEFSYMBOLS = []

def IncDirectory(opt, dir):
    INCDIRECTORIES.append((opt, dir))

def LibDirectory(opt, dir):
    LIBDIRECTORIES.append((opt, dir))

def FrameworkDirectory(opt, dir):
    FRAMEWORKDIRECTORIES.append((opt, dir))

def FindIncDirectory(opt):
    # Find the include directory associated with this module
    for mod, dir in INCDIRECTORIES:
        if mod == opt:
            return os.path.abspath(dir)

def FindLibDirectory(opt):
    # Find the library directory associated with this module
    for mod, dir in LIBDIRECTORIES:
        if mod == opt:
            return os.path.abspath(dir)

def FindOptDirectory(opt):
    # Find the common directory associated with this module
    # using the include and library directories as a guide
    include_dir = FindIncDirectory(opt)
    lib_dir = FindLibDirectory(opt)

    if include_dir and lib_dir:
        # The module's common directory is the common prefix of
        # its include and library directory
        common_dir = os.path.commonprefix([include_dir, lib_dir])

        if common_dir:
            return os.path.abspath(common_dir)
    elif include_dir:
        # The module's common directory is the parent of the include
        # directory
        return os.path.abspath(os.path.join(include_dir, os.pardir))
    elif lib_dir:
        # The module's common directory is the parent of the library
        # directory
        return os.path.abspath(os.path.join(lib_dir, os.pardir))

def LibName(opt, name):
    # Check to see if the lib file actually exists for the thirdparty library given
    # Are we a thirdparty library?
    if name.startswith(GetThirdpartyDir()):
        # Does this lib exist?
        if not os.path.exists(name):
            WARNINGS.append(name + " not found.  Skipping Package " + opt)
            if (opt in PkgListGet()):
                if not PkgSkip(opt):
                    Warn("Could not locate thirdparty package %s, excluding from build" % (opt.lower()))
                    PkgDisable(opt)
                return
            else:
                Error("Could not locate thirdparty package %s, aborting build" % (opt.lower()))
    LIBNAMES.append((opt, name))

def DefSymbol(opt, sym, val=""):
    DEFSYMBOLS.append((opt, sym, val))

########################################################################
#
# This subroutine prepares the environment for the build.
#
########################################################################

def SetupBuildEnvironment(compiler):
    if GetVerbose():
        print("Using compiler: %s" % compiler)
        print("Host OS: %s" % GetHost())
        print("Host arch: %s" % GetHostArch())

    target = GetTarget()
    if target != 'android':
        print("Target OS: %s" % GetTarget())
    else:
        print("Target OS: %s (API level %d)" % (GetTarget(), ANDROID_API))
    print("Target arch: %s" % GetTargetArch())

    # Set to English so we can safely parse the result of gcc commands.
    # Setting it to UTF-8 is necessary for Python 3 modules to import
    # correctly.
    os.environ["LC_ALL"] = "en_US.UTF-8"
    os.environ["LANGUAGE"] = "en"

    # In the case of Android, we have to put the toolchain on the PATH in order to use it.
    if GetTarget() == 'android' and GetHost() != 'android':
        AddToPathEnv("PATH", os.path.join(SDK["ANDROID_TOOLCHAIN"], "bin"))

        if "ANDROID_BUILD_TOOLS" in SDK:
            AddToPathEnv("PATH", SDK["ANDROID_BUILD_TOOLS"])

        if "JDK" in SDK:
            AddToPathEnv("PATH", os.path.join(SDK["JDK"], "bin"))
            os.environ["JAVA_HOME"] = SDK["JDK"]

    if compiler == "MSVC":
        # Add the visual studio tools to PATH et al.
        SetupVisualStudioEnviron()

    if compiler == "GCC":
        # Invoke gcc to determine the system library directories.
        global SYS_LIB_DIRS, SYS_INC_DIRS

        if sys.platform == "darwin":
            # We need to add this one explicitly for some reason.
            SYS_LIB_DIRS.append(SDK["MACOSX"] + "/usr/lib")

        if not SDK.get("MACOSX"):
            # gcc doesn't add this one, but we do want it:
            local_lib = SDK.get("SYSROOT", "") + "/usr/local/lib"
            if os.path.isdir(local_lib):
                SYS_LIB_DIRS.append(local_lib)

        sysroot_flag = ""

        if SDK.get("MACOSX"):
            # The default compiler in Leopard does not respect --sysroot correctly.
            sysroot_flag = " -isysroot " + SDK["MACOSX"]
        #if SDK.get("SYSROOT"):
        #    sysroot_flag = ' --sysroot=%s -no-canonical-prefixes' % (SDK["SYSROOT"])
        if GetTarget() == "android":
            sysroot_flag = " -target " + ANDROID_TRIPLE

        # Extract the dirs from the line that starts with 'libraries: ='.
        cmd = GetCXX() + " -print-search-dirs" + sysroot_flag
        handle = os.popen(cmd)
        for line in handle:
            if not line.startswith('libraries: ='):
                continue

            line = line[12:].strip()
            libdirs = line.split(':')
            while libdirs:
                libdir = os.path.normpath(libdirs.pop(0))
                if os.path.isdir(libdir):
                    if libdir not in SYS_LIB_DIRS:
                        SYS_LIB_DIRS.append(libdir)
                elif len(libdir) == 1:
                    # Oops, is this a drive letter?  Prepend it to the next.
                    libdirs[0] = libdir + ':' + libdirs[0]
                elif GetVerbose():
                    print("Ignoring non-existent library directory %s" % (libdir))

        returnval = handle.close()
        if returnval is not None and returnval != 0:
            Warn("%s failed" % (cmd))
            SYS_LIB_DIRS += [SDK.get("SYSROOT", "") + "/usr/lib"]

        # The Android toolchain on Windows doesn't actually add this one.
        if target == 'android' and GetHost() == 'windows':
            libdir = SDK.get("SYSROOT", "") + "/usr/lib"
            if GetTargetArch() == 'x86_64':
                libdir += '64'
            SYS_LIB_DIRS += [libdir]

        # Now extract the preprocessor's include directories.
        cmd = GetCXX() + " -x c++ -v -E " + os.devnull
        cmd += sysroot_flag

        null = open(os.devnull, 'w')
        handle = subprocess.Popen(cmd, stdout=null, stderr=subprocess.PIPE, shell=True)
        scanning = False
        for line in handle.communicate()[1].splitlines():
            line = line.decode('utf-8', 'replace')

            # Start looking at a line that says:  #include "..." search starts here
            if not scanning:
                if line.startswith('#include'):
                    scanning = True
                continue

            if sys.platform == "win32":
                if not line.startswith(' '):
                    continue
            else:
                if not line.startswith(' /'):
                    continue

            line = line.strip()
            if line.endswith(" (framework directory)"):
                pass
            elif os.path.isdir(line):
                SYS_INC_DIRS.append(os.path.normpath(line))
            elif GetVerbose():
                print("Ignoring non-existent include directory %s" % (line))

        if handle.returncode != 0 or not SYS_INC_DIRS:
            Warn("%s failed or did not produce the expected result" % (cmd))
            sysroot = SDK.get("SYSROOT", "")
            # Add some sensible directories as a fallback.
            SYS_INC_DIRS = [
                sysroot + "/usr/include",
                sysroot + "/usr/local/include"
            ]
            pcbsd_inc = sysroot + "/usr/PCBSD/local/include"
            if os.path.isdir(pcbsd_inc):
                SYS_INC_DIRS.append(pcbsd_inc)

        null.close()

        # Print out the search paths
        if GetVerbose():
            print("System library search path:")
            for dir in SYS_LIB_DIRS:
                print("  " + dir)

            print("System include search path:")
            for dir in SYS_INC_DIRS:
                print("  " + dir)

    # If we're cross-compiling, no point in putting our output dirs on the path.
    if CrossCompiling():
        return

    # Add our output directories to the environment.
    builtdir = GetOutputDir()
    AddToPathEnv("PYTHONPATH", builtdir)
    AddToPathEnv("PANDA_PRC_DIR", os.path.join(builtdir, "etc"))
    AddToPathEnv("PATH", os.path.join(builtdir, "bin"))
    if GetHost() == 'windows':
        # extension_native_helpers.py currently expects to find libpandaexpress on sys.path.
        AddToPathEnv("PYTHONPATH", os.path.join(builtdir, "bin"))
        AddToPathEnv("PATH", os.path.join(builtdir, "plugins"))

    # Now for the special (DY)LD_LIBRARY_PATH on Unix-esque systems.
    if GetHost() != 'windows':
        # Get the current
        ldpath = os.environ.get("LD_LIBRARY_PATH", "").split(os.pathsep)
        if GetHost() == 'darwin':
            dyldpath = os.environ.get("DYLD_LIBRARY_PATH", "").split(os.pathsep)

        # Remove any potential current Panda installation lib dirs
        for i in ldpath[:]:
            if i.startswith("/usr/lib/panda3d") or \
               i.startswith("/usr/local/panda"):
                ldpath.remove(i)

        if GetHost() == 'darwin':
            for i in dyldpath[:]:
                if i.startswith("/Applications/Panda3D") or \
                   i.startswith("/Developer/Panda3D"):
                    dyldpath.remove(i)

        # Add built/lib/ to (DY)LD_LIBRARY_PATH
        ldpath.insert(0, os.path.join(builtdir, 'lib'))
        os.environ["LD_LIBRARY_PATH"] = os.pathsep.join(ldpath)

        if GetHost() == 'darwin':
            dyldpath.insert(0, os.path.join(builtdir, 'lib'))
            os.environ["DYLD_LIBRARY_PATH"] = os.pathsep.join(dyldpath)

            # macOS 10.11 removed DYLD_LIBRARY_PATH, but we still need to pass
            # on our lib directory to ppackage, so add it to PATH instead.
            os.environ["PATH"] = os.path.join(builtdir, 'lib') + ':' + os.environ.get("PATH", "")

        # Workaround around compile issue on PCBSD
        if (os.path.exists("/usr/PCBSD")):
            os.environ["LD_LIBRARY_PATH"] += os.pathsep + "/usr/PCBSD/local/lib"

########################################################################
##
## Routines to copy files into the build tree
##
########################################################################

def CopyFile(dstfile, srcfile):
    if dstfile[-1] == '/':
        dstfile += os.path.basename(srcfile)

    if NeedsBuild([dstfile], [srcfile]):
        if os.path.islink(srcfile):
            # Preserve symlinks
            if os.path.isfile(dstfile) or os.path.islink(dstfile):
                print("Removing file %s" % (dstfile))
                os.unlink(dstfile)
            elif os.path.isdir(dstfile):
                print("Removing directory %s" % (dstfile))
                shutil.rmtree(dstfile)
            os.symlink(os.readlink(srcfile), dstfile)
        else:
            WriteBinaryFile(dstfile, ReadBinaryFile(srcfile))

        if sys.platform == 'cygwin' and os.path.splitext(dstfile)[1].lower() in ('.dll', '.exe'):
            os.chmod(dstfile, 0o755)

        JustBuilt([dstfile], [srcfile])

def CopyAllFiles(dstdir, srcdir, suffix=""):
    for x in GetDirectoryContents(srcdir, ["*"+suffix]):
        CopyFile(dstdir + x, srcdir + x)

def CopyAllHeaders(dir, skip=[]):
    for filename in GetDirectoryContents(dir, ["*.h", "*.I", "*.T"], skip):
        srcfile = dir + "/" + filename
        dstfile = OUTPUTDIR + "/include/" + filename
        if (NeedsBuild([dstfile], [srcfile])):
            WriteBinaryFile(dstfile, ReadBinaryFile(srcfile))
            JustBuilt([dstfile], [srcfile])

def CopyTree(dstdir, srcdir, omitVCS=True, exclude=()):
    if os.path.isdir(dstdir):
        source_entries = os.listdir(srcdir)
        for entry in source_entries:
            srcpth = os.path.join(srcdir, entry)
            dstpth = os.path.join(dstdir, entry)

            if entry in exclude:
                continue

            if os.path.islink(srcpth) or os.path.isfile(srcpth):
                if not omitVCS or entry not in VCS_FILES:
                    CopyFile(dstpth, srcpth)
            else:
                if not omitVCS or entry not in VCS_DIRS:
                    CopyTree(dstpth, srcpth)

        # Delete files in dstdir that are not in srcdir.
        for entry in os.listdir(dstdir):
            if entry not in source_entries or entry in exclude:
                path = os.path.join(dstdir, entry)
                if os.path.islink(path) or os.path.isfile(path):
                    os.remove(path)
                elif os.path.isdir(path):
                    shutil.rmtree(path)
    else:
        if GetHost() == 'windows':
            srcdir = srcdir.replace('/', '\\')
            dstdir = dstdir.replace('/', '\\')
            cmd = 'xcopy /I/Y/E/Q "' + srcdir + '" "' + dstdir + '"'
            oscmd(cmd)
        else:
            if subprocess.call(['cp', '-R', '-f', srcdir, dstdir]) != 0:
                exit("Copy failed.")

        for entry in exclude:
            path = os.path.join(dstdir, entry)
            if os.path.islink(path) or os.path.isfile(path):
                os.remove(path)
            elif os.path.isdir(path):
                shutil.rmtree(path)

        if omitVCS:
            DeleteVCS(dstdir)

def CopyPythonTree(dstdir, srcdir, threads=0):
    if (not os.path.isdir(dstdir)):
        os.mkdir(dstdir)

    exclude_files = set(VCS_FILES)
    exclude_files.add('panda3d.py')

    for entry in os.listdir(srcdir):
        srcpth = os.path.join(srcdir, entry)
        dstpth = os.path.join(dstdir, entry)
        if os.path.isfile(srcpth):
            base, ext = os.path.splitext(entry)
            if entry not in exclude_files and ext not in SUFFIX_INC + ['.pyc', '.pyo']:
                if (NeedsBuild([dstpth], [srcpth])):
                    WriteBinaryFile(dstpth, ReadBinaryFile(srcpth))
                    JustBuilt([dstpth], [srcpth])

        elif entry not in VCS_DIRS:
            CopyPythonTree(dstpth, srcpth, threads=threads)

########################################################################
##
## Parse setup.cfg to extract the version number.
##
########################################################################

cfg_parser = None

def GetMetadataValue(key):
    global cfg_parser
    if not cfg_parser:
        # Parse the metadata from the setup.cfg file.
        cfg_parser = configparser.ConfigParser()
        path = os.path.join(os.path.dirname(__file__), '..', 'setup.cfg')
        assert cfg_parser.read(path), "Could not read setup.cfg file."

    value = cfg_parser.get('metadata', key)
    if key == 'classifiers':
        value = value.strip().split('\n')
    return value

# This function is being phased out.
def ParsePandaVersion(fn):
    try:
        f = open(fn, "r")
        pattern = re.compile('^[ \t]*[#][ \t]*define[ \t]+PANDA_VERSION[ \t]+([0-9]+)[ \t]+([0-9]+)[ \t]+([0-9]+)')
        for line in f:
            match = pattern.match(line, 0)
            if (match):
                f.close()
                return match.group(1) + "." + match.group(2) + "." + match.group(3)
        f.close()
    except:
        pass
    return "0.0.0"

##########################################################################################
#
# Utility function to generate a resource file
#
##########################################################################################

RESOURCE_FILE_TEMPLATE = """VS_VERSION_INFO VERSIONINFO
 FILEVERSION %(commaversion)s
 PRODUCTVERSION %(commaversion)s
 FILEFLAGSMASK 0x3fL
 FILEFLAGS %(debugflag)s
 FILEOS 0x40004L
 FILETYPE 0x2L
 FILESUBTYPE 0x0L
BEGIN
    BLOCK "StringFileInfo"
    BEGIN
        BLOCK "040904e4"
        BEGIN
            VALUE "FileDescription", "%(description)s\\0"
            VALUE "FileVersion", "%(dotversion)s"
            VALUE "LegalTrademarks", "\\0"
            VALUE "MIMEType", "%(mimetype)s\\0"
            VALUE "FileExtents", "%(extension)s\\0"
            VALUE "FileOpenName", "%(filedesc)s\\0"
            VALUE "OLESelfRegister", "\\0"
            VALUE "OriginalFilename", "%(filename)s\\0"
            VALUE "ProductName", "%(name)s %(version)s\\0"
            VALUE "ProductVersion", "%(dotversion)s"
        END
    END
    BLOCK "VarFileInfo"
    BEGIN
        VALUE "Translation", 0x409, 1252
    END
END
"""

def GenerateResourceFile(**kwargs):
    if "debugflag" not in kwargs:
        if GetOptimize() <= 2:
            kwargs["debugflag"] = "0x1L"
        else:
            kwargs["debugflag"] = "0x0L"
    kwargs["dotversion"] = kwargs["version"]
    if len(kwargs["dotversion"].split(".")) == 3:
        kwargs["dotversion"] += ".0"
    if "commaversion" not in kwargs:
        kwargs["commaversion"] = kwargs["dotversion"].replace(".", ",")

    rcdata = ""
    if "noinclude" not in kwargs:
        rcdata += "#define APSTUDIO_READONLY_SYMBOLS\n"
        rcdata += "#include \"winresrc.h\"\n"
        rcdata += "#undef APSTUDIO_READONLY_SYMBOLS\n"
    rcdata += RESOURCE_FILE_TEMPLATE % kwargs

    if "icon" in kwargs:
        rcdata += "\nICON_FILE       ICON    \"%s\"\n" % kwargs["icon"]

    return rcdata


def WriteResourceFile(basename, **kwargs):
    if not basename.endswith(".rc"):
        basename += ".rc"
    basename = GetOutputDir() + "/include/" + basename
    ConditionalWriteFile(basename, GenerateResourceFile(**kwargs))
    return basename


def GenerateEmbeddedStringFile(string_name, data):
    yield 'extern const char %s[] = {\n' % (string_name)
    i = 0
    for byte in data:
        if i == 0:
            yield ' '

        yield ' 0x%02x,' % (byte)
        i += 1
        if i >= 12:
            yield '\n'
            i = 0

    yield '\n};\n'


def WriteEmbeddedStringFile(basename, inputs, string_name=None):
    if os.path.splitext(basename)[1] not in SUFFIX_INC:
        basename += '.cxx'
    target = GetOutputDir() + "/tmp/" + basename

    if string_name is None:
        string_name = os.path.basename(os.path.splitext(target)[0])
        string_name = string_name.replace('-', '_')

    data = bytearray()
    for input in inputs:
        fp = open(input, 'rb')

        # Insert a #line so that we get meaningful compile/assert errors when
        # the result is inserted by interrogate_module into generated code.
        if os.path.splitext(input)[1] in SUFFIX_INC:
            line = '#line 1 "%s"\n' % (input)
            data += bytearray(line.encode('ascii', 'replace'))

        data += bytearray(fp.read())
        fp.close()

    data.append(0)

    output = ''.join(GenerateEmbeddedStringFile(string_name, data))
    ConditionalWriteFile(target, output)
    return target

########################################################################
##
## FindLocation
##
########################################################################

ORIG_EXT = {}
PYABI_SPECIFIC = set()
WARNED_FILES = set()

def GetOrigExt(x):
    return ORIG_EXT[x]

def SetOrigExt(x, v):
    ORIG_EXT[x] = v

def GetExtensionSuffix():
    if GetTarget() == 'windows':
        if GetTargetArch() == 'x64':
            return '.cp%d%d-win_amd64.pyd' % (sys.version_info[:2])
        else:
            return '.cp%d%d-win32.pyd' % (sys.version_info[:2])
    elif CrossCompiling():
        return '.{0}.so'.format(GetPythonABI())
    else:
        import _imp
        return _imp.extension_suffixes()[0]

def GetPythonABI():
    if not CrossCompiling():
        soabi = sysconfig.get_config_var('SOABI')
        if soabi:
            return soabi

    soabi = 'cpython-%d%d' % (sys.version_info[:2])

    if sys.version_info >= (3, 8):
        return soabi

    debug_flag = sysconfig.get_config_var('Py_DEBUG')
    if (debug_flag is None and hasattr(sys, 'gettotalrefcount')) or debug_flag:
        soabi += 'd'

    malloc_flag = sysconfig.get_config_var('WITH_PYMALLOC')
    if malloc_flag is None or malloc_flag:
        soabi += 'm'

    return soabi

def CalcLocation(fn, ipath):
    if fn.startswith("panda3d/") and fn.endswith(".py"):
        return OUTPUTDIR + "/" + fn

    if (fn.endswith(".class")):return OUTPUTDIR+"/classes/"+fn
    if (fn.count("/")): return fn
    dllext = ""
    target = GetTarget()
    if (GetOptimize() <= 2 and target == 'windows'): dllext = "_d"

    if (fn == "AndroidManifest.xml"): return OUTPUTDIR+"/"+fn
    if (fn == "classes.dex"): return OUTPUTDIR+"/"+fn
    if (fn.endswith(".cxx")): return CxxFindSource(fn, ipath)
    if (fn.endswith(".I")):   return CxxFindSource(fn, ipath)
    if (fn.endswith(".h")):   return CxxFindSource(fn, ipath)
    if (fn.endswith(".c")):   return CxxFindSource(fn, ipath)
    if (fn.endswith(".py")):  return CxxFindSource(fn, ipath)
    if (fn.endswith(".yxx")): return CxxFindSource(fn, ipath)
    if (fn.endswith(".lxx")): return CxxFindSource(fn, ipath)
    if (fn.endswith(".xml")): return CxxFindSource(fn, ipath)
    if (fn.endswith(".java")):return CxxFindSource(fn, ipath)
    if (fn.endswith(".egg")): return OUTPUTDIR+"/models/"+fn
    if (fn.endswith(".egg.pz")):return OUTPUTDIR+"/models/"+fn
    if (fn.endswith(".pyd")): return OUTPUTDIR+"/panda3d/"+fn[:-4]+GetExtensionSuffix()
    if (target == 'windows'):
        if (fn.endswith(".def")):   return CxxFindSource(fn, ipath)
        if (fn.endswith(".rc")):    return CxxFindSource(fn, ipath)
        if (fn.endswith(".idl")):   return CxxFindSource(fn, ipath)
        if (fn.endswith(".obj")):   return OUTPUTDIR+"/tmp/"+fn
        if (fn.endswith(".res")):   return OUTPUTDIR+"/tmp/"+fn
        if (fn.endswith(".tlb")):   return OUTPUTDIR+"/tmp/"+fn
        if (fn.endswith(".dll")):   return OUTPUTDIR+"/bin/"+fn[:-4]+dllext+".dll"
        if (fn.endswith(".ocx")):   return OUTPUTDIR+"/plugins/"+fn[:-4]+dllext+".ocx"
        if (fn.endswith(".mll")):   return OUTPUTDIR+"/plugins/"+fn[:-4]+dllext+".mll"
        if (fn.endswith(".dlo")):   return OUTPUTDIR+"/plugins/"+fn[:-4]+dllext+".dlo"
        if (fn.endswith(".dli")):   return OUTPUTDIR+"/plugins/"+fn[:-4]+dllext+".dli"
        if (fn.endswith(".dle")):   return OUTPUTDIR+"/plugins/"+fn[:-4]+dllext+".dle"
        if (fn.endswith(".plugin")):return OUTPUTDIR+"/plugins/"+fn[:-7]+dllext+".dll"
        if (fn.endswith(".exe")):   return OUTPUTDIR+"/bin/"+fn
        if (fn.endswith(".p3d")):   return OUTPUTDIR+"/bin/"+fn
        if (fn.endswith(".lib")):   return OUTPUTDIR+"/lib/"+fn[:-4]+dllext+".lib"
        if (fn.endswith(".ilb")):   return OUTPUTDIR+"/tmp/"+fn[:-4]+dllext+".lib"
    elif (target == 'darwin'):
        if (fn.endswith(".mm")):    return CxxFindSource(fn, ipath)
        if (fn.endswith(".r")):     return CxxFindSource(fn, ipath)
        if (fn.endswith(".plist")): return CxxFindSource(fn, ipath)
        if (fn.endswith(".obj")):   return OUTPUTDIR+"/tmp/"+fn[:-4]+".o"
        if (fn.endswith(".dll")):   return OUTPUTDIR+"/lib/"+fn[:-4]+".dylib"
        if (fn.endswith(".mll")):   return OUTPUTDIR+"/plugins/"+fn
        if (fn.endswith(".exe")):   return OUTPUTDIR+"/bin/"+fn[:-4]
        if (fn.endswith(".p3d")):   return OUTPUTDIR+"/bin/"+fn[:-4]
        if (fn.endswith(".lib")):   return OUTPUTDIR+"/lib/"+fn[:-4]+".a"
        if (fn.endswith(".ilb")):   return OUTPUTDIR+"/tmp/"+fn[:-4]+".a"
        if (fn.endswith(".rsrc")):  return OUTPUTDIR+"/tmp/"+fn
        if (fn.endswith(".plugin")):return OUTPUTDIR+"/plugins/"+fn
        if (fn.endswith(".app")):   return OUTPUTDIR+"/bin/"+fn
    else:
        if (fn.endswith(".obj")):   return OUTPUTDIR+"/tmp/"+fn[:-4]+".o"
        if (fn.endswith(".dll")):   return OUTPUTDIR+"/lib/"+fn[:-4]+".so"
        if (fn.endswith(".mll")):   return OUTPUTDIR+"/plugins/"+fn
        if (fn.endswith(".plugin")):return OUTPUTDIR+"/plugins/"+fn[:-7]+dllext+".so"
        if (fn.endswith(".exe")):   return OUTPUTDIR+"/bin/"+fn[:-4]
        if (fn.endswith(".p3d")):   return OUTPUTDIR+"/bin/"+fn[:-4]
        if (fn.endswith(".lib")):   return OUTPUTDIR+"/lib/"+fn[:-4]+".a"
        if (fn.endswith(".ilb")):   return OUTPUTDIR+"/tmp/"+fn[:-4]+".a"
    if (fn.endswith(".dat")):   return OUTPUTDIR+"/tmp/"+fn
    if (fn.endswith(".in")):    return OUTPUTDIR+"/pandac/input/"+fn
    return fn


def FindLocation(fn, ipath, pyabi=None):
    if GetLinkAllStatic():
        if fn.endswith(".dll"):
            fn = fn[:-4] + ".lib"
        elif fn.endswith(".pyd"):
            fn = "libpy.panda3d." \
               + os.path.splitext(fn[:-4] + GetExtensionSuffix())[0] + ".lib"

    loc = CalcLocation(fn, ipath)
    base, ext = os.path.splitext(fn)

    # If this is a target created with PyTargetAdd, we need to make sure it
    # it put in a Python-version-specific directory.
    if loc in PYABI_SPECIFIC:
        if loc.startswith(OUTPUTDIR + "/tmp"):
            if pyabi is not None:
                loc = OUTPUTDIR + "/tmp/" + pyabi + loc[len(OUTPUTDIR) + 4:]
            else:
                raise RuntimeError("%s is a Python-specific target, use PyTargetAdd instead of TargetAdd" % (fn))

        elif ext != ".pyd" and loc not in WARNED_FILES:
            WARNED_FILES.add(loc)
            Warn("file depends on Python but is not in an ABI-specific directory:", loc)

    ORIG_EXT[loc] = ext
    return loc


########################################################################
##
## These files maintain a python_versions.json file in the built/tmp
## directory that can be used by the other scripts in this directory.
##
########################################################################


def GetCurrentPythonVersionInfo():
    if PkgSkip("PYTHON"):
        return

    return {
        "version": SDK["PYTHONVERSION"][6:].rstrip('dmu'),
        "soabi": GetPythonABI(),
        "ext_suffix": GetExtensionSuffix(),
        "executable": sys.executable,
        "purelib": sysconfig.get_python_lib(False),
        "platlib": sysconfig.get_python_lib(True),
    }


def UpdatePythonVersionInfoFile(new_info):
    import json

    json_file = os.path.join(GetOutputDir(), "tmp", "python_versions.json")
    json_data = []
    if os.path.isfile(json_file) and not PkgSkip("PYTHON"):
        try:
            with open(json_file, 'r') as fh:
                json_data = json.load(fh)
        except:
            json_data = []

        # Prune the list by removing the entries that conflict with our build,
        # plus the entries that no longer exist, and the EOL Python versions
        for version_info in json_data[:]:
            core_pyd = os.path.join(GetOutputDir(), "panda3d", "core" + version_info["ext_suffix"])
            if version_info["ext_suffix"] == new_info["ext_suffix"] or \
               version_info["soabi"] == new_info["soabi"] or \
               not os.path.isfile(core_pyd) or \
               version_info["version"].split(".", 1)[0] == "2" or \
               version_info["version"] in ("3.0", "3.1", "3.2", "3.3", "3.4", "3.5"):
                json_data.remove(version_info)

    if not PkgSkip("PYTHON"):
        json_data.append(new_info)

    if VERBOSE:
        print("Writing %s" % (json_file))

    with open(json_file, 'w') as fh:
        json.dump(json_data, fh, indent=4)


def ReadPythonVersionInfoFile():
    import json

    json_file = os.path.join(GetOutputDir(), "tmp", "python_versions.json")
    if os.path.isfile(json_file):
        try:
            json_data = json.load(open(json_file, 'r'))
        except:
            pass

        # Don't include unsupported versions of Python.
        for version_info in json_data[:]:
            if version_info["version"] in ("2.6", "2.7", "3.0", "3.1", "3.2", "3.3", "3.4"):
                json_data.remove(version_info)

        return json_data

    return []


########################################################################
##
## TargetAdd
##
## Makepanda maintains a list of make-targets.  Each target has
## these attributes:
##
## name   - the name of the file being created.
## ext    - the original file extension, prior to OS-specific translation
## inputs - the names of the input files to the compiler
## deps   - other input files that the target also depends on
## opts   - compiler options, a catch-all category
##
## TargetAdd will create the target if it does not exist.  Then,
## depending on what options you pass, it will push data onto these
## various target attributes.  This is cumulative: for example, if
## you use TargetAdd to add compiler options, then use TargetAdd
## again with more compiler options, both sets of options will be
## included.
##
## TargetAdd does some automatic dependency generation on C++ files.
## It will scan these files for include-files and automatically push
## the include files onto the list of dependencies.  In order to do
## this, it needs an include-file search path.  So if you supply
## any C++ input, you also need to supply compiler options containing
## include-directories, or alternately, a separate ipath parameter.
##
## The main body of 'makepanda' is a long list of TargetAdd
## directives building up a giant list of make targets.  Then,
## finally, the targets are run and panda is built.
##
## Makepanda's dependency system does not understand multiple
## outputs from a single build step.  When a build step generates
## a primary output file and a secondary output file, it is
## necessary to trick the dependency system.  Insert a dummy
## build step that "generates" the secondary output file, using
## the primary output file as an input.  There is a special
## compiler option DEPENDENCYONLY that creates such a dummy
## build-step.  There are two cases where dummy build steps must
## be inserted: bison generates an OBJ and a secondary header
## file, interrogate generates an IN and a secondary IGATE.OBJ.
##
## PyTargetAdd is a special version for targets that depend on Python.
## It will create a target for each Python version we are building with,
## ensuring that builds with different Python versions won't conflict
## when we build for multiple Python ABIs side-by-side.
##
########################################################################

class Target:
    pass

TARGET_LIST = []
TARGET_TABLE = {}

def TargetAdd(target, dummy=0, opts=[], input=[], dep=[], ipath=None, winrc=None, pyabi=None):
    if dummy != 0:
        exit("Syntax error in TargetAdd " + target)
    if ipath is None:
        ipath = opts
    if not ipath:
        ipath = []
    if isinstance(input, str):
        input = [input]
    if isinstance(dep, str):
        dep = [dep]

    if target.endswith(".pyd") and not pyabi:
        raise RuntimeError("Use PyTargetAdd to build .pyd targets")

    full = FindLocation(target, [OUTPUTDIR + "/include"], pyabi=pyabi)

    if full not in TARGET_TABLE:
        t = Target()
        t.name = full
        t.inputs = []
        t.deps = {}
        t.opts = []
        TARGET_TABLE[full] = t
        TARGET_LIST.append(t)
    else:
        t = TARGET_TABLE[full]

    for x in opts:
        if x not in t.opts:
            t.opts.append(x)

    ipath = [OUTPUTDIR + "/tmp"] + GetListOption(ipath, "DIR:") + [OUTPUTDIR+"/include"]
    for x in input:
        fullinput = FindLocation(x, ipath, pyabi=pyabi)
        t.inputs.append(fullinput)
        # Don't re-link a library or binary if just its dependency dlls have been altered.
        # This should work out fine in most cases, and often reduces recompilation time.
        if os.path.splitext(x)[-1] not in SUFFIX_DLL:
            t.deps[fullinput] = 1
            (base,suffix) = os.path.splitext(x)
            if SUFFIX_INC.count(suffix):
                for d in CxxCalcDependencies(fullinput, ipath, []):
                    t.deps[d] = 1
            elif suffix == '.java':
                for d in JavaCalcDependencies(fullinput, OUTPUTDIR + "/classes"):
                    t.deps[d] = 1

        # If we are linking statically, add the source DLL's dynamic dependencies.
        if GetLinkAllStatic() and ORIG_EXT[fullinput] == '.lib' and fullinput in TARGET_TABLE:
            tdep = TARGET_TABLE[fullinput]
            for y in tdep.inputs:
                if ORIG_EXT[y] == '.lib':
                    t.inputs.append(y)

            for opt, _ in LIBNAMES + LIBDIRECTORIES + FRAMEWORKDIRECTORIES:
                if opt in tdep.opts and opt not in t.opts:
                    t.opts.append(opt)

        if x.endswith(".in"):
            # Mark the _igate.cxx file as a dependency also.
            outbase = os.path.basename(x)[:-3]
            woutc = GetOutputDir()+"/tmp/"+outbase+"_igate.cxx"
            t.deps[woutc] = 1

        if target.endswith(".in"):
            # Add any .N files.
            base, ext = os.path.splitext(fullinput)
            fulln = base + ".N"
            if os.path.isfile(fulln):
                t.deps[fulln] = 1

    for x in dep:
        fulldep = FindLocation(x, ipath, pyabi=pyabi)
        t.deps[fulldep] = 1

    if winrc and GetTarget() == 'windows':
        TargetAdd(target, input=WriteResourceFile(target.split("/")[-1].split(".")[0], **winrc))

    ext = os.path.splitext(target)[1]
    if ext == ".in":
        if not CrossCompiling():
            t.deps[FindLocation("interrogate.exe", [])] = 1
        t.deps[FindLocation("dtool_have_python.dat", [])] = 1

    if ext in (".obj", ".tlb", ".res", ".plugin", ".app") or ext in SUFFIX_DLL or ext in SUFFIX_LIB:
        t.deps[FindLocation("platform.dat", [])] = 1

    if target.endswith(".obj") and any(x.endswith(".in") for x in input):
        if not CrossCompiling():
            t.deps[FindLocation("interrogate_module.exe", [])] = 1

    if target.endswith(".pz") and not CrossCompiling():
        t.deps[FindLocation("pzip.exe", [])] = 1

    if target.endswith(".in"):
        # Also add a target to compile the _igate.cxx file into an _igate.obj.
        outbase = os.path.basename(target)[:-3]
        woutc = OUTPUTDIR + "/tmp/" + outbase + "_igate.cxx"
        CxxDependencyCache[woutc] = []
        PyTargetAdd(outbase + "_igate.obj", opts=opts+['PYTHON','BIGOBJ'], input=woutc, dep=target)


def PyTargetAdd(target, opts=[], **kwargs):
    if PkgSkip("PYTHON"):
        return

    if 'PYTHON' not in opts:
        opts = opts + ['PYTHON']

    abi = GetPythonABI()

    MakeDirectory(OUTPUTDIR + "/tmp/" + abi)

    # Mark this target as being a Python-specific target.
    orig = CalcLocation(target, [OUTPUTDIR + "/include"])
    PYABI_SPECIFIC.add(orig)

    if orig.startswith(OUTPUTDIR + "/tmp/") and os.path.exists(orig):
        print("Removing file %s" % (orig))
        os.unlink(orig)

    TargetAdd(target, opts=opts, pyabi=abi, **kwargs)<|MERGE_RESOLUTION|>--- conflicted
+++ resolved
@@ -2432,52 +2432,6 @@
 
 def SdkLocateMacOSX(archs = []):
     if (GetHost() != "darwin"): return
-<<<<<<< HEAD
-=======
-    if (osxtarget != None):
-        if osxtarget < (11, 0) and 'arm64' in archs:
-            # Building for arm64 requires the 11.0 SDK, with which we can still
-            # target 10.9.
-            assert osxtarget >= (10, 9)
-            sdkname = "MacOSX11.0"
-        else:
-            sdkname = "MacOSX%d.%d" % osxtarget
-
-        if (os.path.exists("/Library/Developer/CommandLineTools/SDKs/%s.sdk" % sdkname)):
-            SDK["MACOSX"] = "/Library/Developer/CommandLineTools/SDKs/%s.sdk" % sdkname
-        elif (os.path.exists("/Developer/SDKs/%su.sdk" % sdkname)):
-            SDK["MACOSX"] = "/Developer/SDKs/%su.sdk" % sdkname
-        elif (os.path.exists("/Developer/SDKs/%s.sdk" % sdkname)):
-            SDK["MACOSX"] = "/Developer/SDKs/%s.sdk" % sdkname
-        elif (os.path.exists("/Developer/SDKs/%s.0.sdk" % sdkname)):
-            SDK["MACOSX"] = "/Developer/SDKs/%s.0.sdk" % sdkname
-        elif (os.path.exists("/Applications/Xcode.app/Contents/Developer/Platforms/MacOSX.platform/Developer/SDKs/%s.sdk" % sdkname)):
-            SDK["MACOSX"] = "/Applications/Xcode.app/Contents/Developer/Platforms/MacOSX.platform/Developer/SDKs/%s.sdk" % sdkname
-        else:
-            handle = os.popen("xcode-select -print-path")
-            result = handle.read().strip().rstrip('/')
-            handle.close()
-            if (os.path.exists("%s/Platforms/MacOSX.platform/Developer/SDKs/%s.sdk" % (result, sdkname))):
-                SDK["MACOSX"] = "%s/Platforms/MacOSX.platform/Developer/SDKs/%s.sdk" % (result, sdkname)
-            elif sdkname == "MacOSX11.0" and os.path.exists("/Library/Developer/CommandLineTools/SDKs/MacOSX11.1.sdk"):
-                SDK["MACOSX"] = "/Library/Developer/CommandLineTools/SDKs/MacOSX11.1.sdk"
-            elif sdkname == "MacOSX11.0" and os.path.exists("/Library/Developer/CommandLineTools/SDKs/MacOSX11.3.sdk"):
-                SDK["MACOSX"] = "/Library/Developer/CommandLineTools/SDKs/MacOSX11.3.sdk"
-            elif sdkname == "MacOSX11.0" and os.path.exists("/Library/Developer/CommandLineTools/SDKs/MacOSX12.3.sdk"):
-                SDK["MACOSX"] = "/Library/Developer/CommandLineTools/SDKs/MacOSX12.3.sdk"
-            elif sdkname == "MacOSX11.0" and os.path.exists("/Library/Developer/CommandLineTools/SDKs/MacOSX13.0.sdk"):
-                SDK["MACOSX"] = "/Library/Developer/CommandLineTools/SDKs/MacOSX13.0.sdk"
-            else:
-                exit("Couldn't find any MacOSX SDK for macOS version %s!" % sdkname)
-        SDK["OSXTARGET"] = osxtarget
-    else:
-        SDK["MACOSX"] = ""
-        maj, min = platform.mac_ver()[0].split('.')[:2]
-        if int(maj) == 11:
-            SDK["OSXTARGET"] = int(maj), 0
-        else:
-            SDK["OSXTARGET"] = int(maj), int(min)
->>>>>>> 3f3fd74f
 
     handle = os.popen("xcode-select -print-path")
     xcode_dir = handle.read().strip().rstrip('/')
@@ -2489,7 +2443,7 @@
         # Prefer pre-10.14 for now so that we can keep building FMOD.
         sdk_versions += ["10.13", "10.12", "10.11", "10.10", "10.9"]
 
-    sdk_versions += ["11.3", "11.1", "11.0"]
+    sdk_versions += ["13.0", "12.3", "11.3", "11.1", "11.0"]
 
     if 'arm64' not in archs:
         sdk_versions += ["10.15", "10.14"]
