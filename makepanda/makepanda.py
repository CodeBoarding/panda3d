#!/usr/bin/env python
########################################################################
#
# To build panda using this script, type 'makepanda.py' on unix
# or 'makepanda.bat' on windows, and examine the help-text.
# Then run the script again with the appropriate options to compile
# panda3d.
#
########################################################################

import sys
if sys.version_info < (3, 6):
    print("This version of Python is not supported, use version 3.6 or higher.")
    exit(1)

try:
    import os
    import time
    import re
    import getopt
    import threading
    import signal
    import shutil
    import plistlib
    import queue
except KeyboardInterrupt:
    raise
except:
    print("You are either using an incomplete or an old version of Python!")
    print("Please install the development package of Python and try again.")
    exit(1)

if sys.version_info >= (3, 10):
    from sysconfig import get_platform
else:
    from distutils.util import get_platform
from makepandacore import *

try:
    import zlib
except:
    zlib = None

########################################################################
##
## PARSING THE COMMAND LINE OPTIONS
##
## You might be tempted to change the defaults by editing them
## here.  Don't do it.  Instead, create a script that compiles
## panda with your preferred options.  Or, create
## a 'makepandaPreferences' file and put it into your python path.
##
########################################################################

COMPILER=0
INSTALLER=0
WHEEL=0
RUNTESTS=0
GENMAN=0
COMPRESSOR="zlib"
THREADCOUNT=0
CFLAGS=""
CXXFLAGS=""
LDFLAGS=""
DISTRIBUTOR=""
VERSION=None
DEBVERSION=None
WHLVERSION=None
RPMVERSION=None
RPMRELEASE="1"
GIT_COMMIT=None
MAJOR_VERSION=None
OSX_ARCHS=[]
STRDXSDKVERSION = 'default'
WINDOWS_SDK = None
MSVC_VERSION = None
BOOUSEINTELCOMPILER = False
OPENCV_VER_23 = False
PLATFORM = None
COPY_PYTHON = True

PkgListSet(["PYTHON", "DIRECT",                        # Python support
  "GL", "GLES", "GLES2"] + DXVERSIONS + ["TINYDISPLAY", "NVIDIACG", # 3D graphics
  "EGL",                                               # OpenGL (ES) integration
  "EIGEN",                                             # Linear algebra acceleration
  "OPENAL", "FMODEX",                                  # Audio playback
  "VORBIS", "OPUS", "FFMPEG", "SWSCALE", "SWRESAMPLE", # Audio decoding
  "ODE", "BULLET", "PANDAPHYSICS",                     # Physics
  "SPEEDTREE",                                         # SpeedTree
  "ZLIB", "PNG", "JPEG", "TIFF", "OPENEXR", "SQUISH",  # 2D Formats support
  ] + MAYAVERSIONS + MAXVERSIONS + [ "FCOLLADA", "ASSIMP", "EGG", # 3D Formats support
  "FREETYPE", "HARFBUZZ",                              # Text rendering
  "VRPN", "OPENSSL",                                   # Transport
  "FFTW",                                              # Algorithm helpers
  "ARTOOLKIT", "OPENCV", "DIRECTCAM", "VISION",        # Augmented Reality
  "GTK3",                                              # GTK3 is used for PStats on Unix
  "MFC", "WX", "FLTK",                                 # Used for web plug-in only
  "COCOA",                                             # macOS toolkits
  "X11",                                               # Unix platform support
  "PANDATOOL", "PVIEW", "DEPLOYTOOLS",                 # Toolchain
  "SKEL",                                              # Example SKEL project
  "PANDAFX",                                           # Some distortion special lenses
  "PANDAPARTICLESYSTEM",                               # Built in particle system
  "CONTRIB",                                           # Experimental
  "SSE2", "NEON",                                      # Compiler features
  "MIMALLOC",                                          # Memory allocators
])

CheckPandaSourceTree()

def keyboardInterruptHandler(x,y):
    exit("keyboard interrupt")

signal.signal(signal.SIGINT, keyboardInterruptHandler)

########################################################################
##
## Command-line parser.
##
## You can type "makepanda --help" to see all the options.
##
########################################################################

def usage(problem):
    if problem:
        print("")
        print("Error parsing command-line input: %s" % (problem))

    print("")
    print("Makepanda generates a 'built' subdirectory containing a")
    print("compiled copy of Panda3D.  Command-line arguments are:")
    print("")
    print("  --help            (print the help message you're reading now)")
    print("  --verbose         (print out more information)")
    print("  --tests           (run the test suite)")
    print("  --installer       (build an installer)")
    print("  --wheel           (build a pip-installable .whl)")
    print("  --optimize X      (optimization level can be 1,2,3,4)")
    print("  --version X       (set the panda version number)")
    print("  --lzma            (use lzma compression when building Windows installer)")
    print("  --distributor X   (short string identifying the distributor of the build)")
    print("  --outputdir X     (use the specified directory instead of 'built')")
    print("  --threads N       (use the multithreaded build system. see manual)")
    print("  --universal       (build universal binaries (macOS 11.0+ only))")
    print("  --override \"O=V\"  (override dtool_config/prc option value)")
    print("  --static          (builds libraries for static linking)")
    print("  --target X        (experimental cross-compilation (android only))")
    print("  --arch X          (target architecture for cross-compilation)")
    print("")
    for pkg in PkgListGet():
        p = pkg.lower()
        print("  --use-%-9s   --no-%-9s (enable/disable use of %s)"%(p, p, pkg))
    if sys.platform != 'win32':
        print("  --<PKG>-incdir    (custom location for header files of thirdparty package)")
        print("  --<PKG>-libdir    (custom location for library files of thirdparty package)")
    print("")
    print("  --nothing         (disable every third-party lib)")
    print("  --everything      (enable every third-party lib)")
    print("  --directx-sdk=X   (specify version of DirectX SDK to use: jun2010, aug2009)")
    print("  --windows-sdk=X   (specify Windows SDK version, eg. 7.1, 8.1, 10 or 11.  Default is 8.1)")
    print("  --msvc-version=X  (specify Visual C++ version, eg. 10, 11, 12, 14, 14.1, 14.2, 14.3.  Default is 14)")
    print("  --use-icl         (experimental setting to use an intel compiler instead of MSVC on Windows)")
    print("")
    print("The simplest way to compile panda is to just type:")
    print("")
    print("  makepanda --everything")
    print("")
    os._exit(1)

def parseopts(args):
    global INSTALLER,WHEEL,RUNTESTS,GENMAN,DISTRIBUTOR,VERSION
    global COMPRESSOR,THREADCOUNT,OSX_ARCHS
    global DEBVERSION,WHLVERSION,RPMVERSION,RPMRELEASE,GIT_COMMIT
    global STRDXSDKVERSION, WINDOWS_SDK, MSVC_VERSION, BOOUSEINTELCOMPILER
    global COPY_PYTHON

    # Options for which to display a deprecation warning.
    removedopts = [
        "use-touchinput", "no-touchinput", "no-awesomium", "no-directscripts",
        "no-carbon", "no-physx", "no-rocket", "host", "osxtarget=",
        ]

    # All recognized options.
    longopts = [
        "help","distributor=","verbose","tests",
        "optimize=","everything","nothing","installer","wheel","rtdist","nocolor",
        "version=","lzma","no-python","threads=","outputdir=","override=",
        "static","debversion=","rpmversion=","rpmrelease=","p3dsuffix=","rtdist-version=",
        "directx-sdk=", "windows-sdk=", "msvc-version=", "clean", "use-icl",
        "universal", "target=", "arch=", "git-commit=", "no-copy-python",
        "cggl-incdir=", "cggl-libdir=",
        ] + removedopts

    anything = 0
    optimize = ""
    target = None
    target_archs = []
    universal = False
    clean_build = False
    for pkg in PkgListGet():
        longopts.append("use-" + pkg.lower())
        longopts.append("no-" + pkg.lower())
        longopts.append(pkg.lower() + "-incdir=")
        longopts.append(pkg.lower() + "-libdir=")

    try:
        opts, extras = getopt.getopt(args, "", longopts)
        for option, value in opts:
            if (option=="--help"): raise Exception
            elif (option=="--optimize"): optimize=value
            elif (option=="--installer"): INSTALLER=1
            elif (option=="--tests"): RUNTESTS=1
            elif (option=="--wheel"): WHEEL=1
            elif (option=="--verbose"): SetVerbose(True)
            elif (option=="--distributor"): DISTRIBUTOR=value
            elif (option=="--genman"): GENMAN=1
            elif (option=="--everything"): PkgEnableAll()
            elif (option=="--nothing"): PkgDisableAll()
            elif (option=="--threads"): THREADCOUNT=int(value)
            elif (option=="--outputdir"): SetOutputDir(value.strip())
            elif (option=="--universal"): universal = True
            elif (option=="--target"): target = value.strip()
            elif (option=="--arch"): target_archs.append(value.strip())
            elif (option=="--nocolor"): DisableColors()
            elif (option=="--version"):
                match = re.match(r'^\d+\.\d+(\.\d+)+', value)
                if not match:
                    usage("version requires three digits")
                WHLVERSION = value
                VERSION = match.group()
            elif (option=="--lzma"): COMPRESSOR="lzma"
            elif (option=="--override"): AddOverride(value.strip())
            elif (option=="--static"): SetLinkAllStatic(True)
            elif (option=="--debversion"): DEBVERSION=value
            elif (option=="--rpmversion"): RPMVERSION=value
            elif (option=="--rpmrelease"): RPMRELEASE=value
            elif (option=="--git-commit"): GIT_COMMIT=value
            # Backward compatibility, OPENGL was renamed to GL
            elif (option=="--use-opengl"): PkgEnable("GL")
            elif (option=="--no-opengl"): PkgDisable("GL")
            elif (option=="--directx-sdk"):
                STRDXSDKVERSION = value.strip().lower()
                if STRDXSDKVERSION == '':
                    print("No DirectX SDK version specified. Using 'default' DirectX SDK search")
                    STRDXSDKVERSION = 'default'
            elif (option=="--windows-sdk"):
                WINDOWS_SDK = value.strip().lower()
            elif (option=="--msvc-version"):
                MSVC_VERSION = value.strip().lower()
            elif (option=="--use-icl"): BOOUSEINTELCOMPILER = True
            elif (option=="--clean"): clean_build = True
            elif (option=="--no-copy-python"): COPY_PYTHON = False
            elif (option[2:] in removedopts or option[2:]+'=' in removedopts):
                Warn("Ignoring removed option %s" % (option))
            else:
                for pkg in PkgListGet() + ['CGGL']:
                    if option == "--use-" + pkg.lower():
                        PkgEnable(pkg)
                        break
                    elif option == "--no-" + pkg.lower():
                        PkgDisable(pkg)
                        break
                    elif option == "--" + pkg.lower() + "-incdir":
                        PkgSetCustomLocation(pkg)
                        IncDirectory(pkg, value)
                        break
                    elif option == "--" + pkg.lower() + "-libdir":
                        PkgSetCustomLocation(pkg)
                        LibDirectory(pkg, value)
                        break
            if (option == "--everything" or option.startswith("--use-")
                or option == "--nothing" or option.startswith("--no-")):
                anything = 1
    except:
        usage(sys.exc_info()[1])

    if not anything:
        usage("You should specify a list of packages to use or --everything to enable all packages.")

    if (optimize==""): optimize = "3"

    if target is not None or target_archs:
        SetTarget(target, target_archs[-1] if target_archs else None)

    if universal:
        if target_archs:
            exit("--universal is incompatible with --arch")

        OSX_ARCHS.append("x86_64")
        OSX_ARCHS.append("arm64")
    elif target_archs:
        OSX_ARCHS = target_archs

    try:
        SetOptimize(int(optimize))
        assert GetOptimize() in [1, 2, 3, 4]
    except:
        usage("Invalid setting for OPTIMIZE")

    if GIT_COMMIT is not None and not re.match("^[a-f0-9]{40}$", GIT_COMMIT):
        usage("Invalid SHA-1 hash given for --git-commit option!")

    if GetTarget() == 'windows':
        if not MSVC_VERSION:
            print("No MSVC version specified. Defaulting to 14 (Visual Studio 2015).")
            MSVC_VERSION = (14, 0)
        else:
            try:
                MSVC_VERSION = tuple(int(d) for d in MSVC_VERSION.split('.'))[:2]
                if (len(MSVC_VERSION) == 1):
                    MSVC_VERSION += (0,)
            except:
                usage("Invalid setting for --msvc-version")

        if MSVC_VERSION < (14, 0):
            warn_prefix = "%sERROR:%s " % (GetColor("red"), GetColor())
            print("=========================================================================")
            print(warn_prefix + "Support for MSVC versions before 2015 has been discontinued.")
            print(warn_prefix + "For more information, or any questions, please visit:")
            print(warn_prefix + "  https://github.com/panda3d/panda3d/issues/288")
            print("=========================================================================")
            sys.stdout.flush()
            time.sleep(1.0)
            sys.exit(1)

    if clean_build and os.path.isdir(GetOutputDir()):
        print("Deleting %s" % (GetOutputDir()))
        shutil.rmtree(GetOutputDir())

parseopts(sys.argv[1:])

########################################################################
##
## Handle environment variables.
##
########################################################################

if ("CFLAGS" in os.environ):
    CFLAGS = os.environ["CFLAGS"].strip()

if ("CXXFLAGS" in os.environ):
    CXXFLAGS = os.environ["CXXFLAGS"].strip()

if ("RPM_OPT_FLAGS" in os.environ):
    CFLAGS += " " + os.environ["RPM_OPT_FLAGS"].strip()
    CXXFLAGS += " " + os.environ["RPM_OPT_FLAGS"].strip()

if ("LDFLAGS" in os.environ):
    LDFLAGS = os.environ["LDFLAGS"].strip()

os.environ["MAKEPANDA"] = os.path.abspath(sys.argv[0])
if GetHost() == "darwin":
    if tuple(OSX_ARCHS) == ('arm64',):
        os.environ["MACOSX_DEPLOYMENT_TARGET"] = "11.0"
    else:
        os.environ["MACOSX_DEPLOYMENT_TARGET"] = "10.9"

########################################################################
##
## Configure things based on the command-line parameters.
##
########################################################################

if VERSION is None:
    # Take the value from the setup.cfg file.
    VERSION = GetMetadataValue('version')

if WHLVERSION is None:
    WHLVERSION = VERSION

print("Version: %s" % VERSION)

if DEBVERSION is None:
    DEBVERSION = VERSION

if RPMVERSION is None:
    RPMVERSION = VERSION

MAJOR_VERSION = '.'.join(VERSION.split('.')[:2])

# Now determine the distutils-style platform tag for the target system.
target = GetTarget()
if target == 'windows':
    if GetTargetArch() == 'x64':
        PLATFORM = 'win-amd64'
    else:
        PLATFORM = 'win32'

elif target == 'darwin':
<<<<<<< HEAD
=======
    if OSXTARGET:
        osxver = OSXTARGET
    else:
        maj, min = platform.mac_ver()[0].split('.')[:2]
        osxver = int(maj), int(min)
        if osxver[0] >= 11:
            # I think Python pins minor version to 0 from macOS 11 onward
            osxver = (osxver[0], 0)

>>>>>>> 813490b2
    arch_tag = None
    if not OSX_ARCHS:
        arch_tag = GetTargetArch()
    elif len(OSX_ARCHS) == 1:
        arch_tag = OSX_ARCHS[0]
    elif frozenset(OSX_ARCHS) == frozenset(('i386', 'ppc')):
        arch_tag = 'fat'
    elif frozenset(OSX_ARCHS) == frozenset(('x86_64', 'i386')):
        arch_tag = 'intel'
    elif frozenset(OSX_ARCHS) == frozenset(('x86_64', 'ppc64')):
        arch_tag = 'fat64'
    elif frozenset(OSX_ARCHS) == frozenset(('x86_64', 'i386', 'ppc')):
        arch_tag = 'fat32'
    elif frozenset(OSX_ARCHS) == frozenset(('x86_64', 'i386', 'ppc64', 'ppc')):
        arch_tag = 'universal'
    elif frozenset(OSX_ARCHS) == frozenset(('x86_64', 'arm64')):
        arch_tag = 'universal2'
    else:
        raise RuntimeError('No arch tag for arch combination %s' % OSX_ARCHS)

    if arch_tag == 'arm64':
        PLATFORM = 'macosx-11.0-' + arch_tag
    else:
        PLATFORM = 'macosx-10.9-' + arch_tag

elif target == 'linux' and (os.path.isfile("/lib/libc-2.5.so") or os.path.isfile("/lib64/libc-2.5.so")) and os.path.isdir("/opt/python"):
    # This is manylinux1.  A bit of a sloppy check, though.
    if GetTargetArch() in ('x86_64', 'amd64'):
        PLATFORM = 'manylinux1-x86_64'
    elif GetTargetArch() in ('arm64', 'aarch64'):
        PLATFORM = 'manylinux1-aarch64'
    else:
        PLATFORM = 'manylinux1-i686'

elif target == 'linux' and (os.path.isfile("/lib/libc-2.12.so") or os.path.isfile("/lib64/libc-2.12.so")) and os.path.isdir("/opt/python"):
    # Same sloppy check for manylinux2010.
    if GetTargetArch() in ('x86_64', 'amd64'):
        PLATFORM = 'manylinux2010-x86_64'
    elif GetTargetArch() in ('arm64', 'aarch64'):
        PLATFORM = 'manylinux2010-aarch64'
    else:
        PLATFORM = 'manylinux2010-i686'

elif target == 'linux' and (os.path.isfile("/lib/libc-2.17.so") or os.path.isfile("/lib64/libc-2.17.so")) and os.path.isdir("/opt/python"):
    # Same sloppy check for manylinux2014.
    if GetTargetArch() in ('x86_64', 'amd64'):
        PLATFORM = 'manylinux2014-x86_64'
    elif GetTargetArch() in ('arm64', 'aarch64'):
        PLATFORM = 'manylinux2014-aarch64'
    else:
        PLATFORM = 'manylinux2014-i686'

elif target == 'linux' and (os.path.isfile("/lib/i386-linux-gnu/libc-2.24.so") or os.path.isfile("/lib/x86_64-linux-gnu/libc-2.24.so")) and os.path.isdir("/opt/python"):
    # Same sloppy check for manylinux_2_24.
    if GetTargetArch() in ('x86_64', 'amd64'):
        PLATFORM = 'manylinux_2_24-x86_64'
    elif GetTargetArch() in ('arm64', 'aarch64'):
        PLATFORM = 'manylinux_2_24-aarch64'
    else:
        PLATFORM = 'manylinux_2_24-i686'

elif not CrossCompiling():
    if HasTargetArch():
        # Replace the architecture in the platform string.
        platform_parts = get_platform().rsplit('-', 1)
        target_arch = GetTargetArch()
        if target_arch == 'amd64':
            target_arch = 'x86_64'
        PLATFORM = platform_parts[0] + '-' + target_arch
    else:
        # We're not cross-compiling; just take the host arch.
        PLATFORM = get_platform()

else:
    target_arch = GetTargetArch()
    if target_arch == 'amd64':
        target_arch = 'x86_64'
    PLATFORM = '{0}-{1}'.format(target, target_arch)


print("Platform: %s" % PLATFORM)

outputdir_suffix = ""

if DISTRIBUTOR == "":
    DISTRIBUTOR = "makepanda"

if not IsCustomOutputDir():
    if GetTarget() == "windows" and GetTargetArch() == 'x64':
        outputdir_suffix += '_x64'

    SetOutputDir("built" + outputdir_suffix)

if (INSTALLER) and (PkgSkip("PYTHON")) and GetTarget() == 'windows':
    exit("Cannot build installer on Windows without python")

if WHEEL and PkgSkip("PYTHON"):
    exit("Cannot build wheel without Python")

if not os.path.isdir("contrib"):
    PkgDisable("CONTRIB")

########################################################################
##
## Load the dependency cache.
##
########################################################################

LoadDependencyCache()

########################################################################
##
## Locate various SDKs.
##
########################################################################

MakeBuildTree()

SdkLocateDirectX(STRDXSDKVERSION)
SdkLocateMaya()
SdkLocateMax()
SdkLocateMacOSX(OSX_ARCHS)
SdkLocatePython(False)
SdkLocateWindows(WINDOWS_SDK)
SdkLocateSpeedTree()
SdkLocateAndroid()

SdkAutoDisableDirectX()
SdkAutoDisableMaya()
SdkAutoDisableMax()
SdkAutoDisableSpeedTree()

if not PkgSkip("PYTHON") and SDK["PYTHONVERSION"] == "python2.7":
    pref = "%sERROR:%s " % (GetColor("red"), GetColor())
    print("========================================================================")
    print(pref + "Python 2.7 has reached EOL as of January 1, 2020 and is no longer")
    print(pref + "supported.  Please upgrade to Python 3.5 or later.")
    print("========================================================================")
    sys.stdout.flush()
    sys.exit(1)

########################################################################
##
## Choose a Compiler.
##
## This should also set up any environment variables needed to make
## the compiler work.
##
########################################################################

if GetHost() == 'windows' and GetTarget() == 'windows':
    COMPILER = "MSVC"
    SdkLocateVisualStudio(MSVC_VERSION)
else:
    COMPILER = "GCC"

SetupBuildEnvironment(COMPILER)

########################################################################
##
## External includes, external libraries, and external defsyms.
##
########################################################################

IncDirectory("ALWAYS", GetOutputDir()+"/tmp")
IncDirectory("ALWAYS", GetOutputDir()+"/include")

if (COMPILER == "MSVC"):
    PkgDisable("X11")
    PkgDisable("GLES")
    PkgDisable("GLES2")
    PkgDisable("EGL")
    PkgDisable("COCOA")
    DefSymbol("FLEX", "YY_NO_UNISTD_H")
    if not PkgSkip("PYTHON"):
        IncDirectory("ALWAYS", SDK["PYTHON"] + "/include")
        LibDirectory("ALWAYS", SDK["PYTHON"] + "/libs")
    SmartPkgEnable("EIGEN",     "eigen3",     (), ("Eigen/Dense",), target_pkg = 'ALWAYS')
    for pkg in PkgListGet():
        if not PkgSkip(pkg):
            if (pkg[:4]=="MAYA"):
                IncDirectory(pkg, SDK[pkg]      + "/include")
                DefSymbol(pkg, "MAYAVERSION", pkg)
                DefSymbol(pkg, "MLIBRARY_DONTUSE_MFC_MANIFEST", "")
            elif (pkg[:3]=="MAX"):
                IncDirectory(pkg, SDK[pkg]      + "/include")
                IncDirectory(pkg, SDK[pkg]      + "/include/CS")
                IncDirectory(pkg, SDK[pkg+"CS"] + "/include")
                IncDirectory(pkg, SDK[pkg+"CS"] + "/include/CS")
                DefSymbol(pkg, "MAX", pkg)
                if (int(pkg[3:]) >= 2013):
                    DefSymbol(pkg, "UNICODE", "")
                    DefSymbol(pkg, "_UNICODE", "")
            elif (pkg[:2]=="DX"):
                IncDirectory(pkg, SDK[pkg]      + "/include")
            elif GetThirdpartyDir() is not None:
                IncDirectory(pkg, GetThirdpartyDir() + pkg.lower() + "/include")
    for pkg in DXVERSIONS:
        if not PkgSkip(pkg):
            vnum=pkg[2:]

            if GetTargetArch() == 'x64':
                LibDirectory(pkg, SDK[pkg] + '/lib/x64')
            else:
                LibDirectory(pkg, SDK[pkg] + '/lib/x86')
                LibDirectory(pkg, SDK[pkg] + '/lib')

            LibName(pkg, 'd3dVNUM.lib'.replace("VNUM", vnum))
            LibName(pkg, 'd3dxVNUM.lib'.replace("VNUM", vnum))
            LibName(pkg, 'dxerr.lib')
            #LibName(pkg, 'ddraw.lib')
            LibName(pkg, 'dxguid.lib')

            if SDK.get("VISUALSTUDIO_VERSION") >= (14,0):
                # dxerr needs this for __vsnwprintf definition.
                LibName(pkg, 'legacy_stdio_definitions.lib')

    if not PkgSkip("FREETYPE") and os.path.isdir(GetThirdpartyDir() + "freetype/include/freetype2"):
        IncDirectory("FREETYPE", GetThirdpartyDir() + "freetype/include/freetype2")

    IncDirectory("ALWAYS", GetThirdpartyDir() + "extras/include")
    LibName("WINSOCK", "wsock32.lib")
    LibName("WINSOCK2", "wsock32.lib")
    LibName("WINSOCK2", "ws2_32.lib")
    LibName("WINCOMCTL", "comctl32.lib")
    LibName("WINCOMDLG", "comdlg32.lib")
    LibName("WINUSER", "user32.lib")
    LibName("WINMM", "winmm.lib")
    LibName("WINIMM", "imm32.lib")
    LibName("WINKERNEL", "kernel32.lib")
    LibName("WINOLE", "ole32.lib")
    LibName("WINOLEAUT", "oleaut32.lib")
    LibName("WINOLDNAMES", "oldnames.lib")
    LibName("WINSHELL", "shell32.lib")
    LibName("WINGDI", "gdi32.lib")
    LibName("ADVAPI", "advapi32.lib")
    LibName("IPHLPAPI", "iphlpapi.lib")
    LibName("SETUPAPI", "setupapi.lib")
    LibName("GL", "opengl32.lib")
    LibName("GLES", "libgles_cm.lib")
    LibName("GLES2", "libGLESv2.lib")
    LibName("EGL", "libEGL.lib")
    LibName("MSIMG", "msimg32.lib")
    if (PkgSkip("DIRECTCAM")==0): LibName("DIRECTCAM", "strmiids.lib")
    if (PkgSkip("DIRECTCAM")==0): LibName("DIRECTCAM", "quartz.lib")
    if (PkgSkip("DIRECTCAM")==0): LibName("DIRECTCAM", "odbc32.lib")
    if (PkgSkip("DIRECTCAM")==0): LibName("DIRECTCAM", "odbccp32.lib")
    if (PkgSkip("MIMALLOC")==0): LibName("MIMALLOC", GetThirdpartyDir() + "mimalloc/lib/mimalloc-static.lib")
    if (PkgSkip("OPENSSL")==0):
        if os.path.isfile(GetThirdpartyDir() + "openssl/lib/libpandassl.lib"):
            LibName("OPENSSL", GetThirdpartyDir() + "openssl/lib/libpandassl.lib")
            LibName("OPENSSL", GetThirdpartyDir() + "openssl/lib/libpandaeay.lib")
        elif os.path.isfile(GetThirdpartyDir() + "openssl/lib/ssleay32.lib"):
            LibName("OPENSSL", GetThirdpartyDir() + "openssl/lib/libeay32.lib")
            LibName("OPENSSL", GetThirdpartyDir() + "openssl/lib/ssleay32.lib")
        else:
            LibName("OPENSSL", GetThirdpartyDir() + "openssl/lib/libssl.lib")
            LibName("OPENSSL", GetThirdpartyDir() + "openssl/lib/libcrypto.lib")
            LibName("OPENSSL", "crypt32.lib")
            LibName("OPENSSL", "ws2_32.lib")
    if (PkgSkip("PNG")==0):
        if os.path.isfile(GetThirdpartyDir() + "png/lib/libpng16_static.lib"):
            LibName("PNG", GetThirdpartyDir() + "png/lib/libpng16_static.lib")
        else:
            LibName("PNG", GetThirdpartyDir() + "png/lib/libpng_static.lib")
    if (PkgSkip("TIFF")==0):
        if os.path.isfile(GetThirdpartyDir() + "tiff/lib/libtiff.lib"):
            LibName("TIFF", GetThirdpartyDir() + "tiff/lib/libtiff.lib")
        else:
            LibName("TIFF", GetThirdpartyDir() + "tiff/lib/tiff.lib")
    if (PkgSkip("OPENEXR")==0):
        if os.path.isfile(GetThirdpartyDir() + "openexr/lib/OpenEXRCore-3_1.lib"):
            LibName("OPENEXR", GetThirdpartyDir() + "openexr/lib/OpenEXR-3_1.lib")
            LibName("OPENEXR", GetThirdpartyDir() + "openexr/lib/IlmThread-3_1.lib")
            LibName("OPENEXR", GetThirdpartyDir() + "openexr/lib/Imath-3_1.lib")
            LibName("OPENEXR", GetThirdpartyDir() + "openexr/lib/Iex-3_1.lib")
        elif os.path.isfile(GetThirdpartyDir() + "openexr/lib/OpenEXR-3_0.lib"):
            LibName("OPENEXR", GetThirdpartyDir() + "openexr/lib/OpenEXR-3_0.lib")
            LibName("OPENEXR", GetThirdpartyDir() + "openexr/lib/IlmThread-3_0.lib")
            LibName("OPENEXR", GetThirdpartyDir() + "openexr/lib/Imath-3_0.lib")
            LibName("OPENEXR", GetThirdpartyDir() + "openexr/lib/Iex-3_0.lib")
        elif os.path.isfile(GetThirdpartyDir() + "openexr/lib/OpenEXR.lib"):
            LibName("OPENEXR", GetThirdpartyDir() + "openexr/lib/OpenEXR.lib")
            LibName("OPENEXR", GetThirdpartyDir() + "openexr/lib/IlmThread.lib")
            LibName("OPENEXR", GetThirdpartyDir() + "openexr/lib/Imath.lib")
            LibName("OPENEXR", GetThirdpartyDir() + "openexr/lib/Iex.lib")
        else:
            suffix = ""
            if os.path.isfile(GetThirdpartyDir() + "openexr/lib/IlmImf-2_2.lib"):
                suffix = "-2_2"
            elif os.path.isfile(GetThirdpartyDir() + "openexr/lib/IlmImf-2_3.lib"):
                suffix = "-2_3"
            elif os.path.isfile(GetThirdpartyDir() + "openexr/lib/IlmImf-2_4.lib"):
                suffix = "-2_4"
                LibName("OPENEXR", GetThirdpartyDir() + "openexr/lib/Imath" + suffix + ".lib")
            if os.path.isfile(GetThirdpartyDir() + "openexr/lib/IlmImf" + suffix + "_s.lib"):
                suffix += "_s"  # _s suffix observed for OpenEXR 2.3 only so far
            LibName("OPENEXR", GetThirdpartyDir() + "openexr/lib/IlmImf" + suffix + ".lib")
            LibName("OPENEXR", GetThirdpartyDir() + "openexr/lib/IlmThread" + suffix + ".lib")
            LibName("OPENEXR", GetThirdpartyDir() + "openexr/lib/Iex" + suffix + ".lib")
            if suffix == "-2_2":
                LibName("OPENEXR", GetThirdpartyDir() + "openexr/lib/Half.lib")
            else:
                LibName("OPENEXR", GetThirdpartyDir() + "openexr/lib/Half" + suffix + ".lib")
        IncDirectory("OPENEXR", GetThirdpartyDir() + "openexr/include/OpenEXR")
        IncDirectory("OPENEXR", GetThirdpartyDir() + "openexr/include/Imath")
    if (PkgSkip("JPEG")==0):     LibName("JPEG",     GetThirdpartyDir() + "jpeg/lib/jpeg-static.lib")
    if (PkgSkip("ZLIB")==0):     LibName("ZLIB",     GetThirdpartyDir() + "zlib/lib/zlibstatic.lib")
    if (PkgSkip("VRPN")==0):     LibName("VRPN",     GetThirdpartyDir() + "vrpn/lib/vrpn.lib")
    if (PkgSkip("VRPN")==0):     LibName("VRPN",     GetThirdpartyDir() + "vrpn/lib/quat.lib")
    if (PkgSkip("NVIDIACG")==0): LibName("CGGL",     GetThirdpartyDir() + "nvidiacg/lib/cgGL.lib")
    if (PkgSkip("NVIDIACG")==0): LibName("CGDX9",    GetThirdpartyDir() + "nvidiacg/lib/cgD3D9.lib")
    if (PkgSkip("NVIDIACG")==0): LibName("NVIDIACG", GetThirdpartyDir() + "nvidiacg/lib/cg.lib")
    if (PkgSkip("FREETYPE")==0): LibName("FREETYPE", GetThirdpartyDir() + "freetype/lib/freetype.lib")
    if (PkgSkip("HARFBUZZ")==0):
        LibName("HARFBUZZ", GetThirdpartyDir() + "harfbuzz/lib/harfbuzz.lib")
        IncDirectory("HARFBUZZ", GetThirdpartyDir() + "harfbuzz/include/harfbuzz")
    if (PkgSkip("FFTW")==0):     LibName("FFTW",     GetThirdpartyDir() + "fftw/lib/fftw3.lib")
    if (PkgSkip("ARTOOLKIT")==0):LibName("ARTOOLKIT",GetThirdpartyDir() + "artoolkit/lib/libAR.lib")
    if (PkgSkip("OPENCV")==0):   LibName("OPENCV",   GetThirdpartyDir() + "opencv/lib/cv.lib")
    if (PkgSkip("OPENCV")==0):   LibName("OPENCV",   GetThirdpartyDir() + "opencv/lib/highgui.lib")
    if (PkgSkip("OPENCV")==0):   LibName("OPENCV",   GetThirdpartyDir() + "opencv/lib/cvaux.lib")
    if (PkgSkip("OPENCV")==0):   LibName("OPENCV",   GetThirdpartyDir() + "opencv/lib/ml.lib")
    if (PkgSkip("OPENCV")==0):   LibName("OPENCV",   GetThirdpartyDir() + "opencv/lib/cxcore.lib")
    if (PkgSkip("FFMPEG")==0):   LibName("FFMPEG",   GetThirdpartyDir() + "ffmpeg/lib/avcodec.lib")
    if (PkgSkip("FFMPEG")==0):   LibName("FFMPEG",   GetThirdpartyDir() + "ffmpeg/lib/avformat.lib")
    if (PkgSkip("FFMPEG")==0):   LibName("FFMPEG",   GetThirdpartyDir() + "ffmpeg/lib/avutil.lib")
    if (PkgSkip("SWSCALE")==0):  LibName("SWSCALE",  GetThirdpartyDir() + "ffmpeg/lib/swscale.lib")
    if (PkgSkip("SWRESAMPLE")==0):LibName("SWRESAMPLE",GetThirdpartyDir() + "ffmpeg/lib/swresample.lib")
    if (PkgSkip("FCOLLADA")==0):
        LibName("FCOLLADA", GetThirdpartyDir() + "fcollada/lib/FCollada.lib")
        IncDirectory("FCOLLADA", GetThirdpartyDir() + "fcollada/include/FCollada")
    if (PkgSkip("ASSIMP")==0):
        LibName("ASSIMP", GetThirdpartyDir() + "assimp/lib/assimp.lib")
        if os.path.isfile(GetThirdpartyDir() + "assimp/lib/IrrXML.lib"):
            LibName("ASSIMP", GetThirdpartyDir() + "assimp/lib/IrrXML.lib")
        IncDirectory("ASSIMP", GetThirdpartyDir() + "assimp/include")
    if (PkgSkip("SQUISH")==0):
        if GetOptimize() <= 2:
            LibName("SQUISH",   GetThirdpartyDir() + "squish/lib/squishd.lib")
        else:
            LibName("SQUISH",   GetThirdpartyDir() + "squish/lib/squish.lib")
    if (PkgSkip("OPENAL")==0):
        LibName("OPENAL", GetThirdpartyDir() + "openal/lib/OpenAL32.lib")
        if not os.path.isfile(GetThirdpartyDir() + "openal/bin/OpenAL32.dll"):
            # Link OpenAL Soft statically.
            DefSymbol("OPENAL", "AL_LIBTYPE_STATIC")
    if (PkgSkip("ODE")==0):
        LibName("ODE",      GetThirdpartyDir() + "ode/lib/ode_single.lib")
        DefSymbol("ODE",    "dSINGLE", "")
    if (PkgSkip("FMODEX")==0):
        if (GetTargetArch() == 'x64'):
            LibName("FMODEX",   GetThirdpartyDir() + "fmodex/lib/fmodex64_vc.lib")
        else:
            LibName("FMODEX",   GetThirdpartyDir() + "fmodex/lib/fmodex_vc.lib")
    if (PkgSkip("VORBIS")==0):
        for lib in ('ogg', 'vorbis', 'vorbisfile'):
            path = GetThirdpartyDir() + "vorbis/lib/lib{0}_static.lib".format(lib)
            if not os.path.isfile(path):
                path = GetThirdpartyDir() + "vorbis/lib/{0}.lib".format(lib)
            LibName("VORBIS", path)
    if (PkgSkip("OPUS")==0):
        IncDirectory("OPUS", GetThirdpartyDir() + "opus/include/opus")
        for lib in ('ogg', 'opus', 'opusfile'):
            path = GetThirdpartyDir() + "opus/lib/lib{0}_static.lib".format(lib)
            if not os.path.isfile(path):
                path = GetThirdpartyDir() + "opus/lib/{0}.lib".format(lib)
            LibName("OPUS", path)
    for pkg in MAYAVERSIONS:
        if not PkgSkip(pkg):
            LibName(pkg, '"' + SDK[pkg] + '/lib/Foundation.lib"')
            LibName(pkg, '"' + SDK[pkg] + '/lib/OpenMaya.lib"')
            LibName(pkg, '"' + SDK[pkg] + '/lib/OpenMayaAnim.lib"')
            LibName(pkg, '"' + SDK[pkg] + '/lib/OpenMayaUI.lib"')
    for pkg in MAXVERSIONS:
        if not PkgSkip(pkg):
            LibName(pkg, SDK[pkg] +  '/lib/core.lib')
            LibName(pkg, SDK[pkg] +  '/lib/edmodel.lib')
            LibName(pkg, SDK[pkg] +  '/lib/gfx.lib')
            LibName(pkg, SDK[pkg] +  '/lib/geom.lib')
            LibName(pkg, SDK[pkg] +  '/lib/mesh.lib')
            LibName(pkg, SDK[pkg] +  '/lib/maxutil.lib')
            LibName(pkg, SDK[pkg] +  '/lib/paramblk2.lib')

    if not PkgSkip("SPEEDTREE"):
        if GetTargetArch() == 'x64':
            libdir = SDK["SPEEDTREE"] + "/Lib/Windows/VC10.x64/"
            p64ext = '64'
        else:
            libdir = SDK["SPEEDTREE"] + "/Lib/Windows/VC10/"
            p64ext = ''

        debugext = ''
        if (GetOptimize() <= 2): debugext = "_d"
        libsuffix = "_v%s_VC100MT%s_Static%s.lib" % (
            SDK["SPEEDTREEVERSION"], p64ext, debugext)
        LibName("SPEEDTREE", "%sSpeedTreeCore%s" % (libdir, libsuffix))
        LibName("SPEEDTREE", "%sSpeedTreeForest%s" % (libdir, libsuffix))
        LibName("SPEEDTREE", "%sSpeedTree%sRenderer%s" % (libdir, SDK["SPEEDTREEAPI"], libsuffix))
        LibName("SPEEDTREE", "%sSpeedTreeRenderInterface%s" % (libdir, libsuffix))
        if (SDK["SPEEDTREEAPI"] == "OpenGL"):
            LibName("SPEEDTREE",  "%sglew32.lib" % (libdir))
            LibName("SPEEDTREE",  "glu32.lib")
        IncDirectory("SPEEDTREE", SDK["SPEEDTREE"] + "/Include")
    if (PkgSkip("BULLET")==0):
        suffix = '.lib'
        if GetTargetArch() == 'x64' and os.path.isfile(GetThirdpartyDir() + "bullet/lib/BulletCollision_x64.lib"):
            suffix = '_x64.lib'
        LibName("BULLET", GetThirdpartyDir() + "bullet/lib/LinearMath" + suffix)
        LibName("BULLET", GetThirdpartyDir() + "bullet/lib/BulletCollision" + suffix)
        LibName("BULLET", GetThirdpartyDir() + "bullet/lib/BulletDynamics" + suffix)
        LibName("BULLET", GetThirdpartyDir() + "bullet/lib/BulletSoftBody" + suffix)

if (COMPILER=="GCC"):
    if GetTarget() != "darwin":
        PkgDisable("COCOA")

    if GetTarget() == 'darwin':
        if OSX_ARCHS and 'x86_64' not in OSX_ARCHS and 'i386' not in OSX_ARCHS:
            # These support only these archs, so don't build them if we're not
            # targeting any of the supported archs.
            PkgDisable("FMODEX")
            PkgDisable("NVIDIACG")
        elif OSX_ARCHS and 'arm64' in OSX_ARCHS:
            # We must be using the 11.0 SDK or higher, so can't build FMOD Ex
            if not PkgSkip("FMODEX"):
                Warn("thirdparty package fmodex is not supported when targeting arm64, excluding from build")
            PkgDisable("FMODEX")
        elif not os.path.isfile(SDK.get("MACOSX", "") + '/usr/lib/libstdc++.6.0.9.tbd') and \
             not os.path.isfile(SDK.get("MACOSX", "") + '/usr/lib/libstdc++.6.0.9.dylib'):
            # Also, we can't target FMOD Ex on 10.14 and above
            if not PkgSkip("FMODEX"):
                Warn("thirdparty package fmodex requires one of MacOSX 10.9-10.13 SDK, excluding from build")
            PkgDisable("FMODEX")

    #if not PkgSkip("PYTHON"):
    #    IncDirectory("PYTHON", SDK["PYTHON"])
    if (GetHost() == "darwin"):
        if (PkgSkip("FREETYPE")==0 and not os.path.isdir(GetThirdpartyDir() + 'freetype')):
            IncDirectory("FREETYPE", "/usr/X11/include")
            IncDirectory("FREETYPE", "/usr/X11/include/freetype2")
            LibDirectory("FREETYPE", "/usr/X11/lib")

    if (GetHost() == "freebsd"):
        IncDirectory("ALWAYS", "/usr/local/include")
        LibDirectory("ALWAYS", "/usr/local/lib")
        if (os.path.isdir("/usr/PCBSD")):
            IncDirectory("ALWAYS", "/usr/PCBSD/local/include")
            LibDirectory("ALWAYS", "/usr/PCBSD/local/lib")
        SmartPkgEnable("INOTIFY", "libinotify", ("inotify"), "sys/inotify.h")

    if GetTarget() != "windows":
        PkgDisable("DIRECTCAM")

    fcollada_libs = ("FColladaD", "FColladaSD", "FColladaS")
    # WARNING! The order of the ffmpeg libraries matters!
    ffmpeg_libs = ("libavformat", "libavcodec", "libavutil")
    assimp_libs = ("libassimp", "libassimpd")

    #         Name         pkg-config   libs, include(dir)s
    SmartPkgEnable("EIGEN",     "eigen3",    (), ("Eigen/Dense",), target_pkg = 'ALWAYS')
    SmartPkgEnable("ARTOOLKIT", "",          ("AR"), "AR/ar.h")
    SmartPkgEnable("FCOLLADA",  "",          ChooseLib(fcollada_libs, "FCOLLADA"), ("FCollada", "FCollada/FCollada.h"))
    SmartPkgEnable("ASSIMP",    "assimp",    ChooseLib(assimp_libs, "ASSIMP"), "assimp/Importer.hpp")
    SmartPkgEnable("FFMPEG",    ffmpeg_libs, ffmpeg_libs, ("libavformat/avformat.h", "libavcodec/avcodec.h", "libavutil/avutil.h"))
    SmartPkgEnable("SWSCALE",   "libswscale", "libswscale", ("libswscale/swscale.h"), target_pkg = "FFMPEG", thirdparty_dir = "ffmpeg")
    SmartPkgEnable("SWRESAMPLE","libswresample", "libswresample", ("libswresample/swresample.h"), target_pkg = "FFMPEG", thirdparty_dir = "ffmpeg")
    SmartPkgEnable("FFTW",      "fftw3",     ("fftw3"), ("fftw.h"))
    SmartPkgEnable("FMODEX",    "",          ("fmodex"), ("fmodex", "fmodex/fmod.h"))
    SmartPkgEnable("FREETYPE",  "freetype2", ("freetype"), ("freetype2", "freetype2/freetype/freetype.h"))
    SmartPkgEnable("HARFBUZZ",  "harfbuzz",  ("harfbuzz"), ("harfbuzz", "harfbuzz/hb-ft.h"))
    SmartPkgEnable("GL",        "gl",        ("GL"), ("GL/gl.h"), framework = "OpenGL")
    SmartPkgEnable("GLES",      "glesv1_cm", ("GLESv1_CM"), ("GLES/gl.h"), framework = "OpenGLES")
    SmartPkgEnable("GLES2",     "glesv2",    ("GLESv2"), ("GLES2/gl2.h")) #framework = "OpenGLES"?
    SmartPkgEnable("EGL",       "egl",       ("EGL"), ("EGL/egl.h"))
    SmartPkgEnable("NVIDIACG",  "",          ("Cg"), "Cg/cg.h", framework = "Cg")
    SmartPkgEnable("ODE",       "",          ("ode"), "ode/ode.h", tool = "ode-config")
    SmartPkgEnable("OPENAL",    "openal",    ("openal"), "AL/al.h", framework = "OpenAL")
    SmartPkgEnable("SQUISH",    "",          ("squish"), "squish.h")
    SmartPkgEnable("TIFF",      "libtiff-4", ("tiff"), "tiff.h")
    SmartPkgEnable("VRPN",      "",          ("vrpn", "quat"), ("vrpn", "quat.h", "vrpn/vrpn_Types.h"))
    SmartPkgEnable("BULLET", "bullet", ("BulletSoftBody", "BulletDynamics", "BulletCollision", "LinearMath"), ("bullet", "bullet/btBulletDynamicsCommon.h"))
    SmartPkgEnable("VORBIS",    "vorbisfile",("vorbisfile", "vorbis", "ogg"), ("ogg/ogg.h", "vorbis/vorbisfile.h"))
    SmartPkgEnable("OPUS",      "opusfile",  ("opusfile", "opus", "ogg"), ("ogg/ogg.h", "opus/opusfile.h", "opus"))
    SmartPkgEnable("JPEG",      "",          ("jpeg"), "jpeglib.h")
    SmartPkgEnable("PNG",       "libpng",    ("png"), "png.h", tool = "libpng-config")
    SmartPkgEnable("MIMALLOC",  "",          ("mimalloc"), "mimalloc.h")

    # Copy freetype libraries to be specified after harfbuzz libraries as well,
    # because there's a circular dependency between the two libraries.
    if not PkgSkip("FREETYPE") and not PkgSkip("HARFBUZZ"):
        for (opt, name) in LIBNAMES:
            if opt == "FREETYPE":
                LibName("HARFBUZZ", name)

    if not PkgSkip("FFMPEG"):
        if GetTarget() == "darwin":
            LibName("FFMPEG", "-framework VideoDecodeAcceleration")
        elif os.path.isfile(GetThirdpartyDir() + "ffmpeg/lib/libavcodec.a"):
            # Needed when linking ffmpeg statically on Linux.
            LibName("FFMPEG", "-Wl,-Bsymbolic")
            # Don't export ffmpeg symbols from libp3ffmpeg when linking statically.
            for ffmpeg_lib in ffmpeg_libs:
                LibName("FFMPEG", "-Wl,--exclude-libs,%s.a" % (ffmpeg_lib))

    if not PkgSkip("OPENEXR"):
        # OpenEXR libraries have different names depending on the version.
        openexr_libdir = os.path.join(GetThirdpartyDir(), "openexr", "lib")
        openexr_incs = ("OpenEXR", "Imath", "OpenEXR/ImfOutputFile.h")
        if os.path.isfile(os.path.join(openexr_libdir, "libOpenEXR-3_1.a")):
            SmartPkgEnable("OPENEXR", "", ("OpenEXR-3_1", "IlmThread-3_1", "Imath-3_1", "Iex-3_1"), openexr_incs)
        if os.path.isfile(os.path.join(openexr_libdir, "libOpenEXR-3_0.a")):
            SmartPkgEnable("OPENEXR", "", ("OpenEXR-3_0", "IlmThread-3_0", "Imath-3_0", "Iex-3_0"), openexr_incs)
        elif os.path.isfile(os.path.join(openexr_libdir, "libOpenEXR.a")):
            SmartPkgEnable("OPENEXR", "", ("OpenEXR", "IlmThread", "Imath", "Iex"), openexr_incs)
        elif os.path.isfile(os.path.join(openexr_libdir, "libIlmImf.a")):
            SmartPkgEnable("OPENEXR", "", ("IlmImf", "Imath", "Half", "Iex", "IexMath", "IlmThread"), openexr_incs)
        else:
            # Find it in the system, preferably using pkg-config, otherwise
            # using the OpenEXR 3 naming scheme.
            SmartPkgEnable("OPENEXR", "OpenEXR", ("OpenEXR", "IlmThread", "Imath", "Iex"), openexr_incs)

    if GetTarget() != "darwin":
        for fcollada_lib in fcollada_libs:
            LibName("FCOLLADA", "-Wl,--exclude-libs,lib%s.a" % (fcollada_lib))

        if not PkgSkip("SWSCALE"):
            LibName("SWSCALE", "-Wl,--exclude-libs,libswscale.a")

        if not PkgSkip("SWRESAMPLE"):
            LibName("SWRESAMPLE", "-Wl,--exclude-libs,libswresample.a")

        if not PkgSkip("JPEG"):
            LibName("JPEG", "-Wl,--exclude-libs,libjpeg.a")

        if not PkgSkip("TIFF"):
            LibName("TIFF", "-Wl,--exclude-libs,libtiff.a")

        if not PkgSkip("PNG"):
            LibName("PNG", "-Wl,--exclude-libs,libpng.a")
            LibName("PNG", "-Wl,--exclude-libs,libpng16.a")

        if not PkgSkip("SQUISH"):
            LibName("SQUISH", "-Wl,--exclude-libs,libsquish.a")

        if not PkgSkip("OPENEXR"):
            LibName("OPENEXR", "-Wl,--exclude-libs,libHalf.a")
            LibName("OPENEXR", "-Wl,--exclude-libs,libIex.a")
            LibName("OPENEXR", "-Wl,--exclude-libs,libIexMath.a")
            LibName("OPENEXR", "-Wl,--exclude-libs,libIlmImf.a")
            LibName("OPENEXR", "-Wl,--exclude-libs,libIlmImfUtil.a")
            LibName("OPENEXR", "-Wl,--exclude-libs,libIlmThread.a")
            LibName("OPENEXR", "-Wl,--exclude-libs,libImath.a")
            LibName("OPENEXR", "-Wl,--exclude-libs,libOpenEXR.a")
            LibName("OPENEXR", "-Wl,--exclude-libs,libOpenEXRCore.a")
            LibName("OPENEXR", "-Wl,--exclude-libs,libOpenEXRUtil.a")

        if not PkgSkip("VORBIS"):
            LibName("VORBIS", "-Wl,--exclude-libs,libogg.a")
            LibName("VORBIS", "-Wl,--exclude-libs,libvorbis.a")
            LibName("VORBIS", "-Wl,--exclude-libs,libvorbisenc.a")
            LibName("VORBIS", "-Wl,--exclude-libs,libvorbisfile.a")

        if not PkgSkip("OPUS"):
            LibName("OPUS", "-Wl,--exclude-libs,libogg.a")
            LibName("OPUS", "-Wl,--exclude-libs,libopus.a")
            LibName("OPUS", "-Wl,--exclude-libs,libopusfile.a")

        if not PkgSkip("VRPN"):
            LibName("VRPN", "-Wl,--exclude-libs,libvrpn.a")
            LibName("VRPN", "-Wl,--exclude-libs,libquat.a")

        if not PkgSkip("ARTOOLKIT"):
            LibName("ARTOOLKIT", "-Wl,--exclude-libs,libAR.a")
            LibName("ARTOOLKIT", "-Wl,--exclude-libs,libARMulti.a")

        if not PkgSkip("MIMALLOC"):
            LibName("MIMALLOC", "-Wl,--exclude-libs,libmimalloc.a")

    if PkgSkip("FFMPEG") or GetTarget() == "darwin":
        cv_lib = ChooseLib(("opencv_core", "cv"), "OPENCV")
        if cv_lib == "opencv_core":
            OPENCV_VER_23 = True
            SmartPkgEnable("OPENCV", "opencv",   ("opencv_core", "opencv_highgui"), ("opencv2/core/core.hpp"))
        else:
            SmartPkgEnable("OPENCV", "opencv",   ("cv", "highgui", "cvaux", "ml", "cxcore"),
                           ("opencv", "opencv/cv.h", "opencv/cxcore.h", "opencv/highgui.h"))
    else:
        PkgDisable("OPENCV")

    if not PkgSkip("OPENAL"):
        if GetTarget() == "darwin":
            LibName("OPENAL", "-framework AudioUnit")
            LibName("OPENAL", "-framework AudioToolbox")
            LibName("OPENAL", "-framework CoreAudio")
        else:
            LibName("OPENAL", "-Wl,--exclude-libs,libopenal.a")

    if not PkgSkip("ASSIMP") and \
        os.path.isfile(GetThirdpartyDir() + "assimp/lib/libassimp.a"):
        # Also pick up IrrXML, which is needed when linking statically.
        irrxml = GetThirdpartyDir() + "assimp/lib/libIrrXML.a"
        if os.path.isfile(irrxml):
            LibName("ASSIMP", irrxml)

            if GetTarget() != "darwin":
                LibName("ASSIMP", "-Wl,--exclude-libs,libassimp.a")
                LibName("ASSIMP", "-Wl,--exclude-libs,libIrrXML.a")

    if not PkgSkip("PYTHON"):
        python_lib = SDK["PYTHONVERSION"]
        SmartPkgEnable("PYTHON", "", python_lib, (SDK["PYTHONVERSION"], SDK["PYTHONVERSION"] + "/Python.h"))

        if GetTarget() == "linux":
            LibName("PYTHON", "-lutil")
            LibName("PYTHON", "-lrt")

    SmartPkgEnable("OPENSSL",   "openssl",   ("ssl", "crypto"), ("openssl/ssl.h", "openssl/crypto.h"))
    SmartPkgEnable("ZLIB",      "zlib",      ("z"), "zlib.h")
    SmartPkgEnable("GTK3",      "gtk+-3.0")

    if not PkgSkip("OPENSSL") and GetTarget() != "darwin":
        LibName("OPENSSL", "-Wl,--exclude-libs,libssl.a")
        LibName("OPENSSL", "-Wl,--exclude-libs,libcrypto.a")

    if GetTarget() != 'darwin':
        # CgGL is covered by the Cg framework, and we don't need X11 components on OSX
        if not PkgSkip("NVIDIACG"):
            SmartPkgEnable("CGGL", "", ("CgGL"), "Cg/cgGL.h", thirdparty_dir = "nvidiacg")
        if GetTarget() != "android":
            SmartPkgEnable("X11", "x11", "X11", ("X11", "X11/Xlib.h", "X11/XKBlib.h"))
        else:
            PkgDisable("X11")

    if GetHost() != "darwin":
        # Workaround for an issue where pkg-config does not include this path
        if GetTargetArch() in ("x86_64", "amd64"):
            if not PkgSkip("X11"):
                if (os.path.isdir("/usr/X11R6/lib64")):
                    LibDirectory("ALWAYS", "/usr/X11R6/lib64")
                else:
                    LibDirectory("ALWAYS", "/usr/X11R6/lib")
        elif not PkgSkip("X11"):
            LibDirectory("ALWAYS", "/usr/X11R6/lib")

    for pkg in MAYAVERSIONS:
        if (PkgSkip(pkg)==0 and (pkg in SDK)):
            if (GetHost() == "darwin"):
                # Sheesh, Autodesk really can't make up their mind
                # regarding the location of the Maya devkit on macOS.
                if (os.path.isdir(SDK[pkg] + "/Maya.app/Contents/lib")):
                    LibDirectory(pkg, SDK[pkg] + "/Maya.app/Contents/lib")
                if (os.path.isdir(SDK[pkg] + "/Maya.app/Contents/MacOS")):
                    LibDirectory(pkg, SDK[pkg] + "/Maya.app/Contents/MacOS")
                if (os.path.isdir(SDK[pkg] + "/lib")):
                    LibDirectory(pkg, SDK[pkg] + "/lib")
                if (os.path.isdir(SDK[pkg] + "/Maya.app/Contents/include/maya")):
                    IncDirectory(pkg, SDK[pkg] + "/Maya.app/Contents/include")
                if (os.path.isdir(SDK[pkg] + "/devkit/include/maya")):
                    IncDirectory(pkg, SDK[pkg] + "/devkit/include")
                if (os.path.isdir(SDK[pkg] + "/include/maya")):
                    IncDirectory(pkg, SDK[pkg] + "/include")
            else:
                LibDirectory(pkg, SDK[pkg] + "/lib")
                IncDirectory(pkg, SDK[pkg] + "/include")
            DefSymbol(pkg, "MAYAVERSION", pkg)

    if GetTarget() == 'darwin':
        LibName("ALWAYS", "-framework AppKit")
        LibName("IOKIT", "-framework IOKit")
        LibName("QUARTZ", "-framework Quartz")
        LibName("AGL", "-framework AGL")
        LibName("CARBON", "-framework Carbon")
        LibName("COCOA", "-framework Cocoa")
        # Fix for a bug in OSX Leopard:
        LibName("GL", "-dylib_file /System/Library/Frameworks/OpenGL.framework/Versions/A/Libraries/libGL.dylib:/System/Library/Frameworks/OpenGL.framework/Versions/A/Libraries/libGL.dylib")

        # Temporary exceptions to removal of this flag
        if not PkgSkip("FFMPEG"):
            LibName("FFMPEG", "-undefined dynamic_lookup")
        if not PkgSkip("ASSIMP"):
            LibName("ASSIMP", "-undefined dynamic_lookup")
        if not PkgSkip("VRPN"):
            LibName("VRPN", "-undefined dynamic_lookup")

    if GetTarget() == 'android':
        LibName("ALWAYS", '-llog')
        LibName("ANDROID", '-landroid')
        LibName("JNIGRAPHICS", '-ljnigraphics')
        LibName("OPENSLES", '-lOpenSLES')

    for pkg in MAYAVERSIONS:
        if (PkgSkip(pkg)==0 and (pkg in SDK)):
            if GetTarget() == 'darwin':
                LibName(pkg, "-Wl,-rpath,/Applications/Autodesk/" + pkg.lower() + "/Maya.app/Contents/MacOS")
            else:
                LibName(pkg, "-Wl,-rpath," + SDK[pkg] + "/lib")
            LibName(pkg, "-lOpenMaya")
            LibName(pkg, "-lOpenMayaAnim")
            LibName(pkg, "-lOpenMayaUI")
            LibName(pkg, "-lAnimSlice")
            LibName(pkg, "-lDeformSlice")
            LibName(pkg, "-lModifiers")
            LibName(pkg, "-lDynSlice")
            LibName(pkg, "-lKinSlice")
            LibName(pkg, "-lModelSlice")
            LibName(pkg, "-lNurbsSlice")
            LibName(pkg, "-lPolySlice")
            LibName(pkg, "-lProjectSlice")
            LibName(pkg, "-lImage")
            LibName(pkg, "-lShared")
            LibName(pkg, "-lTranslators")
            LibName(pkg, "-lDataModel")
            LibName(pkg, "-lRenderModel")
            LibName(pkg, "-lNurbsEngine")
            LibName(pkg, "-lDependEngine")
            LibName(pkg, "-lCommandEngine")
            LibName(pkg, "-lFoundation")
            if pkg not in ("MAYA2020", "MAYA2022"):
                LibName(pkg, "-lIMFbase")
            if GetTarget() != 'darwin':
                LibName(pkg, "-lOpenMayalib")
            else:
                LibName(pkg, "-dylib_file /System/Library/Frameworks/OpenGL.framework/Versions/A/Libraries/libGL.dylib:/System/Library/Frameworks/OpenGL.framework/Versions/A/Libraries/libGL.dylib")

DefSymbol("WITHINPANDA", "WITHIN_PANDA", "1")
if GetLinkAllStatic():
    DefSymbol("ALWAYS", "LINK_ALL_STATIC")
if GetTarget() == 'android':
    DefSymbol("ALWAYS", "ANDROID")

if not PkgSkip("EIGEN"):
    if GetOptimize() >= 3:
        if COMPILER == "MSVC":
            # Squeeze out a bit more performance on MSVC builds...
            # Only do this if EIGEN_NO_DEBUG is also set, otherwise it
            # will turn them into runtime assertions.
            DefSymbol("ALWAYS", "EIGEN_NO_STATIC_ASSERT")

if not PkgSkip("EGL"):
    DefSymbol('EGL', 'HAVE_EGL', '')
    if PkgSkip("X11"):
        DefSymbol('EGL', 'EGL_NO_X11', '')

if not PkgSkip("X11"):
    DefSymbol('X11', 'USE_X11', '')

########################################################################
##
## Give a Status Report on Command-Line Options
##
########################################################################

def printStatus(header,warnings):
    if GetVerbose():
        print("")
        print("-------------------------------------------------------------------")
        print(header)
        tkeep = ""
        tomit = ""
        for x in PkgListGet():
            if PkgSkip(x):
                tomit = tomit + x + " "
            else:
                tkeep = tkeep + x + " "

        print("Makepanda: Compiler: %s" % (COMPILER))
        print("Makepanda: Optimize: %d" % (GetOptimize()))
        print("Makepanda: Keep Pkg: %s" % (tkeep))
        print("Makepanda: Omit Pkg: %s" % (tomit))

        if GENMAN:
            print("Makepanda: Generate API reference manual")
        else:
            print("Makepanda: Don't generate API reference manual")

        if GetHost() == "windows":
            if INSTALLER:
                print("Makepanda: Build installer, using %s" % (COMPRESSOR))
            else:
                print("Makepanda: Don't build installer")

        print("Makepanda: Version ID: %s" % (VERSION))
        for x in warnings:
            print("Makepanda: %s" % (x))
        print("-------------------------------------------------------------------")
        print("")
        sys.stdout.flush()

########################################################################
##
## BracketNameWithQuotes
##
########################################################################

def BracketNameWithQuotes(name):
    # Workaround for OSX bug - compiler doesn't like those flags quoted.
    if (name.startswith("-framework")): return name
    if (name.startswith("-dylib_file")): return name
    if (name.startswith("-undefined ")): return name

    # Don't add quotes when it's not necessary.
    if " " not in name: return name

    # Account for quoted name (leave as is) but quote everything else (e.g., to protect spaces within paths from improper parsing)
    if (name.startswith('"') and name.endswith('"')): return name
    else: return '"' + name + '"'

########################################################################
##
## CompileCxx
##
########################################################################

def CompileCxx(obj,src,opts):
    ipath = GetListOption(opts, "DIR:")
    optlevel = GetOptimizeOption(opts)
    if (COMPILER=="MSVC"):
        if not BOOUSEINTELCOMPILER:
            cmd = "cl "
            if GetTargetArch() == 'x64':
                cmd += "/favor:blend "
            cmd += "/wd4996 "

            # Set the minimum version to Windows Vista.
            cmd += "/DWINVER=0x600 "

            cmd += "/Fo" + obj + " /nologo /c"
            if GetTargetArch() == 'x86':
                # x86 (32 bit) MSVC 2015+ defaults to /arch:SSE2
                if not PkgSkip("SSE2") or 'SSE2' in opts:   # x86 with SSE2
                    cmd += " /arch:SSE2"    # let's still be explicit and pass in /arch:SSE2
                else:                                       # x86 without SSE2
                    cmd += " /arch:IA32"
            for x in ipath: cmd += " /I" + x
            for (opt,dir) in INCDIRECTORIES:
                if (opt=="ALWAYS") or (opt in opts): cmd += " /I" + BracketNameWithQuotes(dir)
            for (opt,var,val) in DEFSYMBOLS:
                if (opt=="ALWAYS") or (opt in opts): cmd += " /D" + var + "=" + val
            if (opts.count('MSFORSCOPE')): cmd += ' /Zc:forScope-'

            if (optlevel==1): cmd += " /MDd /Zi /RTCs /GS"
            if (optlevel==2): cmd += " /MDd /Zi"
            if (optlevel==3): cmd += " /MD /Zi /GS- /O2 /fp:fast"
            if (optlevel==4):
                cmd += " /MD /Zi /GS- /O2 /fp:fast /DFORCE_INLINING /DNDEBUG /GL"
                cmd += " /Zp16"      # jean-claude add /Zp16 insures correct static alignment for SSEx

            cmd += " /Fd" + os.path.splitext(obj)[0] + ".pdb"

            building = GetValueOption(opts, "BUILDING:")
            if (building):
                cmd += " /DBUILDING_" + building

            if ("BIGOBJ" in opts) or GetTargetArch() == 'x64' or not PkgSkip("EIGEN"):
                cmd += " /bigobj"

            cmd += " /Zm300"
            if 'EXCEPTIONS' in opts:
                cmd += " /EHsc"
            else:
                cmd += " /D_HAS_EXCEPTIONS=0"

            if 'RTTI' not in opts:
                cmd += " /GR-"

            cmd += " /W3 " + BracketNameWithQuotes(src)
            oscmd(cmd)
        else:
            cmd = "icl "
            if GetTargetArch() == 'x64':
                cmd += "/favor:blend "
            cmd += "/wd4996 /wd4267 /wd4101 "
            cmd += "/DWINVER=0x600 "
            cmd += "/Fo" + obj + " /c"
            for x in ipath: cmd += " /I" + x
            for (opt,dir) in INCDIRECTORIES:
                if (opt=="ALWAYS") or (opt in opts): cmd += " /I" + BracketNameWithQuotes(dir)
            for (opt,var,val) in DEFSYMBOLS:
                if (opt=="ALWAYS") or (opt in opts): cmd += " /D" + var + "=" + val
            if (opts.count('MSFORSCOPE')):  cmd += ' /Zc:forScope-'

            if (optlevel==1): cmd += " /MDd /Zi /RTCs /GS"
            if (optlevel==2): cmd += " /MDd /Zi /arch:SSE3"
            # core changes from jean-claude (dec 2011)
            # ----------------------------------------
            # performance will be seeked at level 3 & 4
            # -----------------------------------------
            if (optlevel==3):
                cmd += " /MD /Zi /O2 /Oi /Ot /arch:SSE3"
                cmd += " /Ob0"
                cmd += " /Qipo-"                            # beware of IPO !!!
            ##      Lesson learned: Don't use /GL flag -> end result is MESSY
            ## ----------------------------------------------------------------
            if (optlevel==4):
                cmd += " /MD /Zi /O3 /Oi /Ot /Ob0 /Yc /DNDEBUG"  # /Ob0 a ete rajoute en cours de route a 47%
                cmd += " /Qipo"                              # optimization multi file

            # for 3 & 4 optimization levels
            # -----------------------------
            if (optlevel>=3):
                cmd += " /fp:fast=2"
                cmd += " /Qftz"
                cmd += " /Qfp-speculation:fast"
                cmd += " /Qopt-matmul"                        # needs /O2 or /O3
                cmd += " /Qprec-div-"
                cmd += " /Qsimd"

                cmd += " /QxHost"                            # compile for target host; Compiling for distribs should probably strictly enforce /arch:..
                cmd += " /Quse-intel-optimized-headers"        # use intel optimized headers
                cmd += " /Qparallel"                        # enable parallelization
                cmd += " /Qvc10"                                # for Microsoft Visual C++ 2010

            ## PCH files coexistence: the /Qpchi option causes the Intel C++ Compiler to name its
            ## PCH files with a .pchi filename suffix and reduce build time.
            ## The /Qpchi option is on by default but interferes with Microsoft libs; so use /Qpchi- to turn it off.
            ## I need to have a deeper look at this since the compile time is quite influenced by this setting !!!
            cmd += " /Qpchi-"                                 # keep it this way!

            ## Inlining seems to be an issue here ! (the linker doesn't find necessary info later on)
            ## ------------------------------------
            ## so don't use cmd += " /DFORCE_INLINING"        (need to check why with Panda developpers!)
            ## Inline expansion  /Ob1    :    Allow functions marked inline to be inlined.
            ## Inline any        /Ob2    :    Inline functions deemed appropriate by compiler.

            ## Ctor displacement /vd0    :    Disable constructor displacement.
            ## Choose this option only if no class constructors or destructors call virtual functions.
            ## Use /vd1 (default) to enable. Alternate: #pragma vtordisp

            ## Best case ptrs    /vmb    :    Use best case "pointer to class member" representation.
            ## Use this option if you always define a class before you declare a pointer to a member of the class.
            ## The compiler will issue an error if it encounters a pointer declaration before the class is defined.
            ## Alternate: #pragma pointers_to_members

            cmd += " /Fd" + os.path.splitext(obj)[0] + ".pdb"
            building = GetValueOption(opts, "BUILDING:")
            if (building): cmd += " /DBUILDING_" + building
            if ("BIGOBJ" in opts) or GetTargetArch() == 'x64':
                cmd += " /bigobj"

            # level of warnings and optimization reports
            if GetVerbose():
                cmd += " /W3 " # or /W4 or /Wall
                cmd += " /Qopt-report:2 /Qopt-report-phase:hlo /Qopt-report-phase:hpo"    # some optimization reports
            else:
                cmd += " /W1 "
            cmd += " /EHa /Zm300"
            cmd += " " + BracketNameWithQuotes(src)

            oscmd(cmd)

    if (COMPILER=="GCC"):
        if (src.endswith(".c")): cmd = GetCC() +' -fPIC -c -o ' + obj
        else:                    cmd = GetCXX()+' -std=gnu++11 -ftemplate-depth-70 -fPIC -c -o ' + obj
        for (opt, dir) in INCDIRECTORIES:
            if (opt=="ALWAYS") or (opt in opts): cmd += ' -I' + BracketNameWithQuotes(dir)
        for (opt, dir) in FRAMEWORKDIRECTORIES:
            if (opt=="ALWAYS") or (opt in opts): cmd += ' -F' + BracketNameWithQuotes(dir)
        for (opt,var,val) in DEFSYMBOLS:
            if (opt=="ALWAYS") or (opt in opts): cmd += ' -D' + var + '=' + val
        for x in ipath: cmd += ' -I' + x

        if not GetLinkAllStatic() and 'NOHIDDEN' not in opts:
            cmd += ' -fvisibility=hidden'

        # Mac-specific flags.
        if GetTarget() == "darwin":
            cmd += " -Wno-deprecated-declarations"
            if SDK.get("MACOSX"):
                cmd += " -isysroot " + SDK["MACOSX"]

            if tuple(OSX_ARCHS) == ('arm64',):
                cmd += " -mmacosx-version-min=11.0"
            else:
                cmd += " -mmacosx-version-min=10.9"

            # Use libc++ to enable C++11 features.
            cmd += " -stdlib=libc++"

            for arch in OSX_ARCHS:
                if 'NOARCH:' + arch.upper() not in opts:
                    cmd += " -arch %s" % arch

        elif 'clang' not in GetCXX().split('/')[-1]:
            # Enable interprocedural optimizations in GCC.
            cmd += " -fno-semantic-interposition"

        if "SYSROOT" in SDK:
            if GetTarget() != "android":
                cmd += ' --sysroot=%s' % (SDK["SYSROOT"])
            cmd += ' -no-canonical-prefixes'

        # Android-specific flags.
        arch = GetTargetArch()

        if GetTarget() == "android":
            # Most of the specific optimization flags here were
            # just copied from the default Android Makefiles.
            if "ANDROID_GCC_TOOLCHAIN" in SDK:
                cmd += ' -gcc-toolchain ' + SDK["ANDROID_GCC_TOOLCHAIN"].replace('\\', '/')
            cmd += ' -ffunction-sections -funwind-tables'
            cmd += ' -target ' + SDK["ANDROID_TRIPLE"]
            if arch == 'armv7a':
                cmd += ' -march=armv7-a -mfloat-abi=softfp -mfpu=vfpv3-d16'
            elif arch == 'arm':
                cmd += ' -march=armv5te -mtune=xscale -msoft-float'
            elif arch == 'mips':
                cmd += ' -mips32'
            elif arch == 'mips64':
                cmd += ' -fintegrated-as'
            elif arch == 'x86':
                cmd += ' -march=i686 -mssse3 -mfpmath=sse -m32'
                cmd += ' -mstackrealign'
            elif arch == 'x86_64':
                cmd += ' -march=x86-64 -msse4.2 -mpopcnt -m64'

            cmd += " -Wa,--noexecstack"

            # Do we want thumb or arm instructions?
            if arch != 'arm64' and arch.startswith('arm'):
                if optlevel >= 3:
                    cmd += ' -mthumb'
                else:
                    cmd += ' -marm'

            # Enable SIMD instructions if requested
            if arch != 'arm64' and arch.startswith('arm') and PkgSkip("NEON") == 0:
                cmd += ' -mfpu=neon'

        else:
            cmd += " -pthread"

        if not src.endswith(".c"):
            # We don't use exceptions for most modules.
            if 'EXCEPTIONS' in opts:
                cmd += " -fexceptions"
            else:
                cmd += " -fno-exceptions"

                if src.endswith(".mm"):
                    # Work around Apple compiler bug.
                    cmd += " -U__EXCEPTIONS"

            target = GetTarget()
            if 'RTTI' not in opts and target != "darwin":
                # We always disable RTTI on Android for memory usage reasons.
                if optlevel >= 4 or target == "android":
                    cmd += " -fno-rtti"

        if ('SSE2' in opts or not PkgSkip("SSE2")) and not arch.startswith("arm") and arch != 'aarch64':
            cmd += " -msse2"

        # Needed by both Python, Panda, Eigen, all of which break aliasing rules.
        cmd += " -fno-strict-aliasing"

        # Certain clang versions crash when passing these math flags while
        # compiling Objective-C++ code
        if not src.endswith(".m") and not src.endswith(".mm"):
            if optlevel >= 3:
                cmd += " -ffast-math -fno-stack-protector"
            if optlevel == 3:
                # Fast math is nice, but we'd like to see NaN in dev builds.
                cmd += " -fno-finite-math-only"

            # Make sure this is off to avoid GCC/Eigen bug (see GitHub #228)
            cmd += " -fno-unsafe-math-optimizations"

        if (optlevel==1): cmd += " -ggdb -D_DEBUG"
        if (optlevel==2): cmd += " -O1 -D_DEBUG"
        if (optlevel==3): cmd += " -O2"
        if (optlevel==4): cmd += " -O3 -DNDEBUG"

        # Enable more warnings.
        cmd += " -Wall -Wno-unused-function -Werror=return-type"

        # Ignore unused variables in NDEBUG builds, often used in asserts.
        if optlevel == 4:
            cmd += " -Wno-unused-variable"

        if src.endswith(".c"):
            cmd += ' ' + CFLAGS
        else:
            cmd += ' ' + CXXFLAGS
        cmd = cmd.rstrip()

        building = GetValueOption(opts, "BUILDING:")
        if (building): cmd += " -DBUILDING_" + building
        cmd += ' ' + BracketNameWithQuotes(src)
        oscmd(cmd)

########################################################################
##
## CompileBison
##
########################################################################

def CompileBison(wobj, wsrc, opts):
    ifile = os.path.basename(wsrc)
    wdsth = GetOutputDir() + "/include/" + ifile[:-4] + ".h"
    wdsth2 = GetOutputDir() + "/tmp/" + ifile + ".h"
    wdstc = GetOutputDir() + "/tmp/" + ifile + ".cxx"
    pre = GetValueOption(opts, "BISONPREFIX_")
    bison = GetBison()
    if bison is None:
        # We don't have bison.  See if there is a prebuilt file.
        base, ext = os.path.splitext(wsrc)
        if os.path.isfile(base + '.h.prebuilt') and \
           os.path.isfile(base + '.cxx.prebuilt'):
            CopyFile(wdstc, base + '.cxx.prebuilt')
            CopyFile(wdsth, base + '.h.prebuilt')
            CopyFile(wdsth2, base + '.h.prebuilt')
        else:
            exit('Could not find bison!')
    else:
        oscmd(bison + ' -y -d -o'+GetOutputDir()+'/tmp/'+ifile+'.c -p '+pre+' '+wsrc)
        CopyFile(wdstc, GetOutputDir()+"/tmp/"+ifile+".c")
        CopyFile(wdsth, GetOutputDir()+"/tmp/"+ifile+".h")

    # Finally, compile the generated source file.
    CompileCxx(wobj, wdstc, opts + ["FLEX"])

########################################################################
##
## CompileFlex
##
########################################################################

def CompileFlex(wobj,wsrc,opts):
    ifile = os.path.basename(wsrc)
    wdst = GetOutputDir()+"/tmp/"+ifile+".cxx"
    pre = GetValueOption(opts, "BISONPREFIX_")
    dashi = opts.count("FLEXDASHI")
    flex = GetFlex()
    want_version = GetValueOption(opts, "FLEXVERSION:")
    if flex and want_version:
        # Is flex at the required version for this file?
        want_version = tuple(map(int, want_version.split('.')))
        have_version = GetFlexVersion()
        if want_version > have_version:
            Warn("Skipping flex %s for file %s, need at least %s" % (
                '.'.join(map(str, have_version)),
                ifile,
                '.'.join(map(str, want_version)),
            ))
            flex = None

    if flex is None:
        # We don't have flex.  See if there is a prebuilt file.
        base, ext = os.path.splitext(wsrc)
        if os.path.isfile(base + '.cxx.prebuilt'):
            CopyFile(wdst, base + '.cxx.prebuilt')
        else:
            exit('Could not find flex!')
    else:
        if (dashi):
            oscmd(flex + " -i -P" + pre + " -o"+wdst+" "+wsrc)
        else:
            oscmd(flex +    " -P" + pre + " -o"+wdst+" "+wsrc)

    # Finally, compile the generated source file.
    CompileCxx(wobj, wdst, opts + ["FLEX"])

########################################################################
##
## CompileIgate
##
########################################################################

def CompileIgate(woutd,wsrc,opts):
    outbase = os.path.basename(woutd)[:-3]
    woutc = GetOutputDir()+"/tmp/"+outbase+"_igate.cxx"
    srcdir = GetValueOption(opts, "SRCDIR:")
    module = GetValueOption(opts, "IMOD:")
    library = GetValueOption(opts, "ILIB:")
    ipath = GetListOption(opts, "DIR:")
    if (PkgSkip("PYTHON")):
        WriteFile(woutc, "")
        WriteFile(woutd, "")
        ConditionalWriteFile(woutd, "")
        return

    if not CrossCompiling():
        # If we're compiling for this platform, we can use the one we've built.
        cmd = os.path.join(GetOutputDir(), 'bin', 'interrogate')
    else:
        # Assume that interrogate is on the PATH somewhere.
        cmd = 'interrogate'

    if GetVerbose():
        cmd += ' -v'

    cmd += ' -srcdir %s -I%s' % (srcdir, srcdir)
    cmd += ' -DCPPPARSER -D__STDC__=1 -D__cplusplus=201103L'
    if (COMPILER=="MSVC"):
        cmd += ' -D_WIN32'
        if GetTargetArch() == 'x64':
            cmd += ' -D_WIN64 -D_M_X64 -D_M_AMD64'
        else:
            cmd += ' -D_M_IX86'
        # NOTE: this 1600 value is the version number for VC2010.
        cmd += ' -D_MSC_VER=1600 -D"__declspec(param)=" -D__cdecl -D_near -D_far -D__near -D__far -D__stdcall'
    if (COMPILER=="GCC"):
        cmd += ' -D__attribute__\\(x\\)='
        target_arch = GetTargetArch()
        if target_arch in ("x86_64", "amd64"):
            cmd += ' -D_LP64'
        elif target_arch in ('aarch64', 'arm64'):
            cmd += ' -D_LP64 -D__LP64__ -D__aarch64__'
        else:
            cmd += ' -D__i386__'

        target = GetTarget()
        if target == 'darwin':
            cmd += ' -D__APPLE__'
        elif target == 'android':
            cmd += ' -D__ANDROID__'

    optlevel = GetOptimizeOption(opts)
    if (optlevel==1): cmd += ' -D_DEBUG'
    if (optlevel==2): cmd += ' -D_DEBUG'
    if (optlevel==3): pass
    if (optlevel==4): cmd += ' -DNDEBUG'
    cmd += ' -oc ' + woutc + ' -od ' + woutd
    cmd += ' -fnames -string -refcount -assert -python-native'
    cmd += ' -S' + GetOutputDir() + '/include/parser-inc'

    # Add -I, -S and -D flags
    for x in ipath:
        cmd += ' -I' + BracketNameWithQuotes(x)
    for (opt,dir) in INCDIRECTORIES:
        if (opt=="ALWAYS") or (opt in opts):
            cmd += ' -S' + BracketNameWithQuotes(dir)
    for (opt,var,val) in DEFSYMBOLS:
        if (opt=="ALWAYS") or (opt in opts):
            cmd += ' -D' + var + '=' + val

    #building = GetValueOption(opts, "BUILDING:")
    #if (building): cmd += " -DBUILDING_"+building
    cmd += ' -module ' + module + ' -library ' + library
    for x in wsrc:
        if (x.startswith("/")):
            cmd += ' ' + BracketNameWithQuotes(x)
        else:
            cmd += ' ' + BracketNameWithQuotes(os.path.basename(x))
    oscmd(cmd)

########################################################################
##
## CompileImod
##
########################################################################

def CompileImod(wobj, wsrc, opts):
    module = GetValueOption(opts, "IMOD:")
    library = GetValueOption(opts, "ILIB:")
    if (COMPILER=="MSVC"):
        woutc = wobj[:-4]+".cxx"
    if (COMPILER=="GCC"):
        woutc = wobj[:-2]+".cxx"
    if (PkgSkip("PYTHON")):
        WriteFile(woutc, "")
        CompileCxx(wobj, woutc, opts)
        return

    if not CrossCompiling():
        # If we're compiling for this platform, we can use the one we've built.
        cmd = os.path.join(GetOutputDir(), 'bin', 'interrogate_module')
    else:
        # Assume that interrogate_module is on the PATH somewhere.
        cmd = 'interrogate_module'

    cmd += ' -oc ' + woutc + ' -module ' + module + ' -library ' + library + ' -python-native'
    importmod = GetValueOption(opts, "IMPORT:")
    if importmod:
        cmd += ' -import ' + importmod
    for x in wsrc: cmd += ' ' + BracketNameWithQuotes(x)
    oscmd(cmd)
    CompileCxx(wobj,woutc,opts)
    return

########################################################################
##
## CompileLib
##
########################################################################

def CompileLib(lib, obj, opts):
    if (COMPILER=="MSVC"):
        if not BOOUSEINTELCOMPILER:
            #Use MSVC Linker
            cmd = 'link /lib /nologo'
            if GetOptimizeOption(opts) == 4:
                cmd += " /LTCG"
            if HasTargetArch():
                cmd += " /MACHINE:" + GetTargetArch().upper()
            cmd += ' /OUT:' + BracketNameWithQuotes(lib)
            for x in obj:
                if not x.endswith('.lib'):
                    cmd += ' ' + BracketNameWithQuotes(x)
            oscmd(cmd)
        else:
            # Choose Intel linker; from Jean-Claude
            cmd = 'xilink /verbose:lib /lib '
            if HasTargetArch():
                cmd += " /MACHINE:" + GetTargetArch().upper()
            cmd += ' /OUT:' + BracketNameWithQuotes(lib)
            for x in obj: cmd += ' ' + BracketNameWithQuotes(x)
            cmd += ' /LIBPATH:"C:\\Program Files (x86)\\Intel\\Composer XE 2011 SP1\\ipp\\lib\\ia32"'
            cmd += ' /LIBPATH:"C:\\Program Files (x86)\\Intel\\Composer XE 2011 SP1\\TBB\\Lib\\ia32\\vc10"'
            cmd += ' /LIBPATH:"C:\\Program Files (x86)\\Intel\\Composer XE 2011 SP1\\compiler\\lib\\ia32"'
            oscmd(cmd)

    if (COMPILER=="GCC"):
        if GetTarget() == 'darwin':
            cmd = 'libtool -static -o ' + BracketNameWithQuotes(lib)
        else:
            cmd = GetAR() + ' cru ' + BracketNameWithQuotes(lib)
        for x in obj:
            if GetLinkAllStatic() and x.endswith('.a'):
                continue
            cmd += ' ' + BracketNameWithQuotes(x)
        oscmd(cmd)

        oscmd(GetRanlib() + ' ' + BracketNameWithQuotes(lib))

########################################################################
##
## CompileLink
##
########################################################################

def CompileLink(dll, obj, opts):
    if (COMPILER=="MSVC"):
        if not BOOUSEINTELCOMPILER:
            cmd = "link /nologo "
            if HasTargetArch():
                cmd += " /MACHINE:" + GetTargetArch().upper()
            if ("MFC" not in opts):
                cmd += " /NOD:MFC90.LIB /NOD:MFC80.LIB /NOD:LIBCMT"
            cmd += " /NOD:LIBCI.LIB /DEBUG"
            cmd += " /nod:libc /nod:libcmtd /nod:atlthunk /nod:atls /nod:atlsd"
            if (GetOrigExt(dll) != ".exe"): cmd += " /DLL"
            optlevel = GetOptimizeOption(opts)
            if (optlevel==1): cmd += " /MAP /MAPINFO:EXPORTS /NOD:MSVCRT.LIB /NOD:MSVCPRT.LIB /NOD:MSVCIRT.LIB"
            if (optlevel==2): cmd += " /MAP:NUL /NOD:MSVCRT.LIB /NOD:MSVCPRT.LIB /NOD:MSVCIRT.LIB"
            if (optlevel==3): cmd += " /MAP:NUL /NOD:MSVCRTD.LIB /NOD:MSVCPRTD.LIB /NOD:MSVCIRTD.LIB"
            if (optlevel==4): cmd += " /MAP:NUL /LTCG /NOD:MSVCRTD.LIB /NOD:MSVCPRTD.LIB /NOD:MSVCIRTD.LIB"
            if ("MFC" in opts):
                if (optlevel<=2): cmd += " /NOD:MSVCRTD.LIB mfcs100d.lib MSVCRTD.lib"
                else: cmd += " /NOD:MSVCRT.LIB mfcs100.lib MSVCRT.lib"
            cmd += " /FIXED:NO /OPT:REF /STACK:4194304 /INCREMENTAL:NO "
            cmd += ' /OUT:' + BracketNameWithQuotes(dll)

            if not PkgSkip("PYTHON"):
                # If we're building without Python, don't pick it up implicitly.
                if "PYTHON" not in opts:
                    pythonv = SDK["PYTHONVERSION"].replace('.', '')
                    if optlevel <= 2:
                        cmd += ' /NOD:{}d.lib'.format(pythonv)
                    else:
                        cmd += ' /NOD:{}.lib'.format(pythonv)

            # Set the subsystem.  Specify that we want to target Windows XP.
            subsystem = GetValueOption(opts, "SUBSYSTEM:") or "CONSOLE"
            cmd += " /SUBSYSTEM:" + subsystem
            if GetTargetArch() == 'x64':
                cmd += ",6.00"
            else:
                cmd += ",6.00"

            if dll.endswith(".dll") or dll.endswith(".pyd"):
                cmd += ' /IMPLIB:' + GetOutputDir() + '/lib/' + os.path.splitext(os.path.basename(dll))[0] + ".lib"

            for (opt, dir) in LIBDIRECTORIES:
                if (opt=="ALWAYS") or (opt in opts):
                    cmd += ' /LIBPATH:' + BracketNameWithQuotes(dir)

            for x in obj:
                if x.endswith(".dll") or x.endswith(".pyd"):
                    cmd += ' ' + GetOutputDir() + '/lib/' + os.path.splitext(os.path.basename(x))[0] + ".lib"
                elif x.endswith(".lib"):
                    dname = os.path.splitext(os.path.basename(x))[0] + ".dll"
                    if (GetOrigExt(x) != ".ilb" and os.path.exists(GetOutputDir()+"/bin/" + dname)):
                        exit("Error: in makepanda, specify "+dname+", not "+x)
                    cmd += ' ' + BracketNameWithQuotes(x)
                elif x.endswith(".def"):
                    cmd += ' /DEF:' + BracketNameWithQuotes(x)
                elif x.endswith(".dat"):
                    pass
                else:
                    cmd += ' ' + BracketNameWithQuotes(x)

            if (GetOrigExt(dll)==".exe" and "NOICON" not in opts):
                cmd += " " + GetOutputDir() + "/tmp/pandaIcon.res"

            for (opt, name) in LIBNAMES:
                if (opt=="ALWAYS") or (opt in opts):
                    cmd += " " + BracketNameWithQuotes(name)

            oscmd(cmd)
        else:
            cmd = "xilink"
            if GetVerbose(): cmd += " /verbose:lib"
            if HasTargetArch():
                cmd += " /MACHINE:" + GetTargetArch().upper()
            if ("MFC" not in opts):
                cmd += " /NOD:MFC90.LIB /NOD:MFC80.LIB /NOD:LIBCMT"
            cmd += " /NOD:LIBCI.LIB /DEBUG"
            cmd += " /nod:libc /nod:libcmtd /nod:atlthunk /nod:atls"
            cmd += ' /LIBPATH:"C:\\Program Files (x86)\\Intel\\Composer XE 2011 SP1\\ipp\\lib\\ia32"'
            cmd += ' /LIBPATH:"C:\\Program Files (x86)\\Intel\\Composer XE 2011 SP1\\TBB\\Lib\\ia32\\vc10"'
            cmd += ' /LIBPATH:"C:\\Program Files (x86)\\Intel\\Composer XE 2011 SP1\\compiler\\lib\\ia32"'
            if (GetOrigExt(dll) != ".exe"): cmd += " /DLL"
            optlevel = GetOptimizeOption(opts)
            if (optlevel==1): cmd += " /MAP /MAPINFO:EXPORTS /NOD:MSVCRT.LIB /NOD:MSVCPRT.LIB /NOD:MSVCIRT.LIB"
            if (optlevel==2): cmd += " /MAP:NUL /NOD:MSVCRT.LIB /NOD:MSVCPRT.LIB /NOD:MSVCIRT.LIB"
            if (optlevel==3): cmd += " /MAP:NUL /NOD:MSVCRTD.LIB /NOD:MSVCPRTD.LIB /NOD:MSVCIRTD.LIB"
            if (optlevel==4): cmd += " /MAP:NUL /LTCG /NOD:MSVCRTD.LIB /NOD:MSVCPRTD.LIB /NOD:MSVCIRTD.LIB"
            if ("MFC" in opts):
                if (optlevel<=2): cmd += " /NOD:MSVCRTD.LIB mfcs100d.lib MSVCRTD.lib"
                else: cmd += " /NOD:MSVCRT.LIB mfcs100.lib MSVCRT.lib"
            cmd += " /FIXED:NO /OPT:REF /STACK:4194304 /INCREMENTAL:NO "
            cmd += ' /OUT:' + BracketNameWithQuotes(dll)

            subsystem = GetValueOption(opts, "SUBSYSTEM:")
            if subsystem:
                cmd += " /SUBSYSTEM:" + subsystem

            if dll.endswith(".dll"):
                cmd += ' /IMPLIB:' + GetOutputDir() + '/lib/' + os.path.splitext(os.path.basename(dll))[0] + ".lib"

            for (opt, dir) in LIBDIRECTORIES:
                if (opt=="ALWAYS") or (opt in opts):
                    cmd += ' /LIBPATH:' + BracketNameWithQuotes(dir)

            for x in obj:
                if x.endswith(".dll") or x.endswith(".pyd"):
                    cmd += ' ' + GetOutputDir() + '/lib/' + os.path.splitext(os.path.basename(x))[0] + ".lib"
                elif x.endswith(".lib"):
                    dname = os.path.splitext(dll)[0]+".dll"
                    if (GetOrigExt(x) != ".ilb" and os.path.exists(GetOutputDir()+"/bin/" + os.path.splitext(os.path.basename(x))[0] + ".dll")):
                        exit("Error: in makepanda, specify "+dname+", not "+x)
                    cmd += ' ' + BracketNameWithQuotes(x)
                elif x.endswith(".def"):
                    cmd += ' /DEF:' + BracketNameWithQuotes(x)
                elif x.endswith(".dat"):
                    pass
                else:
                    cmd += ' ' + BracketNameWithQuotes(x)

            if (GetOrigExt(dll)==".exe" and "NOICON" not in opts):
                cmd += " " + GetOutputDir() + "/tmp/pandaIcon.res"

            for (opt, name) in LIBNAMES:
                if (opt=="ALWAYS") or (opt in opts):
                    cmd += " " + BracketNameWithQuotes(name)

            oscmd(cmd)

    if COMPILER == "GCC":
        cxx = GetCXX()
        if GetOrigExt(dll) == ".exe":
            cmd = cxx + ' -o ' + dll + ' -L' + GetOutputDir() + '/lib -L' + GetOutputDir() + '/tmp'
            if GetTarget() == "android":
                # Necessary to work around an issue with libandroid depending on vendor libraries
                cmd += ' -Wl,--allow-shlib-undefined'
        else:
            if (GetTarget() == "darwin"):
                cmd = cxx
                if GetOrigExt(dll) == ".pyd":
                    cmd += ' -bundle -undefined dynamic_lookup'
                elif "BUNDLE" in opts:
                    cmd += ' -bundle'
                else:
                    install_name = '@loader_path/../lib/' + os.path.basename(dll)
                    cmd += ' -dynamiclib -install_name ' + install_name
                    cmd += ' -compatibility_version ' + MAJOR_VERSION + ' -current_version ' + VERSION
                cmd += ' -o ' + dll + ' -L' + GetOutputDir() + '/lib -L' + GetOutputDir() + '/tmp'
            else:
                cmd = cxx + ' -shared'
                # Always set soname on Android to avoid a linker warning when loading the library.
                if "MODULE" not in opts or GetTarget() == 'android':
                    cmd += " -Wl,-soname=" + os.path.basename(dll)
                cmd += ' -o ' + dll + ' -L' + GetOutputDir() + '/lib -L' + GetOutputDir() + '/tmp'

        for x in obj:
            if GetOrigExt(x) != ".dat":
                cmd += ' ' + x

        if (GetOrigExt(dll) == ".exe" and GetTarget() == 'windows' and "NOICON" not in opts):
            cmd += " " + GetOutputDir() + "/tmp/pandaIcon.res"

        # macOS specific flags.
        if GetTarget() == 'darwin':
            cmd += " -headerpad_max_install_names"
            if SDK.get("MACOSX"):
                cmd += " -isysroot " + SDK["MACOSX"] + " -Wl,-syslibroot," + SDK["MACOSX"]

            if tuple(OSX_ARCHS) == ('arm64',):
                cmd += " -mmacosx-version-min=11.0"
            else:
                cmd += " -mmacosx-version-min=10.9"

            # Use libc++ to enable C++11 features.
            cmd += " -stdlib=libc++"

            for arch in OSX_ARCHS:
                if 'NOARCH:' + arch.upper() not in opts:
                    cmd += " -arch %s" % arch

        elif GetTarget() == 'android':
            arch = GetTargetArch()
            if "ANDROID_GCC_TOOLCHAIN" in SDK:
                cmd += ' -gcc-toolchain ' + SDK["ANDROID_GCC_TOOLCHAIN"].replace('\\', '/')
            cmd += " -Wl,-z,noexecstack -Wl,-z,relro -Wl,-z,now"
            cmd += ' -target ' + SDK["ANDROID_TRIPLE"]
            if arch == 'armv7a':
                cmd += " -march=armv7-a -Wl,--fix-cortex-a8"
            elif arch == 'mips':
                cmd += ' -mips32'
            cmd += ' -lc -lm'
        else:
            cmd += " -pthread"
            if "SYSROOT" in SDK:
                cmd += " --sysroot=%s -no-canonical-prefixes" % (SDK["SYSROOT"])

        if LDFLAGS != "":
            cmd += " " + LDFLAGS

        # Don't link libraries with Python, except on Android.
        if "PYTHON" in opts and GetOrigExt(dll) != ".exe" and GetTarget() != 'android':
            opts = opts[:]
            opts.remove("PYTHON")

        for (opt, dir) in LIBDIRECTORIES:
            if (opt=="ALWAYS") or (opt in opts):
                cmd += ' -L' + BracketNameWithQuotes(dir)
        for (opt, dir) in FRAMEWORKDIRECTORIES:
            if (opt=="ALWAYS") or (opt in opts):
                cmd += ' -F' + BracketNameWithQuotes(dir)
        for (opt, name) in LIBNAMES:
            if (opt=="ALWAYS") or (opt in opts):
                cmd += ' ' + BracketNameWithQuotes(name)

        if GetTarget() != 'freebsd':
            cmd += " -ldl"

        oscmd(cmd)

        if GetOptimizeOption(opts) == 4 and GetTarget() in ('linux', 'android'):
            oscmd(GetStrip() + " --strip-unneeded " + BracketNameWithQuotes(dll))

        os.system("chmod +x " + BracketNameWithQuotes(dll))

        if dll.endswith("." + MAJOR_VERSION + ".dylib"):
            newdll = dll[:-6-len(MAJOR_VERSION)] + "dylib"
            if os.path.isfile(newdll):
                os.remove(newdll)
            oscmd("ln -s " + BracketNameWithQuotes(os.path.basename(dll)) + " " + BracketNameWithQuotes(newdll))

        elif dll.endswith("." + MAJOR_VERSION):
            newdll = dll[:-len(MAJOR_VERSION)-1]
            if os.path.isfile(newdll):
                os.remove(newdll)
            oscmd("ln -s " + BracketNameWithQuotes(os.path.basename(dll)) + " " + BracketNameWithQuotes(newdll))

##########################################################################################
#
# CompileEgg
#
##########################################################################################

def CompileEgg(eggfile, src, opts):
    pz = False
    if eggfile.endswith(".pz"):
        pz = True
        eggfile = eggfile[:-3]

    # Determine the location of the pzip and flt2egg tools.
    if CrossCompiling():
        # We may not be able to use our generated versions of these tools,
        # so we'll expect them to already be present in the PATH.
        pzip = 'pzip'
        flt2egg = 'flt2egg'
    else:
        # If we're compiling for this machine, we can use the binaries we've built.
        pzip = os.path.join(GetOutputDir(), 'bin', 'pzip')
        flt2egg = os.path.join(GetOutputDir(), 'bin', 'flt2egg')
        if not os.path.isfile(pzip):
            pzip = 'pzip'
        if not os.path.isfile(flt2egg):
            flt2egg = 'flt2egg'

    if src.endswith(".egg"):
        CopyFile(eggfile, src)
    elif src.endswith(".flt"):
        oscmd(flt2egg + ' -ps keep -o ' + BracketNameWithQuotes(eggfile) + ' ' + BracketNameWithQuotes(src))

    if pz:
        if zlib:
            WriteBinaryFile(eggfile + '.pz', zlib.compress(ReadBinaryFile(eggfile)))
            os.remove(eggfile)
        else:
            oscmd(pzip + ' ' + BracketNameWithQuotes(eggfile))

##########################################################################################
#
# CompileRes, CompileRsrc
#
##########################################################################################

def CompileRes(target, src, opts):
    """Compiles a Windows .rc file into a .res file."""
    ipath = GetListOption(opts, "DIR:")
    if (COMPILER == "MSVC"):
        cmd = "rc"
        cmd += " /Fo" + BracketNameWithQuotes(target)
        for x in ipath: cmd += " /I" + x
        for (opt,dir) in INCDIRECTORIES:
            if (opt=="ALWAYS") or (opt in opts):
                cmd += " /I" + BracketNameWithQuotes(dir)
        for (opt,var,val) in DEFSYMBOLS:
            if (opt=="ALWAYS") or (opt in opts):
                cmd += " /D" + var + "=" + val
        cmd += " " + BracketNameWithQuotes(src)
    else:
        cmd = "windres"
        for x in ipath: cmd += " -I" + x
        for (opt,dir) in INCDIRECTORIES:
            if (opt=="ALWAYS") or (opt in opts):
                cmd += " -I" + BracketNameWithQuotes(dir)
        for (opt,var,val) in DEFSYMBOLS:
            if (opt=="ALWAYS") or (opt in opts):
                cmd += " -D" + var + "=" + val
        cmd += " -i " + BracketNameWithQuotes(src)
        cmd += " -o " + BracketNameWithQuotes(target)

    oscmd(cmd)

def CompileRsrc(target, src, opts):
    """Compiles a Mac OS .r file into an .rsrc file."""
    ipath = GetListOption(opts, "DIR:")
    if os.path.isfile("/usr/bin/Rez"):
        cmd = "Rez -useDF"
    elif os.path.isfile("/Library/Developer/CommandLineTools/usr/bin/Rez"):
        cmd = "/Library/Developer/CommandLineTools/usr/bin/Rez -useDF"
    else:
        cmd = "/Developer/Tools/Rez -useDF"
    cmd += " -o " + BracketNameWithQuotes(target)
    for x in ipath:
        cmd += " -i " + x
    for (opt,dir) in INCDIRECTORIES:
        if (opt=="ALWAYS") or (opt in opts):
            cmd += " -i " + BracketNameWithQuotes(dir)
    for (opt,var,val) in DEFSYMBOLS:
        if (opt=="ALWAYS") or (opt in opts):
            if (val == ""):
                cmd += " -d " + var
            else:
                cmd += " -d " + var + " = " + val

    cmd += " " + BracketNameWithQuotes(src)
    oscmd(cmd)

##########################################################################################
#
# CompileJava (Android only)
#
##########################################################################################

def CompileJava(target, src, opts):
    """Compiles a .java file into a .class file."""
    if GetHost() == 'android':
        cmd = "ecj "
    else:
        cmd = "javac -bootclasspath " + BracketNameWithQuotes(SDK["ANDROID_JAR"]) + " "

    optlevel = GetOptimizeOption(opts)
    if optlevel >= 4:
        cmd += "-debug:none "

    cmd += "-cp " + GetOutputDir() + "/classes "
    cmd += "-d " + GetOutputDir() + "/classes "
    cmd += BracketNameWithQuotes(src)
    oscmd(cmd)

##########################################################################################
#
# FreezePy
#
##########################################################################################

def FreezePy(target, inputs, opts):
    assert len(inputs) > 0

    cmdstr = BracketNameWithQuotes(SDK["PYTHONEXEC"].replace('\\', '/')) + " "
    cmdstr += "-B "

    cmdstr += os.path.join(GetOutputDir(), "direct", "dist", "pfreeze.py")

    if 'FREEZE_STARTUP' in opts:
        cmdstr += " -s"

    if GetOrigExt(target) == '.exe':
        src = inputs.pop(0)
    else:
        src = ""

    for i in inputs:
        i = os.path.splitext(i)[0]
        i = i.replace('/', '.')

        if i.startswith('direct.src'):
            i = i.replace('.src.', '.')

        cmdstr += " -i " + i

    cmdstr += " -o " + target + " " + src

    if ("LINK_PYTHON_STATIC" in opts):
        os.environ["LINK_PYTHON_STATIC"] = "1"
    oscmd(cmdstr)
    if ("LINK_PYTHON_STATIC" in os.environ):
        del os.environ["LINK_PYTHON_STATIC"]

    if (not os.path.exists(target)):
        exit("FREEZER_ERROR")

##########################################################################################
#
# CompileBundle
#
##########################################################################################

def CompileBundle(target, inputs, opts):
    assert GetTarget() == "darwin", 'bundles can only be made for macOS'
    plist = None
    resources = []
    objects = []
    for i in inputs:
        if i.endswith(".plist"):
            if plist is not None:
                exit("Only one plist file can be used when creating a bundle!")
            plist = i
        elif i.endswith(".rsrc") or i.endswith(".icns"):
            resources.append(i)
        elif GetOrigExt(i) == ".obj" or GetOrigExt(i) in SUFFIX_LIB or GetOrigExt(i) in SUFFIX_DLL:
            objects.append(i)
        else:
            exit("Don't know how to bundle file %s" % i)

    # Now link the object files to form the bundle.
    if plist is None:
        exit("One plist file must be used when creating a bundle!")
    bundleName = plistlib.load(plist)["CFBundleExecutable"]

    oscmd("rm -rf %s" % target)
    oscmd("mkdir -p %s/Contents/MacOS/" % target)
    oscmd("mkdir -p %s/Contents/Resources/" % target)
    if target.endswith(".app"):
        SetOrigExt("%s/Contents/MacOS/%s" % (target, bundleName), ".exe")
    else:
        SetOrigExt("%s/Contents/MacOS/%s" % (target, bundleName), ".dll")
    CompileLink("%s/Contents/MacOS/%s" % (target, bundleName), objects, opts + ["BUNDLE"])
    oscmd("cp %s %s/Contents/Info.plist" % (plist, target))
    for r in resources:
        oscmd("cp %s %s/Contents/Resources/" % (r, target))

##########################################################################################
#
# CompileMIDL
#
##########################################################################################

def CompileMIDL(target, src, opts):
    ipath = GetListOption(opts, "DIR:")
    if (COMPILER=="MSVC"):
        cmd = "midl"
        cmd += " /out" + BracketNameWithQuotes(os.path.dirname(target))
        for x in ipath: cmd += " /I" + x
        for (opt,dir) in INCDIRECTORIES:
            if (opt=="ALWAYS") or (opt in opts): cmd += " /I" + BracketNameWithQuotes(dir)
        for (opt,var,val) in DEFSYMBOLS:
            if (opt=="ALWAYS") or (opt in opts): cmd += " /D" + var + "=" + val
        cmd += " " + BracketNameWithQuotes(src)

        oscmd(cmd)

##########################################################################################
#
# CompileDalvik
#
##########################################################################################

def CompileDalvik(target, inputs, opts):
    cmd = "d8 --output " + os.path.dirname(target)

    if GetOptimize() <= 2:
        cmd += " --debug"
    else:
        cmd += " --release"

    if "ANDROID_API" in SDK:
        cmd += " --min-api %d" % (SDK["ANDROID_API"])

    if "ANDROID_JAR" in SDK:
        cmd += " --lib %s" % (SDK["ANDROID_JAR"])

    for i in inputs:
        cmd += " " + BracketNameWithQuotes(i)

    oscmd(cmd)

##########################################################################################
#
# CompileAnything
#
##########################################################################################

def CompileAnything(target, inputs, opts, progress = None):
    if opts.count("DEPENDENCYONLY"):
        return
    if len(inputs) == 0:
        exit("No input files for target "+target)
    infile = inputs[0]
    origsuffix = GetOrigExt(target)

    if len(inputs) == 1 and origsuffix == GetOrigExt(infile):
        # It must be a simple copy operation.
        ProgressOutput(progress, "Copying file", target)
        CopyFile(target, infile)
        if origsuffix == ".exe" and GetHost() != "windows":
            os.system("chmod +x \"%s\"" % target)
        return

    elif infile.endswith(".py"):
        if origsuffix == ".obj":
            source = os.path.splitext(target)[0] + ".c"
            SetOrigExt(source, ".c")
            ProgressOutput(progress, "Building frozen source", source)
            FreezePy(source, inputs, opts)
            ProgressOutput(progress, "Building C++ object", target)
            return CompileCxx(target, source, opts)

        if origsuffix == ".exe":
            ProgressOutput(progress, "Building frozen executable", target)
        else:
            ProgressOutput(progress, "Building frozen library", target)
        return FreezePy(target, inputs, opts)

    elif infile.endswith(".idl"):
        ProgressOutput(progress, "Compiling MIDL file", infile)
        return CompileMIDL(target, infile, opts)
    elif origsuffix in SUFFIX_LIB:
        ProgressOutput(progress, "Linking static library", target)
        return CompileLib(target, inputs, opts)
    elif origsuffix in SUFFIX_DLL or (origsuffix == ".plugin" and GetTarget() != "darwin"):
        if (origsuffix == ".exe"):
            ProgressOutput(progress, "Linking executable", target)
        else:
            ProgressOutput(progress, "Linking dynamic library", target)

        # Add version number to the dynamic library, on unix
        if origsuffix == ".dll" and "MODULE" not in opts:
            tplatform = GetTarget()
            if tplatform == "darwin":
                # On Mac, libraries are named like libpanda.1.2.dylib
                if target.lower().endswith(".dylib"):
                    target = target[:-5] + MAJOR_VERSION + ".dylib"
                    SetOrigExt(target, origsuffix)
            elif tplatform != "windows" and tplatform != "android":
                # On Linux, libraries are named like libpanda.so.1.2
                target += "." + MAJOR_VERSION
                SetOrigExt(target, origsuffix)
        return CompileLink(target, inputs, opts)
    elif origsuffix == ".in":
        ProgressOutput(progress, "Building Interrogate database", target)
        return CompileIgate(target, inputs, opts)
    elif origsuffix == ".plugin" and GetTarget() == "darwin":
        ProgressOutput(progress, "Building plugin bundle", target)
        return CompileBundle(target, inputs, opts)
    elif origsuffix == ".app":
        ProgressOutput(progress, "Building application bundle", target)
        return CompileBundle(target, inputs, opts)
    elif origsuffix == ".pz":
        ProgressOutput(progress, "Compressing", target)
        return CompileEgg(target, infile, opts)
    elif origsuffix == ".egg":
        ProgressOutput(progress, "Converting", target)
        return CompileEgg(target, infile, opts)
    elif origsuffix == ".res":
        ProgressOutput(progress, "Building resource object", target)
        return CompileRes(target, infile, opts)
    elif origsuffix == ".rsrc":
        ProgressOutput(progress, "Building resource object", target)
        return CompileRsrc(target, infile, opts)
    elif origsuffix == ".class":
        ProgressOutput(progress, "Building Java class", target)
        return CompileJava(target, infile, opts)
    elif origsuffix == ".obj":
        if (infile.endswith(".cxx")):
            ProgressOutput(progress, "Building C++ object", target)
            return CompileCxx(target, infile, opts)
        elif infile.endswith(".c"):
            ProgressOutput(progress, "Building C object", target)
            return CompileCxx(target, infile, opts)
        elif infile.endswith(".mm"):
            ProgressOutput(progress, "Building Objective-C++ object", target)
            return CompileCxx(target, infile, opts)
        elif infile.endswith(".yxx"):
            ProgressOutput(progress, "Building Bison object", target)
            return CompileBison(target, infile, opts)
        elif infile.endswith(".lxx"):
            ProgressOutput(progress, "Building Flex object", target)
            return CompileFlex(target, infile, opts)
        elif infile.endswith(".in"):
            ProgressOutput(progress, "Building Interrogate object", target)
            return CompileImod(target, inputs, opts)
        elif infile.endswith(".rc"):
            ProgressOutput(progress, "Building resource object", target)
            return CompileRes(target, infile, opts)
        elif infile.endswith(".r"):
            ProgressOutput(progress, "Building resource object", target)
            return CompileRsrc(target, infile, opts)
    elif origsuffix == ".dex":
        ProgressOutput(progress, "Building Dalvik object", target)
        return CompileDalvik(target, inputs, opts)
    exit("Don't know how to compile: %s from %s" % (target, inputs))

##########################################################################################
#
# Generate dtool_config.h, prc_parameters.h, and dtool_have_xxx.dat
#
##########################################################################################

DTOOL_CONFIG=[
    #_Variable_________________________Windows___________________Unix__________
    ("HAVE_PYTHON",                    '1',                      '1'),
    ("USE_DEBUG_PYTHON",               'UNDEF',                  'UNDEF'),
    ("PYTHON_FRAMEWORK",               'UNDEF',                  'UNDEF'),
    ("COMPILE_IN_DEFAULT_FONT",        '1',                      '1'),
    ("STDFLOAT_DOUBLE",                'UNDEF',                  'UNDEF'),
    ("HAVE_MAYA",                      '1',                      '1'),
    ("REPORT_OPENSSL_ERRORS",          '1',                      '1'),
    ("USE_PANDAFILESTREAM",            '1',                      '1'),
    ("USE_DELETED_CHAIN",              '1',                      '1'),
    ("HAVE_MIMALLOC",                  'UNDEF',                  'UNDEF'),
    ("HAVE_WGL",                       '1',                      'UNDEF'),
    ("HAVE_DX9",                       'UNDEF',                  'UNDEF'),
    ("HAVE_THREADS",                   '1',                      '1'),
    ("SIMPLE_THREADS",                 'UNDEF',                  'UNDEF'),
    ("OS_SIMPLE_THREADS",              '1',                      '1'),
    ("DEBUG_THREADS",                  'UNDEF',                  'UNDEF'),
    ("HAVE_POSIX_THREADS",             'UNDEF',                  '1'),
    ("MUTEX_SPINLOCK",                 'UNDEF',                  'UNDEF'),
    ("HAVE_AUDIO",                     '1',                      '1'),
    ("NOTIFY_DEBUG",                   'UNDEF',                  'UNDEF'),
    ("DO_PSTATS",                      'UNDEF',                  'UNDEF'),
    ("DO_DCAST",                       'UNDEF',                  'UNDEF'),
    ("DO_COLLISION_RECORDING",         'UNDEF',                  'UNDEF'),
    ("SUPPORT_IMMEDIATE_MODE",         'UNDEF',                  'UNDEF'),
    ("SUPPORT_FIXED_FUNCTION",         '1',                      '1'),
    ("DO_MEMORY_USAGE",                'UNDEF',                  'UNDEF'),
    ("DO_PIPELINING",                  '1',                      '1'),
    ("DEFAULT_PATHSEP",                '";"',                    '":"'),
    ("WORDS_BIGENDIAN",                'UNDEF',                  'UNDEF'),
    ("PHAVE_LOCKF",                    '1',                      '1'),
    ("SIMPLE_STRUCT_POINTERS",         '1',                      'UNDEF'),
    ("HAVE_DINKUM",                    'UNDEF',                  'UNDEF'),
    ("HAVE_STL_HASH",                  'UNDEF',                  'UNDEF'),
    ("GETTIMEOFDAY_ONE_PARAM",         'UNDEF',                  'UNDEF'),
    ("HAVE_GETOPT",                    'UNDEF',                  '1'),
    ("HAVE_GETOPT_LONG_ONLY",          'UNDEF',                  '1'),
    ("PHAVE_GETOPT_H",                 'UNDEF',                  '1'),
    ("PHAVE_LINUX_INPUT_H",            'UNDEF',                  '1'),
    ("IOCTL_TERMINAL_WIDTH",           'UNDEF',                  '1'),
    ("HAVE_IOS_TYPEDEFS",              '1',                      '1'),
    ("HAVE_IOS_BINARY",                '1',                      '1'),
    ("STATIC_INIT_GETENV",             '1',                      'UNDEF'),
    ("HAVE_PROC_SELF_EXE",             'UNDEF',                  '1'),
    ("HAVE_PROC_SELF_MAPS",            'UNDEF',                  '1'),
    ("HAVE_PROC_SELF_ENVIRON",         'UNDEF',                  '1'),
    ("HAVE_PROC_SELF_CMDLINE",         'UNDEF',                  '1'),
    ("HAVE_PROC_CURPROC_FILE",         'UNDEF',                  'UNDEF'),
    ("HAVE_PROC_CURPROC_MAP",          'UNDEF',                  'UNDEF'),
    ("HAVE_PROC_SELF_CMDLINE",         'UNDEF',                  'UNDEF'),
    ("HAVE_GLOBAL_ARGV",               '1',                      'UNDEF'),
    ("PROTOTYPE_GLOBAL_ARGV",          'UNDEF',                  'UNDEF'),
    ("GLOBAL_ARGV",                    '__argv',                 'UNDEF'),
    ("GLOBAL_ARGC",                    '__argc',                 'UNDEF'),
    ("PHAVE_IO_H",                     '1',                      'UNDEF'),
    ("PHAVE_IOSTREAM",                 '1',                      '1'),
    ("PHAVE_STRING_H",                 'UNDEF',                  '1'),
    ("PHAVE_LIMITS_H",                 'UNDEF',                  '1'),
    ("PHAVE_STDLIB_H",                 'UNDEF',                  '1'),
    ("PHAVE_MALLOC_H",                 '1',                      '1'),
    ("PHAVE_SYS_MALLOC_H",             'UNDEF',                  'UNDEF'),
    ("PHAVE_ALLOCA_H",                 'UNDEF',                  '1'),
    ("PHAVE_LOCALE_H",                 'UNDEF',                  '1'),
    ("PHAVE_SSTREAM",                  '1',                      '1'),
    ("PHAVE_NEW",                      '1',                      '1'),
    ("PHAVE_SYS_TYPES_H",              '1',                      '1'),
    ("PHAVE_SYS_TIME_H",               'UNDEF',                  '1'),
    ("PHAVE_UNISTD_H",                 'UNDEF',                  '1'),
    ("PHAVE_UTIME_H",                  'UNDEF',                  '1'),
    ("PHAVE_GLOB_H",                   'UNDEF',                  '1'),
    ("PHAVE_DIRENT_H",                 'UNDEF',                  '1'),
    ("PHAVE_UCONTEXT_H",               'UNDEF',                  '1'),
    ("PHAVE_STDINT_H",                 '1',                      '1'),
    ("HAVE_RTTI",                      '1',                      '1'),
    ("HAVE_X11",                       'UNDEF',                  '1'),
    ("IS_LINUX",                       'UNDEF',                  '1'),
    ("IS_OSX",                         'UNDEF',                  'UNDEF'),
    ("IS_FREEBSD",                     'UNDEF',                  'UNDEF'),
    ("HAVE_EIGEN",                     'UNDEF',                  'UNDEF'),
    ("LINMATH_ALIGN",                  '1',                      '1'),
    ("HAVE_ZLIB",                      'UNDEF',                  'UNDEF'),
    ("HAVE_PNG",                       'UNDEF',                  'UNDEF'),
    ("HAVE_JPEG",                      'UNDEF',                  'UNDEF'),
    ("HAVE_VIDEO4LINUX",               'UNDEF',                  '1'),
    ("HAVE_TIFF",                      'UNDEF',                  'UNDEF'),
    ("HAVE_OPENEXR",                   'UNDEF',                  'UNDEF'),
    ("HAVE_SGI_RGB",                   '1',                      '1'),
    ("HAVE_TGA",                       '1',                      '1'),
    ("HAVE_IMG",                       '1',                      '1'),
    ("HAVE_SOFTIMAGE_PIC",             '1',                      '1'),
    ("HAVE_BMP",                       '1',                      '1'),
    ("HAVE_PNM",                       '1',                      '1'),
    ("HAVE_STB_IMAGE",                 '1',                      '1'),
    ("HAVE_VORBIS",                    'UNDEF',                  'UNDEF'),
    ("HAVE_OPUS",                      'UNDEF',                  'UNDEF'),
    ("HAVE_FREETYPE",                  'UNDEF',                  'UNDEF'),
    ("HAVE_FFTW",                      'UNDEF',                  'UNDEF'),
    ("HAVE_OPENSSL",                   'UNDEF',                  'UNDEF'),
    ("HAVE_NET",                       'UNDEF',                  'UNDEF'),
    ("WANT_NATIVE_NET",                '1',                      '1'),
    ("SIMULATE_NETWORK_DELAY",         'UNDEF',                  'UNDEF'),
    ("HAVE_CG",                        'UNDEF',                  'UNDEF'),
    ("HAVE_CGGL",                      'UNDEF',                  'UNDEF'),
    ("HAVE_CGDX9",                     'UNDEF',                  'UNDEF'),
    ("HAVE_ARTOOLKIT",                 'UNDEF',                  'UNDEF'),
    ("HAVE_DIRECTCAM",                 'UNDEF',                  'UNDEF'),
    ("HAVE_SQUISH",                    'UNDEF',                  'UNDEF'),
    ("HAVE_COCOA",                     'UNDEF',                  'UNDEF'),
    ("HAVE_OPENAL_FRAMEWORK",          'UNDEF',                  'UNDEF'),
    ("USE_TAU",                        'UNDEF',                  'UNDEF'),
    ("PRC_SAVE_DESCRIPTIONS",          '1',                      '1'),
#    ("_SECURE_SCL",                    '0',                      'UNDEF'),
#    ("_SECURE_SCL_THROWS",             '0',                      'UNDEF'),
]

PRC_PARAMETERS=[
    ("DEFAULT_PRC_DIR",                '"<auto>etc"',            '"<auto>etc"'),
    ("PRC_DIR_ENVVARS",                '"PANDA_PRC_DIR"',        '"PANDA_PRC_DIR"'),
    ("PRC_PATH_ENVVARS",               '"PANDA_PRC_PATH"',       '"PANDA_PRC_PATH"'),
    ("PRC_PATH2_ENVVARS",              '""',                     '""'),
    ("PRC_PATTERNS",                   '"*.prc"',                '"*.prc"'),
    ("PRC_ENCRYPTED_PATTERNS",         '"*.prc.pe"',             '"*.prc.pe"'),
    ("PRC_ENCRYPTION_KEY",             '""',                     '""'),
    ("PRC_EXECUTABLE_PATTERNS",        '""',                     '""'),
    ("PRC_EXECUTABLE_ARGS_ENVVAR",     '"PANDA_PRC_XARGS"',      '"PANDA_PRC_XARGS"'),
    ("PRC_PUBLIC_KEYS_FILENAME",       '""',                     '""'),
    ("PRC_RESPECT_TRUST_LEVEL",        'UNDEF',                  'UNDEF'),
    ("PRC_DCONFIG_TRUST_LEVEL",        '0',                      '0'),
    ("PRC_INC_TRUST_LEVEL",            '0',                      '0'),
]

def WriteConfigSettings():
    dtool_config={}
    prc_parameters={}
    speedtree_parameters={}

    if (GetTarget() == 'windows'):
        for key,win,unix in DTOOL_CONFIG:
            dtool_config[key] = win
        for key,win,unix in PRC_PARAMETERS:
            prc_parameters[key] = win
    else:
        for key,win,unix in DTOOL_CONFIG:
            dtool_config[key] = unix
        for key,win,unix in PRC_PARAMETERS:
            prc_parameters[key] = unix

    for x in PkgListGet():
        if ("HAVE_"+x in dtool_config):
            if (PkgSkip(x)==0):
                dtool_config["HAVE_"+x] = '1'
            else:
                dtool_config["HAVE_"+x] = 'UNDEF'

    dtool_config["HAVE_NET"] = '1'

    if GetTarget() == 'windows':
        if not PkgSkip("MIMALLOC"):
            # This is faster than both DeletedBufferChain and malloc,
            # especially in the multi-threaded case.
            dtool_config["USE_MEMORY_MIMALLOC"] = '1'
            dtool_config["USE_DELETED_CHAIN"] = 'UNDEF'
        else:
            # If we don't have mimalloc, use DeletedBufferChain as fallback,
            # which is still more efficient than malloc.
            dtool_config["USE_DELETED_CHAIN"] = '1'
    else:
        # On other systems, the default malloc seems to be fine.
        dtool_config["USE_DELETED_CHAIN"] = 'UNDEF'

    if (PkgSkip("NVIDIACG")==0):
        dtool_config["HAVE_CG"] = '1'
        dtool_config["HAVE_CGGL"] = '1'
        dtool_config["HAVE_CGDX9"] = '1'

    if GetTarget() not in ("linux", "android"):
        dtool_config["HAVE_PROC_SELF_EXE"] = 'UNDEF'
        dtool_config["HAVE_PROC_SELF_MAPS"] = 'UNDEF'
        dtool_config["HAVE_PROC_SELF_CMDLINE"] = 'UNDEF'
        dtool_config["HAVE_PROC_SELF_ENVIRON"] = 'UNDEF'

    if (GetTarget() == "darwin"):
        dtool_config["PYTHON_FRAMEWORK"] = 'Python'
        dtool_config["PHAVE_MALLOC_H"] = 'UNDEF'
        dtool_config["PHAVE_SYS_MALLOC_H"] = '1'
        dtool_config["HAVE_OPENAL_FRAMEWORK"] = '1'
        dtool_config["HAVE_X11"] = 'UNDEF'  # We might have X11, but we don't need it.
        dtool_config["IS_LINUX"] = 'UNDEF'
        dtool_config["HAVE_VIDEO4LINUX"] = 'UNDEF'
        dtool_config["PHAVE_LINUX_INPUT_H"] = 'UNDEF'
        dtool_config["IS_OSX"] = '1'

    if (GetTarget() == "freebsd"):
        dtool_config["IS_LINUX"] = 'UNDEF'
        dtool_config["HAVE_VIDEO4LINUX"] = 'UNDEF'
        dtool_config["IS_FREEBSD"] = '1'
        dtool_config["PHAVE_ALLOCA_H"] = 'UNDEF'
        dtool_config["PHAVE_MALLOC_H"] = 'UNDEF'
        dtool_config["HAVE_PROC_CURPROC_FILE"] = '1'
        dtool_config["HAVE_PROC_CURPROC_MAP"] = '1'
        dtool_config["HAVE_PROC_CURPROC_CMDLINE"] = '1'

    if (GetTarget() == "android"):
        # Android does have RTTI, but we disable it anyway.
        dtool_config["HAVE_RTTI"] = 'UNDEF'
        dtool_config["PHAVE_GLOB_H"] = 'UNDEF'
        dtool_config["PHAVE_LOCKF"] = 'UNDEF'
        dtool_config["HAVE_VIDEO4LINUX"] = 'UNDEF'

    if (GetOptimize() <= 2 and GetTarget() == "windows"):
        dtool_config["USE_DEBUG_PYTHON"] = '1'

    if (GetOptimize() <= 3):
        if (dtool_config["HAVE_NET"] != 'UNDEF'):
            dtool_config["DO_PSTATS"] = '1'

    if (GetOptimize() <= 3):
        dtool_config["DO_DCAST"] = '1'

    if (GetOptimize() <= 3):
        dtool_config["DO_COLLISION_RECORDING"] = '1'

    if (GetOptimize() <= 3):
        dtool_config["DO_MEMORY_USAGE"] = '1'

    if (GetOptimize() <= 3):
        dtool_config["NOTIFY_DEBUG"] = '1'

    if (GetOptimize() >= 4):
        dtool_config["PRC_SAVE_DESCRIPTIONS"] = 'UNDEF'

    if (GetOptimize() >= 4):
        # Disable RTTI on release builds.
        dtool_config["HAVE_RTTI"] = 'UNDEF'

    # Now that we have OS_SIMPLE_THREADS, we can support
    # SIMPLE_THREADS on exotic architectures like win64, so we no
    # longer need to disable it for this platform.
##     if GetTarget() == 'windows' and GetTargetArch() == 'x64':
##         dtool_config["SIMPLE_THREADS"] = 'UNDEF'

    if not PkgSkip("SPEEDTREE"):
        speedtree_parameters["SPEEDTREE_OPENGL"] = "UNDEF"
        speedtree_parameters["SPEEDTREE_DIRECTX9"] = "UNDEF"
        if SDK["SPEEDTREEAPI"] == "OpenGL":
            speedtree_parameters["SPEEDTREE_OPENGL"] = "1"
        elif SDK["SPEEDTREEAPI"] == "DirectX9":
            speedtree_parameters["SPEEDTREE_DIRECTX9"] = "1"

        speedtree_parameters["SPEEDTREE_BIN_DIR"] = (SDK["SPEEDTREE"] + "/Bin")

    conf = "/* prc_parameters.h.  Generated automatically by makepanda.py */\n"
    for key in sorted(prc_parameters.keys()):
        if ((key == "DEFAULT_PRC_DIR") or (key[:4]=="PRC_")):
            val = OverrideValue(key, prc_parameters[key])
            if (val == 'UNDEF'): conf = conf + "#undef " + key + "\n"
            else:                conf = conf + "#define " + key + " " + val + "\n"
    ConditionalWriteFile(GetOutputDir() + '/include/prc_parameters.h', conf)

    conf = "/* dtool_config.h.  Generated automatically by makepanda.py */\n"
    for key in sorted(dtool_config.keys()):
        val = OverrideValue(key, dtool_config[key])

        if key in ('HAVE_CG', 'HAVE_CGGL', 'HAVE_CGDX9') and val != 'UNDEF':
            # These are not available for ARM, period.
            conf = conf + "#ifdef __aarch64__\n"
            conf = conf + "#undef " + key + "\n"
            conf = conf + "#else\n"
            conf = conf + "#define " + key + " " + val + "\n"
            conf = conf + "#endif\n"
        elif val == 'UNDEF':
            conf = conf + "#undef " + key + "\n"
        else:
            conf = conf + "#define " + key + " " + val + "\n"

    ConditionalWriteFile(GetOutputDir() + '/include/dtool_config.h', conf)

    if not PkgSkip("SPEEDTREE"):
        conf = "/* speedtree_parameters.h.  Generated automatically by makepanda.py */\n"
        for key in sorted(speedtree_parameters.keys()):
            val = OverrideValue(key, speedtree_parameters[key])
            if (val == 'UNDEF'): conf = conf + "#undef " + key + "\n"
            else:                conf = conf + "#define " + key + " \"" + val.replace("\\", "\\\\") + "\"\n"
        ConditionalWriteFile(GetOutputDir() + '/include/speedtree_parameters.h', conf)

    for x in PkgListGet():
        if (PkgSkip(x)): ConditionalWriteFile(GetOutputDir() + '/tmp/dtool_have_'+x.lower()+'.dat', "0\n")
        else:            ConditionalWriteFile(GetOutputDir() + '/tmp/dtool_have_'+x.lower()+'.dat', "1\n")

    # Finally, write a platform.dat with the platform we are compiling for.
    ConditionalWriteFile(GetOutputDir() + '/tmp/platform.dat', PLATFORM)

    # This is useful for tools like makepackage that need to know things about
    # the build parameters.
    ConditionalWriteFile(GetOutputDir() + '/tmp/optimize.dat', str(GetOptimize()))


WriteConfigSettings()

WarnConflictingFiles()
if SystemLibraryExists("dtoolbase"):
    Warn("Found conflicting Panda3D libraries from other ppremake build!")
if SystemLibraryExists("p3dtoolconfig"):
    Warn("Found conflicting Panda3D libraries from other makepanda build!")

##########################################################################################
#
# Generate pandaVersion.h, pythonversion, null.cxx, etc.
#
##########################################################################################

PANDAVERSION_H="""
#define PANDA_MAJOR_VERSION $VERSION1
#define PANDA_MINOR_VERSION $VERSION2
#define PANDA_SEQUENCE_VERSION $VERSION3
#define PANDA_VERSION $NVERSION
#define PANDA_NUMERIC_VERSION $NVERSION
#define PANDA_VERSION_STR "$VERSION"
#define PANDA_ABI_VERSION_STR "$VERSION1.$VERSION2"
#define PANDA_DISTRIBUTOR "$DISTRIBUTOR"
"""

CHECKPANDAVERSION_CXX="""
# include "dtoolbase.h"
EXPCL_DTOOL_DTOOLBASE int panda_version_$VERSION1_$VERSION2 = 0;
"""

CHECKPANDAVERSION_H="""
# ifndef CHECKPANDAVERSION_H
# define CHECKPANDAVERSION_H
# include "dtoolbase.h"
extern EXPCL_DTOOL_DTOOLBASE int panda_version_$VERSION1_$VERSION2;
// Hack to forcibly depend on the check
template<typename T>
class CheckPandaVersion {
public:
  int check_version() { return panda_version_$VERSION1_$VERSION2; }
};
template class CheckPandaVersion<void>;
# endif
"""


def CreatePandaVersionFiles():
    version1=int(VERSION.split(".")[0])
    version2=int(VERSION.split(".")[1])
    version3=int(VERSION.split(".")[2])
    nversion=version1*1000000+version2*1000+version3
    if (DISTRIBUTOR != "cmu"):
        # Subtract 1 if we are not an official version.
        nversion -= 1

    pandaversion_h = PANDAVERSION_H
    pandaversion_h = pandaversion_h.replace("$VERSION1",str(version1))
    pandaversion_h = pandaversion_h.replace("$VERSION2",str(version2))
    pandaversion_h = pandaversion_h.replace("$VERSION3",str(version3))
    pandaversion_h = pandaversion_h.replace("$VERSION",VERSION)
    pandaversion_h = pandaversion_h.replace("$NVERSION",str(nversion))
    pandaversion_h = pandaversion_h.replace("$DISTRIBUTOR",DISTRIBUTOR)
    if (DISTRIBUTOR == "cmu"):
        pandaversion_h += "\n#define PANDA_OFFICIAL_VERSION\n"
    else:
        pandaversion_h += "\n#undef  PANDA_OFFICIAL_VERSION\n"

    if GIT_COMMIT:
        pandaversion_h += "\n#define PANDA_GIT_COMMIT_STR \"%s\"\n" % (GIT_COMMIT)

    # Allow creating a deterministic build by setting this.
    source_date = os.environ.get("SOURCE_DATE_EPOCH")
    if source_date:
        # This matches the GCC / Clang format for __DATE__ __TIME__
        source_date = time.gmtime(int(source_date))
        try:
            source_date = time.strftime('%b %e %Y %H:%M:%S', source_date)
        except ValueError:
            source_date = time.strftime('%b %d %Y %H:%M:%S', source_date)
            if source_date[3:5] == ' 0':
                source_date = source_date[:3] + '  ' + source_date[5:]
        pandaversion_h += "\n#define PANDA_BUILD_DATE_STR \"%s\"\n" % (source_date)

    checkpandaversion_cxx = CHECKPANDAVERSION_CXX.replace("$VERSION1",str(version1))
    checkpandaversion_cxx = checkpandaversion_cxx.replace("$VERSION2",str(version2))
    checkpandaversion_cxx = checkpandaversion_cxx.replace("$VERSION3",str(version3))
    checkpandaversion_cxx = checkpandaversion_cxx.replace("$NVERSION",str(nversion))

    checkpandaversion_h = CHECKPANDAVERSION_H.replace("$VERSION1",str(version1))
    checkpandaversion_h = checkpandaversion_h.replace("$VERSION2",str(version2))
    checkpandaversion_h = checkpandaversion_h.replace("$VERSION3",str(version3))
    checkpandaversion_h = checkpandaversion_h.replace("$NVERSION",str(nversion))

    ConditionalWriteFile(GetOutputDir()+'/include/pandaVersion.h',        pandaversion_h)
    ConditionalWriteFile(GetOutputDir()+'/include/checkPandaVersion.cxx', checkpandaversion_cxx)
    ConditionalWriteFile(GetOutputDir()+'/include/checkPandaVersion.h',   checkpandaversion_h)
    ConditionalWriteFile(GetOutputDir()+"/tmp/null.cxx","")

CreatePandaVersionFiles()

##########################################################################################
#
# Copy the "direct" tree
#
##########################################################################################

if not PkgSkip("DIRECT"):
    CopyPythonTree(GetOutputDir() + '/direct', 'direct/src', threads=THREADCOUNT)
    ConditionalWriteFile(GetOutputDir() + '/direct/__init__.py', "")

    # This file used to be copied, but would nowadays cause conflicts.
    # Let's get it out of the way in case someone hasn't cleaned their build since.
    if os.path.isfile(GetOutputDir() + '/bin/panda3d.py'):
        os.remove(GetOutputDir() + '/bin/panda3d.py')
    if os.path.isfile(GetOutputDir() + '/lib/panda3d.py'):
        os.remove(GetOutputDir() + '/lib/panda3d.py')

    # This directory doesn't exist at all any more.
    if os.path.isdir(os.path.join(GetOutputDir(), 'direct', 'ffi')):
        shutil.rmtree(os.path.join(GetOutputDir(), 'direct', 'ffi'))

# These files used to exist; remove them to avoid conflicts.
del_files = ['core.py', 'core.pyc', 'core.pyo',
             '_core.pyd', '_core.so',
             'direct.py', 'direct.pyc', 'direct.pyo',
             '_direct.pyd', '_direct.so',
             'dtoolconfig.pyd', 'dtoolconfig.so']

for basename in del_files:
    path = os.path.join(GetOutputDir(), 'panda3d', basename)
    if os.path.isfile(path):
        print("Removing %s" % (path))
        os.remove(path)

# Write an appropriate panda3d/__init__.py
p3d_init = """"Python bindings for the Panda3D libraries"

__version__ = '%s'

if __debug__:
    if 1 / 2 == 0:
        raise ImportError("Python 2 is not supported.")
""" % (WHLVERSION)

if GetTarget() == 'windows':
    p3d_init += """
if '__file__' in locals():
    import os

    bindir = os.path.join(os.path.dirname(__file__), '..', 'bin')
    if os.path.isdir(bindir):
        if hasattr(os, 'add_dll_directory'):
            os.add_dll_directory(bindir)
        elif not os.environ.get('PATH'):
            os.environ['PATH'] = bindir
        else:
            os.environ['PATH'] = bindir + os.pathsep + os.environ['PATH']
    del os, bindir
"""

if not PkgSkip("PYTHON"):
    ConditionalWriteFile(GetOutputDir() + '/panda3d/__init__.py', p3d_init)

    # Also add this file, for backward compatibility.
    ConditionalWriteFile(GetOutputDir() + '/panda3d/dtoolconfig.py', """\
'''Alias of :mod:`panda3d.interrogatedb`.

.. deprecated:: 1.10.0
   This module has been renamed to :mod:`panda3d.interrogatedb`.
'''

if __debug__:
    print("Warning: panda3d.dtoolconfig is deprecated, use panda3d.interrogatedb instead.")
from .interrogatedb import *
""")

# PandaModules is now deprecated; generate a shim for backward compatibility.
for fn in glob.glob(GetOutputDir() + '/pandac/*.py') + glob.glob(GetOutputDir() + '/pandac/*.py[co]'):
    if os.path.basename(fn) not in ('PandaModules.py', '__init__.py'):
        os.remove(fn)

panda_modules = ['core']
if not PkgSkip("PANDAPHYSICS"):
    panda_modules.append('physics')
if not PkgSkip('PANDAFX'):
    panda_modules.append('fx')
if not PkgSkip("DIRECT"):
    panda_modules.append('direct')
if not PkgSkip("VISION"):
    panda_modules.append('vision')
if not PkgSkip("SKEL"):
    panda_modules.append('skel')
if not PkgSkip("EGG"):
    panda_modules.append('egg')
if not PkgSkip("ODE"):
    panda_modules.append('ode')
if not PkgSkip("VRPN"):
    panda_modules.append('vrpn')

panda_modules_code = """
"This module is deprecated.  Import from panda3d.core and other panda3d.* modules instead."

if __debug__:
    print("Warning: pandac.PandaModules is deprecated, import from panda3d.core instead")
"""

for module in panda_modules:
    panda_modules_code += """
try:
    from panda3d.%s import *
except ImportError as err:
    if "No module named %s" not in str(err):
        raise""" % (module, module)

panda_modules_code += """

from direct.showbase import DConfig

def get_config_showbase():
    return DConfig

def get_config_express():
    return DConfig

getConfigShowbase = get_config_showbase
getConfigExpress = get_config_express
"""

exthelpers_code = """
"This module is deprecated.  Import from direct.extensions_native.extension_native_helpers instead."
from direct.extensions_native.extension_native_helpers import *
"""

if not PkgSkip("PYTHON"):
    ConditionalWriteFile(GetOutputDir() + '/pandac/PandaModules.py', panda_modules_code)
    ConditionalWriteFile(GetOutputDir() + '/pandac/extension_native_helpers.py', exthelpers_code)
    ConditionalWriteFile(GetOutputDir() + '/pandac/__init__.py', '')

##########################################################################################
#
# Write the dist-info directory.
#
##########################################################################################

# This is just some basic stuff since setuptools just needs this file to
# exist, otherwise it will not read the entry_points.txt file.  Maybe we will
# eventually want to merge this with the metadata generator in makewheel.py.
METADATA = """Metadata-Version: 2.0
Name: Panda3D
Version: {version}
License: BSD
Home-page: https://www.panda3d.org/
Author: Panda3D Team
Author-email: etc-panda3d@lists.andrew.cmu.edu
"""

ENTRY_POINTS = """[distutils.commands]
build_apps = direct.dist.commands:build_apps
bdist_apps = direct.dist.commands:bdist_apps
"""

if not PkgSkip("DIRECT"):
    dist_dir = os.path.join(GetOutputDir(), 'panda3d.dist-info')
    MakeDirectory(dist_dir)

    ConditionalWriteFile(os.path.join(dist_dir, 'METADATA'), METADATA.format(version=VERSION))
    ConditionalWriteFile(os.path.join(dist_dir, 'entry_points.txt'), ENTRY_POINTS)

##########################################################################################
#
# Generate the PRC files into the ETC directory.
#
##########################################################################################

confautoprc = ReadFile("makepanda/confauto.in")
if not PkgSkip("SPEEDTREE"):
    # If SpeedTree is available, enable it in the config file
    confautoprc = confautoprc.replace('#st#', '')
else:
    # otherwise, disable it.
    confautoprc = confautoprc.replace('#st#', '#')

confautoprc = confautoprc.replace('\r\n', '\n')

if PkgSkip("ASSIMP") or GetLinkAllStatic():
    confautoprc = confautoprc.replace("load-file-type p3assimp", "#load-file-type p3assimp")

if PkgSkip("EGG") or GetLinkAllStatic():
    confautoprc = confautoprc.replace("load-file-type egg pandaegg", "#load-file-type egg pandaegg")

if PkgSkip("PANDATOOL") or PkgSkip("EGG") or GetLinkAllStatic():
    confautoprc = confautoprc.replace("load-file-type p3ptloader", "#load-file-type p3ptloader")

if PkgSkip("FFMPEG") or GetLinkAllStatic():
    confautoprc = confautoprc.replace("load-audio-type * p3ffmpeg", "#load-audio-type * p3ffmpeg")
    confautoprc = confautoprc.replace("load-video-type * p3ffmpeg", "#load-video-type * p3ffmpeg")

if (os.path.isfile("makepanda/myconfig.in")):
    configprc = ReadFile("makepanda/myconfig.in")
else:
    configprc = ReadFile("makepanda/config.in")

configprc = configprc.replace('\r\n', '\n')

if (GetTarget() == 'windows'):
    configprc = configprc.replace("$XDG_CACHE_HOME/panda3d", "$USER_APPDATA/Panda3D-%s" % MAJOR_VERSION)
elif not PkgSkip("X11") and not PkgSkip("GL") and not PkgSkip("EGL") and not GetLinkAllStatic():
    configprc = configprc.replace("#load-display pandadx9", "aux-display p3headlessgl")
else:
    configprc = configprc.replace("aux-display pandadx9", "")

if (GetTarget() == 'darwin'):
    configprc = configprc.replace("$XDG_CACHE_HOME/panda3d", "$HOME/Library/Caches/Panda3D-%s" % MAJOR_VERSION)

if PkgSkip("GL") or GetLinkAllStatic():
    configprc = configprc.replace("\nload-display pandagl", "\n#load-display pandagl")

if PkgSkip("GLES") or GetLinkAllStatic():
    configprc = configprc.replace("\n#load-display pandagles\n", "\n")

if PkgSkip("GL") and not PkgSkip("GLES2") and not GetLinkAllStatic():
    configprc = configprc.replace("\n#load-display pandagles2", "\nload-display pandagles2")
elif PkgSkip("GLES2") or GetLinkAllStatic():
    configprc = configprc.replace("\n#load-display pandagles2", "")

if PkgSkip("DX9") or GetLinkAllStatic():
    configprc = configprc.replace("\n#load-display pandadx9", "")

if PkgSkip("TINYDISPLAY") or GetLinkAllStatic():
    configprc = configprc.replace("\n#load-display p3tinydisplay", "")

if PkgSkip("OPENAL") or GetLinkAllStatic():
    configprc = configprc.replace("audio-library-name p3openal_audio", "#audio-library-name p3openal_audio")

if GetTarget() == 'windows':
    # Convert to Windows newlines.
    ConditionalWriteFile(GetOutputDir()+"/etc/Config.prc", configprc, newline='\r\n')
    ConditionalWriteFile(GetOutputDir()+"/etc/Confauto.prc", confautoprc, newline='\r\n')
else:
    ConditionalWriteFile(GetOutputDir()+"/etc/Config.prc", configprc)
    ConditionalWriteFile(GetOutputDir()+"/etc/Confauto.prc", confautoprc)

##########################################################################################
#
# Copy the precompiled binaries and DLLs into the build.
#
##########################################################################################

tp_dir = GetThirdpartyDir()
if tp_dir is not None:
    dylibs = {}

    if GetTarget() == 'darwin':
        # Make a list of all the dylibs we ship, to figure out whether we should use
        # install_name_tool to correct the library reference to point to our copy.
        for pkg in PkgListGet():
            if PkgSkip(pkg):
                continue

            tp_libdir = os.path.join(tp_dir, pkg.lower(), "lib")
            for lib in glob.glob(os.path.join(tp_libdir, "*.dylib")):
                dylibs[os.path.basename(lib)] = os.path.basename(os.path.realpath(lib))

            if not PkgSkip("PYTHON"):
                for lib in glob.glob(os.path.join(tp_libdir, SDK["PYTHONVERSION"], "*.dylib")):
                    dylibs[os.path.basename(lib)] = os.path.basename(os.path.realpath(lib))

    for pkg in PkgListGet():
        if PkgSkip(pkg):
            continue
        tp_pkg = tp_dir + pkg.lower()

        if GetTarget() == 'windows':
            if os.path.exists(tp_pkg + "/bin"):
                CopyAllFiles(GetOutputDir() + "/bin/", tp_pkg + "/bin/")
                if (PkgSkip("PYTHON")==0 and os.path.exists(tp_pkg + "/bin/" + SDK["PYTHONVERSION"])):
                    CopyAllFiles(GetOutputDir() + "/bin/", tp_pkg + "/bin/" + SDK["PYTHONVERSION"] + "/")

        elif GetTarget() == 'darwin':
            tp_libdir = os.path.join(tp_pkg, "lib")
            tp_libs = glob.glob(os.path.join(tp_libdir, "*.dylib"))

            if not PkgSkip("PYTHON"):
                tp_libs += glob.glob(os.path.join(tp_libdir, SDK["PYTHONVERSION"], "*.dylib"))
                tp_libs += glob.glob(os.path.join(tp_libdir, SDK["PYTHONVERSION"], "*.so"))
                if pkg != 'PYTHON':
                    tp_libs += glob.glob(os.path.join(tp_libdir, SDK["PYTHONVERSION"], "*.py"))

            for tp_lib in tp_libs:
                basename = os.path.basename(tp_lib)
                if basename.endswith('.dylib'):
                    # It's a dynamic link library.  Put it in the lib directory.
                    target = GetOutputDir() + "/lib/" + basename
                    dep_prefix = "@loader_path/../lib/"
                    lib_id = dep_prefix + basename
                else:
                    # It's a Python module, like _rocketcore.so.  Copy it to the root, because
                    # nowadays the 'lib' directory may no longer be on the PYTHONPATH.
                    target = GetOutputDir() + "/" + basename
                    dep_prefix = "@loader_path/lib/"
                    lib_id = basename

                if not NeedsBuild([target], [tp_lib]):
                    continue

                CopyFile(target, tp_lib)
                if os.path.islink(target) or target.endswith('.py'):
                    continue

                # Correct the inter-library dependencies so that the build is relocatable.
                oscmd('install_name_tool -id %s %s' % (lib_id, target))
                oscmd("otool -L %s | grep .dylib > %s/tmp/otool-libs.txt" % (target, GetOutputDir()), True)

                for line in open(GetOutputDir() + "/tmp/otool-libs.txt", "r"):
                    line = line.strip()
                    if not line or line.startswith(dep_prefix) or line.endswith(":"):
                        continue

                    libdep = line.split(" ", 1)[0]
                    dep_basename = os.path.basename(libdep)
                    if dep_basename in dylibs:
                        dep_target = dylibs[dep_basename]
                        oscmd("install_name_tool -change %s %s%s %s" % (libdep, dep_prefix, dep_target, target), True)

                JustBuilt([target], [tp_lib])

            for fwx in glob.glob(tp_pkg + "/*.framework"):
                MakeDirectory(GetOutputDir() + "/Frameworks")
                CopyTree(GetOutputDir() + "/Frameworks/" + os.path.basename(fwx), fwx)

        else:  # Linux / FreeBSD case.
            for tp_lib in glob.glob(tp_pkg + "/lib/*.so*"):
                CopyFile(GetOutputDir() + "/lib/" + os.path.basename(tp_lib), tp_lib)

            if not PkgSkip("PYTHON"):
                for tp_lib in glob.glob(os.path.join(tp_pkg, "lib", SDK["PYTHONVERSION"], "*.so*")):
                    base = os.path.basename(tp_lib)
                    if base.startswith('lib'):
                        CopyFile(GetOutputDir() + "/lib/" + base, tp_lib)
                    else:
                        # It's a Python module, like _rocketcore.so.
                        CopyFile(GetOutputDir() + "/" + base, tp_lib)

    if GetTarget() == 'windows':
        if os.path.isdir(os.path.join(tp_dir, "extras", "bin")):
            CopyAllFiles(GetOutputDir() + "/bin/", tp_dir + "extras/bin/")

        if not PkgSkip("PYTHON"):
            # We need to copy the Python DLL to the bin directory for now.
            pydll = "/" + SDK["PYTHONVERSION"].replace(".", "")
            if GetOptimize() <= 2:
                pydll += "_d.dll"
            else:
                pydll += ".dll"
            CopyFile(GetOutputDir() + "/bin" + pydll, SDK["PYTHON"] + pydll)

            for fn in glob.glob(SDK["PYTHON"] + "/vcruntime*.dll"):
                CopyFile(GetOutputDir() + "/bin/", fn)

            # Copy the whole Python directory.
            if COPY_PYTHON:
                CopyTree(GetOutputDir() + "/python", SDK["PYTHON"])

            # NB: Python does not always ship with the correct manifest/dll.
            # Figure out the correct one to ship, and grab it from WinSxS dir.
            manifest = GetOutputDir() + '/tmp/python.manifest'
            if os.path.isfile(manifest):
                os.unlink(manifest)
            oscmd('mt -inputresource:"%s\\python.exe";#1 -out:"%s" -nologo' % (SDK["PYTHON"], manifest), True)

            if COPY_PYTHON and os.path.isfile(manifest):
                import xml.etree.ElementTree as ET
                tree = ET.parse(manifest)
                idents = tree.findall('./{urn:schemas-microsoft-com:asm.v1}dependency/{urn:schemas-microsoft-com:asm.v1}dependentAssembly/{urn:schemas-microsoft-com:asm.v1}assemblyIdentity')
            else:
                idents = ()

            for ident in idents:
                sxs_name = '_'.join([
                    ident.get('processorArchitecture'),
                    ident.get('name').lower(),
                    ident.get('publicKeyToken'),
                    ident.get('version'),
                ])

                # Find the manifest matching these parameters.
                pattern = os.path.join('C:' + os.sep, 'Windows', 'WinSxS', 'Manifests', sxs_name + '_*.manifest')
                manifests = glob.glob(pattern)
                if not manifests:
                    Warn("Could not locate manifest %s.  You may need to reinstall the Visual C++ Redistributable." % (pattern))
                    continue

                CopyFile(GetOutputDir() + "/python/" + ident.get('name') + ".manifest", manifests[0])

                # Also copy the corresponding msvcr dll.
                pattern = os.path.join('C:' + os.sep, 'Windows', 'WinSxS', sxs_name + '_*', 'msvcr*.dll')
                for file in glob.glob(pattern):
                    CopyFile(GetOutputDir() + "/python/", file)

            # Copy python.exe to ppython.exe.
            if COPY_PYTHON:
                if not os.path.isfile(SDK["PYTHON"] + "/ppython.exe") and os.path.isfile(SDK["PYTHON"] + "/python.exe"):
                    CopyFile(GetOutputDir() + "/python/ppython.exe", SDK["PYTHON"] + "/python.exe")
                if not os.path.isfile(SDK["PYTHON"] + "/ppythonw.exe") and os.path.isfile(SDK["PYTHON"] + "/pythonw.exe"):
                    CopyFile(GetOutputDir() + "/python/ppythonw.exe", SDK["PYTHON"] + "/pythonw.exe")
                ConditionalWriteFile(GetOutputDir() + "/python/panda.pth", "..\n../bin\n")

# Copy over the MSVC runtime.
if GetTarget() == 'windows' and "VISUALSTUDIO" in SDK:
    vcver = "%s%s" % (SDK["MSVC_VERSION"][0], 0)        # ignore minor version.
    crtname = "Microsoft.VC%s.CRT" % (vcver)
    if ("VCTOOLSVERSION" in SDK):
        dir = os.path.join(SDK["VISUALSTUDIO"], "VC", "Redist", "MSVC", SDK["VCTOOLSVERSION"], "onecore", GetTargetArch(), crtname)
    else:
        dir = os.path.join(SDK["VISUALSTUDIO"], "VC", "redist", GetTargetArch(), crtname)

    if os.path.isfile(os.path.join(dir, "msvcr" + vcver + ".dll")):
        CopyFile(GetOutputDir() + "/bin/", os.path.join(dir, "msvcr" + vcver + ".dll"))
    if os.path.isfile(os.path.join(dir, "msvcp" + vcver + ".dll")):
        CopyFile(GetOutputDir() + "/bin/", os.path.join(dir, "msvcp" + vcver + ".dll"))
    if os.path.isfile(os.path.join(dir, "vcruntime" + vcver + ".dll")):
        CopyFile(GetOutputDir() + "/bin/", os.path.join(dir, "vcruntime" + vcver + ".dll"))

########################################################################
##
## Copy various stuff into the build.
##
########################################################################

if GetTarget() == 'windows':
    # Convert to Windows newlines so they can be opened by notepad.
    WriteFile(GetOutputDir() + "/LICENSE", ReadFile("doc/LICENSE"), newline='\r\n')
    WriteFile(GetOutputDir() + "/ReleaseNotes", ReadFile("doc/ReleaseNotes"), newline='\r\n')
    CopyFile(GetOutputDir() + "/pandaIcon.ico", "panda/src/configfiles/pandaIcon.ico")
else:
    CopyFile(GetOutputDir()+"/", "doc/LICENSE")
    CopyFile(GetOutputDir()+"/", "doc/ReleaseNotes")

if not PkgSkip("PANDATOOL"):
    CopyAllFiles(GetOutputDir()+"/plugins/",  "pandatool/src/scripts/", ".mel")
    CopyAllFiles(GetOutputDir()+"/plugins/",  "pandatool/src/scripts/", ".ms")

if not PkgSkip("PYTHON") and os.path.isdir(GetThirdpartyBase() + "/Pmw"):
    CopyTree(GetOutputDir() + "/Pmw", GetThirdpartyBase() + "/Pmw", exclude=["Pmw_1_3", "Pmw_1_3_3"])

ConditionalWriteFile(GetOutputDir()+'/include/ctl3d.h', '/* dummy file to make MAX happy */')

# Since Eigen is included by all sorts of core headers, as a convenience
# to C++ users on Win and Mac, we include it in the Panda include directory.
if not PkgSkip("EIGEN") and GetTarget() in ("windows", "darwin") and GetThirdpartyDir():
    CopyTree(GetOutputDir()+'/include/Eigen', GetThirdpartyDir()+'eigen/include/Eigen')

########################################################################
#
# Copy header files to the built/include/parser-inc directory.
#
########################################################################

CopyTree(GetOutputDir()+'/include/parser-inc','dtool/src/parser-inc')
DeleteVCS(GetOutputDir()+'/include/parser-inc')

########################################################################
#
# Transfer all header files to the built/include directory.
#
########################################################################

CopyAllHeaders('dtool/src/dtoolbase')
CopyAllHeaders('dtool/src/dtoolutil', skip=["pandaVersion.h", "checkPandaVersion.h"])
CopyFile(GetOutputDir()+'/include/','dtool/src/dtoolutil/vector_src.cxx')
CopyAllHeaders('dtool/metalibs/dtool')
CopyAllHeaders('dtool/src/cppparser')
CopyAllHeaders('dtool/src/prc', skip=["prc_parameters.h"])
CopyAllHeaders('dtool/src/dconfig')
CopyAllHeaders('dtool/src/interrogatedb')
CopyAllHeaders('dtool/metalibs/dtoolconfig')
CopyAllHeaders('dtool/src/interrogate')
CopyAllHeaders('dtool/src/test_interrogate')
CopyAllHeaders('panda/src/putil')
CopyAllHeaders('panda/src/pandabase')
CopyAllHeaders('panda/src/express')
CopyAllHeaders('panda/src/downloader')
CopyAllHeaders('panda/metalibs/pandaexpress')

CopyAllHeaders('panda/src/pipeline')
CopyAllHeaders('panda/src/linmath')
CopyAllHeaders('panda/src/putil')
CopyAllHeaders('dtool/src/prckeys')
CopyAllHeaders('panda/src/audio')
CopyAllHeaders('panda/src/event')
CopyAllHeaders('panda/src/mathutil')
CopyAllHeaders('panda/src/gsgbase')
CopyAllHeaders('panda/src/pnmimage')
CopyAllHeaders('panda/src/nativenet')
CopyAllHeaders('panda/src/net')
CopyAllHeaders('panda/src/pstatclient')
CopyAllHeaders('panda/src/gobj')
CopyAllHeaders('panda/src/movies')
CopyAllHeaders('panda/src/pgraphnodes')
CopyAllHeaders('panda/src/pgraph')
CopyAllHeaders('panda/src/cull')
CopyAllHeaders('panda/src/display')
CopyAllHeaders('panda/src/chan')
CopyAllHeaders('panda/src/char')
CopyAllHeaders('panda/src/dgraph')
CopyAllHeaders('panda/src/device')
CopyAllHeaders('panda/src/pnmtext')
CopyAllHeaders('panda/src/text')
CopyAllHeaders('panda/src/grutil')
if not PkgSkip("VISION"):
    CopyAllHeaders('panda/src/vision')
if not PkgSkip("FFMPEG"):
    CopyAllHeaders('panda/src/ffmpeg')
CopyAllHeaders('panda/src/tform')
CopyAllHeaders('panda/src/collide')
CopyAllHeaders('panda/src/parametrics')
CopyAllHeaders('panda/src/pgui')
CopyAllHeaders('panda/src/pnmimagetypes')
CopyAllHeaders('panda/src/recorder')
if not PkgSkip("VRPN"):
    CopyAllHeaders('panda/src/vrpn')
CopyAllHeaders('panda/src/wgldisplay')
CopyAllHeaders('panda/src/ode')
CopyAllHeaders('panda/metalibs/pandaode')
if not PkgSkip("PANDAPHYSICS"):
    CopyAllHeaders('panda/src/physics')
    if not PkgSkip("PANDAPARTICLESYSTEM"):
        CopyAllHeaders('panda/src/particlesystem')
CopyAllHeaders('panda/src/dxml')
CopyAllHeaders('panda/metalibs/panda')
CopyAllHeaders('panda/src/audiotraits')
CopyAllHeaders('panda/src/audiotraits')
CopyAllHeaders('panda/src/distort')
CopyAllHeaders('panda/src/downloadertools')
CopyAllHeaders('panda/src/windisplay')
CopyAllHeaders('panda/src/dxgsg9')
CopyAllHeaders('panda/metalibs/pandadx9')
if not PkgSkip("EGG"):
    CopyAllHeaders('panda/src/egg')
    CopyAllHeaders('panda/src/egg2pg')
CopyAllHeaders('panda/src/framework')
CopyAllHeaders('panda/metalibs/pandafx')
CopyAllHeaders('panda/src/glstuff')
CopyAllHeaders('panda/src/glgsg')
CopyAllHeaders('panda/src/glesgsg')
CopyAllHeaders('panda/src/gles2gsg')
if not PkgSkip("EGG"):
    CopyAllHeaders('panda/metalibs/pandaegg')
if GetTarget() == 'windows':
    CopyAllHeaders('panda/src/wgldisplay')
elif GetTarget() == 'darwin':
    CopyAllHeaders('panda/src/cocoadisplay')
elif GetTarget() == 'android':
    CopyAllHeaders('panda/src/android')
    CopyAllHeaders('panda/src/androiddisplay')
if not PkgSkip('X11'):
    CopyAllHeaders('panda/src/x11display')
    if not PkgSkip('GL'):
        CopyAllHeaders('panda/src/glxdisplay')
CopyAllHeaders('panda/src/egldisplay')
CopyAllHeaders('panda/metalibs/pandagl')
CopyAllHeaders('panda/metalibs/pandagles')
CopyAllHeaders('panda/metalibs/pandagles2')

CopyAllHeaders('panda/metalibs/pandaphysics')
CopyAllHeaders('panda/src/testbed')

if not PkgSkip("BULLET"):
    CopyAllHeaders('panda/src/bullet')
    CopyAllHeaders('panda/metalibs/pandabullet')

if not PkgSkip("SPEEDTREE"):
    CopyAllHeaders('contrib/src/speedtree')

if not PkgSkip("DIRECT"):
    CopyAllHeaders('direct/src/directbase')
    CopyAllHeaders('direct/src/dcparser')
    CopyAllHeaders('direct/src/deadrec')
    CopyAllHeaders('direct/src/distributed')
    CopyAllHeaders('direct/src/interval')
    CopyAllHeaders('direct/src/showbase')
    CopyAllHeaders('direct/src/dcparse')

if not PkgSkip("PANDATOOL"):
    CopyAllHeaders('pandatool/src/pandatoolbase')
    CopyAllHeaders('pandatool/src/converter')
    CopyAllHeaders('pandatool/src/progbase')
    CopyAllHeaders('pandatool/src/eggbase')
    CopyAllHeaders('pandatool/src/bam')
    CopyAllHeaders('pandatool/src/daeegg')
    CopyAllHeaders('pandatool/src/daeprogs')
    CopyAllHeaders('pandatool/src/dxf')
    CopyAllHeaders('pandatool/src/dxfegg')
    CopyAllHeaders('pandatool/src/dxfprogs')
    CopyAllHeaders('pandatool/src/palettizer')
    CopyAllHeaders('pandatool/src/egg-mkfont')
    CopyAllHeaders('pandatool/src/eggcharbase')
    CopyAllHeaders('pandatool/src/egg-optchar')
    CopyAllHeaders('pandatool/src/egg-palettize')
    CopyAllHeaders('pandatool/src/egg-qtess')
    CopyAllHeaders('pandatool/src/eggprogs')
    CopyAllHeaders('pandatool/src/flt')
    CopyAllHeaders('pandatool/src/fltegg')
    CopyAllHeaders('pandatool/src/fltprogs')
    CopyAllHeaders('pandatool/src/imagebase')
    CopyAllHeaders('pandatool/src/imageprogs')
    CopyAllHeaders('pandatool/src/pfmprogs')
    CopyAllHeaders('pandatool/src/lwo')
    CopyAllHeaders('pandatool/src/lwoegg')
    CopyAllHeaders('pandatool/src/lwoprogs')
    CopyAllHeaders('pandatool/src/maya')
    CopyAllHeaders('pandatool/src/mayaegg')
    CopyAllHeaders('pandatool/src/maxegg')
    CopyAllHeaders('pandatool/src/maxprogs')
    CopyAllHeaders('pandatool/src/objegg')
    CopyAllHeaders('pandatool/src/objprogs')
    CopyAllHeaders('pandatool/src/vrml')
    CopyAllHeaders('pandatool/src/vrmlegg')
    CopyAllHeaders('pandatool/src/xfile')
    CopyAllHeaders('pandatool/src/xfileegg')
    CopyAllHeaders('pandatool/src/ptloader')
    CopyAllHeaders('pandatool/src/miscprogs')
    CopyAllHeaders('pandatool/src/pstatserver')
    CopyAllHeaders('pandatool/src/text-stats')
    CopyAllHeaders('pandatool/src/vrmlprogs')
    CopyAllHeaders('pandatool/src/win-stats')
    CopyAllHeaders('pandatool/src/xfileprogs')

if not PkgSkip("CONTRIB"):
    CopyAllHeaders('contrib/src/contribbase')
    CopyAllHeaders('contrib/src/ai')

########################################################################
#
# These definitions are syntactic shorthand.  They make it easy
# to link with the usual libraries without listing them all.
#
########################################################################

COMMON_DTOOL_LIBS=[
    'libp3dtool.dll',
    'libp3dtoolconfig.dll',
]

COMMON_PANDA_LIBS=[
    'libpanda.dll',
    'libpandaexpress.dll'
] + COMMON_DTOOL_LIBS

COMMON_EGG2X_LIBS=[
    'libp3eggbase.lib',
    'libp3progbase.lib',
    'libp3converter.lib',
    'libp3pandatoolbase.lib',
    'libpandaegg.dll',
] + COMMON_PANDA_LIBS

########################################################################
#
# This section contains a list of all the files that need to be compiled.
#
########################################################################

print("Generating dependencies...")
sys.stdout.flush()

#
# Compile Panda icon resource file.
# We do it first because we need it at
# the time we compile an executable.
#

if GetTarget() == 'windows':
    OPTS=['DIR:panda/src/configfiles']
    TargetAdd('pandaIcon.res', opts=OPTS, input='pandaIcon.rc')

#
# DIRECTORY: dtool/src/dtoolbase/
#

OPTS=['DIR:dtool/src/dtoolbase', 'BUILDING:DTOOL', 'MIMALLOC']
TargetAdd('p3dtoolbase_composite1.obj', opts=OPTS, input='p3dtoolbase_composite1.cxx')
TargetAdd('p3dtoolbase_composite2.obj', opts=OPTS, input='p3dtoolbase_composite2.cxx')
TargetAdd('p3dtoolbase_lookup3.obj',    opts=OPTS, input='lookup3.c')
TargetAdd('p3dtoolbase_indent.obj',     opts=OPTS, input='indent.cxx')

#
# DIRECTORY: dtool/src/dtoolutil/
#

OPTS=['DIR:dtool/src/dtoolutil', 'BUILDING:DTOOL']
TargetAdd('p3dtoolutil_composite1.obj', opts=OPTS, input='p3dtoolutil_composite1.cxx')
TargetAdd('p3dtoolutil_composite2.obj', opts=OPTS, input='p3dtoolutil_composite2.cxx')
if GetTarget() == 'darwin':
    TargetAdd('p3dtoolutil_filename_assist.obj', opts=OPTS, input='filename_assist.mm')

#
# DIRECTORY: dtool/metalibs/dtool/
#

OPTS=['DIR:dtool/metalibs/dtool', 'BUILDING:DTOOL']
TargetAdd('p3dtool_dtool.obj', opts=OPTS, input='dtool.cxx')
TargetAdd('libp3dtool.dll', input='p3dtool_dtool.obj')
TargetAdd('libp3dtool.dll', input='p3dtoolutil_composite1.obj')
TargetAdd('libp3dtool.dll', input='p3dtoolutil_composite2.obj')
if GetTarget() == 'darwin':
    TargetAdd('libp3dtool.dll', input='p3dtoolutil_filename_assist.obj')
TargetAdd('libp3dtool.dll', input='p3dtoolbase_composite1.obj')
TargetAdd('libp3dtool.dll', input='p3dtoolbase_composite2.obj')
TargetAdd('libp3dtool.dll', input='p3dtoolbase_indent.obj')
TargetAdd('libp3dtool.dll', input='p3dtoolbase_lookup3.obj')
TargetAdd('libp3dtool.dll', opts=['ADVAPI','WINSHELL','WINKERNEL','MIMALLOC'])

#
# DIRECTORY: dtool/src/cppparser/
#

OPTS=['DIR:dtool/src/cppparser', 'BISONPREFIX_cppyy']
CreateFile(GetOutputDir()+"/include/cppBison.h")
TargetAdd('p3cppParser_cppBison.obj',  opts=OPTS, input='cppBison.yxx')
TargetAdd('cppBison.h', input='p3cppParser_cppBison.obj', opts=['DEPENDENCYONLY'])
TargetAdd('p3cppParser_composite1.obj', opts=OPTS, input='p3cppParser_composite1.cxx')
TargetAdd('p3cppParser_composite2.obj', opts=OPTS, input='p3cppParser_composite2.cxx')
TargetAdd('libp3cppParser.ilb', input='p3cppParser_composite1.obj')
TargetAdd('libp3cppParser.ilb', input='p3cppParser_composite2.obj')
TargetAdd('libp3cppParser.ilb', input='p3cppParser_cppBison.obj')

#
# DIRECTORY: dtool/src/prc/
#

OPTS=['DIR:dtool/src/prc', 'BUILDING:DTOOLCONFIG', 'OPENSSL']
TargetAdd('p3prc_composite1.obj', opts=OPTS, input='p3prc_composite1.cxx')
TargetAdd('p3prc_composite2.obj', opts=OPTS, input='p3prc_composite2.cxx')

#
# DIRECTORY: dtool/metalibs/dtoolconfig/
#

OPTS=['DIR:dtool/metalibs/dtoolconfig', 'BUILDING:DTOOLCONFIG']
TargetAdd('p3dtoolconfig_dtoolconfig.obj', opts=OPTS, input='dtoolconfig.cxx')
TargetAdd('libp3dtoolconfig.dll', input='p3dtoolconfig_dtoolconfig.obj')
TargetAdd('libp3dtoolconfig.dll', input='p3prc_composite1.obj')
TargetAdd('libp3dtoolconfig.dll', input='p3prc_composite2.obj')
TargetAdd('libp3dtoolconfig.dll', input='libp3dtool.dll')
TargetAdd('libp3dtoolconfig.dll', opts=['ADVAPI', 'OPENSSL', 'WINGDI', 'WINUSER'])

#
# DIRECTORY: dtool/src/interrogatedb/
#

OPTS=['DIR:dtool/src/interrogatedb', 'BUILDING:INTERROGATEDB']
TargetAdd('p3interrogatedb_composite1.obj', opts=OPTS, input='p3interrogatedb_composite1.cxx')
TargetAdd('p3interrogatedb_composite2.obj', opts=OPTS, input='p3interrogatedb_composite2.cxx')
TargetAdd('libp3interrogatedb.dll', input='p3interrogatedb_composite1.obj')
TargetAdd('libp3interrogatedb.dll', input='p3interrogatedb_composite2.obj')
TargetAdd('libp3interrogatedb.dll', input='libp3dtool.dll')
TargetAdd('libp3interrogatedb.dll', input='libp3dtoolconfig.dll')

# This used to be called dtoolconfig.pyd, but it just contains the interrogatedb
# stuff, so it has been renamed appropriately.
OPTS=['DIR:dtool/metalibs/dtoolconfig']
PyTargetAdd('interrogatedb_pydtool.obj', opts=OPTS, input="pydtool.cxx")
PyTargetAdd('interrogatedb.pyd', input='interrogatedb_pydtool.obj')
PyTargetAdd('interrogatedb.pyd', input='libp3dtool.dll')
PyTargetAdd('interrogatedb.pyd', input='libp3dtoolconfig.dll')
PyTargetAdd('interrogatedb.pyd', input='libp3interrogatedb.dll')

#
# DIRECTORY: dtool/src/interrogate/
#

OPTS=['DIR:dtool/src/interrogate', 'DIR:dtool/src/cppparser', 'DIR:dtool/src/interrogatedb']
TargetAdd('interrogate_composite1.obj', opts=OPTS, input='interrogate_composite1.cxx')
TargetAdd('interrogate_composite2.obj', opts=OPTS, input='interrogate_composite2.cxx')
TargetAdd('interrogate.exe', input='interrogate_composite1.obj')
TargetAdd('interrogate.exe', input='interrogate_composite2.obj')
TargetAdd('interrogate.exe', input='libp3cppParser.ilb')
TargetAdd('interrogate.exe', input=COMMON_DTOOL_LIBS)
TargetAdd('interrogate.exe', input='libp3interrogatedb.dll')
TargetAdd('interrogate.exe', opts=['ADVAPI', 'WINSHELL', 'WINGDI', 'WINUSER'])

preamble = WriteEmbeddedStringFile('interrogate_preamble_python_native', inputs=[
    'dtool/src/interrogatedb/py_panda.cxx',
    'dtool/src/interrogatedb/py_compat.cxx',
    'dtool/src/interrogatedb/py_wrappers.cxx',
    'dtool/src/interrogatedb/dtool_super_base.cxx',
])
TargetAdd('interrogate_module_preamble_python_native.obj', opts=OPTS, input=preamble)
TargetAdd('interrogate_module_interrogate_module.obj', opts=OPTS, input='interrogate_module.cxx')
TargetAdd('interrogate_module.exe', input='interrogate_module_interrogate_module.obj')
TargetAdd('interrogate_module.exe', input='interrogate_module_preamble_python_native.obj')
TargetAdd('interrogate_module.exe', input='libp3cppParser.ilb')
TargetAdd('interrogate_module.exe', input=COMMON_DTOOL_LIBS)
TargetAdd('interrogate_module.exe', input='libp3interrogatedb.dll')
TargetAdd('interrogate_module.exe', opts=['ADVAPI', 'WINSHELL', 'WINGDI', 'WINUSER'])

TargetAdd('parse_file_parse_file.obj', opts=OPTS, input='parse_file.cxx')
TargetAdd('parse_file.exe', input='parse_file_parse_file.obj')
TargetAdd('parse_file.exe', input='libp3cppParser.ilb')
TargetAdd('parse_file.exe', input=COMMON_DTOOL_LIBS)
TargetAdd('parse_file.exe', input='libp3interrogatedb.dll')
TargetAdd('parse_file.exe', opts=['ADVAPI', 'WINSHELL', 'WINGDI', 'WINUSER'])

#
# DIRECTORY: dtool/src/prckeys/
#

if not PkgSkip("OPENSSL"):
    OPTS=['DIR:dtool/src/prckeys', 'OPENSSL']
    TargetAdd('make-prc-key_makePrcKey.obj', opts=OPTS, input='makePrcKey.cxx')
    TargetAdd('make-prc-key.exe', input='make-prc-key_makePrcKey.obj')
    TargetAdd('make-prc-key.exe', input=COMMON_DTOOL_LIBS)
    TargetAdd('make-prc-key.exe', opts=['ADVAPI', 'OPENSSL', 'WINSHELL', 'WINGDI', 'WINUSER'])

#
# DIRECTORY: dtool/src/test_interrogate/
#

OPTS=['DIR:dtool/src/test_interrogate']
TargetAdd('test_interrogate_test_interrogate.obj', opts=OPTS, input='test_interrogate.cxx')
TargetAdd('test_interrogate.exe', input='test_interrogate_test_interrogate.obj')
TargetAdd('test_interrogate.exe', input='libp3interrogatedb.dll')
TargetAdd('test_interrogate.exe', input=COMMON_DTOOL_LIBS)
TargetAdd('test_interrogate.exe', opts=['ADVAPI', 'WINSHELL', 'WINGDI', 'WINUSER'])

#
# DIRECTORY: dtool/src/dtoolbase/
#

OPTS=['DIR:dtool/src/dtoolbase']
IGATEFILES=GetDirectoryContents('dtool/src/dtoolbase', ["*_composite*.cxx"])
IGATEFILES += [
    "typeHandle.h",
    "typeHandle_ext.h",
    "typeRegistry.h",
    "typedObject.h",
    "neverFreeMemory.h",
]
TargetAdd('libp3dtoolbase.in', opts=OPTS, input=IGATEFILES)
TargetAdd('libp3dtoolbase.in', opts=['IMOD:panda3d.core', 'ILIB:libp3dtoolbase', 'SRCDIR:dtool/src/dtoolbase'])
PyTargetAdd('p3dtoolbase_typeHandle_ext.obj', opts=OPTS, input='typeHandle_ext.cxx')

#
# DIRECTORY: dtool/src/dtoolutil/
#

OPTS=['DIR:dtool/src/dtoolutil']
IGATEFILES=GetDirectoryContents('dtool/src/dtoolutil', ["*_composite*.cxx"])
IGATEFILES += [
    "config_dtoolutil.h",
    "pandaSystem.h",
    "dSearchPath.h",
    "executionEnvironment.h",
    "textEncoder.h",
    "textEncoder_ext.h",
    "filename.h",
    "filename_ext.h",
    "globPattern.h",
    "globPattern_ext.h",
    "pandaFileStream.h",
    "lineStream.h",
    "iostream_ext.h",
]
TargetAdd('libp3dtoolutil.in', opts=OPTS, input=IGATEFILES)
TargetAdd('libp3dtoolutil.in', opts=['IMOD:panda3d.core', 'ILIB:libp3dtoolutil', 'SRCDIR:dtool/src/dtoolutil'])
PyTargetAdd('p3dtoolutil_ext_composite.obj', opts=OPTS, input='p3dtoolutil_ext_composite.cxx')

#
# DIRECTORY: dtool/src/prc/
#

OPTS=['DIR:dtool/src/prc']
IGATEFILES=GetDirectoryContents('dtool/src/prc', ["*.h", "*_composite*.cxx"])
TargetAdd('libp3prc.in', opts=OPTS, input=IGATEFILES)
TargetAdd('libp3prc.in', opts=['IMOD:panda3d.core', 'ILIB:libp3prc', 'SRCDIR:dtool/src/prc'])
PyTargetAdd('p3prc_ext_composite.obj', opts=OPTS, input='p3prc_ext_composite.cxx')

#
# DIRECTORY: panda/src/pandabase/
#

OPTS=['DIR:panda/src/pandabase', 'BUILDING:PANDAEXPRESS']
TargetAdd('p3pandabase_pandabase.obj', opts=OPTS, input='pandabase.cxx')

#
# DIRECTORY: panda/src/express/
#

OPTS=['DIR:panda/src/express', 'BUILDING:PANDAEXPRESS', 'OPENSSL', 'ZLIB']
TargetAdd('p3express_composite1.obj', opts=OPTS, input='p3express_composite1.cxx')
TargetAdd('p3express_composite2.obj', opts=OPTS, input='p3express_composite2.cxx')

OPTS=['DIR:panda/src/express', 'OPENSSL', 'ZLIB']
IGATEFILES=GetDirectoryContents('panda/src/express', ["*.h", "*_composite*.cxx"])
TargetAdd('libp3express.in', opts=OPTS, input=IGATEFILES)
TargetAdd('libp3express.in', opts=['IMOD:panda3d.core', 'ILIB:libp3express', 'SRCDIR:panda/src/express'])
PyTargetAdd('p3express_ext_composite.obj', opts=OPTS, input='p3express_ext_composite.cxx')

#
# DIRECTORY: panda/src/downloader/
#

OPTS=['DIR:panda/src/downloader', 'BUILDING:PANDAEXPRESS', 'OPENSSL', 'ZLIB']
TargetAdd('p3downloader_composite1.obj', opts=OPTS, input='p3downloader_composite1.cxx')
TargetAdd('p3downloader_composite2.obj', opts=OPTS, input='p3downloader_composite2.cxx')

OPTS=['DIR:panda/src/downloader', 'OPENSSL', 'ZLIB']
IGATEFILES=GetDirectoryContents('panda/src/downloader', ["*.h", "*_composite*.cxx"])
TargetAdd('libp3downloader.in', opts=OPTS, input=IGATEFILES)
TargetAdd('libp3downloader.in', opts=['IMOD:panda3d.core', 'ILIB:libp3downloader', 'SRCDIR:panda/src/downloader'])

#
# DIRECTORY: panda/metalibs/pandaexpress/
#

OPTS=['DIR:panda/metalibs/pandaexpress', 'BUILDING:PANDAEXPRESS', 'ZLIB']
TargetAdd('pandaexpress_pandaexpress.obj', opts=OPTS, input='pandaexpress.cxx')
TargetAdd('libpandaexpress.dll', input='pandaexpress_pandaexpress.obj')
TargetAdd('libpandaexpress.dll', input='p3downloader_composite1.obj')
TargetAdd('libpandaexpress.dll', input='p3downloader_composite2.obj')
TargetAdd('libpandaexpress.dll', input='p3express_composite1.obj')
TargetAdd('libpandaexpress.dll', input='p3express_composite2.obj')
TargetAdd('libpandaexpress.dll', input='p3pandabase_pandabase.obj')
TargetAdd('libpandaexpress.dll', input=COMMON_DTOOL_LIBS)
TargetAdd('libpandaexpress.dll', opts=['ADVAPI', 'WINSOCK2', 'OPENSSL', 'ZLIB', 'WINGDI', 'WINUSER', 'ANDROID'])

#
# DIRECTORY: panda/src/pipeline/
#

OPTS=['DIR:panda/src/pipeline', 'BUILDING:PANDA']
TargetAdd('p3pipeline_composite1.obj', opts=OPTS, input='p3pipeline_composite1.cxx')
TargetAdd('p3pipeline_composite2.obj', opts=OPTS, input='p3pipeline_composite2.cxx')
TargetAdd('p3pipeline_contextSwitch.obj', opts=OPTS, input='contextSwitch.c')

OPTS=['DIR:panda/src/pipeline']
IGATEFILES=GetDirectoryContents('panda/src/pipeline', ["*.h", "*_composite*.cxx"])
TargetAdd('libp3pipeline.in', opts=OPTS, input=IGATEFILES)
TargetAdd('libp3pipeline.in', opts=['IMOD:panda3d.core', 'ILIB:libp3pipeline', 'SRCDIR:panda/src/pipeline'])
PyTargetAdd('p3pipeline_pythonThread.obj', opts=OPTS, input='pythonThread.cxx')

#
# DIRECTORY: panda/src/linmath/
#

OPTS=['DIR:panda/src/linmath', 'BUILDING:PANDA']
TargetAdd('p3linmath_composite1.obj', opts=OPTS, input='p3linmath_composite1.cxx')
TargetAdd('p3linmath_composite2.obj', opts=OPTS, input='p3linmath_composite2.cxx')

OPTS=['DIR:panda/src/linmath']
IGATEFILES=GetDirectoryContents('panda/src/linmath', ["*.h", "*_composite*.cxx"])
for ifile in IGATEFILES[:]:
    if "_src." in ifile:
        IGATEFILES.remove(ifile)
IGATEFILES.remove('cast_to_double.h')
IGATEFILES.remove('lmat_ops.h')
IGATEFILES.remove('cast_to_float.h')
TargetAdd('libp3linmath.in', opts=OPTS, input=IGATEFILES)
TargetAdd('libp3linmath.in', opts=['IMOD:panda3d.core', 'ILIB:libp3linmath', 'SRCDIR:panda/src/linmath'])

#
# DIRECTORY: panda/src/putil/
#

OPTS=['DIR:panda/src/putil', 'BUILDING:PANDA', 'ZLIB']
TargetAdd('p3putil_composite1.obj', opts=OPTS, input='p3putil_composite1.cxx')
TargetAdd('p3putil_composite2.obj', opts=OPTS, input='p3putil_composite2.cxx')

OPTS=['DIR:panda/src/putil', 'ZLIB']
IGATEFILES=GetDirectoryContents('panda/src/putil', ["*.h", "*_composite*.cxx"])
IGATEFILES.remove("test_bam.h")
IGATEFILES.remove("config_util.h")
TargetAdd('libp3putil.in', opts=OPTS, input=IGATEFILES)
TargetAdd('libp3putil.in', opts=['IMOD:panda3d.core', 'ILIB:libp3putil', 'SRCDIR:panda/src/putil'])
PyTargetAdd('p3putil_ext_composite.obj', opts=OPTS, input='p3putil_ext_composite.cxx')

#
# DIRECTORY: panda/src/audio/
#

OPTS=['DIR:panda/src/audio', 'BUILDING:PANDA']
TargetAdd('p3audio_composite1.obj', opts=OPTS, input='p3audio_composite1.cxx')

OPTS=['DIR:panda/src/audio']
IGATEFILES=["audio.h"]
TargetAdd('libp3audio.in', opts=OPTS, input=IGATEFILES)
TargetAdd('libp3audio.in', opts=['IMOD:panda3d.core', 'ILIB:libp3audio', 'SRCDIR:panda/src/audio'])

#
# DIRECTORY: panda/src/event/
#

OPTS=['DIR:panda/src/event', 'BUILDING:PANDA']
TargetAdd('p3event_composite1.obj', opts=OPTS, input='p3event_composite1.cxx')
TargetAdd('p3event_composite2.obj', opts=OPTS, input='p3event_composite2.cxx')

OPTS=['DIR:panda/src/event']
PyTargetAdd('p3event_asyncFuture_ext.obj', opts=OPTS, input='asyncFuture_ext.cxx')
PyTargetAdd('p3event_pythonTask.obj', opts=OPTS, input='pythonTask.cxx')
IGATEFILES=GetDirectoryContents('panda/src/event', ["*.h", "*_composite*.cxx"])
TargetAdd('libp3event.in', opts=OPTS, input=IGATEFILES)
TargetAdd('libp3event.in', opts=['IMOD:panda3d.core', 'ILIB:libp3event', 'SRCDIR:panda/src/event'])

#
# DIRECTORY: panda/src/mathutil/
#

OPTS=['DIR:panda/src/mathutil', 'BUILDING:PANDA', 'FFTW']
TargetAdd('p3mathutil_composite1.obj', opts=OPTS, input='p3mathutil_composite1.cxx')
TargetAdd('p3mathutil_composite2.obj', opts=OPTS, input='p3mathutil_composite2.cxx')

OPTS=['DIR:panda/src/mathutil', 'FFTW']
IGATEFILES=GetDirectoryContents('panda/src/mathutil', ["*.h", "*_composite*.cxx"])
for ifile in IGATEFILES[:]:
    if "_src." in ifile:
        IGATEFILES.remove(ifile)
TargetAdd('libp3mathutil.in', opts=OPTS, input=IGATEFILES)
TargetAdd('libp3mathutil.in', opts=['IMOD:panda3d.core', 'ILIB:libp3mathutil', 'SRCDIR:panda/src/mathutil'])

#
# DIRECTORY: panda/src/gsgbase/
#

OPTS=['DIR:panda/src/gsgbase', 'BUILDING:PANDA']
TargetAdd('p3gsgbase_composite1.obj', opts=OPTS, input='p3gsgbase_composite1.cxx')

OPTS=['DIR:panda/src/gsgbase']
IGATEFILES=GetDirectoryContents('panda/src/gsgbase', ["*.h", "*_composite*.cxx"])
TargetAdd('libp3gsgbase.in', opts=OPTS, input=IGATEFILES)
TargetAdd('libp3gsgbase.in', opts=['IMOD:panda3d.core', 'ILIB:libp3gsgbase', 'SRCDIR:panda/src/gsgbase'])

#
# DIRECTORY: panda/src/pnmimage/
#

OPTS=['DIR:panda/src/pnmimage', 'BUILDING:PANDA', 'ZLIB']
TargetAdd('p3pnmimage_composite1.obj', opts=OPTS, input='p3pnmimage_composite1.cxx')
TargetAdd('p3pnmimage_composite2.obj', opts=OPTS, input='p3pnmimage_composite2.cxx')
TargetAdd('p3pnmimage_convert_srgb_sse2.obj', opts=OPTS+['SSE2'], input='convert_srgb_sse2.cxx')

OPTS=['DIR:panda/src/pnmimage', 'ZLIB']
IGATEFILES=GetDirectoryContents('panda/src/pnmimage', ["*.h", "*_composite*.cxx"])
TargetAdd('libp3pnmimage.in', opts=OPTS, input=IGATEFILES)
TargetAdd('libp3pnmimage.in', opts=['IMOD:panda3d.core', 'ILIB:libp3pnmimage', 'SRCDIR:panda/src/pnmimage'])
PyTargetAdd('p3pnmimage_pfmFile_ext.obj', opts=OPTS, input='pfmFile_ext.cxx')

#
# DIRECTORY: panda/src/nativenet/
#

OPTS=['DIR:panda/src/nativenet', 'BUILDING:PANDA']
TargetAdd('p3nativenet_composite1.obj', opts=OPTS, input='p3nativenet_composite1.cxx')

OPTS=['DIR:panda/src/nativenet']
IGATEFILES=GetDirectoryContents('panda/src/nativenet', ["*.h", "*_composite*.cxx"])
TargetAdd('libp3nativenet.in', opts=OPTS, input=IGATEFILES)
TargetAdd('libp3nativenet.in', opts=['IMOD:panda3d.core', 'ILIB:libp3nativenet', 'SRCDIR:panda/src/nativenet'])

#
# DIRECTORY: panda/src/net/
#

OPTS=['DIR:panda/src/net', 'BUILDING:PANDA']
TargetAdd('p3net_composite1.obj', opts=OPTS, input='p3net_composite1.cxx')
TargetAdd('p3net_composite2.obj', opts=OPTS, input='p3net_composite2.cxx')

OPTS=['DIR:panda/src/net']
IGATEFILES=GetDirectoryContents('panda/src/net', ["*.h", "*_composite*.cxx"])
IGATEFILES.remove("datagram_ui.h")
TargetAdd('libp3net.in', opts=OPTS, input=IGATEFILES)
TargetAdd('libp3net.in', opts=['IMOD:panda3d.core', 'ILIB:libp3net', 'SRCDIR:panda/src/net'])

#
# DIRECTORY: panda/src/pstatclient/
#

OPTS=['DIR:panda/src/pstatclient', 'BUILDING:PANDA']
TargetAdd('p3pstatclient_composite1.obj', opts=OPTS, input='p3pstatclient_composite1.cxx')
TargetAdd('p3pstatclient_composite2.obj', opts=OPTS, input='p3pstatclient_composite2.cxx')

OPTS=['DIR:panda/src/pstatclient']
IGATEFILES=GetDirectoryContents('panda/src/pstatclient', ["*.h", "*_composite*.cxx"])
IGATEFILES.remove("config_pstats.h")
TargetAdd('libp3pstatclient.in', opts=OPTS, input=IGATEFILES)
TargetAdd('libp3pstatclient.in', opts=['IMOD:panda3d.core', 'ILIB:libp3pstatclient', 'SRCDIR:panda/src/pstatclient'])

#
# DIRECTORY: panda/src/gobj/
#

OPTS=['DIR:panda/src/gobj', 'BUILDING:PANDA', 'NVIDIACG', 'ZLIB', 'SQUISH']
TargetAdd('p3gobj_composite1.obj', opts=OPTS, input='p3gobj_composite1.cxx')
TargetAdd('p3gobj_composite2.obj', opts=OPTS+['BIGOBJ'], input='p3gobj_composite2.cxx')

OPTS=['DIR:panda/src/gobj', 'NVIDIACG', 'ZLIB', 'SQUISH']
IGATEFILES=GetDirectoryContents('panda/src/gobj', ["*.h", "*_composite*.cxx"])
TargetAdd('libp3gobj.in', opts=OPTS, input=IGATEFILES)
TargetAdd('libp3gobj.in', opts=['IMOD:panda3d.core', 'ILIB:libp3gobj', 'SRCDIR:panda/src/gobj'])
PyTargetAdd('p3gobj_ext_composite.obj', opts=OPTS, input='p3gobj_ext_composite.cxx')

#
# DIRECTORY: panda/src/pgraphnodes/
#

OPTS=['DIR:panda/src/pgraphnodes', 'BUILDING:PANDA']
TargetAdd('p3pgraphnodes_composite1.obj', opts=OPTS, input='p3pgraphnodes_composite1.cxx')
TargetAdd('p3pgraphnodes_composite2.obj', opts=OPTS, input='p3pgraphnodes_composite2.cxx')

OPTS=['DIR:panda/src/pgraphnodes']
IGATEFILES=GetDirectoryContents('panda/src/pgraphnodes', ["*.h", "*_composite*.cxx"])
TargetAdd('libp3pgraphnodes.in', opts=OPTS, input=IGATEFILES)
TargetAdd('libp3pgraphnodes.in', opts=['IMOD:panda3d.core', 'ILIB:libp3pgraphnodes', 'SRCDIR:panda/src/pgraphnodes'])

#
# DIRECTORY: panda/src/pgraph/
#

OPTS=['DIR:panda/src/pgraph', 'BUILDING:PANDA']
TargetAdd('p3pgraph_nodePath.obj', opts=OPTS, input='nodePath.cxx')
TargetAdd('p3pgraph_composite1.obj', opts=OPTS, input='p3pgraph_composite1.cxx')
TargetAdd('p3pgraph_composite2.obj', opts=OPTS, input='p3pgraph_composite2.cxx')
TargetAdd('p3pgraph_composite3.obj', opts=OPTS, input='p3pgraph_composite3.cxx')
TargetAdd('p3pgraph_composite4.obj', opts=OPTS, input='p3pgraph_composite4.cxx')

OPTS=['DIR:panda/src/pgraph']
IGATEFILES=GetDirectoryContents('panda/src/pgraph', ["*.h", "nodePath.cxx", "*_composite*.cxx"])
TargetAdd('libp3pgraph.in', opts=OPTS, input=IGATEFILES)
TargetAdd('libp3pgraph.in', opts=['IMOD:panda3d.core', 'ILIB:libp3pgraph', 'SRCDIR:panda/src/pgraph'])
PyTargetAdd('p3pgraph_ext_composite.obj', opts=OPTS, input='p3pgraph_ext_composite.cxx')

#
# DIRECTORY: panda/src/cull/
#

OPTS=['DIR:panda/src/cull', 'BUILDING:PANDA']
TargetAdd('p3cull_composite1.obj', opts=OPTS, input='p3cull_composite1.cxx')
TargetAdd('p3cull_composite2.obj', opts=OPTS, input='p3cull_composite2.cxx')

OPTS=['DIR:panda/src/cull']
IGATEFILES=GetDirectoryContents('panda/src/cull', ["*.h", "*_composite*.cxx"])
TargetAdd('libp3cull.in', opts=OPTS, input=IGATEFILES)
TargetAdd('libp3cull.in', opts=['IMOD:panda3d.core', 'ILIB:libp3cull', 'SRCDIR:panda/src/cull'])

#
# DIRECTORY: panda/src/dgraph/
#

OPTS=['DIR:panda/src/dgraph', 'BUILDING:PANDA']
TargetAdd('p3dgraph_composite1.obj', opts=OPTS, input='p3dgraph_composite1.cxx')
TargetAdd('p3dgraph_composite2.obj', opts=OPTS, input='p3dgraph_composite2.cxx')

OPTS=['DIR:panda/src/dgraph']
IGATEFILES=GetDirectoryContents('panda/src/dgraph', ["*.h", "*_composite*.cxx"])
TargetAdd('libp3dgraph.in', opts=OPTS, input=IGATEFILES)
TargetAdd('libp3dgraph.in', opts=['IMOD:panda3d.core', 'ILIB:libp3dgraph', 'SRCDIR:panda/src/dgraph'])

#
# DIRECTORY: panda/src/device/
#

OPTS=['DIR:panda/src/device', 'BUILDING:PANDA']
TargetAdd('p3device_composite1.obj', opts=OPTS, input='p3device_composite1.cxx')
TargetAdd('p3device_composite2.obj', opts=OPTS, input='p3device_composite2.cxx')

OPTS=['DIR:panda/src/device']
IGATEFILES=GetDirectoryContents('panda/src/device', ["*.h", "*_composite*.cxx"])
TargetAdd('libp3device.in', opts=OPTS, input=IGATEFILES)
TargetAdd('libp3device.in', opts=['IMOD:panda3d.core', 'ILIB:libp3device', 'SRCDIR:panda/src/device'])

#
# DIRECTORY: panda/src/display/
#

OPTS=['DIR:panda/src/display', 'BUILDING:PANDA', 'X11']
TargetAdd('p3display_graphicsStateGuardian.obj', opts=OPTS, input='graphicsStateGuardian.cxx')
TargetAdd('p3display_composite1.obj', opts=OPTS, input='p3display_composite1.cxx')
TargetAdd('p3display_composite2.obj', opts=OPTS, input='p3display_composite2.cxx')

OPTS=['DIR:panda/src/display', 'X11']
IGATEFILES=GetDirectoryContents('panda/src/display', ["*.h", "*_composite*.cxx"])
IGATEFILES.remove("renderBuffer.h")
TargetAdd('libp3display.in', opts=OPTS, input=IGATEFILES)
TargetAdd('libp3display.in', opts=['IMOD:panda3d.core', 'ILIB:libp3display', 'SRCDIR:panda/src/display'])
PyTargetAdd('p3display_ext_composite.obj', opts=OPTS, input='p3display_ext_composite.cxx')

#
# DIRECTORY: panda/src/chan/
#

OPTS=['DIR:panda/src/chan', 'BUILDING:PANDA']
TargetAdd('p3chan_composite1.obj', opts=OPTS, input='p3chan_composite1.cxx')
TargetAdd('p3chan_composite2.obj', opts=OPTS, input='p3chan_composite2.cxx')

OPTS=['DIR:panda/src/chan']
IGATEFILES=GetDirectoryContents('panda/src/chan', ["*.h", "*_composite*.cxx"])
IGATEFILES.remove('movingPart.h')
IGATEFILES.remove('animChannelFixed.h')
TargetAdd('libp3chan.in', opts=OPTS, input=IGATEFILES)
TargetAdd('libp3chan.in', opts=['IMOD:panda3d.core', 'ILIB:libp3chan', 'SRCDIR:panda/src/chan'])


# DIRECTORY: panda/src/char/
#

OPTS=['DIR:panda/src/char', 'BUILDING:PANDA']
TargetAdd('p3char_composite1.obj', opts=OPTS, input='p3char_composite1.cxx')
TargetAdd('p3char_composite2.obj', opts=OPTS, input='p3char_composite2.cxx')

OPTS=['DIR:panda/src/char']
IGATEFILES=GetDirectoryContents('panda/src/char', ["*.h", "*_composite*.cxx"])
TargetAdd('libp3char.in', opts=OPTS, input=IGATEFILES)
TargetAdd('libp3char.in', opts=['IMOD:panda3d.core', 'ILIB:libp3char', 'SRCDIR:panda/src/char'])

#
# DIRECTORY: panda/src/pnmtext/
#

if not PkgSkip("FREETYPE"):
    OPTS=['DIR:panda/src/pnmtext', 'BUILDING:PANDA', 'FREETYPE']
    TargetAdd('p3pnmtext_composite1.obj', opts=OPTS, input='p3pnmtext_composite1.cxx')

    OPTS=['DIR:panda/src/pnmtext', 'FREETYPE']
    IGATEFILES=GetDirectoryContents('panda/src/pnmtext', ["*.h", "*_composite*.cxx"])
    TargetAdd('libp3pnmtext.in', opts=OPTS, input=IGATEFILES)
    TargetAdd('libp3pnmtext.in', opts=['IMOD:panda3d.core', 'ILIB:libp3pnmtext', 'SRCDIR:panda/src/pnmtext'])

#
# DIRECTORY: panda/src/text/
#

if not PkgSkip("HARFBUZZ"):
    DefSymbol("HARFBUZZ", "HAVE_HARFBUZZ")

OPTS=['DIR:panda/src/text', 'BUILDING:PANDA', 'ZLIB', 'FREETYPE', 'HARFBUZZ']
TargetAdd('p3text_composite1.obj', opts=OPTS, input='p3text_composite1.cxx')
TargetAdd('p3text_composite2.obj', opts=OPTS, input='p3text_composite2.cxx')

OPTS=['DIR:panda/src/text', 'ZLIB', 'FREETYPE']
IGATEFILES=GetDirectoryContents('panda/src/text', ["*.h", "*_composite*.cxx"])
TargetAdd('libp3text.in', opts=OPTS, input=IGATEFILES)
TargetAdd('libp3text.in', opts=['IMOD:panda3d.core', 'ILIB:libp3text', 'SRCDIR:panda/src/text'])

#
# DIRECTORY: panda/src/movies/
#

OPTS=['DIR:panda/src/movies', 'BUILDING:PANDA', 'VORBIS', 'OPUS']
TargetAdd('p3movies_composite1.obj', opts=OPTS, input='p3movies_composite1.cxx')

OPTS=['DIR:panda/src/movies', 'VORBIS', 'OPUS']
IGATEFILES=GetDirectoryContents('panda/src/movies', ["*.h", "*_composite*.cxx"])
TargetAdd('libp3movies.in', opts=OPTS, input=IGATEFILES)
TargetAdd('libp3movies.in', opts=['IMOD:panda3d.core', 'ILIB:libp3movies', 'SRCDIR:panda/src/movies'])

#
# DIRECTORY: panda/src/grutil/
#

OPTS=['DIR:panda/src/grutil', 'BUILDING:PANDA']
TargetAdd('p3grutil_multitexReducer.obj', opts=OPTS, input='multitexReducer.cxx')
TargetAdd('p3grutil_composite1.obj', opts=OPTS, input='p3grutil_composite1.cxx')
TargetAdd('p3grutil_composite2.obj', opts=OPTS, input='p3grutil_composite2.cxx')

OPTS=['DIR:panda/src/grutil']
IGATEFILES=GetDirectoryContents('panda/src/grutil', ["*.h", "*_composite*.cxx"])
TargetAdd('libp3grutil.in', opts=OPTS, input=IGATEFILES)
TargetAdd('libp3grutil.in', opts=['IMOD:panda3d.core', 'ILIB:libp3grutil', 'SRCDIR:panda/src/grutil'])

#
# DIRECTORY: panda/src/tform/
#

OPTS=['DIR:panda/src/tform', 'BUILDING:PANDA']
TargetAdd('p3tform_composite1.obj', opts=OPTS, input='p3tform_composite1.cxx')
TargetAdd('p3tform_composite2.obj', opts=OPTS, input='p3tform_composite2.cxx')

OPTS=['DIR:panda/src/tform']
IGATEFILES=GetDirectoryContents('panda/src/tform', ["*.h", "*_composite*.cxx"])
TargetAdd('libp3tform.in', opts=OPTS, input=IGATEFILES)
TargetAdd('libp3tform.in', opts=['IMOD:panda3d.core', 'ILIB:libp3tform', 'SRCDIR:panda/src/tform'])

#
# DIRECTORY: panda/src/collide/
#

OPTS=['DIR:panda/src/collide', 'BUILDING:PANDA']
TargetAdd('p3collide_composite1.obj', opts=OPTS, input='p3collide_composite1.cxx')
TargetAdd('p3collide_composite2.obj', opts=OPTS, input='p3collide_composite2.cxx')

OPTS=['DIR:panda/src/collide']
IGATEFILES=GetDirectoryContents('panda/src/collide', ["*.h", "*_composite*.cxx"])
TargetAdd('libp3collide.in', opts=OPTS, input=IGATEFILES)
TargetAdd('libp3collide.in', opts=['IMOD:panda3d.core', 'ILIB:libp3collide', 'SRCDIR:panda/src/collide'])
PyTargetAdd('p3collide_ext_composite.obj', opts=OPTS, input='p3collide_ext_composite.cxx')

#
# DIRECTORY: panda/src/parametrics/
#

OPTS=['DIR:panda/src/parametrics', 'BUILDING:PANDA']
TargetAdd('p3parametrics_composite1.obj', opts=OPTS, input='p3parametrics_composite1.cxx')
TargetAdd('p3parametrics_composite2.obj', opts=OPTS, input='p3parametrics_composite2.cxx')

OPTS=['DIR:panda/src/parametrics']
IGATEFILES=GetDirectoryContents('panda/src/parametrics', ["*.h", "*_composite*.cxx"])
TargetAdd('libp3parametrics.in', opts=OPTS, input=IGATEFILES)
TargetAdd('libp3parametrics.in', opts=['IMOD:panda3d.core', 'ILIB:libp3parametrics', 'SRCDIR:panda/src/parametrics'])

#
# DIRECTORY: panda/src/pgui/
#

OPTS=['DIR:panda/src/pgui', 'BUILDING:PANDA']
TargetAdd('p3pgui_composite1.obj', opts=OPTS, input='p3pgui_composite1.cxx')
TargetAdd('p3pgui_composite2.obj', opts=OPTS, input='p3pgui_composite2.cxx')

OPTS=['DIR:panda/src/pgui']
IGATEFILES=GetDirectoryContents('panda/src/pgui', ["*.h", "*_composite*.cxx"])
TargetAdd('libp3pgui.in', opts=OPTS, input=IGATEFILES)
TargetAdd('libp3pgui.in', opts=['IMOD:panda3d.core', 'ILIB:libp3pgui', 'SRCDIR:panda/src/pgui'])

#
# DIRECTORY: panda/src/pnmimagetypes/
#

OPTS=['DIR:panda/src/pnmimagetypes', 'DIR:panda/src/pnmimage', 'BUILDING:PANDA', 'PNG', 'ZLIB', 'JPEG', 'TIFF', 'OPENEXR', 'EXCEPTIONS']
TargetAdd('p3pnmimagetypes_composite1.obj', opts=OPTS, input='p3pnmimagetypes_composite1.cxx')
TargetAdd('p3pnmimagetypes_composite2.obj', opts=OPTS, input='p3pnmimagetypes_composite2.cxx')

#
# DIRECTORY: panda/src/recorder/
#

OPTS=['DIR:panda/src/recorder', 'BUILDING:PANDA']
TargetAdd('p3recorder_composite1.obj', opts=OPTS, input='p3recorder_composite1.cxx')
TargetAdd('p3recorder_composite2.obj', opts=OPTS, input='p3recorder_composite2.cxx')

OPTS=['DIR:panda/src/recorder']
IGATEFILES=GetDirectoryContents('panda/src/recorder', ["*.h", "*_composite*.cxx"])
TargetAdd('libp3recorder.in', opts=OPTS, input=IGATEFILES)
TargetAdd('libp3recorder.in', opts=['IMOD:panda3d.core', 'ILIB:libp3recorder', 'SRCDIR:panda/src/recorder'])

#
# DIRECTORY: panda/src/dxml/
#

DefSymbol("TINYXML", "TIXML_USE_STL", "")

OPTS=['DIR:panda/src/dxml', 'TINYXML']
TargetAdd('tinyxml_composite1.obj', opts=OPTS, input='tinyxml_composite1.cxx')
TargetAdd('libp3tinyxml.ilb', input='tinyxml_composite1.obj')

OPTS=['DIR:panda/src/dxml', 'BUILDING:PANDA', 'TINYXML']
TargetAdd('p3dxml_composite1.obj', opts=OPTS, input='p3dxml_composite1.cxx')

OPTS=['DIR:panda/src/dxml', 'TINYXML']
IGATEFILES=GetDirectoryContents('panda/src/dxml', ["*.h", "p3dxml_composite1.cxx"])
TargetAdd('libp3dxml.in', opts=OPTS, input=IGATEFILES)
TargetAdd('libp3dxml.in', opts=['IMOD:panda3d.core', 'ILIB:libp3dxml', 'SRCDIR:panda/src/dxml'])

#
# DIRECTORY: panda/metalibs/panda/
#

OPTS=['DIR:panda/metalibs/panda', 'BUILDING:PANDA', 'JPEG', 'PNG', 'HARFBUZZ',
    'TIFF', 'OPENEXR', 'ZLIB', 'FREETYPE', 'FFTW', 'ADVAPI', 'WINSOCK2',
    'SQUISH', 'NVIDIACG', 'VORBIS', 'OPUS', 'WINUSER', 'WINMM', 'WINGDI', 'IPHLPAPI',
    'SETUPAPI', 'INOTIFY', 'IOKIT']

TargetAdd('panda_panda.obj', opts=OPTS, input='panda.cxx')

TargetAdd('libpanda.dll', input='panda_panda.obj')
TargetAdd('libpanda.dll', input='p3recorder_composite1.obj')
TargetAdd('libpanda.dll', input='p3recorder_composite2.obj')
TargetAdd('libpanda.dll', input='p3pgraphnodes_composite1.obj')
TargetAdd('libpanda.dll', input='p3pgraphnodes_composite2.obj')
TargetAdd('libpanda.dll', input='p3pgraph_nodePath.obj')
TargetAdd('libpanda.dll', input='p3pgraph_composite1.obj')
TargetAdd('libpanda.dll', input='p3pgraph_composite2.obj')
TargetAdd('libpanda.dll', input='p3pgraph_composite3.obj')
TargetAdd('libpanda.dll', input='p3pgraph_composite4.obj')
TargetAdd('libpanda.dll', input='p3cull_composite1.obj')
TargetAdd('libpanda.dll', input='p3cull_composite2.obj')
TargetAdd('libpanda.dll', input='p3movies_composite1.obj')
TargetAdd('libpanda.dll', input='p3grutil_multitexReducer.obj')
TargetAdd('libpanda.dll', input='p3grutil_composite1.obj')
TargetAdd('libpanda.dll', input='p3grutil_composite2.obj')
TargetAdd('libpanda.dll', input='p3chan_composite1.obj')
TargetAdd('libpanda.dll', input='p3chan_composite2.obj')
TargetAdd('libpanda.dll', input='p3pstatclient_composite1.obj')
TargetAdd('libpanda.dll', input='p3pstatclient_composite2.obj')
TargetAdd('libpanda.dll', input='p3char_composite1.obj')
TargetAdd('libpanda.dll', input='p3char_composite2.obj')
TargetAdd('libpanda.dll', input='p3collide_composite1.obj')
TargetAdd('libpanda.dll', input='p3collide_composite2.obj')
TargetAdd('libpanda.dll', input='p3device_composite1.obj')
TargetAdd('libpanda.dll', input='p3device_composite2.obj')
TargetAdd('libpanda.dll', input='p3dgraph_composite1.obj')
TargetAdd('libpanda.dll', input='p3dgraph_composite2.obj')
TargetAdd('libpanda.dll', input='p3display_graphicsStateGuardian.obj')
TargetAdd('libpanda.dll', input='p3display_composite1.obj')
TargetAdd('libpanda.dll', input='p3display_composite2.obj')
TargetAdd('libpanda.dll', input='p3pipeline_composite1.obj')
TargetAdd('libpanda.dll', input='p3pipeline_composite2.obj')
TargetAdd('libpanda.dll', input='p3pipeline_contextSwitch.obj')
TargetAdd('libpanda.dll', input='p3event_composite1.obj')
TargetAdd('libpanda.dll', input='p3event_composite2.obj')
TargetAdd('libpanda.dll', input='p3gobj_composite1.obj')
TargetAdd('libpanda.dll', input='p3gobj_composite2.obj')
TargetAdd('libpanda.dll', input='p3gsgbase_composite1.obj')
TargetAdd('libpanda.dll', input='p3linmath_composite1.obj')
TargetAdd('libpanda.dll', input='p3linmath_composite2.obj')
TargetAdd('libpanda.dll', input='p3mathutil_composite1.obj')
TargetAdd('libpanda.dll', input='p3mathutil_composite2.obj')
TargetAdd('libpanda.dll', input='p3parametrics_composite1.obj')
TargetAdd('libpanda.dll', input='p3parametrics_composite2.obj')
TargetAdd('libpanda.dll', input='p3pnmimagetypes_composite1.obj')
TargetAdd('libpanda.dll', input='p3pnmimagetypes_composite2.obj')
TargetAdd('libpanda.dll', input='p3pnmimage_composite1.obj')
TargetAdd('libpanda.dll', input='p3pnmimage_composite2.obj')
TargetAdd('libpanda.dll', input='p3pnmimage_convert_srgb_sse2.obj')
TargetAdd('libpanda.dll', input='p3text_composite1.obj')
TargetAdd('libpanda.dll', input='p3text_composite2.obj')
TargetAdd('libpanda.dll', input='p3tform_composite1.obj')
TargetAdd('libpanda.dll', input='p3tform_composite2.obj')
TargetAdd('libpanda.dll', input='p3putil_composite1.obj')
TargetAdd('libpanda.dll', input='p3putil_composite2.obj')
TargetAdd('libpanda.dll', input='p3audio_composite1.obj')
TargetAdd('libpanda.dll', input='p3pgui_composite1.obj')
TargetAdd('libpanda.dll', input='p3pgui_composite2.obj')
TargetAdd('libpanda.dll', input='p3net_composite1.obj')
TargetAdd('libpanda.dll', input='p3net_composite2.obj')
TargetAdd('libpanda.dll', input='p3nativenet_composite1.obj')
TargetAdd('libpanda.dll', input='p3pandabase_pandabase.obj')
TargetAdd('libpanda.dll', input='libpandaexpress.dll')
TargetAdd('libpanda.dll', input='p3dxml_composite1.obj')
TargetAdd('libpanda.dll', input='libp3dtoolconfig.dll')
TargetAdd('libpanda.dll', input='libp3dtool.dll')

if PkgSkip("FREETYPE")==0:
    TargetAdd('libpanda.dll', input="p3pnmtext_composite1.obj")

TargetAdd('libpanda.dll', dep='dtool_have_freetype.dat')
TargetAdd('libpanda.dll', opts=OPTS)

PyTargetAdd('core_module.obj', input='libp3dtoolbase.in')
PyTargetAdd('core_module.obj', input='libp3dtoolutil.in')
PyTargetAdd('core_module.obj', input='libp3prc.in')

PyTargetAdd('core_module.obj', input='libp3downloader.in')
PyTargetAdd('core_module.obj', input='libp3express.in')

PyTargetAdd('core_module.obj', input='libp3recorder.in')
PyTargetAdd('core_module.obj', input='libp3pgraphnodes.in')
PyTargetAdd('core_module.obj', input='libp3pgraph.in')
PyTargetAdd('core_module.obj', input='libp3cull.in')
PyTargetAdd('core_module.obj', input='libp3grutil.in')
PyTargetAdd('core_module.obj', input='libp3chan.in')
PyTargetAdd('core_module.obj', input='libp3pstatclient.in')
PyTargetAdd('core_module.obj', input='libp3char.in')
PyTargetAdd('core_module.obj', input='libp3collide.in')
PyTargetAdd('core_module.obj', input='libp3device.in')
PyTargetAdd('core_module.obj', input='libp3dgraph.in')
PyTargetAdd('core_module.obj', input='libp3display.in')
PyTargetAdd('core_module.obj', input='libp3pipeline.in')
PyTargetAdd('core_module.obj', input='libp3event.in')
PyTargetAdd('core_module.obj', input='libp3gobj.in')
PyTargetAdd('core_module.obj', input='libp3gsgbase.in')
PyTargetAdd('core_module.obj', input='libp3linmath.in')
PyTargetAdd('core_module.obj', input='libp3mathutil.in')
PyTargetAdd('core_module.obj', input='libp3parametrics.in')
PyTargetAdd('core_module.obj', input='libp3pnmimage.in')
PyTargetAdd('core_module.obj', input='libp3text.in')
PyTargetAdd('core_module.obj', input='libp3tform.in')
PyTargetAdd('core_module.obj', input='libp3putil.in')
PyTargetAdd('core_module.obj', input='libp3audio.in')
PyTargetAdd('core_module.obj', input='libp3nativenet.in')
PyTargetAdd('core_module.obj', input='libp3net.in')
PyTargetAdd('core_module.obj', input='libp3pgui.in')
PyTargetAdd('core_module.obj', input='libp3movies.in')
PyTargetAdd('core_module.obj', input='libp3dxml.in')

if PkgSkip("FREETYPE")==0:
    PyTargetAdd('core_module.obj', input='libp3pnmtext.in')

PyTargetAdd('core_module.obj', opts=['IMOD:panda3d.core', 'ILIB:core'])

PyTargetAdd('core.pyd', input='libp3dtoolbase_igate.obj')
PyTargetAdd('core.pyd', input='p3dtoolbase_typeHandle_ext.obj')
PyTargetAdd('core.pyd', input='libp3dtoolutil_igate.obj')
PyTargetAdd('core.pyd', input='p3dtoolutil_ext_composite.obj')
PyTargetAdd('core.pyd', input='libp3prc_igate.obj')
PyTargetAdd('core.pyd', input='p3prc_ext_composite.obj')

PyTargetAdd('core.pyd', input='libp3downloader_igate.obj')
PyTargetAdd('core.pyd', input='p3express_ext_composite.obj')
PyTargetAdd('core.pyd', input='libp3express_igate.obj')

PyTargetAdd('core.pyd', input='libp3recorder_igate.obj')
PyTargetAdd('core.pyd', input='libp3pgraphnodes_igate.obj')
PyTargetAdd('core.pyd', input='libp3pgraph_igate.obj')
PyTargetAdd('core.pyd', input='libp3movies_igate.obj')
PyTargetAdd('core.pyd', input='libp3grutil_igate.obj')
PyTargetAdd('core.pyd', input='libp3chan_igate.obj')
PyTargetAdd('core.pyd', input='libp3pstatclient_igate.obj')
PyTargetAdd('core.pyd', input='libp3char_igate.obj')
PyTargetAdd('core.pyd', input='libp3collide_igate.obj')
PyTargetAdd('core.pyd', input='libp3device_igate.obj')
PyTargetAdd('core.pyd', input='libp3dgraph_igate.obj')
PyTargetAdd('core.pyd', input='libp3display_igate.obj')
PyTargetAdd('core.pyd', input='libp3pipeline_igate.obj')
PyTargetAdd('core.pyd', input='libp3event_igate.obj')
PyTargetAdd('core.pyd', input='libp3gobj_igate.obj')
PyTargetAdd('core.pyd', input='libp3gsgbase_igate.obj')
PyTargetAdd('core.pyd', input='libp3linmath_igate.obj')
PyTargetAdd('core.pyd', input='libp3mathutil_igate.obj')
PyTargetAdd('core.pyd', input='libp3parametrics_igate.obj')
PyTargetAdd('core.pyd', input='libp3pnmimage_igate.obj')
PyTargetAdd('core.pyd', input='libp3text_igate.obj')
PyTargetAdd('core.pyd', input='libp3tform_igate.obj')
PyTargetAdd('core.pyd', input='libp3putil_igate.obj')
PyTargetAdd('core.pyd', input='libp3audio_igate.obj')
PyTargetAdd('core.pyd', input='libp3pgui_igate.obj')
PyTargetAdd('core.pyd', input='libp3net_igate.obj')
PyTargetAdd('core.pyd', input='libp3nativenet_igate.obj')
PyTargetAdd('core.pyd', input='libp3dxml_igate.obj')

if PkgSkip("FREETYPE")==0:
    PyTargetAdd('core.pyd', input="libp3pnmtext_igate.obj")

PyTargetAdd('core.pyd', input='p3pipeline_pythonThread.obj')
PyTargetAdd('core.pyd', input='p3putil_ext_composite.obj')
PyTargetAdd('core.pyd', input='p3pnmimage_pfmFile_ext.obj')
PyTargetAdd('core.pyd', input='p3event_asyncFuture_ext.obj')
PyTargetAdd('core.pyd', input='p3event_pythonTask.obj')
PyTargetAdd('core.pyd', input='p3gobj_ext_composite.obj')
PyTargetAdd('core.pyd', input='p3pgraph_ext_composite.obj')
PyTargetAdd('core.pyd', input='p3display_ext_composite.obj')
PyTargetAdd('core.pyd', input='p3collide_ext_composite.obj')

PyTargetAdd('core.pyd', input='core_module.obj')
if not GetLinkAllStatic() and GetTarget() != 'emscripten':
    PyTargetAdd('core.pyd', input='libp3tinyxml.ilb')
PyTargetAdd('core.pyd', input='libp3interrogatedb.dll')
PyTargetAdd('core.pyd', input=COMMON_PANDA_LIBS)
PyTargetAdd('core.pyd', opts=['WINSOCK2'])

#
# DIRECTORY: panda/src/vision/
#

if not PkgSkip("VISION"):
  # We want to know whether we have ffmpeg so that we can override the .avi association.
    if not PkgSkip("FFMPEG"):
        DefSymbol("OPENCV", "HAVE_FFMPEG")
    if not PkgSkip("OPENCV"):
        DefSymbol("OPENCV", "HAVE_OPENCV")
        if OPENCV_VER_23:
            DefSymbol("OPENCV", "OPENCV_VER_23")

    OPTS=['DIR:panda/src/vision', 'BUILDING:VISION', 'ARTOOLKIT', 'OPENCV', 'DX9', 'DIRECTCAM', 'JPEG', 'EXCEPTIONS']
    TargetAdd('p3vision_composite1.obj', opts=OPTS, input='p3vision_composite1.cxx', dep=[
        'dtool_have_ffmpeg.dat',
        'dtool_have_opencv.dat',
        'dtool_have_directcam.dat',
    ])

    TargetAdd('libp3vision.dll', input='p3vision_composite1.obj')
    TargetAdd('libp3vision.dll', input=COMMON_PANDA_LIBS)
    TargetAdd('libp3vision.dll', opts=OPTS)

    OPTS=['DIR:panda/src/vision', 'ARTOOLKIT', 'OPENCV', 'DX9', 'DIRECTCAM', 'JPEG', 'EXCEPTIONS']
    IGATEFILES=GetDirectoryContents('panda/src/vision', ["*.h", "*_composite*.cxx"])
    TargetAdd('libp3vision.in', opts=OPTS, input=IGATEFILES)
    TargetAdd('libp3vision.in', opts=['IMOD:panda3d.vision', 'ILIB:libp3vision', 'SRCDIR:panda/src/vision'])

    PyTargetAdd('vision_module.obj', input='libp3vision.in')
    PyTargetAdd('vision_module.obj', opts=OPTS)
    PyTargetAdd('vision_module.obj', opts=['IMOD:panda3d.vision', 'ILIB:vision', 'IMPORT:panda3d.core'])

    PyTargetAdd('vision.pyd', input='vision_module.obj')
    PyTargetAdd('vision.pyd', input='libp3vision_igate.obj')
    PyTargetAdd('vision.pyd', input='libp3vision.dll')
    PyTargetAdd('vision.pyd', input='libp3interrogatedb.dll')
    PyTargetAdd('vision.pyd', input=COMMON_PANDA_LIBS)

#
# DIRECTORY: panda/src/p3skel
#

if not PkgSkip('SKEL'):
    OPTS=['DIR:panda/src/skel', 'BUILDING:PANDASKEL', 'ADVAPI']
    TargetAdd('p3skel_composite1.obj', opts=OPTS, input='p3skel_composite1.cxx')

    OPTS=['DIR:panda/src/skel', 'ADVAPI']
    IGATEFILES=GetDirectoryContents("panda/src/skel", ["*.h", "*_composite*.cxx"])
    TargetAdd('libp3skel.in', opts=OPTS, input=IGATEFILES)
    TargetAdd('libp3skel.in', opts=['IMOD:panda3d.skel', 'ILIB:libp3skel', 'SRCDIR:panda/src/skel'])

#
# DIRECTORY: panda/src/p3skel
#

if not PkgSkip('SKEL'):
    OPTS=['BUILDING:PANDASKEL', 'ADVAPI']
    TargetAdd('libpandaskel.dll', input='p3skel_composite1.obj')
    TargetAdd('libpandaskel.dll', input=COMMON_PANDA_LIBS)
    TargetAdd('libpandaskel.dll', opts=OPTS)

    PyTargetAdd('skel_module.obj', input='libp3skel.in')
    PyTargetAdd('skel_module.obj', opts=['IMOD:panda3d.skel', 'ILIB:skel', 'IMPORT:panda3d.core'])

    PyTargetAdd('skel.pyd', input='skel_module.obj')
    PyTargetAdd('skel.pyd', input='libp3skel_igate.obj')
    PyTargetAdd('skel.pyd', input='libpandaskel.dll')
    PyTargetAdd('skel.pyd', input='libp3interrogatedb.dll')
    PyTargetAdd('skel.pyd', input=COMMON_PANDA_LIBS)

#
# DIRECTORY: panda/src/distort/
#

if not PkgSkip('PANDAFX'):
    OPTS=['DIR:panda/src/distort', 'BUILDING:PANDAFX']
    TargetAdd('p3distort_composite1.obj', opts=OPTS, input='p3distort_composite1.cxx')

    OPTS=['DIR:panda/metalibs/pandafx', 'DIR:panda/src/distort', 'NVIDIACG']
    IGATEFILES=GetDirectoryContents('panda/src/distort', ["*.h", "*_composite*.cxx"])
    TargetAdd('libp3distort.in', opts=OPTS, input=IGATEFILES)
    TargetAdd('libp3distort.in', opts=['IMOD:panda3d.fx', 'ILIB:libp3distort', 'SRCDIR:panda/src/distort'])

#
# DIRECTORY: panda/metalibs/pandafx/
#

if not PkgSkip('PANDAFX'):
    OPTS=['DIR:panda/metalibs/pandafx', 'DIR:panda/src/distort', 'BUILDING:PANDAFX', 'NVIDIACG']
    TargetAdd('pandafx_pandafx.obj', opts=OPTS, input='pandafx.cxx')

    TargetAdd('libpandafx.dll', input='pandafx_pandafx.obj')
    TargetAdd('libpandafx.dll', input='p3distort_composite1.obj')
    TargetAdd('libpandafx.dll', input=COMMON_PANDA_LIBS)
    TargetAdd('libpandafx.dll', opts=['ADVAPI', 'NVIDIACG'])

    OPTS=['DIR:panda/metalibs/pandafx', 'DIR:panda/src/distort', 'NVIDIACG']
    PyTargetAdd('fx_module.obj', input='libp3distort.in')
    PyTargetAdd('fx_module.obj', opts=OPTS)
    PyTargetAdd('fx_module.obj', opts=['IMOD:panda3d.fx', 'ILIB:fx', 'IMPORT:panda3d.core'])

    PyTargetAdd('fx.pyd', input='fx_module.obj')
    PyTargetAdd('fx.pyd', input='libp3distort_igate.obj')
    PyTargetAdd('fx.pyd', input='libpandafx.dll')
    PyTargetAdd('fx.pyd', input='libp3interrogatedb.dll')
    PyTargetAdd('fx.pyd', input=COMMON_PANDA_LIBS)

#
# DIRECTORY: panda/src/vrpn/
#

if not PkgSkip("VRPN"):
    OPTS=['DIR:panda/src/vrpn', 'BUILDING:VRPN', 'VRPN']
    TargetAdd('p3vrpn_composite1.obj', opts=OPTS, input='p3vrpn_composite1.cxx')
    TargetAdd('libp3vrpn.dll', input='p3vrpn_composite1.obj')
    TargetAdd('libp3vrpn.dll', input=COMMON_PANDA_LIBS)
    TargetAdd('libp3vrpn.dll', opts=['VRPN'])

    OPTS=['DIR:panda/src/vrpn', 'VRPN']
    IGATEFILES=GetDirectoryContents('panda/src/vrpn', ["*.h", "*_composite*.cxx"])
    TargetAdd('libp3vrpn.in', opts=OPTS, input=IGATEFILES)
    TargetAdd('libp3vrpn.in', opts=['IMOD:panda3d.vrpn', 'ILIB:libp3vrpn', 'SRCDIR:panda/src/vrpn'])

    PyTargetAdd('vrpn_module.obj', input='libp3vrpn.in')
    PyTargetAdd('vrpn_module.obj', opts=OPTS)
    PyTargetAdd('vrpn_module.obj', opts=['IMOD:panda3d.vrpn', 'ILIB:vrpn', 'IMPORT:panda3d.core'])

    PyTargetAdd('vrpn.pyd', input='vrpn_module.obj')
    PyTargetAdd('vrpn.pyd', input='libp3vrpn_igate.obj')
    PyTargetAdd('vrpn.pyd', input='libp3vrpn.dll')
    PyTargetAdd('vrpn.pyd', input='libp3interrogatedb.dll')
    PyTargetAdd('vrpn.pyd', input=COMMON_PANDA_LIBS)

#
# DIRECTORY: panda/src/ffmpeg
#
if PkgSkip("FFMPEG") == 0:
    if not PkgSkip("SWSCALE"):
        DefSymbol("FFMPEG", "HAVE_SWSCALE")
    if not PkgSkip("SWRESAMPLE"):
        DefSymbol("FFMPEG", "HAVE_SWRESAMPLE")

    OPTS=['DIR:panda/src/ffmpeg', 'BUILDING:FFMPEG', 'FFMPEG', 'SWSCALE', 'SWRESAMPLE']
    TargetAdd('p3ffmpeg_composite1.obj', opts=OPTS, input='p3ffmpeg_composite1.cxx', dep=[
        'dtool_have_swscale.dat', 'dtool_have_swresample.dat'])

    TargetAdd('libp3ffmpeg.dll', input='p3ffmpeg_composite1.obj')
    TargetAdd('libp3ffmpeg.dll', input=COMMON_PANDA_LIBS)
    TargetAdd('libp3ffmpeg.dll', opts=OPTS)

#
# DIRECTORY: panda/src/audiotraits/
#

if PkgSkip("FMODEX") == 0:
    OPTS=['DIR:panda/src/audiotraits', 'BUILDING:FMOD_AUDIO', 'FMODEX']
    TargetAdd('fmod_audio_fmod_audio_composite1.obj', opts=OPTS, input='fmod_audio_composite1.cxx')
    TargetAdd('libp3fmod_audio.dll', input='fmod_audio_fmod_audio_composite1.obj')
    TargetAdd('libp3fmod_audio.dll', input=COMMON_PANDA_LIBS)
    TargetAdd('libp3fmod_audio.dll', opts=['MODULE', 'ADVAPI', 'WINUSER', 'WINMM', 'FMODEX'])

if PkgSkip("OPENAL") == 0:
    OPTS=['DIR:panda/src/audiotraits', 'BUILDING:OPENAL_AUDIO', 'OPENAL']
    TargetAdd('openal_audio_openal_audio_composite1.obj', opts=OPTS, input='openal_audio_composite1.cxx')
    TargetAdd('libp3openal_audio.dll', input='openal_audio_openal_audio_composite1.obj')
    TargetAdd('libp3openal_audio.dll', input=COMMON_PANDA_LIBS)
    TargetAdd('libp3openal_audio.dll', opts=['MODULE', 'ADVAPI', 'WINUSER', 'WINMM', 'WINSHELL', 'WINOLE', 'OPENAL', 'OPENSLES'])

#
# DIRECTORY: panda/src/downloadertools/
#

if not PkgSkip("OPENSSL") and not PkgSkip("DEPLOYTOOLS"):
    OPTS=['DIR:panda/src/downloadertools', 'ADVAPI', 'WINSOCK2', 'WINSHELL', 'WINGDI', 'WINUSER']

    TargetAdd('pdecrypt_pdecrypt.obj', opts=OPTS, input='pdecrypt.cxx')
    TargetAdd('pdecrypt.exe', input=['pdecrypt_pdecrypt.obj'])
    TargetAdd('pdecrypt.exe', input=COMMON_PANDA_LIBS)
    TargetAdd('pdecrypt.exe', opts=OPTS)

    TargetAdd('pencrypt_pencrypt.obj', opts=OPTS, input='pencrypt.cxx')
    TargetAdd('pencrypt.exe', input=['pencrypt_pencrypt.obj'])
    TargetAdd('pencrypt.exe', input=COMMON_PANDA_LIBS)
    TargetAdd('pencrypt.exe', opts=OPTS)

#
# DIRECTORY: panda/src/downloadertools/
#

if not PkgSkip("ZLIB") and not PkgSkip("DEPLOYTOOLS"):
    OPTS=['DIR:panda/src/downloadertools', 'ZLIB', 'ADVAPI', 'WINSOCK2', 'WINSHELL', 'WINGDI', 'WINUSER']

    TargetAdd('multify_multify.obj', opts=OPTS, input='multify.cxx')
    TargetAdd('multify.exe', input=['multify_multify.obj'])
    TargetAdd('multify.exe', input=COMMON_PANDA_LIBS)
    TargetAdd('multify.exe', opts=OPTS)

    TargetAdd('pzip_pzip.obj', opts=OPTS, input='pzip.cxx')
    TargetAdd('pzip.exe', input=['pzip_pzip.obj'])
    TargetAdd('pzip.exe', input=COMMON_PANDA_LIBS)
    TargetAdd('pzip.exe', opts=OPTS)

    TargetAdd('punzip_punzip.obj', opts=OPTS, input='punzip.cxx')
    TargetAdd('punzip.exe', input=['punzip_punzip.obj'])
    TargetAdd('punzip.exe', input=COMMON_PANDA_LIBS)
    TargetAdd('punzip.exe', opts=OPTS)

#
# DIRECTORY: panda/src/windisplay/
#

if GetTarget() == 'windows':
    OPTS=['DIR:panda/src/windisplay', 'BUILDING:PANDAWIN']
    TargetAdd('p3windisplay_composite1.obj', opts=OPTS+["BIGOBJ"], input='p3windisplay_composite1.cxx')
    TargetAdd('p3windisplay_windetectdx9.obj', opts=OPTS + ["DX9"], input='winDetectDx9.cxx')
    TargetAdd('libp3windisplay.dll', input='p3windisplay_composite1.obj')
    TargetAdd('libp3windisplay.dll', input='p3windisplay_windetectdx9.obj')
    TargetAdd('libp3windisplay.dll', input=COMMON_PANDA_LIBS)
    TargetAdd('libp3windisplay.dll', opts=['WINIMM', 'WINGDI', 'WINKERNEL', 'WINOLDNAMES', 'WINUSER', 'WINMM',"BIGOBJ"])

#
# DIRECTORY: panda/metalibs/pandadx9/
#

if GetTarget() == 'windows' and not PkgSkip("DX9"):
    OPTS=['DIR:panda/src/dxgsg9', 'BUILDING:PANDADX', 'DX9', 'NVIDIACG', 'CGDX9']
    TargetAdd('p3dxgsg9_dxGraphicsStateGuardian9.obj', opts=OPTS, input='dxGraphicsStateGuardian9.cxx')
    TargetAdd('p3dxgsg9_composite1.obj', opts=OPTS, input='p3dxgsg9_composite1.cxx')
    OPTS=['DIR:panda/metalibs/pandadx9', 'BUILDING:PANDADX', 'DX9', 'NVIDIACG', 'CGDX9']
    TargetAdd('pandadx9_pandadx9.obj', opts=OPTS, input='pandadx9.cxx')
    TargetAdd('libpandadx9.dll', input='pandadx9_pandadx9.obj')
    TargetAdd('libpandadx9.dll', input='p3dxgsg9_dxGraphicsStateGuardian9.obj')
    TargetAdd('libpandadx9.dll', input='p3dxgsg9_composite1.obj')
    TargetAdd('libpandadx9.dll', input='libp3windisplay.dll')
    TargetAdd('libpandadx9.dll', input=COMMON_PANDA_LIBS)
    TargetAdd('libpandadx9.dll', opts=['MODULE', 'ADVAPI', 'WINGDI', 'WINKERNEL', 'WINUSER', 'WINMM', 'DX9', 'NVIDIACG', 'CGDX9'])

#
# DIRECTORY: panda/src/egg/
#

if not PkgSkip("EGG"):
    OPTS=['DIR:panda/src/egg', 'BUILDING:PANDAEGG', 'ZLIB', 'BISONPREFIX_eggyy', 'FLEXDASHI', 'FLEXVERSION:2.5.6']
    CreateFile(GetOutputDir()+"/include/parser.h")
    TargetAdd('p3egg_parser.obj', opts=OPTS, input='parser.yxx')
    TargetAdd('parser.h', input='p3egg_parser.obj', opts=['DEPENDENCYONLY'])
    TargetAdd('p3egg_lexer.obj', opts=OPTS, input='lexer.lxx')
    TargetAdd('p3egg_composite1.obj', opts=OPTS, input='p3egg_composite1.cxx')
    TargetAdd('p3egg_composite2.obj', opts=OPTS, input='p3egg_composite2.cxx')

    OPTS=['DIR:panda/src/egg', 'ZLIB']
    IGATEFILES=GetDirectoryContents('panda/src/egg', ["*.h", "*_composite*.cxx"])
    if "parser.h" in IGATEFILES:
        IGATEFILES.remove("parser.h")
    TargetAdd('libp3egg.in', opts=OPTS, input=IGATEFILES)
    TargetAdd('libp3egg.in', opts=['IMOD:panda3d.egg', 'ILIB:libp3egg', 'SRCDIR:panda/src/egg'])
    PyTargetAdd('p3egg_ext_composite.obj', opts=OPTS, input='p3egg_ext_composite.cxx')

#
# DIRECTORY: panda/src/egg2pg/
#

if not PkgSkip("EGG"):
    OPTS=['DIR:panda/src/egg2pg', 'BUILDING:PANDAEGG']
    TargetAdd('p3egg2pg_composite1.obj', opts=OPTS, input='p3egg2pg_composite1.cxx')
    TargetAdd('p3egg2pg_composite2.obj', opts=OPTS, input='p3egg2pg_composite2.cxx')

    OPTS=['DIR:panda/src/egg2pg']
    IGATEFILES=['load_egg_file.h', 'save_egg_file.h']
    TargetAdd('libp3egg2pg.in', opts=OPTS, input=IGATEFILES)
    TargetAdd('libp3egg2pg.in', opts=['IMOD:panda3d.egg', 'ILIB:libp3egg2pg', 'SRCDIR:panda/src/egg2pg'])

#
# DIRECTORY: panda/src/framework/
#

deps = []
# Framework wants to link in a renderer when building statically, so tell it what is available.
if GetLinkAllStatic():
    deps = ['dtool_have_gl.dat', 'dtool_have_tinydisplay.dat', 'dtool_have_egg.dat']
    if not PkgSkip("GL"):
        DefSymbol("FRAMEWORK", "HAVE_GL")
    if not PkgSkip("TINYDISPLAY"):
        DefSymbol("FRAMEWORK", "HAVE_TINYDISPLAY")
    if not PkgSkip("EGG"):
        DefSymbol("FRAMEWORK", "HAVE_EGG")

OPTS=['DIR:panda/src/framework', 'BUILDING:FRAMEWORK', 'FRAMEWORK']
TargetAdd('p3framework_composite1.obj', opts=OPTS, input='p3framework_composite1.cxx', dep=deps)
TargetAdd('libp3framework.dll', input='p3framework_composite1.obj')
TargetAdd('libp3framework.dll', input=COMMON_PANDA_LIBS)
TargetAdd('libp3framework.dll', opts=['ADVAPI'])

#
# DIRECTORY: panda/src/glgsg/
#

if not PkgSkip("GL"):
    OPTS=['DIR:panda/src/glgsg', 'DIR:panda/src/glstuff', 'BUILDING:PANDAGL', 'GL', 'NVIDIACG']
    TargetAdd('p3glgsg_config_glgsg.obj', opts=OPTS, input='config_glgsg.cxx')
    TargetAdd('p3glgsg_glgsg.obj', opts=OPTS, input='glgsg.cxx')

#
# DIRECTORY: panda/src/glesgsg/
#

if not PkgSkip("GLES"):
    OPTS=['DIR:panda/src/glesgsg', 'DIR:panda/src/glstuff', 'BUILDING:PANDAGLES', 'GLES']
    TargetAdd('p3glesgsg_config_glesgsg.obj', opts=OPTS, input='config_glesgsg.cxx')
    TargetAdd('p3glesgsg_glesgsg.obj', opts=OPTS, input='glesgsg.cxx')

#
# DIRECTORY: panda/src/gles2gsg/
#

if not PkgSkip("GLES2"):
    OPTS=['DIR:panda/src/gles2gsg', 'DIR:panda/src/glstuff', 'BUILDING:PANDAGLES2', 'GLES2']
    TargetAdd('p3gles2gsg_config_gles2gsg.obj', opts=OPTS, input='config_gles2gsg.cxx')
    TargetAdd('p3gles2gsg_gles2gsg.obj', opts=OPTS, input='gles2gsg.cxx')

#
# DIRECTORY: panda/metalibs/pandaegg/
#

if not PkgSkip("EGG"):
    OPTS=['DIR:panda/metalibs/pandaegg', 'DIR:panda/src/egg', 'BUILDING:PANDAEGG']
    TargetAdd('pandaegg_pandaegg.obj', opts=OPTS, input='pandaegg.cxx')

    TargetAdd('libpandaegg.dll', input='pandaegg_pandaegg.obj')
    TargetAdd('libpandaegg.dll', input='p3egg2pg_composite1.obj')
    TargetAdd('libpandaegg.dll', input='p3egg2pg_composite2.obj')
    TargetAdd('libpandaegg.dll', input='p3egg_composite1.obj')
    TargetAdd('libpandaegg.dll', input='p3egg_composite2.obj')
    TargetAdd('libpandaegg.dll', input='p3egg_parser.obj')
    TargetAdd('libpandaegg.dll', input='p3egg_lexer.obj')
    TargetAdd('libpandaegg.dll', input=COMMON_PANDA_LIBS)
    TargetAdd('libpandaegg.dll', opts=['ADVAPI'])

    OPTS=['DIR:panda/metalibs/pandaegg', 'DIR:panda/src/egg']
    PyTargetAdd('egg_module.obj', input='libp3egg2pg.in')
    PyTargetAdd('egg_module.obj', input='libp3egg.in')
    PyTargetAdd('egg_module.obj', opts=OPTS)
    PyTargetAdd('egg_module.obj', opts=['IMOD:panda3d.egg', 'ILIB:egg', 'IMPORT:panda3d.core'])

    PyTargetAdd('egg.pyd', input='egg_module.obj')
    PyTargetAdd('egg.pyd', input='p3egg_ext_composite.obj')
    PyTargetAdd('egg.pyd', input='libp3egg_igate.obj')
    PyTargetAdd('egg.pyd', input='libp3egg2pg_igate.obj')
    PyTargetAdd('egg.pyd', input='libpandaegg.dll')
    PyTargetAdd('egg.pyd', input='libp3interrogatedb.dll')
    PyTargetAdd('egg.pyd', input=COMMON_PANDA_LIBS)

#
# DIRECTORY: panda/src/x11display/
#

if GetTarget() not in ['windows', 'darwin'] and not PkgSkip("X11"):
    OPTS=['DIR:panda/src/x11display', 'BUILDING:PANDAX11', 'X11']
    TargetAdd('p3x11display_composite1.obj', opts=OPTS, input='p3x11display_composite1.cxx')

#
# DIRECTORY: panda/src/glxdisplay/
#

if GetTarget() not in ['windows', 'darwin'] and not PkgSkip("GL") and not PkgSkip("X11"):
    DefSymbol('GLX', 'HAVE_GLX', '')
    OPTS=['DIR:panda/src/glxdisplay', 'BUILDING:PANDAGL', 'GL', 'NVIDIACG', 'CGGL', 'GLX']
    TargetAdd('p3glxdisplay_composite1.obj', opts=OPTS, input='p3glxdisplay_composite1.cxx')
    OPTS=['DIR:panda/metalibs/pandagl', 'BUILDING:PANDAGL', 'GL', 'NVIDIACG', 'CGGL', 'GLX']
    TargetAdd('pandagl_pandagl.obj', opts=OPTS, input='pandagl.cxx')
    TargetAdd('libpandagl.dll', input='p3x11display_composite1.obj')
    TargetAdd('libpandagl.dll', input='pandagl_pandagl.obj')
    TargetAdd('libpandagl.dll', input='p3glgsg_config_glgsg.obj')
    TargetAdd('libpandagl.dll', input='p3glgsg_glgsg.obj')
    TargetAdd('libpandagl.dll', input='p3glxdisplay_composite1.obj')
    TargetAdd('libpandagl.dll', input=COMMON_PANDA_LIBS)
    TargetAdd('libpandagl.dll', opts=['MODULE', 'GL', 'NVIDIACG', 'CGGL', 'X11'])

#
# DIRECTORY: panda/src/cocoadisplay/
#

if GetTarget() == 'darwin' and PkgSkip("COCOA")==0 and not PkgSkip("GL"):
    OPTS=['DIR:panda/src/cocoadisplay', 'BUILDING:PANDAGL', 'GL', 'NVIDIACG', 'CGGL']
    TargetAdd('p3cocoadisplay_composite1.obj', opts=OPTS, input='p3cocoadisplay_composite1.mm')
    OPTS=['DIR:panda/metalibs/pandagl', 'BUILDING:PANDAGL', 'GL', 'NVIDIACG', 'CGGL']
    TargetAdd('pandagl_pandagl.obj', opts=OPTS, input='pandagl.cxx')
    TargetAdd('libpandagl.dll', input='pandagl_pandagl.obj')
    TargetAdd('libpandagl.dll', input='p3glgsg_config_glgsg.obj')
    TargetAdd('libpandagl.dll', input='p3glgsg_glgsg.obj')
    TargetAdd('libpandagl.dll', input='p3cocoadisplay_composite1.obj')
    if not PkgSkip('PANDAFX'):
        TargetAdd('libpandagl.dll', input='libpandafx.dll')
    TargetAdd('libpandagl.dll', input=COMMON_PANDA_LIBS)
    TargetAdd('libpandagl.dll', opts=['MODULE', 'GL', 'NVIDIACG', 'CGGL', 'COCOA', 'CARBON', 'QUARTZ'])

#
# DIRECTORY: panda/src/wgldisplay/
#

if GetTarget() == 'windows' and not PkgSkip("GL"):
    OPTS=['DIR:panda/src/wgldisplay', 'DIR:panda/src/glstuff', 'BUILDING:PANDAGL', 'NVIDIACG', 'CGGL']
    TargetAdd('p3wgldisplay_composite1.obj', opts=OPTS, input='p3wgldisplay_composite1.cxx')
    OPTS=['DIR:panda/metalibs/pandagl', 'BUILDING:PANDAGL', 'NVIDIACG', 'CGGL']
    TargetAdd('pandagl_pandagl.obj', opts=OPTS, input='pandagl.cxx')
    TargetAdd('libpandagl.dll', input='pandagl_pandagl.obj')
    TargetAdd('libpandagl.dll', input='p3glgsg_config_glgsg.obj')
    TargetAdd('libpandagl.dll', input='p3glgsg_glgsg.obj')
    TargetAdd('libpandagl.dll', input='p3wgldisplay_composite1.obj')
    TargetAdd('libpandagl.dll', input='libp3windisplay.dll')
    if not PkgSkip('PANDAFX'):
        TargetAdd('libpandagl.dll', input='libpandafx.dll')
    TargetAdd('libpandagl.dll', input=COMMON_PANDA_LIBS)
    TargetAdd('libpandagl.dll', opts=['MODULE', 'WINGDI', 'GL', 'WINKERNEL', 'WINOLDNAMES', 'WINUSER', 'WINMM', 'NVIDIACG', 'CGGL'])

#
# DIRECTORY: panda/src/egldisplay/
#

# If we're not compiling with any windowing system at all, but we do have EGL,
# we can use that to create a headless libpandagl instead.
if not PkgSkip("EGL") and not PkgSkip("GL") and PkgSkip("X11") and GetTarget() not in ('windows', 'darwin'):
    OPTS=['DIR:panda/src/egldisplay', 'DIR:panda/src/glstuff', 'BUILDING:PANDAGL', 'GL', 'EGL']
    TargetAdd('pandagl_egldisplay_composite1.obj', opts=OPTS, input='p3egldisplay_composite1.cxx')
    OPTS=['DIR:panda/metalibs/pandagl', 'BUILDING:PANDAGL', 'GL', 'EGL']
    TargetAdd('pandagl_pandagl.obj', opts=OPTS, input='pandagl.cxx')
    TargetAdd('libpandagl.dll', input='pandagl_pandagl.obj')
    TargetAdd('libpandagl.dll', input='p3glgsg_config_glgsg.obj')
    TargetAdd('libpandagl.dll', input='p3glgsg_glgsg.obj')
    TargetAdd('libpandagl.dll', input='pandagl_egldisplay_composite1.obj')
    TargetAdd('libpandagl.dll', input=COMMON_PANDA_LIBS)
    TargetAdd('libpandagl.dll', opts=['MODULE', 'GL', 'EGL', 'CGGL'])

elif not PkgSkip("EGL") and not PkgSkip("GL") and GetTarget() not in ('windows', 'darwin'):
    # As a temporary solution for #1086, build this module, which we can use as a
    # fallback to OpenGL for headless systems.
    OPTS=['DIR:panda/src/egldisplay', 'DIR:panda/src/glstuff', 'BUILDING:PANDAGL', 'GL', 'EGL']
    TargetAdd('p3headlessgl_egldisplay_composite1.obj', opts=OPTS, input='p3egldisplay_composite1.cxx')
    OPTS=['DIR:panda/metalibs/pandagl', 'BUILDING:PANDAGL', 'GL', 'EGL']
    TargetAdd('p3headlessgl_pandagl.obj', opts=OPTS, input='pandagl.cxx')
    TargetAdd('libp3headlessgl.dll', input='p3headlessgl_pandagl.obj')
    TargetAdd('libp3headlessgl.dll', input='p3glgsg_config_glgsg.obj')
    TargetAdd('libp3headlessgl.dll', input='p3glgsg_glgsg.obj')
    TargetAdd('libp3headlessgl.dll', input='p3headlessgl_egldisplay_composite1.obj')
    TargetAdd('libp3headlessgl.dll', input=COMMON_PANDA_LIBS)
    TargetAdd('libp3headlessgl.dll', opts=['MODULE', 'GL', 'EGL', 'CGGL'])

#
# DIRECTORY: panda/src/egldisplay/
#

if GetTarget() != 'android' and not PkgSkip("EGL") and not PkgSkip("GLES"):
    DefSymbol('GLES', 'OPENGLES_1', '')
    OPTS=['DIR:panda/src/egldisplay', 'DIR:panda/src/glstuff', 'BUILDING:PANDAGLES', 'GLES', 'EGL', 'X11']
    TargetAdd('pandagles_egldisplay_composite1.obj', opts=OPTS, input='p3egldisplay_composite1.cxx')
    OPTS=['DIR:panda/metalibs/pandagles', 'BUILDING:PANDAGLES', 'GLES', 'EGL']
    TargetAdd('pandagles_pandagles.obj', opts=OPTS, input='pandagles.cxx')
    if not PkgSkip("X11"):
        TargetAdd('libpandagles.dll', input='p3x11display_composite1.obj')
    TargetAdd('libpandagles.dll', input='pandagles_pandagles.obj')
    TargetAdd('libpandagles.dll', input='p3glesgsg_config_glesgsg.obj')
    TargetAdd('libpandagles.dll', input='p3glesgsg_glesgsg.obj')
    TargetAdd('libpandagles.dll', input='pandagles_egldisplay_composite1.obj')
    TargetAdd('libpandagles.dll', input=COMMON_PANDA_LIBS)
    TargetAdd('libpandagles.dll', opts=['MODULE', 'GLES', 'EGL', 'X11'])

#
# DIRECTORY: panda/src/egldisplay/
#

if GetTarget() != 'android' and not PkgSkip("EGL") and not PkgSkip("GLES2"):
    DefSymbol('GLES2', 'OPENGLES_2', '')
    OPTS=['DIR:panda/src/egldisplay', 'DIR:panda/src/glstuff', 'BUILDING:PANDAGLES2', 'GLES2', 'EGL', 'X11']
    TargetAdd('pandagles2_egldisplay_composite1.obj', opts=OPTS, input='p3egldisplay_composite1.cxx')
    OPTS=['DIR:panda/metalibs/pandagles2', 'BUILDING:PANDAGLES2', 'GLES2', 'EGL']
    TargetAdd('pandagles2_pandagles2.obj', opts=OPTS, input='pandagles2.cxx')
    if not PkgSkip("X11"):
        TargetAdd('libpandagles2.dll', input='p3x11display_composite1.obj')
    TargetAdd('libpandagles2.dll', input='pandagles2_pandagles2.obj')
    TargetAdd('libpandagles2.dll', input='p3gles2gsg_config_gles2gsg.obj')
    TargetAdd('libpandagles2.dll', input='p3gles2gsg_gles2gsg.obj')
    TargetAdd('libpandagles2.dll', input='pandagles2_egldisplay_composite1.obj')
    TargetAdd('libpandagles2.dll', input=COMMON_PANDA_LIBS)
    TargetAdd('libpandagles2.dll', opts=['MODULE', 'GLES2', 'EGL', 'X11'])

#
# DIRECTORY: panda/src/ode/
#
if not PkgSkip("ODE"):
    OPTS=['DIR:panda/src/ode', 'BUILDING:PANDAODE', 'ODE']
    TargetAdd('p3ode_composite1.obj', opts=OPTS, input='p3ode_composite1.cxx')
    TargetAdd('p3ode_composite2.obj', opts=OPTS, input='p3ode_composite2.cxx')
    TargetAdd('p3ode_composite3.obj', opts=OPTS, input='p3ode_composite3.cxx')

    OPTS=['DIR:panda/src/ode', 'ODE']
    IGATEFILES=GetDirectoryContents('panda/src/ode', ["*.h", "*_composite*.cxx"])
    IGATEFILES.remove("odeConvexGeom.h")
    IGATEFILES.remove("odeHelperStructs.h")
    TargetAdd('libpandaode.in', opts=OPTS, input=IGATEFILES)
    TargetAdd('libpandaode.in', opts=['IMOD:panda3d.ode', 'ILIB:libpandaode', 'SRCDIR:panda/src/ode'])
    PyTargetAdd('p3ode_ext_composite.obj', opts=OPTS, input='p3ode_ext_composite.cxx')

#
# DIRECTORY: panda/metalibs/pandaode/
#
if not PkgSkip("ODE"):
    OPTS=['DIR:panda/metalibs/pandaode', 'BUILDING:PANDAODE', 'ODE']
    TargetAdd('pandaode_pandaode.obj', opts=OPTS, input='pandaode.cxx')

    TargetAdd('libpandaode.dll', input='pandaode_pandaode.obj')
    TargetAdd('libpandaode.dll', input='p3ode_composite1.obj')
    TargetAdd('libpandaode.dll', input='p3ode_composite2.obj')
    TargetAdd('libpandaode.dll', input='p3ode_composite3.obj')
    TargetAdd('libpandaode.dll', input=COMMON_PANDA_LIBS)
    TargetAdd('libpandaode.dll', opts=['WINUSER', 'ODE'])

    OPTS=['DIR:panda/metalibs/pandaode', 'ODE']
    PyTargetAdd('ode_module.obj', input='libpandaode.in')
    PyTargetAdd('ode_module.obj', opts=OPTS)
    PyTargetAdd('ode_module.obj', opts=['IMOD:panda3d.ode', 'ILIB:ode', 'IMPORT:panda3d.core'])

    PyTargetAdd('ode.pyd', input='ode_module.obj')
    PyTargetAdd('ode.pyd', input='libpandaode_igate.obj')
    PyTargetAdd('ode.pyd', input='p3ode_ext_composite.obj')
    PyTargetAdd('ode.pyd', input='libpandaode.dll')
    PyTargetAdd('ode.pyd', input='libp3interrogatedb.dll')
    PyTargetAdd('ode.pyd', input=COMMON_PANDA_LIBS)
    PyTargetAdd('ode.pyd', opts=['WINUSER', 'ODE'])

#
# DIRECTORY: panda/src/bullet/
#
if not PkgSkip("BULLET"):
    OPTS=['DIR:panda/src/bullet', 'BUILDING:PANDABULLET', 'BULLET']
    TargetAdd('p3bullet_composite.obj', opts=OPTS, input='p3bullet_composite.cxx')

    OPTS=['DIR:panda/src/bullet', 'BULLET']
    IGATEFILES=GetDirectoryContents('panda/src/bullet', ["*.h", "*_composite*.cxx"])
    TargetAdd('libpandabullet.in', opts=OPTS, input=IGATEFILES)
    TargetAdd('libpandabullet.in', opts=['IMOD:panda3d.bullet', 'ILIB:libpandabullet', 'SRCDIR:panda/src/bullet'])

#
# DIRECTORY: panda/metalibs/pandabullet/
#
if not PkgSkip("BULLET"):
    OPTS=['DIR:panda/metalibs/pandabullet', 'BUILDING:PANDABULLET', 'BULLET']
    TargetAdd('pandabullet_pandabullet.obj', opts=OPTS, input='pandabullet.cxx')

    TargetAdd('libpandabullet.dll', input='pandabullet_pandabullet.obj')
    TargetAdd('libpandabullet.dll', input='p3bullet_composite.obj')
    TargetAdd('libpandabullet.dll', input=COMMON_PANDA_LIBS)
    TargetAdd('libpandabullet.dll', opts=['WINUSER', 'BULLET'])

    OPTS=['DIR:panda/metalibs/pandabullet', 'BULLET']
    PyTargetAdd('bullet_module.obj', input='libpandabullet.in')
    PyTargetAdd('bullet_module.obj', opts=OPTS)
    PyTargetAdd('bullet_module.obj', opts=['IMOD:panda3d.bullet', 'ILIB:bullet', 'IMPORT:panda3d.core'])

    PyTargetAdd('bullet.pyd', input='bullet_module.obj')
    PyTargetAdd('bullet.pyd', input='libpandabullet_igate.obj')
    PyTargetAdd('bullet.pyd', input='libpandabullet.dll')
    PyTargetAdd('bullet.pyd', input='libp3interrogatedb.dll')
    PyTargetAdd('bullet.pyd', input=COMMON_PANDA_LIBS)
    PyTargetAdd('bullet.pyd', opts=['WINUSER', 'BULLET'])

#
# DIRECTORY: panda/src/physics/
#

if not PkgSkip("PANDAPHYSICS"):
    OPTS=['DIR:panda/src/physics', 'BUILDING:PANDAPHYSICS']
    TargetAdd('p3physics_composite1.obj', opts=OPTS, input='p3physics_composite1.cxx')
    TargetAdd('p3physics_composite2.obj', opts=OPTS, input='p3physics_composite2.cxx')

    OPTS=['DIR:panda/src/physics']
    IGATEFILES=GetDirectoryContents('panda/src/physics', ["*.h", "*_composite*.cxx"])
    IGATEFILES.remove("forces.h")
    TargetAdd('libp3physics.in', opts=OPTS, input=IGATEFILES)
    TargetAdd('libp3physics.in', opts=['IMOD:panda3d.physics', 'ILIB:libp3physics', 'SRCDIR:panda/src/physics'])

#
# DIRECTORY: panda/src/particlesystem/
#

if not PkgSkip("PANDAPHYSICS") and not PkgSkip("PANDAPARTICLESYSTEM"):
    OPTS=['DIR:panda/src/particlesystem', 'BUILDING:PANDAPHYSICS']
    TargetAdd('p3particlesystem_composite1.obj', opts=OPTS, input='p3particlesystem_composite1.cxx')
    TargetAdd('p3particlesystem_composite2.obj', opts=OPTS, input='p3particlesystem_composite2.cxx')

    OPTS=['DIR:panda/src/particlesystem']
    IGATEFILES=GetDirectoryContents('panda/src/particlesystem', ["*.h", "*_composite*.cxx"])
    IGATEFILES.remove('orientedParticle.h')
    IGATEFILES.remove('orientedParticleFactory.h')
    IGATEFILES.remove('particlefactories.h')
    IGATEFILES.remove('emitters.h')
    IGATEFILES.remove('particles.h')
    TargetAdd('libp3particlesystem.in', opts=OPTS, input=IGATEFILES)
    TargetAdd('libp3particlesystem.in', opts=['IMOD:panda3d.physics', 'ILIB:libp3particlesystem', 'SRCDIR:panda/src/particlesystem'])

#
# DIRECTORY: panda/metalibs/pandaphysics/
#

if not PkgSkip("PANDAPHYSICS"):
    OPTS=['DIR:panda/metalibs/pandaphysics', 'BUILDING:PANDAPHYSICS']
    TargetAdd('pandaphysics_pandaphysics.obj', opts=OPTS, input='pandaphysics.cxx')

    TargetAdd('libpandaphysics.dll', input='pandaphysics_pandaphysics.obj')
    TargetAdd('libpandaphysics.dll', input='p3physics_composite1.obj')
    TargetAdd('libpandaphysics.dll', input='p3physics_composite2.obj')
    TargetAdd('libpandaphysics.dll', input='p3particlesystem_composite1.obj')
    TargetAdd('libpandaphysics.dll', input='p3particlesystem_composite2.obj')
    TargetAdd('libpandaphysics.dll', input=COMMON_PANDA_LIBS)
    TargetAdd('libpandaphysics.dll', opts=['ADVAPI'])

    OPTS=['DIR:panda/metalibs/pandaphysics']
    PyTargetAdd('physics_module.obj', input='libp3physics.in')
    if not PkgSkip("PANDAPARTICLESYSTEM"):
        PyTargetAdd('physics_module.obj', input='libp3particlesystem.in')
    PyTargetAdd('physics_module.obj', opts=OPTS)
    PyTargetAdd('physics_module.obj', opts=['IMOD:panda3d.physics', 'ILIB:physics', 'IMPORT:panda3d.core'])

    PyTargetAdd('physics.pyd', input='physics_module.obj')
    PyTargetAdd('physics.pyd', input='libp3physics_igate.obj')
    if not PkgSkip("PANDAPARTICLESYSTEM"):
        PyTargetAdd('physics.pyd', input='libp3particlesystem_igate.obj')
    PyTargetAdd('physics.pyd', input='libpandaphysics.dll')
    PyTargetAdd('physics.pyd', input='libp3interrogatedb.dll')
    PyTargetAdd('physics.pyd', input=COMMON_PANDA_LIBS)

#
# DIRECTORY: contrib/src/speedtree/
#

if not PkgSkip("SPEEDTREE"):
    OPTS=['DIR:contrib/src/speedtree', 'BUILDING:PANDASPEEDTREE', 'SPEEDTREE']
    TargetAdd('pandaspeedtree_composite1.obj', opts=OPTS, input='pandaspeedtree_composite1.cxx')
    IGATEFILES=GetDirectoryContents('contrib/src/speedtree', ["*.h", "*_composite*.cxx"])
    TargetAdd('libpandaspeedtree.in', opts=OPTS, input=IGATEFILES)
    TargetAdd('libpandaspeedtree.in', opts=['IMOD:libpandaspeedtree', 'ILIB:libpandaspeedtree', 'SRCDIR:contrib/src/speedtree'])

    PyTargetAdd('libpandaspeedtree_module.obj', input='libpandaspeedtree.in')
    PyTargetAdd('libpandaspeedtree_module.obj', opts=OPTS)
    PyTargetAdd('libpandaspeedtree_module.obj', opts=['IMOD:libpandaspeedtree', 'ILIB:libpandaspeedtree'])
    TargetAdd('libpandaspeedtree.dll', input='pandaspeedtree_composite1.obj')
    PyTargetAdd('libpandaspeedtree.dll', input='libpandaspeedtree_igate.obj')
    TargetAdd('libpandaspeedtree.dll', input='libpandaspeedtree_module.obj')
    TargetAdd('libpandaspeedtree.dll', input=COMMON_PANDA_LIBS)
    TargetAdd('libpandaspeedtree.dll', opts=['SPEEDTREE'])
    if SDK["SPEEDTREEAPI"] == 'OpenGL':
        TargetAdd('libpandaspeedtree.dll', opts=['GL', 'NVIDIACG', 'CGGL'])
    elif SDK["SPEEDTREEAPI"] == 'DirectX9':
        TargetAdd('libpandaspeedtree.dll', opts=['DX9', 'NVIDIACG', 'CGDX9'])

#
# DIRECTORY: panda/src/testbed/
#

if not PkgSkip("PVIEW"):
    OPTS=['DIR:panda/src/testbed']
    TargetAdd('pview_pview.obj', opts=OPTS, input='pview.cxx')
    TargetAdd('pview.exe', input='pview_pview.obj')
    TargetAdd('pview.exe', input='libp3framework.dll')
    if not PkgSkip("EGG"):
        TargetAdd('pview.exe', input='libpandaegg.dll')
    TargetAdd('pview.exe', input=COMMON_PANDA_LIBS)
    TargetAdd('pview.exe', opts=['ADVAPI', 'WINSOCK2', 'WINSHELL'])

    if GetLinkAllStatic() and not PkgSkip("GL"):
        TargetAdd('pview.exe', input='libpandagl.dll')

#
# DIRECTORY: panda/src/android/
#

if GetTarget() == 'android':
    OPTS=['DIR:panda/src/android', 'PNG']
    TargetAdd('org/panda3d/android/NativeIStream.class', opts=OPTS, input='NativeIStream.java')
    TargetAdd('org/panda3d/android/NativeOStream.class', opts=OPTS, input='NativeOStream.java')
    TargetAdd('org/panda3d/android/PandaActivity.class', opts=OPTS, input='PandaActivity.java')
    TargetAdd('org/panda3d/android/PythonActivity.class', opts=OPTS, input='PythonActivity.java')

    TargetAdd('classes.dex', input='org/panda3d/android/NativeIStream.class')
    TargetAdd('classes.dex', input='org/panda3d/android/NativeOStream.class')
    TargetAdd('classes.dex', input='org/panda3d/android/PandaActivity.class')
    TargetAdd('classes.dex', input='org/panda3d/android/PythonActivity.class')

    TargetAdd('p3android_composite1.obj', opts=OPTS, input='p3android_composite1.cxx')
    TargetAdd('libp3android.dll', input='p3android_composite1.obj')
    TargetAdd('libp3android.dll', input=COMMON_PANDA_LIBS)
    TargetAdd('libp3android.dll', opts=['JNIGRAPHICS'])

    TargetAdd('android_native_app_glue.obj', opts=OPTS + ['NOHIDDEN'], input='android_native_app_glue.c')
    TargetAdd('android_main.obj', opts=OPTS, input='android_main.cxx')

    if not PkgSkip("PVIEW"):
        TargetAdd('libpview_pview.obj', opts=OPTS, input='pview.cxx')
        TargetAdd('libpview.dll', input='android_native_app_glue.obj')
        TargetAdd('libpview.dll', input='android_main.obj')
        TargetAdd('libpview.dll', input='libpview_pview.obj')
        TargetAdd('libpview.dll', input='libp3framework.dll')
        if not PkgSkip("EGG"):
            TargetAdd('libpview.dll', input='libpandaegg.dll')
        TargetAdd('libpview.dll', input='libp3android.dll')
        TargetAdd('libpview.dll', input=COMMON_PANDA_LIBS)
        TargetAdd('libpview.dll', opts=['MODULE', 'ANDROID'])

    if not PkgSkip("PYTHON"):
        OPTS += ['PYTHON']
        TargetAdd('ppython_ppython.obj', opts=OPTS, input='python_main.cxx')
        TargetAdd('libppython.dll', input='android_native_app_glue.obj')
        TargetAdd('libppython.dll', input='android_main.obj')
        TargetAdd('libppython.dll', input='ppython_ppython.obj')
        TargetAdd('libppython.dll', input='libp3framework.dll')
        TargetAdd('libppython.dll', input='libp3android.dll')
        TargetAdd('libppython.dll', input=COMMON_PANDA_LIBS)
        TargetAdd('libppython.dll', opts=['MODULE', 'ANDROID', 'PYTHON'])

#
# DIRECTORY: panda/src/androiddisplay/
#

if GetTarget() == 'android' and not PkgSkip("EGL") and not PkgSkip("GLES"):
    DefSymbol('GLES', 'OPENGLES_1', '')
    OPTS=['DIR:panda/src/androiddisplay', 'DIR:panda/src/glstuff', 'BUILDING:PANDAGLES', 'GLES', 'EGL']
    TargetAdd('pandagles_androiddisplay_composite1.obj', opts=OPTS, input='p3androiddisplay_composite1.cxx')
    OPTS=['DIR:panda/metalibs/pandagles', 'BUILDING:PANDAGLES', 'GLES', 'EGL']
    TargetAdd('pandagles_pandagles.obj', opts=OPTS, input='pandagles.cxx')
    TargetAdd('libpandagles.dll', input='pandagles_pandagles.obj')
    TargetAdd('libpandagles.dll', input='p3glesgsg_config_glesgsg.obj')
    TargetAdd('libpandagles.dll', input='p3glesgsg_glesgsg.obj')
    TargetAdd('libpandagles.dll', input='pandagles_androiddisplay_composite1.obj')
    TargetAdd('libpandagles.dll', input='libp3android.dll')
    TargetAdd('libpandagles.dll', input=COMMON_PANDA_LIBS)
    TargetAdd('libpandagles.dll', opts=['MODULE', 'GLES', 'EGL'])

if GetTarget() == 'android' and not PkgSkip("EGL") and not PkgSkip("GLES2"):
    DefSymbol('GLES2', 'OPENGLES_2', '')
    OPTS=['DIR:panda/src/androiddisplay', 'DIR:panda/src/glstuff', 'BUILDING:PANDAGLES2', 'GLES2', 'EGL']
    TargetAdd('pandagles2_androiddisplay_composite1.obj', opts=OPTS, input='p3androiddisplay_composite1.cxx')
    OPTS=['DIR:panda/metalibs/pandagles2', 'BUILDING:PANDAGLES2', 'GLES2', 'EGL']
    TargetAdd('pandagles2_pandagles2.obj', opts=OPTS, input='pandagles2.cxx')
    TargetAdd('libpandagles2.dll', input='pandagles2_pandagles2.obj')
    TargetAdd('libpandagles2.dll', input='p3gles2gsg_config_gles2gsg.obj')
    TargetAdd('libpandagles2.dll', input='p3gles2gsg_gles2gsg.obj')
    TargetAdd('libpandagles2.dll', input='pandagles2_androiddisplay_composite1.obj')
    TargetAdd('libpandagles2.dll', input='libp3android.dll')
    TargetAdd('libpandagles2.dll', input=COMMON_PANDA_LIBS)
    TargetAdd('libpandagles2.dll', opts=['MODULE', 'GLES2', 'EGL'])

#
# DIRECTORY: panda/src/tinydisplay/
#

if not PkgSkip("TINYDISPLAY"):
    OPTS=['DIR:panda/src/tinydisplay', 'BUILDING:TINYDISPLAY', 'X11']
    if not PkgSkip("X11"):
        OPTS += ['X11']
    TargetAdd('p3tinydisplay_composite1.obj', opts=OPTS, input='p3tinydisplay_composite1.cxx')
    TargetAdd('p3tinydisplay_composite2.obj', opts=OPTS, input='p3tinydisplay_composite2.cxx')
    TargetAdd('p3tinydisplay_ztriangle_1.obj', opts=OPTS, input='ztriangle_1.cxx')
    TargetAdd('p3tinydisplay_ztriangle_2.obj', opts=OPTS, input='ztriangle_2.cxx')
    TargetAdd('p3tinydisplay_ztriangle_3.obj', opts=OPTS, input='ztriangle_3.cxx')
    TargetAdd('p3tinydisplay_ztriangle_4.obj', opts=OPTS, input='ztriangle_4.cxx')
    TargetAdd('p3tinydisplay_ztriangle_table.obj', opts=OPTS, input='ztriangle_table.cxx')
    if GetTarget() == 'windows':
        TargetAdd('libp3tinydisplay.dll', input='libp3windisplay.dll')
        TargetAdd('libp3tinydisplay.dll', opts=['WINIMM', 'WINGDI', 'WINKERNEL', 'WINOLDNAMES', 'WINUSER', 'WINMM'])
    elif GetTarget() != 'darwin' and not PkgSkip("X11"):
        TargetAdd('libp3tinydisplay.dll', input='p3x11display_composite1.obj')
        TargetAdd('libp3tinydisplay.dll', opts=['X11'])
    TargetAdd('libp3tinydisplay.dll', input='p3tinydisplay_composite1.obj')
    TargetAdd('libp3tinydisplay.dll', input='p3tinydisplay_composite2.obj')
    TargetAdd('libp3tinydisplay.dll', input='p3tinydisplay_ztriangle_1.obj')
    TargetAdd('libp3tinydisplay.dll', input='p3tinydisplay_ztriangle_2.obj')
    TargetAdd('libp3tinydisplay.dll', input='p3tinydisplay_ztriangle_3.obj')
    TargetAdd('libp3tinydisplay.dll', input='p3tinydisplay_ztriangle_4.obj')
    TargetAdd('libp3tinydisplay.dll', input='p3tinydisplay_ztriangle_table.obj')
    TargetAdd('libp3tinydisplay.dll', input=COMMON_PANDA_LIBS)

#
# DIRECTORY: direct/src/directbase/
#

if not PkgSkip("DIRECT"):
    OPTS=['DIR:direct/src/directbase']
    TargetAdd('p3directbase_directbase.obj', opts=OPTS+['BUILDING:DIRECT'], input='directbase.cxx')

#
# DIRECTORY: direct/src/dcparser/
#

if not PkgSkip("DIRECT"):
    OPTS=['DIR:direct/src/dcparser', 'BUILDING:DIRECT_DCPARSER', 'WITHINPANDA', 'BISONPREFIX_dcyy']
    CreateFile(GetOutputDir()+"/include/dcParser.h")
    TargetAdd('p3dcparser_dcParser.obj', opts=OPTS, input='dcParser.yxx')
    TargetAdd('dcParser.h', input='p3dcparser_dcParser.obj', opts=['DEPENDENCYONLY'])
    TargetAdd('p3dcparser_dcLexer.obj', opts=OPTS, input='dcLexer.lxx')
    TargetAdd('p3dcparser_composite1.obj', opts=OPTS, input='p3dcparser_composite1.cxx')
    TargetAdd('p3dcparser_composite2.obj', opts=OPTS, input='p3dcparser_composite2.cxx')

    OPTS=['DIR:direct/src/dcparser', 'WITHINPANDA']
    IGATEFILES=GetDirectoryContents('direct/src/dcparser', ["*.h", "*_composite*.cxx"])
    if "dcParser.h" in IGATEFILES:
        IGATEFILES.remove("dcParser.h")
    if "dcmsgtypes.h" in IGATEFILES:
        IGATEFILES.remove('dcmsgtypes.h')
    TargetAdd('libp3dcparser.in', opts=OPTS, input=IGATEFILES)
    TargetAdd('libp3dcparser.in', opts=['IMOD:panda3d.direct', 'ILIB:libp3dcparser', 'SRCDIR:direct/src/dcparser'])
    PyTargetAdd('p3dcparser_ext_composite.obj', opts=OPTS, input='p3dcparser_ext_composite.cxx')

#
# DIRECTORY: direct/src/deadrec/
#

if not PkgSkip("DIRECT"):
    OPTS=['DIR:direct/src/deadrec', 'BUILDING:DIRECT']
    TargetAdd('p3deadrec_composite1.obj', opts=OPTS, input='p3deadrec_composite1.cxx')

    OPTS=['DIR:direct/src/deadrec']
    IGATEFILES=GetDirectoryContents('direct/src/deadrec', ["*.h", "*_composite*.cxx"])
    TargetAdd('libp3deadrec.in', opts=OPTS, input=IGATEFILES)
    TargetAdd('libp3deadrec.in', opts=['IMOD:panda3d.direct', 'ILIB:libp3deadrec', 'SRCDIR:direct/src/deadrec'])

#
# DIRECTORY: direct/src/distributed/
#

if not PkgSkip("DIRECT"):
    OPTS=['DIR:direct/src/distributed', 'DIR:direct/src/dcparser', 'WITHINPANDA', 'BUILDING:DIRECT']
    TargetAdd('p3distributed_config_distributed.obj', opts=OPTS, input='config_distributed.cxx')

    OPTS=['DIR:direct/src/distributed', 'WITHINPANDA']
    IGATEFILES=GetDirectoryContents('direct/src/distributed', ["*.h", "*.cxx"])
    TargetAdd('libp3distributed.in', opts=OPTS, input=IGATEFILES)
    TargetAdd('libp3distributed.in', opts=['IMOD:panda3d.direct', 'ILIB:libp3distributed', 'SRCDIR:direct/src/distributed'])
    PyTargetAdd('p3distributed_cConnectionRepository.obj', opts=OPTS, input='cConnectionRepository.cxx')
    PyTargetAdd('p3distributed_cDistributedSmoothNodeBase.obj', opts=OPTS, input='cDistributedSmoothNodeBase.cxx')

#
# DIRECTORY: direct/src/interval/
#

if not PkgSkip("DIRECT"):
    OPTS=['DIR:direct/src/interval', 'BUILDING:DIRECT']
    TargetAdd('p3interval_composite1.obj', opts=OPTS, input='p3interval_composite1.cxx')

    OPTS=['DIR:direct/src/interval']
    IGATEFILES=GetDirectoryContents('direct/src/interval', ["*.h", "*_composite*.cxx"])
    TargetAdd('libp3interval.in', opts=OPTS, input=IGATEFILES)
    TargetAdd('libp3interval.in', opts=['IMOD:panda3d.direct', 'ILIB:libp3interval', 'SRCDIR:direct/src/interval'])
    PyTargetAdd('p3interval_cInterval_ext.obj', opts=OPTS, input='cInterval_ext.cxx')

#
# DIRECTORY: direct/src/showbase/
#

if not PkgSkip("DIRECT"):
    OPTS=['DIR:direct/src/showbase', 'BUILDING:DIRECT']
    TargetAdd('p3showbase_showBase.obj', opts=OPTS, input='showBase.cxx')
    if GetTarget() == 'darwin':
        TargetAdd('p3showbase_showBase_assist.obj', opts=OPTS, input='showBase_assist.mm')

    OPTS=['DIR:direct/src/showbase']
    IGATEFILES=GetDirectoryContents('direct/src/showbase', ["*.h", "showBase.cxx"])
    TargetAdd('libp3showbase.in', opts=OPTS, input=IGATEFILES)
    TargetAdd('libp3showbase.in', opts=['IMOD:panda3d.direct', 'ILIB:libp3showbase', 'SRCDIR:direct/src/showbase'])

#
# DIRECTORY: direct/src/motiontrail/
#

if not PkgSkip("DIRECT"):
    OPTS=['DIR:direct/src/motiontrail', 'BUILDING:DIRECT']
    TargetAdd('p3motiontrail_cMotionTrail.obj', opts=OPTS, input='cMotionTrail.cxx')
    TargetAdd('p3motiontrail_config_motiontrail.obj', opts=OPTS, input='config_motiontrail.cxx')

    OPTS=['DIR:direct/src/motiontrail']
    IGATEFILES=GetDirectoryContents('direct/src/motiontrail', ["*.h", "cMotionTrail.cxx"])
    TargetAdd('libp3motiontrail.in', opts=OPTS, input=IGATEFILES)
    TargetAdd('libp3motiontrail.in', opts=['IMOD:panda3d.direct', 'ILIB:libp3motiontrail', 'SRCDIR:direct/src/motiontrail'])

#
# DIRECTORY: direct/metalibs/direct/
#

if not PkgSkip("DIRECT"):
    TargetAdd('libp3direct.dll', input='p3directbase_directbase.obj')
    TargetAdd('libp3direct.dll', input='p3dcparser_composite1.obj')
    TargetAdd('libp3direct.dll', input='p3dcparser_composite2.obj')
    TargetAdd('libp3direct.dll', input='p3dcparser_dcParser.obj')
    TargetAdd('libp3direct.dll', input='p3dcparser_dcLexer.obj')
    TargetAdd('libp3direct.dll', input='p3showbase_showBase.obj')
    if GetTarget() == 'darwin':
        TargetAdd('libp3direct.dll', input='p3showbase_showBase_assist.obj')
    TargetAdd('libp3direct.dll', input='p3deadrec_composite1.obj')
    TargetAdd('libp3direct.dll', input='p3distributed_config_distributed.obj')
    TargetAdd('libp3direct.dll', input='p3interval_composite1.obj')
    TargetAdd('libp3direct.dll', input='p3motiontrail_config_motiontrail.obj')
    TargetAdd('libp3direct.dll', input='p3motiontrail_cMotionTrail.obj')
    TargetAdd('libp3direct.dll', input=COMMON_PANDA_LIBS)
    TargetAdd('libp3direct.dll', opts=['ADVAPI', 'WINUSER', 'WINGDI'])

    PyTargetAdd('direct_module.obj', input='libp3dcparser.in')
    PyTargetAdd('direct_module.obj', input='libp3showbase.in')
    PyTargetAdd('direct_module.obj', input='libp3deadrec.in')
    PyTargetAdd('direct_module.obj', input='libp3interval.in')
    PyTargetAdd('direct_module.obj', input='libp3distributed.in')
    PyTargetAdd('direct_module.obj', input='libp3motiontrail.in')
    PyTargetAdd('direct_module.obj', opts=['IMOD:panda3d.direct', 'ILIB:direct', 'IMPORT:panda3d.core'])

    PyTargetAdd('direct.pyd', input='libp3dcparser_igate.obj')
    PyTargetAdd('direct.pyd', input='libp3showbase_igate.obj')
    PyTargetAdd('direct.pyd', input='libp3deadrec_igate.obj')
    PyTargetAdd('direct.pyd', input='libp3interval_igate.obj')
    PyTargetAdd('direct.pyd', input='p3interval_cInterval_ext.obj')
    PyTargetAdd('direct.pyd', input='libp3distributed_igate.obj')
    PyTargetAdd('direct.pyd', input='libp3motiontrail_igate.obj')

    # These are part of direct.pyd, not libp3direct.dll, because they rely on
    # the Python libraries.  If a C++ user needs these modules, we can move them
    # back and filter out the Python-specific code.
    PyTargetAdd('direct.pyd', input='p3dcparser_ext_composite.obj')
    PyTargetAdd('direct.pyd', input='p3distributed_cConnectionRepository.obj')
    PyTargetAdd('direct.pyd', input='p3distributed_cDistributedSmoothNodeBase.obj')

    PyTargetAdd('direct.pyd', input='direct_module.obj')
    PyTargetAdd('direct.pyd', input='libp3direct.dll')
    PyTargetAdd('direct.pyd', input='libp3interrogatedb.dll')
    PyTargetAdd('direct.pyd', input=COMMON_PANDA_LIBS)
    PyTargetAdd('direct.pyd', opts=['WINUSER', 'WINGDI', 'WINSOCK2'])

#
# DIRECTORY: direct/src/dcparse/
#

if not PkgSkip("DIRECT"):
    OPTS=['DIR:direct/src/dcparse', 'DIR:direct/src/dcparser', 'WITHINPANDA', 'ADVAPI']
    TargetAdd('dcparse_dcparse.obj', opts=OPTS, input='dcparse.cxx')
    TargetAdd('p3dcparse.exe', input='dcparse_dcparse.obj')
    TargetAdd('p3dcparse.exe', input='libp3direct.dll')
    TargetAdd('p3dcparse.exe', input=COMMON_PANDA_LIBS)
    TargetAdd('p3dcparse.exe', opts=['ADVAPI'])

#
# DIRECTORY: pandatool/src/pandatoolbase/
#

if not PkgSkip("PANDATOOL"):
    OPTS=['DIR:pandatool/src/pandatoolbase']
    TargetAdd('p3pandatoolbase_composite1.obj', opts=OPTS, input='p3pandatoolbase_composite1.cxx')
    TargetAdd('libp3pandatoolbase.lib', input='p3pandatoolbase_composite1.obj')

#
# DIRECTORY: pandatool/src/converter/
#

if not PkgSkip("PANDATOOL") and not PkgSkip("EGG"):
    OPTS=['DIR:pandatool/src/converter']
    TargetAdd('p3converter_somethingToEggConverter.obj', opts=OPTS, input='somethingToEggConverter.cxx')
    TargetAdd('p3converter_eggToSomethingConverter.obj', opts=OPTS, input='eggToSomethingConverter.cxx')
    TargetAdd('libp3converter.lib', input='p3converter_somethingToEggConverter.obj')
    TargetAdd('libp3converter.lib', input='p3converter_eggToSomethingConverter.obj')

#
# DIRECTORY: pandatool/src/progbase/
#

if not PkgSkip("PANDATOOL"):
    OPTS=['DIR:pandatool/src/progbase', 'ZLIB']
    TargetAdd('p3progbase_composite1.obj', opts=OPTS, input='p3progbase_composite1.cxx')
    TargetAdd('libp3progbase.lib', input='p3progbase_composite1.obj')

#
# DIRECTORY: pandatool/src/eggbase/
#

if not PkgSkip("PANDATOOL") and not PkgSkip("EGG"):
    OPTS=['DIR:pandatool/src/eggbase']
    TargetAdd('p3eggbase_composite1.obj', opts=OPTS, input='p3eggbase_composite1.cxx')
    TargetAdd('libp3eggbase.lib', input='p3eggbase_composite1.obj')

#
# DIRECTORY: pandatool/src/bam/
#

if not PkgSkip("PANDATOOL"):
    OPTS=['DIR:pandatool/src/bam']
    TargetAdd('bam-info_bamInfo.obj', opts=OPTS, input='bamInfo.cxx')
    TargetAdd('bam-info.exe', input='bam-info_bamInfo.obj')
    TargetAdd('bam-info.exe', input='libp3progbase.lib')
    TargetAdd('bam-info.exe', input='libp3pandatoolbase.lib')
    TargetAdd('bam-info.exe', input=COMMON_PANDA_LIBS)
    TargetAdd('bam-info.exe', opts=['ADVAPI', 'FFTW'])

    if not PkgSkip("EGG"):
        TargetAdd('bam2egg_bamToEgg.obj', opts=OPTS, input='bamToEgg.cxx')
        TargetAdd('bam2egg.exe', input='bam2egg_bamToEgg.obj')
        TargetAdd('bam2egg.exe', input=COMMON_EGG2X_LIBS)
        TargetAdd('bam2egg.exe', opts=['ADVAPI', 'FFTW'])

        TargetAdd('egg2bam_eggToBam.obj', opts=OPTS, input='eggToBam.cxx')
        TargetAdd('egg2bam.exe', input='egg2bam_eggToBam.obj')
        TargetAdd('egg2bam.exe', input=COMMON_EGG2X_LIBS)
        TargetAdd('egg2bam.exe', opts=['ADVAPI', 'FFTW'])

#
# DIRECTORY: pandatool/src/daeegg/
#
if not PkgSkip("PANDATOOL") and not PkgSkip("FCOLLADA") and not PkgSkip("EGG"):
    OPTS=['DIR:pandatool/src/daeegg', 'FCOLLADA']
    TargetAdd('p3daeegg_composite1.obj', opts=OPTS, input='p3daeegg_composite1.cxx')
    TargetAdd('libp3daeegg.lib', input='p3daeegg_composite1.obj')
    TargetAdd('libp3daeegg.lib', opts=['FCOLLADA', 'CARBON'])

#
# DIRECTORY: pandatool/src/assimp
#
if not PkgSkip("PANDATOOL") and not PkgSkip("ASSIMP"):
    OPTS=['DIR:pandatool/src/assimp', 'BUILDING:ASSIMP', 'ASSIMP', 'MODULE']
    TargetAdd('p3assimp_composite1.obj', opts=OPTS, input='p3assimp_composite1.cxx')
    TargetAdd('libp3assimp.dll', input='p3assimp_composite1.obj')
    TargetAdd('libp3assimp.dll', input=COMMON_PANDA_LIBS)
    TargetAdd('libp3assimp.dll', opts=OPTS+['ZLIB', 'ADVAPI'])

#
# DIRECTORY: pandatool/src/daeprogs/
#
if not PkgSkip("PANDATOOL") and not PkgSkip("FCOLLADA") and not PkgSkip("EGG"):
    OPTS=['DIR:pandatool/src/daeprogs', 'FCOLLADA']
    TargetAdd('dae2egg_daeToEgg.obj', opts=OPTS, input='daeToEgg.cxx')
    TargetAdd('dae2egg.exe', input='dae2egg_daeToEgg.obj')
    TargetAdd('dae2egg.exe', input='libp3daeegg.lib')
    TargetAdd('dae2egg.exe', input=COMMON_EGG2X_LIBS)
    TargetAdd('dae2egg.exe', opts=['WINUSER', 'FCOLLADA', 'CARBON'])

#
# DIRECTORY: pandatool/src/dxf/
#

if not PkgSkip("PANDATOOL"):
    OPTS=['DIR:pandatool/src/dxf']
    TargetAdd('p3dxf_composite1.obj', opts=OPTS, input='p3dxf_composite1.cxx')
    TargetAdd('libp3dxf.lib', input='p3dxf_composite1.obj')

#
# DIRECTORY: pandatool/src/dxfegg/
#

if not PkgSkip("PANDATOOL") and not PkgSkip("EGG"):
    OPTS=['DIR:pandatool/src/dxfegg']
    TargetAdd('p3dxfegg_dxfToEggConverter.obj', opts=OPTS, input='dxfToEggConverter.cxx')
    TargetAdd('p3dxfegg_dxfToEggLayer.obj', opts=OPTS, input='dxfToEggLayer.cxx')
    TargetAdd('libp3dxfegg.lib', input='p3dxfegg_dxfToEggConverter.obj')
    TargetAdd('libp3dxfegg.lib', input='p3dxfegg_dxfToEggLayer.obj')

#
# DIRECTORY: pandatool/src/dxfprogs/
#

if not PkgSkip("PANDATOOL"):
    OPTS=['DIR:pandatool/src/dxfprogs']
    TargetAdd('dxf-points_dxfPoints.obj', opts=OPTS, input='dxfPoints.cxx')
    TargetAdd('dxf-points.exe', input='dxf-points_dxfPoints.obj')
    TargetAdd('dxf-points.exe', input='libp3progbase.lib')
    TargetAdd('dxf-points.exe', input='libp3dxf.lib')
    TargetAdd('dxf-points.exe', input='libp3pandatoolbase.lib')
    TargetAdd('dxf-points.exe', input=COMMON_PANDA_LIBS)
    TargetAdd('dxf-points.exe', opts=['ADVAPI', 'FFTW'])

    if not PkgSkip("EGG"):
        TargetAdd('dxf2egg_dxfToEgg.obj', opts=OPTS, input='dxfToEgg.cxx')
        TargetAdd('dxf2egg.exe', input='dxf2egg_dxfToEgg.obj')
        TargetAdd('dxf2egg.exe', input='libp3dxfegg.lib')
        TargetAdd('dxf2egg.exe', input='libp3dxf.lib')
        TargetAdd('dxf2egg.exe', input=COMMON_EGG2X_LIBS)
        TargetAdd('dxf2egg.exe', opts=['ADVAPI', 'FFTW'])

        TargetAdd('egg2dxf_eggToDXF.obj', opts=OPTS, input='eggToDXF.cxx')
        TargetAdd('egg2dxf_eggToDXFLayer.obj', opts=OPTS, input='eggToDXFLayer.cxx')
        TargetAdd('egg2dxf.exe', input='egg2dxf_eggToDXF.obj')
        TargetAdd('egg2dxf.exe', input='egg2dxf_eggToDXFLayer.obj')
        TargetAdd('egg2dxf.exe', input='libp3dxf.lib')
        TargetAdd('egg2dxf.exe', input=COMMON_EGG2X_LIBS)
        TargetAdd('egg2dxf.exe', opts=['ADVAPI', 'FFTW'])

#
# DIRECTORY: pandatool/src/objegg/
#

if not PkgSkip("PANDATOOL") and not PkgSkip("EGG"):
    OPTS=['DIR:pandatool/src/objegg']
    TargetAdd('p3objegg_objToEggConverter.obj', opts=OPTS, input='objToEggConverter.cxx')
    TargetAdd('p3objegg_eggToObjConverter.obj', opts=OPTS, input='eggToObjConverter.cxx')
    TargetAdd('p3objegg_config_objegg.obj', opts=OPTS, input='config_objegg.cxx')
    TargetAdd('libp3objegg.lib', input='p3objegg_objToEggConverter.obj')
    TargetAdd('libp3objegg.lib', input='p3objegg_eggToObjConverter.obj')
    TargetAdd('libp3objegg.lib', input='p3objegg_config_objegg.obj')

#
# DIRECTORY: pandatool/src/objprogs/
#

if not PkgSkip("PANDATOOL") and not PkgSkip("EGG"):
    OPTS=['DIR:pandatool/src/objprogs']
    TargetAdd('obj2egg_objToEgg.obj', opts=OPTS, input='objToEgg.cxx')
    TargetAdd('obj2egg.exe', input='obj2egg_objToEgg.obj')
    TargetAdd('obj2egg.exe', input='libp3objegg.lib')
    TargetAdd('obj2egg.exe', input=COMMON_EGG2X_LIBS)

    TargetAdd('egg2obj_eggToObj.obj', opts=OPTS, input='eggToObj.cxx')
    TargetAdd('egg2obj.exe', input='egg2obj_eggToObj.obj')
    TargetAdd('egg2obj.exe', input='libp3objegg.lib')
    TargetAdd('egg2obj.exe', input=COMMON_EGG2X_LIBS)

#
# DIRECTORY: pandatool/src/palettizer/
#

if not PkgSkip("PANDATOOL") and not PkgSkip("EGG"):
    OPTS=['DIR:pandatool/src/palettizer']
    TargetAdd('p3palettizer_composite1.obj', opts=OPTS, input='p3palettizer_composite1.cxx')
    TargetAdd('libp3palettizer.lib', input='p3palettizer_composite1.obj')

#
# DIRECTORY: pandatool/src/egg-mkfont/
#

if not PkgSkip("FREETYPE") and not PkgSkip("PANDATOOL") and not PkgSkip("EGG"):
    OPTS=['DIR:pandatool/src/egg-mkfont', 'DIR:pandatool/src/palettizer', 'FREETYPE']
    TargetAdd('egg-mkfont_eggMakeFont.obj', opts=OPTS, input='eggMakeFont.cxx')
    TargetAdd('egg-mkfont_rangeDescription.obj', opts=OPTS, input='rangeDescription.cxx')
    TargetAdd('egg-mkfont_rangeIterator.obj', opts=OPTS, input='rangeIterator.cxx')
    TargetAdd('egg-mkfont.exe', input='egg-mkfont_eggMakeFont.obj')
    TargetAdd('egg-mkfont.exe', input='egg-mkfont_rangeDescription.obj')
    TargetAdd('egg-mkfont.exe', input='egg-mkfont_rangeIterator.obj')
    TargetAdd('egg-mkfont.exe', input='libp3palettizer.lib')
    TargetAdd('egg-mkfont.exe', input=COMMON_EGG2X_LIBS)
    TargetAdd('egg-mkfont.exe', opts=['ADVAPI', 'FREETYPE'])

#
# DIRECTORY: pandatool/src/eggcharbase/
#

if not PkgSkip("PANDATOOL") and not PkgSkip("EGG"):
    OPTS=['DIR:pandatool/src/eggcharbase', 'ZLIB']
    TargetAdd('p3eggcharbase_composite1.obj', opts=OPTS, input='p3eggcharbase_composite1.cxx')
    TargetAdd('libp3eggcharbase.lib', input='p3eggcharbase_composite1.obj')

#
# DIRECTORY: pandatool/src/egg-optchar/
#

if not PkgSkip("PANDATOOL") and not PkgSkip("EGG"):
    OPTS=['DIR:pandatool/src/egg-optchar']
    TargetAdd('egg-optchar_config_egg_optchar.obj', opts=OPTS, input='config_egg_optchar.cxx')
    TargetAdd('egg-optchar_eggOptchar.obj', opts=OPTS, input='eggOptchar.cxx')
    TargetAdd('egg-optchar_eggOptcharUserData.obj', opts=OPTS, input='eggOptcharUserData.cxx')
    TargetAdd('egg-optchar_vertexMembership.obj', opts=OPTS, input='vertexMembership.cxx')
    TargetAdd('egg-optchar.exe', input='egg-optchar_config_egg_optchar.obj')
    TargetAdd('egg-optchar.exe', input='egg-optchar_eggOptchar.obj')
    TargetAdd('egg-optchar.exe', input='egg-optchar_eggOptcharUserData.obj')
    TargetAdd('egg-optchar.exe', input='egg-optchar_vertexMembership.obj')
    TargetAdd('egg-optchar.exe', input='libp3eggcharbase.lib')
    TargetAdd('egg-optchar.exe', input=COMMON_EGG2X_LIBS)
    TargetAdd('egg-optchar.exe', opts=['ADVAPI', 'FREETYPE'])

#
# DIRECTORY: pandatool/src/egg-palettize/
#

if not PkgSkip("PANDATOOL") and not PkgSkip("EGG"):
    OPTS=['DIR:pandatool/src/egg-palettize', 'DIR:pandatool/src/palettizer']
    TargetAdd('egg-palettize_eggPalettize.obj', opts=OPTS, input='eggPalettize.cxx')
    TargetAdd('egg-palettize.exe', input='egg-palettize_eggPalettize.obj')
    TargetAdd('egg-palettize.exe', input='libp3palettizer.lib')
    TargetAdd('egg-palettize.exe', input=COMMON_EGG2X_LIBS)
    TargetAdd('egg-palettize.exe', opts=['ADVAPI'])

#
# DIRECTORY: pandatool/src/egg-qtess/
#

if not PkgSkip("PANDATOOL") and not PkgSkip("EGG"):
    OPTS=['DIR:pandatool/src/egg-qtess']
    TargetAdd('egg-qtess_composite1.obj', opts=OPTS, input='egg-qtess_composite1.cxx')
    TargetAdd('egg-qtess.exe', input='egg-qtess_composite1.obj')
    TargetAdd('egg-qtess.exe', input='libp3eggbase.lib')
    TargetAdd('egg-qtess.exe', input='libp3progbase.lib')
    TargetAdd('egg-qtess.exe', input='libp3converter.lib')
    TargetAdd('egg-qtess.exe', input=COMMON_EGG2X_LIBS)
    TargetAdd('egg-qtess.exe', opts=['ADVAPI'])

#
# DIRECTORY: pandatool/src/eggprogs/
#

if not PkgSkip("PANDATOOL") and not PkgSkip("EGG"):
    OPTS=['DIR:pandatool/src/eggprogs']
    TargetAdd('egg-crop_eggCrop.obj', opts=OPTS, input='eggCrop.cxx')
    TargetAdd('egg-crop.exe', input='egg-crop_eggCrop.obj')
    TargetAdd('egg-crop.exe', input=COMMON_EGG2X_LIBS)
    TargetAdd('egg-crop.exe', opts=['ADVAPI'])

    TargetAdd('egg-make-tube_eggMakeTube.obj', opts=OPTS, input='eggMakeTube.cxx')
    TargetAdd('egg-make-tube.exe', input='egg-make-tube_eggMakeTube.obj')
    TargetAdd('egg-make-tube.exe', input=COMMON_EGG2X_LIBS)
    TargetAdd('egg-make-tube.exe', opts=['ADVAPI'])

    TargetAdd('egg-texture-cards_eggTextureCards.obj', opts=OPTS, input='eggTextureCards.cxx')
    TargetAdd('egg-texture-cards.exe', input='egg-texture-cards_eggTextureCards.obj')
    TargetAdd('egg-texture-cards.exe', input=COMMON_EGG2X_LIBS)
    TargetAdd('egg-texture-cards.exe', opts=['ADVAPI'])

    TargetAdd('egg-topstrip_eggTopstrip.obj', opts=OPTS, input='eggTopstrip.cxx')
    TargetAdd('egg-topstrip.exe', input='egg-topstrip_eggTopstrip.obj')
    TargetAdd('egg-topstrip.exe', input='libp3eggcharbase.lib')
    TargetAdd('egg-topstrip.exe', input=COMMON_EGG2X_LIBS)
    TargetAdd('egg-topstrip.exe', opts=['ADVAPI'])

    TargetAdd('egg-trans_eggTrans.obj', opts=OPTS, input='eggTrans.cxx')
    TargetAdd('egg-trans.exe', input='egg-trans_eggTrans.obj')
    TargetAdd('egg-trans.exe', input=COMMON_EGG2X_LIBS)
    TargetAdd('egg-trans.exe', opts=['ADVAPI'])

    TargetAdd('egg2c_eggToC.obj', opts=OPTS, input='eggToC.cxx')
    TargetAdd('egg2c.exe', input='egg2c_eggToC.obj')
    TargetAdd('egg2c.exe', input=COMMON_EGG2X_LIBS)
    TargetAdd('egg2c.exe', opts=['ADVAPI'])

    TargetAdd('egg-rename_eggRename.obj', opts=OPTS, input='eggRename.cxx')
    TargetAdd('egg-rename.exe', input='egg-rename_eggRename.obj')
    TargetAdd('egg-rename.exe', input=COMMON_EGG2X_LIBS)
    TargetAdd('egg-rename.exe', opts=['ADVAPI'])

    TargetAdd('egg-retarget-anim_eggRetargetAnim.obj', opts=OPTS, input='eggRetargetAnim.cxx')
    TargetAdd('egg-retarget-anim.exe', input='egg-retarget-anim_eggRetargetAnim.obj')
    TargetAdd('egg-retarget-anim.exe', input='libp3eggcharbase.lib')
    TargetAdd('egg-retarget-anim.exe', input=COMMON_EGG2X_LIBS)
    TargetAdd('egg-retarget-anim.exe', opts=['ADVAPI'])

    TargetAdd('egg-list-textures_eggListTextures.obj', opts=OPTS, input='eggListTextures.cxx')
    TargetAdd('egg-list-textures.exe', input='egg-list-textures_eggListTextures.obj')
    TargetAdd('egg-list-textures.exe', input=COMMON_EGG2X_LIBS)
    TargetAdd('egg-list-textures.exe', opts=['ADVAPI'])

#
# DIRECTORY: pandatool/src/flt/
#

if not PkgSkip("PANDATOOL"):
    OPTS=['DIR:pandatool/src/flt', 'ZLIB']
    TargetAdd('p3flt_composite1.obj', opts=OPTS, input='p3flt_composite1.cxx')
    TargetAdd('libp3flt.lib', input=['p3flt_composite1.obj'])

#
# DIRECTORY: pandatool/src/fltegg/
#

if not PkgSkip("PANDATOOL") and not PkgSkip("EGG"):
    OPTS=['DIR:pandatool/src/fltegg']
    TargetAdd('p3fltegg_fltToEggConverter.obj', opts=OPTS, input='fltToEggConverter.cxx')
    TargetAdd('p3fltegg_fltToEggLevelState.obj', opts=OPTS, input='fltToEggLevelState.cxx')
    TargetAdd('libp3fltegg.lib', input=['p3fltegg_fltToEggConverter.obj', 'p3fltegg_fltToEggLevelState.obj'])

#
# DIRECTORY: pandatool/src/fltprogs/
#

if not PkgSkip("PANDATOOL"):
    OPTS=['DIR:pandatool/src/fltprogs', 'DIR:pandatool/src/flt']
    TargetAdd('flt-info_fltInfo.obj', opts=OPTS, input='fltInfo.cxx')
    TargetAdd('flt-info.exe', input='flt-info_fltInfo.obj')
    TargetAdd('flt-info.exe', input='libp3flt.lib')
    TargetAdd('flt-info.exe', input='libp3progbase.lib')
    TargetAdd('flt-info.exe', input='libp3pandatoolbase.lib')
    TargetAdd('flt-info.exe', input=COMMON_PANDA_LIBS)
    TargetAdd('flt-info.exe', opts=['ADVAPI'])

    TargetAdd('flt-trans_fltTrans.obj', opts=OPTS, input='fltTrans.cxx')
    TargetAdd('flt-trans.exe', input='flt-trans_fltTrans.obj')
    TargetAdd('flt-trans.exe', input='libp3flt.lib')
    TargetAdd('flt-trans.exe', input='libp3progbase.lib')
    TargetAdd('flt-trans.exe', input='libp3pandatoolbase.lib')
    TargetAdd('flt-trans.exe', input=COMMON_PANDA_LIBS)
    TargetAdd('flt-trans.exe', opts=['ADVAPI'])

    if not PkgSkip("EGG"):
        TargetAdd('egg2flt_eggToFlt.obj', opts=OPTS, input='eggToFlt.cxx')
        TargetAdd('egg2flt.exe', input='egg2flt_eggToFlt.obj')
        TargetAdd('egg2flt.exe', input='libp3flt.lib')
        TargetAdd('egg2flt.exe', input=COMMON_EGG2X_LIBS)
        TargetAdd('egg2flt.exe', opts=['ADVAPI'])

        TargetAdd('flt2egg_fltToEgg.obj', opts=OPTS, input='fltToEgg.cxx')
        TargetAdd('flt2egg.exe', input='flt2egg_fltToEgg.obj')
        TargetAdd('flt2egg.exe', input='libp3flt.lib')
        TargetAdd('flt2egg.exe', input='libp3fltegg.lib')
        TargetAdd('flt2egg.exe', input=COMMON_EGG2X_LIBS)
        TargetAdd('flt2egg.exe', opts=['ADVAPI'])

#
# DIRECTORY: pandatool/src/imagebase/
#

if not PkgSkip("PANDATOOL"):
    OPTS=['DIR:pandatool/src/imagebase']
    TargetAdd('p3imagebase_composite1.obj', opts=OPTS, input='p3imagebase_composite1.cxx')
    TargetAdd('libp3imagebase.lib', input='p3imagebase_composite1.obj')

#
# DIRECTORY: pandatool/src/imageprogs/
#

if not PkgSkip("PANDATOOL"):
    OPTS=['DIR:pandatool/src/imageprogs']
    TargetAdd('image-info_imageInfo.obj', opts=OPTS, input='imageInfo.cxx')
    TargetAdd('image-info.exe', input='image-info_imageInfo.obj')
    TargetAdd('image-info.exe', input='libp3imagebase.lib')
    TargetAdd('image-info.exe', input='libp3progbase.lib')
    TargetAdd('image-info.exe', input='libp3pandatoolbase.lib')
    TargetAdd('image-info.exe', input=COMMON_PANDA_LIBS)
    TargetAdd('image-info.exe', opts=['ADVAPI'])

    TargetAdd('image-resize_imageResize.obj', opts=OPTS, input='imageResize.cxx')
    TargetAdd('image-resize.exe', input='image-resize_imageResize.obj')
    TargetAdd('image-resize.exe', input='libp3imagebase.lib')
    TargetAdd('image-resize.exe', input='libp3progbase.lib')
    TargetAdd('image-resize.exe', input='libp3pandatoolbase.lib')
    TargetAdd('image-resize.exe', input=COMMON_PANDA_LIBS)
    TargetAdd('image-resize.exe', opts=['ADVAPI'])

    TargetAdd('image-trans_imageTrans.obj', opts=OPTS, input='imageTrans.cxx')
    TargetAdd('image-trans.exe', input='image-trans_imageTrans.obj')
    TargetAdd('image-trans.exe', input='libp3imagebase.lib')
    TargetAdd('image-trans.exe', input='libp3progbase.lib')
    TargetAdd('image-trans.exe', input='libp3pandatoolbase.lib')
    TargetAdd('image-trans.exe', input=COMMON_PANDA_LIBS)
    TargetAdd('image-trans.exe', opts=['ADVAPI'])

#
# DIRECTORY: pandatool/src/pfmprogs/
#

if not PkgSkip("PANDATOOL"):
    OPTS=['DIR:pandatool/src/pfmprogs']
    TargetAdd('pfm-trans_pfmTrans.obj', opts=OPTS, input='pfmTrans.cxx')
    TargetAdd('pfm-trans.exe', input='pfm-trans_pfmTrans.obj')
    TargetAdd('pfm-trans.exe', input='libp3progbase.lib')
    TargetAdd('pfm-trans.exe', input='libp3pandatoolbase.lib')
    TargetAdd('pfm-trans.exe', input=COMMON_PANDA_LIBS)
    TargetAdd('pfm-trans.exe', opts=['ADVAPI'])

    TargetAdd('pfm-bba_pfmBba.obj', opts=OPTS, input='pfmBba.cxx')
    TargetAdd('pfm-bba_config_pfmprogs.obj', opts=OPTS, input='config_pfmprogs.cxx')
    TargetAdd('pfm-bba.exe', input='pfm-bba_pfmBba.obj')
    TargetAdd('pfm-bba.exe', input='pfm-bba_config_pfmprogs.obj')
    TargetAdd('pfm-bba.exe', input='libp3progbase.lib')
    TargetAdd('pfm-bba.exe', input='libp3pandatoolbase.lib')
    TargetAdd('pfm-bba.exe', input=COMMON_PANDA_LIBS)
    TargetAdd('pfm-bba.exe', opts=['ADVAPI'])

#
# DIRECTORY: pandatool/src/lwo/
#

if not PkgSkip("PANDATOOL"):
    OPTS=['DIR:pandatool/src/lwo']
    TargetAdd('p3lwo_composite1.obj', opts=OPTS, input='p3lwo_composite1.cxx')
    TargetAdd('libp3lwo.lib', input='p3lwo_composite1.obj')

#
# DIRECTORY: pandatool/src/lwoegg/
#

if not PkgSkip("PANDATOOL") and not PkgSkip("EGG"):
    OPTS=['DIR:pandatool/src/lwoegg']
    TargetAdd('p3lwoegg_composite1.obj', opts=OPTS, input='p3lwoegg_composite1.cxx')
    TargetAdd('libp3lwoegg.lib', input='p3lwoegg_composite1.obj')

#
# DIRECTORY: pandatool/src/lwoprogs/
#

if not PkgSkip("PANDATOOL"):
    OPTS=['DIR:pandatool/src/lwoprogs', 'DIR:pandatool/src/lwo']
    TargetAdd('lwo-scan_lwoScan.obj', opts=OPTS, input='lwoScan.cxx')
    TargetAdd('lwo-scan.exe', input='lwo-scan_lwoScan.obj')
    TargetAdd('lwo-scan.exe', input='libp3lwo.lib')
    TargetAdd('lwo-scan.exe', input='libp3progbase.lib')
    TargetAdd('lwo-scan.exe', input='libp3pandatoolbase.lib')
    TargetAdd('lwo-scan.exe', input=COMMON_PANDA_LIBS)
    TargetAdd('lwo-scan.exe', opts=['ADVAPI'])

    if not PkgSkip("EGG"):
        TargetAdd('lwo2egg_lwoToEgg.obj', opts=OPTS, input='lwoToEgg.cxx')
        TargetAdd('lwo2egg.exe', input='lwo2egg_lwoToEgg.obj')
        TargetAdd('lwo2egg.exe', input='libp3lwo.lib')
        TargetAdd('lwo2egg.exe', input='libp3lwoegg.lib')
        TargetAdd('lwo2egg.exe', input=COMMON_EGG2X_LIBS)
        TargetAdd('lwo2egg.exe', opts=['ADVAPI'])

#
# DIRECTORY: pandatool/src/maya/
#

for VER in MAYAVERSIONS:
    VNUM = VER[4:]
    if PkgSkip(VER) or PkgSkip("PANDATOOL"):
        continue

    OPTS=['DIR:pandatool/src/maya', VER]
    TargetAdd('maya'+VNUM+'_composite1.obj', opts=OPTS, input='p3maya_composite1.cxx')
    TargetAdd('libmaya'+VNUM+'.lib', input='maya'+VNUM+'_composite1.obj')

#
# DIRECTORY: pandatool/src/mayaegg/
#

for VER in MAYAVERSIONS:
    VNUM = VER[4:]
    if PkgSkip(VER) or PkgSkip("PANDATOOL") or PkgSkip("EGG"):
        continue

    OPTS=['DIR:pandatool/src/mayaegg', 'DIR:pandatool/src/maya', VER]
    TargetAdd('mayaegg'+VNUM+'_loader.obj', opts=OPTS, input='mayaEggLoader.cxx')
    TargetAdd('mayaegg'+VNUM+'_composite1.obj', opts=OPTS, input='p3mayaegg_composite1.cxx')
    TargetAdd('libmayaegg'+VNUM+'.lib', input='mayaegg'+VNUM+'_loader.obj')
    TargetAdd('libmayaegg'+VNUM+'.lib', input='mayaegg'+VNUM+'_composite1.obj')

#
# DIRECTORY: pandatool/src/maxegg/
#

for VER in MAXVERSIONS:
    VNUM = VER[3:]
    if PkgSkip(VER) or PkgSkip("PANDATOOL") or PkgSkip("EGG"):
        continue

    OPTS=['DIR:pandatool/src/maxegg', VER,  "WINCOMCTL", "WINCOMDLG", "WINUSER", "MSFORSCOPE", "RTTI"]
    TargetAdd('maxEgg'+VNUM+'.res', opts=OPTS, input='maxEgg.rc')
    TargetAdd('maxegg'+VNUM+'_loader.obj', opts=OPTS, input='maxEggLoader.cxx')
    TargetAdd('maxegg'+VNUM+'_composite1.obj', opts=OPTS, input='p3maxegg_composite1.cxx')
    TargetAdd('maxegg'+VNUM+'.dlo', input='maxegg'+VNUM+'_composite1.obj')
    TargetAdd('maxegg'+VNUM+'.dlo', input='maxEgg'+VNUM+'.res')
    TargetAdd('maxegg'+VNUM+'.dlo', input='maxEgg.def', ipath=OPTS)
    TargetAdd('maxegg'+VNUM+'.dlo', input=COMMON_EGG2X_LIBS)
    TargetAdd('maxegg'+VNUM+'.dlo', opts=OPTS)

#
# DIRECTORY: pandatool/src/maxprogs/
#

for VER in MAXVERSIONS:
    VNUM = VER[3:]
    if PkgSkip(VER) or PkgSkip("PANDATOOL") or PkgSkip("EGG"):
        continue

    OPTS=['DIR:pandatool/src/maxprogs', VER,  "WINCOMCTL", "WINCOMDLG", "WINUSER", "MSFORSCOPE", "RTTI"]
    TargetAdd('maxImportRes.res', opts=OPTS, input='maxImportRes.rc')
    TargetAdd('maxprogs'+VNUM+'_maxeggimport.obj', opts=OPTS, input='maxEggImport.cxx')
    TargetAdd('maxeggimport'+VNUM+'.dle', input='maxegg'+VNUM+'_loader.obj')
    TargetAdd('maxeggimport'+VNUM+'.dle', input='maxprogs'+VNUM+'_maxeggimport.obj')
    TargetAdd('maxeggimport'+VNUM+'.dle', input='libpandaegg.dll')
    TargetAdd('maxeggimport'+VNUM+'.dle', input='libpanda.dll')
    TargetAdd('maxeggimport'+VNUM+'.dle', input='libpandaexpress.dll')
    TargetAdd('maxeggimport'+VNUM+'.dle', input='maxImportRes.res')
    TargetAdd('maxeggimport'+VNUM+'.dle', input='maxEggImport.def', ipath=OPTS)
    TargetAdd('maxeggimport'+VNUM+'.dle', input=COMMON_DTOOL_LIBS)
    TargetAdd('maxeggimport'+VNUM+'.dle', opts=OPTS)

#
# DIRECTORY: pandatool/src/vrml/
#

if not PkgSkip("PANDATOOL"):
    OPTS=['DIR:pandatool/src/vrml', 'ZLIB', 'BISONPREFIX_vrmlyy']
    CreateFile(GetOutputDir() + "/include/vrmlParser.h")
    TargetAdd('p3vrml_vrmlParser.obj', opts=OPTS, input='vrmlParser.yxx')
    TargetAdd('vrmlParser.h', input='p3vrml_vrmlParser.obj', opts=['DEPENDENCYONLY'])
    TargetAdd('p3vrml_vrmlLexer.obj', opts=OPTS, input='vrmlLexer.lxx')
    TargetAdd('p3vrml_parse_vrml.obj', opts=OPTS, input='parse_vrml.cxx')
    TargetAdd('p3vrml_standard_nodes.obj', opts=OPTS, input='standard_nodes.cxx')
    TargetAdd('p3vrml_vrmlNode.obj', opts=OPTS, input='vrmlNode.cxx')
    TargetAdd('p3vrml_vrmlNodeType.obj', opts=OPTS, input='vrmlNodeType.cxx')
    TargetAdd('libp3vrml.lib', input='p3vrml_parse_vrml.obj')
    TargetAdd('libp3vrml.lib', input='p3vrml_standard_nodes.obj')
    TargetAdd('libp3vrml.lib', input='p3vrml_vrmlNode.obj')
    TargetAdd('libp3vrml.lib', input='p3vrml_vrmlNodeType.obj')
    TargetAdd('libp3vrml.lib', input='p3vrml_vrmlParser.obj')
    TargetAdd('libp3vrml.lib', input='p3vrml_vrmlLexer.obj')

#
# DIRECTORY: pandatool/src/vrmlegg/
#

if not PkgSkip("PANDATOOL") and not PkgSkip("EGG"):
    OPTS=['DIR:pandatool/src/vrmlegg', 'DIR:pandatool/src/vrml']
    TargetAdd('p3vrmlegg_indexedFaceSet.obj', opts=OPTS, input='indexedFaceSet.cxx')
    TargetAdd('p3vrmlegg_vrmlAppearance.obj', opts=OPTS, input='vrmlAppearance.cxx')
    TargetAdd('p3vrmlegg_vrmlToEggConverter.obj', opts=OPTS, input='vrmlToEggConverter.cxx')
    TargetAdd('libp3vrmlegg.lib', input='p3vrmlegg_indexedFaceSet.obj')
    TargetAdd('libp3vrmlegg.lib', input='p3vrmlegg_vrmlAppearance.obj')
    TargetAdd('libp3vrmlegg.lib', input='p3vrmlegg_vrmlToEggConverter.obj')

#
# DIRECTORY: pandatool/src/xfile/
#

if not PkgSkip("PANDATOOL"):
    OPTS=['DIR:pandatool/src/xfile', 'ZLIB', 'BISONPREFIX_xyy', 'FLEXDASHI']
    CreateFile(GetOutputDir() + "/include/xParser.h")
    TargetAdd('p3xfile_xParser.obj', opts=OPTS, input='xParser.yxx')
    TargetAdd('xParser.h', input='p3xfile_xParser.obj', opts=['DEPENDENCYONLY'])
    TargetAdd('p3xfile_xLexer.obj', opts=OPTS, input='xLexer.lxx')
    TargetAdd('p3xfile_composite1.obj', opts=OPTS, input='p3xfile_composite1.cxx')
    TargetAdd('libp3xfile.lib', input='p3xfile_composite1.obj')
    TargetAdd('libp3xfile.lib', input='p3xfile_xParser.obj')
    TargetAdd('libp3xfile.lib', input='p3xfile_xLexer.obj')

#
# DIRECTORY: pandatool/src/xfileegg/
#

if not PkgSkip("PANDATOOL") and not PkgSkip("EGG"):
    OPTS=['DIR:pandatool/src/xfileegg', 'DIR:pandatool/src/xfile']
    TargetAdd('p3xfileegg_composite1.obj', opts=OPTS, input='p3xfileegg_composite1.cxx')
    TargetAdd('libp3xfileegg.lib', input='p3xfileegg_composite1.obj')

#
# DIRECTORY: pandatool/src/ptloader/
#

if not PkgSkip("PANDATOOL") and not PkgSkip("EGG"):
    if not PkgSkip("FCOLLADA"):
        DefSymbol("FCOLLADA", "HAVE_FCOLLADA")

    OPTS=['DIR:pandatool/src/ptloader', 'DIR:pandatool/src/flt', 'DIR:pandatool/src/lwo', 'DIR:pandatool/src/xfile', 'DIR:pandatool/src/xfileegg', 'DIR:pandatool/src/daeegg', 'BUILDING:PTLOADER', 'FCOLLADA']
    TargetAdd('p3ptloader_config_ptloader.obj', opts=OPTS, input='config_ptloader.cxx', dep='dtool_have_fcollada.dat')
    TargetAdd('p3ptloader_loaderFileTypePandatool.obj', opts=OPTS, input='loaderFileTypePandatool.cxx')
    TargetAdd('libp3ptloader.dll', input='p3ptloader_config_ptloader.obj')
    TargetAdd('libp3ptloader.dll', input='p3ptloader_loaderFileTypePandatool.obj')
    TargetAdd('libp3ptloader.dll', input='libp3fltegg.lib')
    TargetAdd('libp3ptloader.dll', input='libp3flt.lib')
    TargetAdd('libp3ptloader.dll', input='libp3lwoegg.lib')
    TargetAdd('libp3ptloader.dll', input='libp3lwo.lib')
    TargetAdd('libp3ptloader.dll', input='libp3dxfegg.lib')
    TargetAdd('libp3ptloader.dll', input='libp3dxf.lib')
    TargetAdd('libp3ptloader.dll', input='libp3objegg.lib')
    TargetAdd('libp3ptloader.dll', input='libp3vrmlegg.lib')
    TargetAdd('libp3ptloader.dll', input='libp3vrml.lib')
    TargetAdd('libp3ptloader.dll', input='libp3xfileegg.lib')
    TargetAdd('libp3ptloader.dll', input='libp3xfile.lib')
    if not PkgSkip("FCOLLADA"): TargetAdd('libp3ptloader.dll', input='libp3daeegg.lib')
    TargetAdd('libp3ptloader.dll', input='libp3eggbase.lib')
    TargetAdd('libp3ptloader.dll', input='libp3progbase.lib')
    TargetAdd('libp3ptloader.dll', input='libp3converter.lib')
    TargetAdd('libp3ptloader.dll', input='libp3pandatoolbase.lib')
    TargetAdd('libp3ptloader.dll', input='libpandaegg.dll')
    TargetAdd('libp3ptloader.dll', input=COMMON_PANDA_LIBS)
    TargetAdd('libp3ptloader.dll', opts=['MODULE', 'ADVAPI', 'FCOLLADA', 'WINUSER'])

#
# DIRECTORY: pandatool/src/miscprogs/
#

# This is a bit of an esoteric tool, and it causes issues because
# it conflicts with tools of the same name in different packages.
#if not PkgSkip("PANDATOOL"):
#    OPTS=['DIR:pandatool/src/miscprogs']
#    TargetAdd('bin2c_binToC.obj', opts=OPTS, input='binToC.cxx')
#    TargetAdd('bin2c.exe', input='bin2c_binToC.obj')
#    TargetAdd('bin2c.exe', input='libp3progbase.lib')
#    TargetAdd('bin2c.exe', input='libp3pandatoolbase.lib')
#    TargetAdd('bin2c.exe', input=COMMON_PANDA_LIBS)
#    TargetAdd('bin2c.exe', opts=['ADVAPI'])

#
# DIRECTORY: pandatool/src/pstatserver/
#

if not PkgSkip("PANDATOOL"):
    OPTS=['DIR:pandatool/src/pstatserver']
    TargetAdd('p3pstatserver_composite1.obj', opts=OPTS, input='p3pstatserver_composite1.cxx')
    TargetAdd('libp3pstatserver.lib', input='p3pstatserver_composite1.obj')

#
# DIRECTORY: pandatool/src/text-stats/
#

if not PkgSkip("PANDATOOL"):
    OPTS=['DIR:pandatool/src/text-stats']
    TargetAdd('text-stats_textMonitor.obj', opts=OPTS, input='textMonitor.cxx')
    TargetAdd('text-stats_textStats.obj', opts=OPTS, input='textStats.cxx')
    TargetAdd('text-stats.exe', input='text-stats_textMonitor.obj')
    TargetAdd('text-stats.exe', input='text-stats_textStats.obj')
    TargetAdd('text-stats.exe', input='libp3progbase.lib')
    TargetAdd('text-stats.exe', input='libp3pstatserver.lib')
    TargetAdd('text-stats.exe', input='libp3pandatoolbase.lib')
    TargetAdd('text-stats.exe', input=COMMON_PANDA_LIBS)
    TargetAdd('text-stats.exe', opts=['ADVAPI'])

#
# DIRECTORY: pandatool/src/vrmlprogs/
#

if not PkgSkip("PANDATOOL"):
    OPTS=['DIR:pandatool/src/vrmlprogs', 'DIR:pandatool/src/vrml', 'DIR:pandatool/src/vrmlegg']
    TargetAdd('vrml-trans_vrmlTrans.obj', opts=OPTS, input='vrmlTrans.cxx')
    TargetAdd('vrml-trans.exe', input='vrml-trans_vrmlTrans.obj')
    TargetAdd('vrml-trans.exe', input='libp3vrml.lib')
    TargetAdd('vrml-trans.exe', input='libp3progbase.lib')
    TargetAdd('vrml-trans.exe', input='libp3pandatoolbase.lib')
    TargetAdd('vrml-trans.exe', input=COMMON_PANDA_LIBS)
    TargetAdd('vrml-trans.exe', opts=['ADVAPI'])

    if not PkgSkip("EGG"):
        TargetAdd('vrml2egg_vrmlToEgg.obj', opts=OPTS, input='vrmlToEgg.cxx')
        TargetAdd('vrml2egg.exe', input='vrml2egg_vrmlToEgg.obj')
        TargetAdd('vrml2egg.exe', input='libp3vrmlegg.lib')
        TargetAdd('vrml2egg.exe', input='libp3vrml.lib')
        TargetAdd('vrml2egg.exe', input=COMMON_EGG2X_LIBS)
        TargetAdd('vrml2egg.exe', opts=['ADVAPI'])

#
# DIRECTORY: pandatool/src/win-stats/
# DIRECTORY: pandatool/src/gtk-stats/
#

if not PkgSkip("PANDATOOL") and (GetTarget() == 'windows' or not PkgSkip("GTK3")):
    if GetTarget() == 'windows':
        OPTS=['DIR:pandatool/src/win-stats']
        TargetAdd('pstats_composite1.obj', opts=OPTS, input='winstats_composite1.cxx')
    else:
        OPTS=['DIR:pandatool/src/gtk-stats', 'GTK3']
        TargetAdd('pstats_composite1.obj', opts=OPTS, input='gtkstats_composite1.cxx')
    TargetAdd('pstats.exe', input='pstats_composite1.obj')
    TargetAdd('pstats.exe', input='libp3pstatserver.lib')
    TargetAdd('pstats.exe', input='libp3progbase.lib')
    TargetAdd('pstats.exe', input='libp3pandatoolbase.lib')
    TargetAdd('pstats.exe', input=COMMON_PANDA_LIBS)
    TargetAdd('pstats.exe', opts=['SUBSYSTEM:WINDOWS', 'WINCOMCTL', 'WINSOCK', 'WINIMM', 'WINGDI', 'WINKERNEL', 'WINOLDNAMES', 'WINUSER', 'WINMM', 'GTK3'])

#
# DIRECTORY: pandatool/src/xfileprogs/
#

if not PkgSkip("PANDATOOL"):
    OPTS=['DIR:pandatool/src/xfileprogs', 'DIR:pandatool/src/xfile', 'DIR:pandatool/src/xfileegg']
    TargetAdd('x-trans_xFileTrans.obj', opts=OPTS, input='xFileTrans.cxx')
    TargetAdd('x-trans.exe', input='x-trans_xFileTrans.obj')
    TargetAdd('x-trans.exe', input='libp3progbase.lib')
    TargetAdd('x-trans.exe', input='libp3xfile.lib')
    TargetAdd('x-trans.exe', input='libp3pandatoolbase.lib')
    TargetAdd('x-trans.exe', input=COMMON_PANDA_LIBS)
    TargetAdd('x-trans.exe', opts=['ADVAPI'])

    if not PkgSkip("EGG"):
        TargetAdd('egg2x_eggToX.obj', opts=OPTS, input='eggToX.cxx')
        TargetAdd('egg2x.exe', input='egg2x_eggToX.obj')
        TargetAdd('egg2x.exe', input='libp3xfileegg.lib')
        TargetAdd('egg2x.exe', input='libp3xfile.lib')
        TargetAdd('egg2x.exe', input=COMMON_EGG2X_LIBS)
        TargetAdd('egg2x.exe', opts=['ADVAPI'])

        TargetAdd('x2egg_xFileToEgg.obj', opts=OPTS, input='xFileToEgg.cxx')
        TargetAdd('x2egg.exe', input='x2egg_xFileToEgg.obj')
        TargetAdd('x2egg.exe', input='libp3xfileegg.lib')
        TargetAdd('x2egg.exe', input='libp3xfile.lib')
        TargetAdd('x2egg.exe', input=COMMON_EGG2X_LIBS)
        TargetAdd('x2egg.exe', opts=['ADVAPI'])

#
# DIRECTORY: pandatool/src/mayaprogs/
#

MAYA_BUILT = False

for VER in MAYAVERSIONS:
    VNUM = VER[4:]
    if PkgSkip(VER) or PkgSkip("PANDATOOL") or PkgSkip("EGG"):
        continue

    if GetTarget() == 'darwin':
        if int(VNUM) < 2009:
            # No x86_64 support.
            continue
        if tuple(OSX_ARCHS) == ('arm64',):
            # No arm64 support.
            continue
        ARCH_OPTS = ['NOARCH:ARM64']
    else:
        ARCH_OPTS = []

    MAYA_BUILT = True

    OPTS=['DIR:pandatool/src/mayaprogs', 'DIR:pandatool/src/maya', 'DIR:pandatool/src/mayaegg', 'BUILDING:MISC', VER] + ARCH_OPTS
    TargetAdd('mayaeggimport'+VNUM+'_mayaeggimport.obj', opts=OPTS, input='mayaEggImport.cxx')
    TargetAdd('mayaeggimport'+VNUM+'.mll', input='mayaegg'+VNUM+'_loader.obj')
    TargetAdd('mayaeggimport'+VNUM+'.mll', input='mayaeggimport'+VNUM+'_mayaeggimport.obj')
    TargetAdd('mayaeggimport'+VNUM+'.mll', input='libpandaegg.dll')
    TargetAdd('mayaeggimport'+VNUM+'.mll', input=COMMON_PANDA_LIBS)
    TargetAdd('mayaeggimport'+VNUM+'.mll', opts=['ADVAPI', VER]+ARCH_OPTS)

    TargetAdd('mayaloader'+VNUM+'_config_mayaloader.obj', opts=OPTS, input='config_mayaloader.cxx')
    TargetAdd('libp3mayaloader'+VNUM+'.dll', input='mayaloader'+VNUM+'_config_mayaloader.obj')
    TargetAdd('libp3mayaloader'+VNUM+'.dll', input='libmayaegg'+VNUM+'.lib')
    TargetAdd('libp3mayaloader'+VNUM+'.dll', input='libp3ptloader.dll')
    TargetAdd('libp3mayaloader'+VNUM+'.dll', input='libmaya'+VNUM+'.lib')
    TargetAdd('libp3mayaloader'+VNUM+'.dll', input='libp3fltegg.lib')
    TargetAdd('libp3mayaloader'+VNUM+'.dll', input='libp3flt.lib')
    TargetAdd('libp3mayaloader'+VNUM+'.dll', input='libp3lwoegg.lib')
    TargetAdd('libp3mayaloader'+VNUM+'.dll', input='libp3lwo.lib')
    TargetAdd('libp3mayaloader'+VNUM+'.dll', input='libp3dxfegg.lib')
    TargetAdd('libp3mayaloader'+VNUM+'.dll', input='libp3dxf.lib')
    TargetAdd('libp3mayaloader'+VNUM+'.dll', input='libp3objegg.lib')
    TargetAdd('libp3mayaloader'+VNUM+'.dll', input='libp3vrmlegg.lib')
    TargetAdd('libp3mayaloader'+VNUM+'.dll', input='libp3vrml.lib')
    TargetAdd('libp3mayaloader'+VNUM+'.dll', input='libp3xfileegg.lib')
    TargetAdd('libp3mayaloader'+VNUM+'.dll', input='libp3xfile.lib')
    TargetAdd('libp3mayaloader'+VNUM+'.dll', input='libp3eggbase.lib')
    TargetAdd('libp3mayaloader'+VNUM+'.dll', input='libp3progbase.lib')
    TargetAdd('libp3mayaloader'+VNUM+'.dll', input='libp3converter.lib')
    TargetAdd('libp3mayaloader'+VNUM+'.dll', input='libp3pandatoolbase.lib')
    TargetAdd('libp3mayaloader'+VNUM+'.dll', input='libpandaegg.dll')
    TargetAdd('libp3mayaloader'+VNUM+'.dll', input=COMMON_PANDA_LIBS)
    TargetAdd('libp3mayaloader'+VNUM+'.dll', opts=['ADVAPI', VER]+ARCH_OPTS)

    TargetAdd('mayapview'+VNUM+'_mayaPview.obj', opts=OPTS, input='mayaPview.cxx')
    TargetAdd('libmayapview'+VNUM+'.mll', input='mayapview'+VNUM+'_mayaPview.obj')
    TargetAdd('libmayapview'+VNUM+'.mll', input='libmayaegg'+VNUM+'.lib')
    TargetAdd('libmayapview'+VNUM+'.mll', input='libmaya'+VNUM+'.lib')
    TargetAdd('libmayapview'+VNUM+'.mll', input='libp3framework.dll')
    TargetAdd('libmayapview'+VNUM+'.mll', input=COMMON_EGG2X_LIBS)
    TargetAdd('libmayapview'+VNUM+'.mll', opts=['ADVAPI', VER]+ARCH_OPTS)

    TargetAdd('mayaprogs'+VNUM+'_eggToMaya.obj', opts=OPTS, input='eggToMaya.cxx')
    TargetAdd('mayaprogs'+VNUM+'_mayaToEgg.obj', opts=OPTS, input='mayaToEgg.cxx')
    TargetAdd('mayaprogs_mayaConversionServer.obj', opts=OPTS, input='mayaConversionServer.cxx')

    TargetAdd('maya2egg'+VNUM+'_mayaToEggBin.obj', opts=OPTS, input='mayaToEggBin.cxx')
    TargetAdd('maya2egg'+VNUM+'_bin.exe', input='mayaprogs'+VNUM+'_eggToMaya.obj')
    TargetAdd('maya2egg'+VNUM+'_bin.exe', input='mayaprogs'+VNUM+'_mayaToEgg.obj')
    TargetAdd('maya2egg'+VNUM+'_bin.exe', input='mayaprogs_mayaConversionServer.obj')
    TargetAdd('maya2egg'+VNUM+'_bin.exe', input='maya2egg'+VNUM+'_mayaToEggBin.obj')
    TargetAdd('maya2egg'+VNUM+'_bin.exe', input='libmayaegg'+VNUM+'.lib')
    TargetAdd('maya2egg'+VNUM+'_bin.exe', input='libmaya'+VNUM+'.lib')
    TargetAdd('maya2egg'+VNUM+'_bin.exe', input=COMMON_EGG2X_LIBS)
    TargetAdd('maya2egg'+VNUM+'_bin.exe', opts=['ADVAPI', VER]+ARCH_OPTS)

    TargetAdd('egg2maya'+VNUM+'_eggToMayaBin.obj', opts=OPTS, input='eggToMayaBin.cxx')
    TargetAdd('egg2maya'+VNUM+'_bin.exe', input='mayaprogs'+VNUM+'_eggToMaya.obj')
    TargetAdd('egg2maya'+VNUM+'_bin.exe', input='mayaprogs'+VNUM+'_mayaToEgg.obj')
    TargetAdd('egg2maya'+VNUM+'_bin.exe', input='mayaprogs_mayaConversionServer.obj')
    TargetAdd('egg2maya'+VNUM+'_bin.exe', input='egg2maya'+VNUM+'_eggToMayaBin.obj')
    TargetAdd('egg2maya'+VNUM+'_bin.exe', input='libmayaegg'+VNUM+'.lib')
    TargetAdd('egg2maya'+VNUM+'_bin.exe', input='libmaya'+VNUM+'.lib')
    TargetAdd('egg2maya'+VNUM+'_bin.exe', input=COMMON_EGG2X_LIBS)
    TargetAdd('egg2maya'+VNUM+'_bin.exe', opts=['ADVAPI', VER]+ARCH_OPTS)

    TargetAdd('mayasavepview'+VNUM+'_mayaSavePview.obj', opts=OPTS, input='mayaSavePview.cxx')
    TargetAdd('libmayasavepview'+VNUM+'.mll', input='mayasavepview'+VNUM+'_mayaSavePview.obj')
    TargetAdd('libmayasavepview'+VNUM+'.mll', opts=['ADVAPI', VER]+ARCH_OPTS)

    TargetAdd('mayapath'+VNUM+'.obj', opts=OPTS, input='mayapath.cxx')

    TargetAdd('maya2egg'+VNUM+'.exe', input='mayapath'+VNUM+'.obj')
    TargetAdd('maya2egg'+VNUM+'.exe', input='libpandaexpress.dll')
    TargetAdd('maya2egg'+VNUM+'.exe', input=COMMON_DTOOL_LIBS)
    TargetAdd('maya2egg'+VNUM+'.exe', opts=['ADVAPI']+ARCH_OPTS)

    TargetAdd('egg2maya'+VNUM+'.exe', input='mayapath'+VNUM+'.obj')
    TargetAdd('egg2maya'+VNUM+'.exe', input='libpandaexpress.dll')
    TargetAdd('egg2maya'+VNUM+'.exe', input=COMMON_DTOOL_LIBS)
    TargetAdd('egg2maya'+VNUM+'.exe', opts=['ADVAPI']+ARCH_OPTS)

if MAYA_BUILT:
    OPTS=['DIR:pandatool/src/mayaprogs', 'DIR:pandatool/src/maya', 'DIR:pandatool/src/mayaegg', 'BUILDING:MISC', 'NOARCH:ARM64']

    TargetAdd('mayaprogs_mayaConversionClient.obj', opts=OPTS, input='mayaConversionClient.cxx')

    TargetAdd('maya2egg_mayaToEggClient.obj', opts=OPTS, input='mayaToEggClient.cxx')
    TargetAdd('maya2egg_client.exe', input='mayaprogs_mayaConversionClient.obj')
    TargetAdd('maya2egg_client.exe', input='maya2egg_mayaToEggClient.obj')
    TargetAdd('maya2egg_client.exe', input=COMMON_EGG2X_LIBS)
    TargetAdd('maya2egg_client.exe', opts=['NOARCH:ARM64'])

    TargetAdd('egg2maya_eggToMayaClient.obj', opts=OPTS, input='eggToMayaClient.cxx')
    TargetAdd('egg2maya_client.exe', input='mayaprogs_mayaConversionClient.obj')
    TargetAdd('egg2maya_client.exe', input='egg2maya_eggToMayaClient.obj')
    TargetAdd('egg2maya_client.exe', input=COMMON_EGG2X_LIBS)
    TargetAdd('egg2maya_client.exe', opts=['NOARCH:ARM64'])

#
# DIRECTORY: contrib/src/ai/
#
if not PkgSkip("CONTRIB"):
    OPTS=['DIR:contrib/src/ai', 'BUILDING:PANDAAI']
    TargetAdd('p3ai_composite1.obj', opts=OPTS, input='p3ai_composite1.cxx')
    TargetAdd('libpandaai.dll', input='p3ai_composite1.obj')
    TargetAdd('libpandaai.dll', input=COMMON_PANDA_LIBS)

    OPTS=['DIR:contrib/src/ai']
    IGATEFILES=GetDirectoryContents('contrib/src/ai', ["*.h", "*_composite*.cxx"])
    TargetAdd('libpandaai.in', opts=OPTS, input=IGATEFILES)
    TargetAdd('libpandaai.in', opts=['IMOD:panda3d.ai', 'ILIB:libpandaai', 'SRCDIR:contrib/src/ai'])

    PyTargetAdd('ai_module.obj', input='libpandaai.in')
    PyTargetAdd('ai_module.obj', opts=OPTS)
    PyTargetAdd('ai_module.obj', opts=['IMOD:panda3d.ai', 'ILIB:ai', 'IMPORT:panda3d.core'])

    PyTargetAdd('ai.pyd', input='ai_module.obj')
    PyTargetAdd('ai.pyd', input='libpandaai_igate.obj')
    PyTargetAdd('ai.pyd', input='libpandaai.dll')
    PyTargetAdd('ai.pyd', input='libp3interrogatedb.dll')
    PyTargetAdd('ai.pyd', input=COMMON_PANDA_LIBS)

#
# DIRECTORY: contrib/src/rplight/
#
if not PkgSkip("CONTRIB") and not PkgSkip("PYTHON"):
    OPTS=['DIR:contrib/src/rplight', 'BUILDING:RPLIGHT']
    TargetAdd('p3rplight_composite1.obj', opts=OPTS, input='p3rplight_composite1.cxx')

    IGATEFILES=GetDirectoryContents('contrib/src/rplight', ["*.h", "*_composite*.cxx"])
    TargetAdd('libp3rplight.in', opts=OPTS, input=IGATEFILES)
    TargetAdd('libp3rplight.in', opts=['IMOD:panda3d._rplight', 'ILIB:libp3rplight', 'SRCDIR:contrib/src/rplight'])

    PyTargetAdd('rplight_module.obj', input='libp3rplight.in')
    PyTargetAdd('rplight_module.obj', opts=OPTS)
    PyTargetAdd('rplight_module.obj', opts=['IMOD:panda3d._rplight', 'ILIB:_rplight', 'IMPORT:panda3d.core'])

    PyTargetAdd('_rplight.pyd', input='rplight_module.obj')
    PyTargetAdd('_rplight.pyd', input='libp3rplight_igate.obj')
    PyTargetAdd('_rplight.pyd', input='p3rplight_composite1.obj')
    PyTargetAdd('_rplight.pyd', input='libp3interrogatedb.dll')
    PyTargetAdd('_rplight.pyd', input=COMMON_PANDA_LIBS)

#
# DIRECTORY: pandatool/src/deploy-stub
#
if PkgSkip("PYTHON") == 0:
    OPTS=['DIR:pandatool/src/deploy-stub', 'BUILDING:DEPLOYSTUB']
    PyTargetAdd('deploy-stub.obj', opts=OPTS, input='deploy-stub.c')
    if GetTarget() == 'windows':
        PyTargetAdd('frozen_dllmain.obj', opts=OPTS, input='frozen_dllmain.c')

    if GetTarget() == 'linux' or GetTarget() == 'freebsd':
        # Setup rpath so libs can be found in the same directory as the deployed game
        LibName('DEPLOYSTUB', "-Wl,--disable-new-dtags,-rpath,\\$ORIGIN")
        LibName('DEPLOYSTUB', "-Wl,-z,origin")
        LibName('DEPLOYSTUB', "-rdynamic")

    PyTargetAdd('deploy-stub.exe', input='deploy-stub.obj')
    if GetTarget() == 'windows':
        PyTargetAdd('deploy-stub.exe', input='frozen_dllmain.obj')
    PyTargetAdd('deploy-stub.exe', opts=['WINSHELL', 'DEPLOYSTUB', 'NOICON', 'ANDROID'])

    if GetTarget() == 'windows':
        PyTargetAdd('deploy-stubw.exe', input='deploy-stub.obj')
        PyTargetAdd('deploy-stubw.exe', input='frozen_dllmain.obj')
        PyTargetAdd('deploy-stubw.exe', opts=['SUBSYSTEM:WINDOWS', 'WINSHELL', 'DEPLOYSTUB', 'NOICON'])
    elif GetTarget() == 'darwin':
        DefSymbol('MACOS_APP_BUNDLE', 'MACOS_APP_BUNDLE')
        OPTS = OPTS + ['MACOS_APP_BUNDLE']
        PyTargetAdd('deploy-stubw.obj', opts=OPTS, input='deploy-stub.c')
        PyTargetAdd('deploy-stubw.exe', input='deploy-stubw.obj')
        PyTargetAdd('deploy-stubw.exe', opts=['MACOS_APP_BUNDLE', 'DEPLOYSTUB', 'NOICON'])
    elif GetTarget() == 'android':
        TargetAdd('org/jnius/NativeInvocationHandler.class', opts=OPTS, input='NativeInvocationHandler.java')
        TargetAdd('classes.dex', input='org/jnius/NativeInvocationHandler.class')

        PyTargetAdd('deploy-stubw_android_main.obj', opts=OPTS, input='android_main.cxx')
        PyTargetAdd('deploy-stubw_android_log.obj', opts=OPTS, input='android_log.c')
        PyTargetAdd('libdeploy-stubw.dll', input='android_native_app_glue.obj')
        PyTargetAdd('libdeploy-stubw.dll', input='deploy-stubw_android_main.obj')
        PyTargetAdd('libdeploy-stubw.dll', input='deploy-stubw_android_log.obj')
        PyTargetAdd('libdeploy-stubw.dll', input=COMMON_PANDA_LIBS)
        PyTargetAdd('libdeploy-stubw.dll', input='libp3android.dll')
        PyTargetAdd('libdeploy-stubw.dll', opts=['DEPLOYSTUB', 'ANDROID'])

#
# Generate the models directory and samples directory
#

if not PkgSkip("DIRECT") and not PkgSkip("EGG"):
    model_extensions = ["*.egg"]

    for model in GetDirectoryContents("models/misc", model_extensions):
        if not PkgSkip("ZLIB") and not PkgSkip("DEPLOYTOOLS"):
            newname = model[:-4] + ".egg.pz"
        else:
            newname = model[:-4] + ".egg"
        TargetAdd(GetOutputDir()+"/models/misc/"+newname, input="models/misc/"+model)

    for model in GetDirectoryContents("models/gui", model_extensions):
        if not PkgSkip("ZLIB") and not PkgSkip("DEPLOYTOOLS"):
            newname = model[:-4] + ".egg.pz"
        else:
            newname = model[:-4] + ".egg"
        TargetAdd(GetOutputDir()+"/models/gui/"+newname, input="models/gui/"+model)

    for model in GetDirectoryContents("models", model_extensions):
        if not PkgSkip("ZLIB") and not PkgSkip("DEPLOYTOOLS"):
            newname = model[:-4] + ".egg.pz"
        else:
            newname = model[:-4] + ".egg"
        TargetAdd(GetOutputDir()+"/models/"+newname, input="models/"+model)

if not PkgSkip("DIRECT"):
    CopyAllFiles(GetOutputDir()+"/models/audio/sfx/",  "models/audio/sfx/",      ".wav")
    CopyAllFiles(GetOutputDir()+"/models/icons/",      "models/icons/",          ".gif")

    CopyAllFiles(GetOutputDir()+"/models/maps/",       "models/maps/",           ".jpg")
    CopyAllFiles(GetOutputDir()+"/models/maps/",       "models/maps/",           ".png")
    CopyAllFiles(GetOutputDir()+"/models/maps/",       "models/maps/",           ".rgb")
    CopyAllFiles(GetOutputDir()+"/models/maps/",       "models/maps/",           ".rgba")


##########################################################################################
#
# Dependency-Based Distributed Build System.
#
##########################################################################################

DEPENDENCYQUEUE=[]

for target in TARGET_LIST:
    name = target.name
    inputs = target.inputs
    opts = target.opts
    deps = target.deps
    DEPENDENCYQUEUE.append([CompileAnything, [name, inputs, opts], [name], deps, []])

def BuildWorker(taskqueue, donequeue):
    while True:
        try:
            task = taskqueue.get(timeout=1)
        except:
            ProgressOutput(None, "Waiting for tasks...")
            task = taskqueue.get()
        sys.stdout.flush()
        if task == 0:
            return
        try:
            task[0](*task[1])
            donequeue.put(task)
        except:
            donequeue.put(0)

def AllSourcesReady(task, pending):
    sources = task[3]
    for x in sources:
        if x in pending:
            return False
    sources = task[1][1]
    for x in sources:
        if x in pending:
            return False
    altsources = task[4]
    for x in altsources:
        if x in pending:
            return False
    return True

def ParallelMake(tasklist):
    # Create the communication queues.
    donequeue = queue.Queue()
    taskqueue = queue.Queue()
    # Build up a table listing all the pending targets
    #task = [CompileAnything, [name, inputs, opts], [name], deps, []]
    # task[2] = [name]
    # task[3] = deps
    pending = {}
    for task in tasklist:
        for target in task[2]:
            pending[target] = 1
    # Create the workers
    for slave in range(THREADCOUNT):
        th = threading.Thread(target=BuildWorker, args=[taskqueue, donequeue])
        th.daemon = True
        th.start()
    # Feed tasks to the workers.
    tasksqueued = 0
    while True:
        if tasksqueued < THREADCOUNT:
            extras = []
            for task in tasklist:
                if tasksqueued < THREADCOUNT and AllSourcesReady(task, pending):
                    if NeedsBuild(task[2], task[3]):
                        tasksqueued += 1
                        taskqueue.put(task)
                    else:
                        for target in task[2]:
                            del pending[target]
                else:
                    extras.append(task)
            tasklist = extras
        sys.stdout.flush()
        if tasksqueued == 0:
            if len(tasklist) > 0:
                continue
            break
        donetask = donequeue.get()
        if donetask == 0:
            exit("Build process aborting.")
        sys.stdout.flush()
        tasksqueued -= 1
        JustBuilt(donetask[2], donetask[3])
        for target in donetask[2]:
            del pending[target]
    # Kill the workers.
    for slave in range(THREADCOUNT):
        taskqueue.put(0)
    # Make sure there aren't any unsatisfied tasks
    if len(tasklist) > 0:
        exit("Dependency problems: {0} tasks not finished. First task unsatisfied: {1}".format(len(tasklist), tasklist[0][2]))


def SequentialMake(tasklist):
    i = 0
    for task in tasklist:
        if NeedsBuild(task[2], task[3]):
            task[0](*task[1] + [(i * 100.0) / len(tasklist)])
            JustBuilt(task[2], task[3])
        i += 1


def RunDependencyQueue(tasklist):
    if THREADCOUNT != 0:
        ParallelMake(tasklist)
    else:
        SequentialMake(tasklist)


try:
    RunDependencyQueue(DEPENDENCYQUEUE)
finally:
    SaveDependencyCache()

# Run the test suite.
if RUNTESTS:
    cmdstr = BracketNameWithQuotes(SDK["PYTHONEXEC"].replace('\\', '/'))
    cmdstr += " -B -m pytest tests"
    if GetVerbose():
        cmdstr += " --verbose"
    oscmd(cmdstr)

# Write out information about the Python versions in the built dir.
python_version_info = GetCurrentPythonVersionInfo()
UpdatePythonVersionInfoFile(python_version_info)

##########################################################################################
#
# The Installers
#
# Under windows, we can build an 'exe' package using NSIS
# Under linux, we can build a 'deb' package or an 'rpm' package.
# Under OSX, we can make a 'dmg' package.
#
##########################################################################################

if INSTALLER:
    ProgressOutput(100.0, "Building installer")
    from makepackage import MakeInstaller

    # When using the --installer flag, only install for the current version.
    python_versions = []
    if python_version_info:
        python_versions.append(python_version_info)

    MakeInstaller(version=VERSION, outputdir=GetOutputDir(),
                  optimize=GetOptimize(), compressor=COMPRESSOR,
                  debversion=DEBVERSION, rpmversion=RPMVERSION,
                  rpmrelease=RPMRELEASE, python_versions=python_versions)

if WHEEL:
    ProgressOutput(100.0, "Building wheel")
    from makewheel import makewheel
    makewheel(WHLVERSION, GetOutputDir())

##########################################################################################
#
# Print final status report.
#
##########################################################################################

WARNINGS.append("Elapsed Time: "+PrettyTime(time.time() - STARTTIME))

printStatus("Makepanda Final Status Report", WARNINGS)
print(GetColor("green") + "Build successfully finished, elapsed time: " + PrettyTime(time.time() - STARTTIME) + GetColor())<|MERGE_RESOLUTION|>--- conflicted
+++ resolved
@@ -387,18 +387,6 @@
         PLATFORM = 'win32'
 
 elif target == 'darwin':
-<<<<<<< HEAD
-=======
-    if OSXTARGET:
-        osxver = OSXTARGET
-    else:
-        maj, min = platform.mac_ver()[0].split('.')[:2]
-        osxver = int(maj), int(min)
-        if osxver[0] >= 11:
-            # I think Python pins minor version to 0 from macOS 11 onward
-            osxver = (osxver[0], 0)
-
->>>>>>> 813490b2
     arch_tag = None
     if not OSX_ARCHS:
         arch_tag = GetTargetArch()
