#!/usr/bin/env python
########################################################################
#
# To build panda using this script, type 'makepanda.py' on unix
# or 'makepanda.bat' on windows, and examine the help-text.
# Then run the script again with the appropriate options to compile
# panda3d.
#
########################################################################
try:
    import sys, os, platform, time, stat, re, getopt, threading, signal, shutil
    if sys.platform == "darwin" or sys.version_info >= (2, 6):
        import plistlib
    if sys.version_info >= (3, 0):
        import queue
    else:
        import Queue as queue
except:
    print("You are either using an incomplete or an old version of Python!")
    print("Please install the development package of Python 2.x and try again.")
    exit(1)

from makepandacore import *
from installpanda import *
import time
import os
import sys

########################################################################
##
## PARSING THE COMMAND LINE OPTIONS
##
## You might be tempted to change the defaults by editing them
## here.  Don't do it.  Instead, create a script that compiles
## panda with your preferred options.  Or, create
## a 'makepandaPreferences' file and put it into your python path.
##
########################################################################

COMPILER=0
INSTALLER=0
GENMAN=0
COMPRESSOR="zlib"
THREADCOUNT=0
CFLAGS=""
CXXFLAGS=""
LDFLAGS=""
RTDIST=0
RTDIST_VERSION="dev"
RUNTIME=0
DISTRIBUTOR=""
VERSION=None
DEBVERSION=None
RPMRELEASE="1"
GIT_COMMIT=None
P3DSUFFIX=None
MAJOR_VERSION=None
COREAPI_VERSION=None
PLUGIN_VERSION=None
OSXTARGET=None
OSX_ARCHS=[]
HOST_URL=None
global STRDXSDKVERSION, BOOUSEINTELCOMPILER
STRDXSDKVERSION = 'default'
WINDOWS_SDK = None
MSVC_VERSION = None
BOOUSEINTELCOMPILER = False
OPENCV_VER_23 = False

if "MACOSX_DEPLOYMENT_TARGET" in os.environ:
    OSXTARGET=os.environ["MACOSX_DEPLOYMENT_TARGET"]

PkgListSet(["PYTHON", "DIRECT",                        # Python support
  "GL", "GLES", "GLES2"] + DXVERSIONS + ["TINYDISPLAY", "NVIDIACG", # 3D graphics
  "EGL",                                               # OpenGL (ES) integration
  "EIGEN",                                             # Linear algebra acceleration
  "OPENAL", "FMODEX",                                  # Audio playback
  "VORBIS", "FFMPEG", "SWSCALE", "SWRESAMPLE",         # Audio decoding
  "ODE", "PHYSX", "BULLET", "PANDAPHYSICS",            # Physics
  "SPEEDTREE",                                         # SpeedTree
  "ZLIB", "PNG", "JPEG", "TIFF", "SQUISH", "FREETYPE", # 2D Formats support
  ] + MAYAVERSIONS + MAXVERSIONS + [ "FCOLLADA", "ASSIMP", # 3D Formats support
  "VRPN", "OPENSSL",                                   # Transport
  "FFTW",                                              # Algorithm helpers
  "ARTOOLKIT", "OPENCV", "DIRECTCAM", "VISION",        # Augmented Reality
  "GTK2",                                              # GTK2 is used for PStats on Unix
  "MFC", "WX", "FLTK",                                 # Used for web plug-in only
  "ROCKET", "AWESOMIUM",                               # GUI libraries
  "CARBON", "COCOA",                                   # Mac OS X toolkits
  "X11", "XF86DGA", "XRANDR", "XCURSOR",               # Unix platform support
  "PANDATOOL", "PVIEW", "DEPLOYTOOLS",                 # Toolchain
  "SKEL",                                              # Example SKEL project
  "PANDAFX",                                           # Some distortion special lenses
  "PANDAPARTICLESYSTEM",                               # Built in particle system
  "CONTRIB",                                           # Experimental
  "SSE2", "NEON",                                      # Compiler features
  "TOUCHINPUT",                                        # Touchinput interface (requires Windows 7)
])

CheckPandaSourceTree()

def keyboardInterruptHandler(x,y):
    exit("keyboard interrupt")

signal.signal(signal.SIGINT, keyboardInterruptHandler)

########################################################################
##
## Command-line parser.
##
## You can type "makepanda --help" to see all the options.
##
########################################################################

def usage(problem):
    if (problem):
        print("")
        print("Error parsing command-line input: %s" % (problem))

    print("")
    print("Makepanda generates a 'built' subdirectory containing a")
    print("compiled copy of Panda3D.  Command-line arguments are:")
    print("")
    print("  --help            (print the help message you're reading now)")
    print("  --verbose         (print out more information)")
    print("  --runtime         (build a runtime build instead of an SDK build)")
    print("  --installer       (build an installer)")
    print("  --optimize X      (optimization level can be 1,2,3,4)")
    print("  --version X       (set the panda version number)")
    print("  --lzma            (use lzma compression when building Windows installer)")
    print("  --distributor X   (short string identifying the distributor of the build)")
    print("  --outputdir X     (use the specified directory instead of 'built')")
    print("  --host URL        (set the host url (runtime build only))")
    print("  --threads N       (use the multithreaded build system. see manual)")
    print("  --osxtarget N     (the OS X version number to build for (OS X only))")
    print("  --universal       (build universal binaries (OS X only))")
    print("  --override \"O=V\"  (override dtool_config/prc option value)")
    print("  --static          (builds libraries for static linking)")
    print("  --target X        (experimental cross-compilation (android only))")
    print("  --arch X          (target architecture for cross-compilation)")
    print("")
    for pkg in PkgListGet():
        p = pkg.lower()
        print("  --use-%-9s   --no-%-9s (enable/disable use of %s)"%(p, p, pkg))
    if sys.platform != 'win32':
        print("  --<PKG>-incdir    (custom location for header files of thirdparty package)")
        print("  --<PKG>-libdir    (custom location for library files of thirdparty package)")
    print("")
    print("  --nothing         (disable every third-party lib)")
    print("  --everything      (enable every third-party lib)")
    print("  --directx-sdk=X   (specify version of DirectX SDK to use: jun2010, aug2009, mar2009, aug2006)")
    print("  --windows-sdk=X   (specify Windows SDK version, eg. 7.0, 7.1 or 10.  Default is 7.1)")
    print("  --msvc-version=X  (specify Visual C++ version, eg. 10, 11, 12, 14.  Default is 10)")
    print("  --use-icl         (experimental setting to use an intel compiler instead of MSVC on Windows)")
    print("")
    print("The simplest way to compile panda is to just type:")
    print("")
    print("  makepanda --everything")
    print("")
    os._exit(1)

def parseopts(args):
    global INSTALLER,RTDIST,RUNTIME,GENMAN,DISTRIBUTOR,VERSION
    global COMPRESSOR,THREADCOUNT,OSXTARGET,OSX_ARCHS,HOST_URL
    global DEBVERSION,RPMRELEASE,GIT_COMMIT,P3DSUFFIX
    global STRDXSDKVERSION, WINDOWS_SDK, MSVC_VERSION, BOOUSEINTELCOMPILER
    longopts = [
        "help","distributor=","verbose","runtime","osxtarget=",
        "optimize=","everything","nothing","installer","rtdist","nocolor",
        "version=","lzma","no-python","threads=","outputdir=","override=",
        "static","host=","debversion=","rpmrelease=","p3dsuffix=",
        "directx-sdk=", "windows-sdk=", "msvc-version=", "use-icl",
        "universal", "target=", "arch=", "git-commit="]
    anything = 0
    optimize = ""
    target = None
    target_arch = None
    universal = False
    for pkg in PkgListGet():
        longopts.append("use-" + pkg.lower())
        longopts.append("no-" + pkg.lower())
        longopts.append(pkg.lower() + "-incdir=")
        longopts.append(pkg.lower() + "-libdir=")
    try:
        opts, extras = getopt.getopt(args, "", longopts)
        for option, value in opts:
            if (option=="--help"): raise Exception
            elif (option=="--optimize"): optimize=value
            elif (option=="--installer"): INSTALLER=1
            elif (option=="--verbose"): SetVerbose(True)
            elif (option=="--distributor"): DISTRIBUTOR=value
            elif (option=="--rtdist"): RTDIST=1
            elif (option=="--runtime"): RUNTIME=1
            elif (option=="--genman"): GENMAN=1
            elif (option=="--everything"): PkgEnableAll()
            elif (option=="--nothing"): PkgDisableAll()
            elif (option=="--threads"): THREADCOUNT=int(value)
            elif (option=="--outputdir"): SetOutputDir(value.strip())
            elif (option=="--osxtarget"): OSXTARGET=value.strip()
            elif (option=="--universal"): universal = True
            elif (option=="--target"): target = value.strip()
            elif (option=="--arch"): target_arch = value.strip()
            elif (option=="--nocolor"): DisableColors()
            elif (option=="--version"):
                VERSION=value
                if (len(VERSION.split(".")) != 3): raise Exception
            elif (option=="--lzma"): COMPRESSOR="lzma"
            elif (option=="--override"): AddOverride(value.strip())
            elif (option=="--static"): SetLinkAllStatic(True)
            elif (option=="--host"): HOST_URL=value
            elif (option=="--debversion"): DEBVERSION=value
            elif (option=="--rpmrelease"): RPMRELEASE=value
            elif (option=="--git-commit"): GIT_COMMIT=value
            elif (option=="--p3dsuffix"): P3DSUFFIX=value
            # Backward compatibility, OPENGL was renamed to GL
            elif (option=="--use-opengl"): PkgEnable("GL")
            elif (option=="--no-opengl"): PkgDisable("GL")
            elif (option=="--directx-sdk"):
                STRDXSDKVERSION = value.strip().lower()
                if STRDXSDKVERSION == '':
                    print("No DirectX SDK version specified. Using 'default' DirectX SDK search")
                    STRDXSDKVERSION = 'default'
            elif (option=="--windows-sdk"):
                WINDOWS_SDK = value.strip().lower()
            elif (option=="--msvc-version"):
                MSVC_VERSION = value.strip().lower()
            elif (option=="--use-icl"): BOOUSEINTELCOMPILER = True
            else:
                for pkg in PkgListGet():
                    if option == "--use-" + pkg.lower():
                        PkgEnable(pkg)
                        break
                    elif option == "--no-" + pkg.lower():
                        PkgDisable(pkg)
                        break
                    elif option == "--" + pkg.lower() + "-incdir":
                        PkgSetCustomLocation(pkg)
                        IncDirectory(pkg, value)
                        break
                    elif option == "--" + pkg.lower() + "-libdir":
                        PkgSetCustomLocation(pkg)
                        LibDirectory(pkg, value)
                        break
            if (option == "--everything" or option.startswith("--use-")
                or option == "--nothing" or option.startswith("--no-")):
                anything = 1
    except:
        usage(sys.exc_info()[1])

    if not anything:
        if RUNTIME:
            PkgEnableAll()
        else:
            usage("You should specify a list of packages to use or --everything to enable all packages.")

    if (RTDIST and RUNTIME):
        usage("Options --runtime and --rtdist cannot be specified at the same time!")
    if (optimize=="" and (RTDIST or RUNTIME)): optimize = "4"
    elif (optimize==""): optimize = "3"

    if OSXTARGET:
        try:
            maj, min = OSXTARGET.strip().split('.')
            OSXTARGET = int(maj), int(min)
            assert OSXTARGET[0] == 10
        except:
            usage("Invalid setting for OSXTARGET")
    else:
        OSXTARGET = None

    if target is not None or target_arch is not None:
        SetTarget(target, target_arch)

    if universal:
        if target_arch:
            exit("--universal is incompatible with --arch")

        OSX_ARCHS.append("i386")
        if OSXTARGET:
            osxver = OSXTARGET
        else:
            maj, min = platform.mac_ver()[0].split('.')[:2]
            osxver = int(maj), int(min)

        if osxver[1] < 6:
            OSX_ARCHS.append("ppc")
        else:
            OSX_ARCHS.append("x86_64")

    elif HasTargetArch():
        OSX_ARCHS.append(GetTargetArch())

    try:
        SetOptimize(int(optimize))
        assert GetOptimize() in [1, 2, 3, 4]
    except:
        usage("Invalid setting for OPTIMIZE")

    if GIT_COMMIT is not None and not re.match("^[a-f0-9]{40}$", GIT_COMMIT):
        usage("Invalid SHA-1 hash given for --git-commit option!")

    if GetTarget() == 'windows':
        if not MSVC_VERSION:
            print("No MSVC version specified. Defaulting to 10 (Visual Studio 2010).")
            MSVC_VERSION = 10

        try:
            MSVC_VERSION = int(MSVC_VERSION)
        except:
            usage("Invalid setting for --msvc-version")

        if not WINDOWS_SDK:
            print("No Windows SDK version specified. Defaulting to '7.1'.")
            WINDOWS_SDK = '7.1'

        is_win7 = False
        if sys.platform == 'win32':
            # Note: not available in cygwin.
            winver = sys.getwindowsversion()
            if winver[0] >= 6 and winver[1] >= 1:
                is_win7 = True

        if RUNTIME or not is_win7:
            PkgDisable("TOUCHINPUT")
    else:
        PkgDisable("TOUCHINPUT")

parseopts(sys.argv[1:])

########################################################################
##
## Handle environment variables.
##
########################################################################

if ("CFLAGS" in os.environ):
    CFLAGS = os.environ["CFLAGS"].strip()

if ("CXXFLAGS" in os.environ):
    CXXFLAGS = os.environ["CXXFLAGS"].strip()

if ("RPM_OPT_FLAGS" in os.environ):
    CFLAGS += " " + os.environ["RPM_OPT_FLAGS"].strip()
    CXXFLAGS += " " + os.environ["RPM_OPT_FLAGS"].strip()

if ("LDFLAGS" in os.environ):
    LDFLAGS = os.environ["LDFLAGS"].strip()

os.environ["MAKEPANDA"] = os.path.abspath(sys.argv[0])
if GetHost() == "darwin" and OSXTARGET is not None:
    os.environ["MACOSX_DEPLOYMENT_TARGET"] = "%d.%d" % OSXTARGET

########################################################################
##
## Configure things based on the command-line parameters.
##
########################################################################

PLUGIN_VERSION = ParsePluginVersion("dtool/PandaVersion.pp")
COREAPI_VERSION = PLUGIN_VERSION + "." + ParseCoreapiVersion("dtool/PandaVersion.pp")

if VERSION is None:
    if RUNTIME:
        VERSION = PLUGIN_VERSION
    else:
        VERSION = ParsePandaVersion("dtool/PandaVersion.pp")

print("Version: %s" % VERSION)
if RUNTIME or RTDIST:
    print("Core API Version: %s" % COREAPI_VERSION)

if DEBVERSION is None:
    DEBVERSION = VERSION

MAJOR_VERSION = '.'.join(VERSION.split('.')[:2])

if P3DSUFFIX is None:
    P3DSUFFIX = MAJOR_VERSION

outputdir_suffix = ""

if (RUNTIME or RTDIST):
    # Compiling Maya/Max is pointless in rtdist build
    for ver in MAYAVERSIONS + MAXVERSIONS:
        PkgDisable(ver)

    if (DISTRIBUTOR.strip() == ""):
        exit("You must provide a valid distributor name when making a runtime or rtdist build!")

    outputdir_suffix += "_" + DISTRIBUTOR.strip()
    if (RUNTIME):
        outputdir_suffix += "_rt"

if DISTRIBUTOR == "":
    DISTRIBUTOR = "makepanda"
else:
    RTDIST_VERSION = DISTRIBUTOR.strip() + "_" + MAJOR_VERSION

if not IsCustomOutputDir():
    if GetTarget() == "windows" and GetTargetArch() == 'x64':
        outputdir_suffix += '_x64'

    SetOutputDir("built" + outputdir_suffix)

if (RUNTIME):
    for pkg in PkgListGet():
        if pkg in ["GTK2", "MFC"]:
            # Optional package(s) for runtime.
            pass
        elif pkg in ["OPENSSL", "ZLIB"]:
            # Required packages for runtime.
            if (PkgSkip(pkg)==1):
                exit("Runtime must be compiled with OpenSSL and ZLib support!")
        else:
            # Unused packages for runtime.
            PkgDisable(pkg)

if (INSTALLER and RTDIST):
    exit("Cannot build an installer for the rtdist build!")

if (INSTALLER) and (PkgSkip("PYTHON")) and (not RUNTIME) and GetTarget() == 'windows':
    exit("Cannot build installer on Windows without python")

if (RTDIST) and (PkgSkip("WX") and PkgSkip("FLTK")):
    exit("Cannot build rtdist without wx or fltk")

if (RUNTIME):
    SetLinkAllStatic(True)

if not os.path.isdir("contrib"):
    PkgDisable("CONTRIB")

########################################################################
##
## Load the dependency cache.
##
########################################################################

LoadDependencyCache()

########################################################################
##
## Locate various SDKs.
##
########################################################################

MakeBuildTree()

SdkLocateDirectX(STRDXSDKVERSION)
SdkLocateMaya()
SdkLocateMax()
SdkLocateMacOSX(OSXTARGET)
SdkLocatePython(RTDIST)
SdkLocateVisualStudio(MSVC_VERSION)
SdkLocateWindows(WINDOWS_SDK)
SdkLocatePhysX()
SdkLocateSpeedTree()
SdkLocateAndroid()

SdkAutoDisableDirectX()
SdkAutoDisableMaya()
SdkAutoDisableMax()
SdkAutoDisablePhysX()
SdkAutoDisableSpeedTree()

if RTDIST and DISTRIBUTOR == "cmu":
    # Some validation checks for the CMU builds.
    if (RTDIST_VERSION == "cmu_1.7" and SDK["PYTHONVERSION"] != "python2.6"):
        exit("The CMU 1.7 runtime distribution must be built against Python 2.6!")
    elif (RTDIST_VERSION == "cmu_1.8" and SDK["PYTHONVERSION"] != "python2.7"):
        exit("The CMU 1.8 runtime distribution must be built against Python 2.7!")
    elif (RTDIST_VERSION == "cmu_1.9" and SDK["PYTHONVERSION"] != "python2.7"):
        exit("The CMU 1.9 runtime distribution must be built against Python 2.7!")

if RTDIST and not HOST_URL:
    exit("You must specify a host URL when building the rtdist!")

if RUNTIME and not HOST_URL:
    # Set this to a nice default.
    HOST_URL = "https://runtime.panda3d.org/"

########################################################################
##
## Choose a Compiler.
##
## This should also set up any environment variables needed to make
## the compiler work.
##
########################################################################

if GetHost() == 'windows' and GetTarget() == 'windows':
    COMPILER = "MSVC"
else:
    COMPILER = "GCC"

SetupBuildEnvironment(COMPILER)

########################################################################
##
## External includes, external libraries, and external defsyms.
##
########################################################################

IncDirectory("ALWAYS", GetOutputDir()+"/tmp")
IncDirectory("ALWAYS", GetOutputDir()+"/include")

if (COMPILER == "MSVC"):
    PkgDisable("X11")
    PkgDisable("XRANDR")
    PkgDisable("XF86DGA")
    PkgDisable("XCURSOR")
    PkgDisable("GLES")
    PkgDisable("GLES2")
    PkgDisable("EGL")
    PkgDisable("CARBON")
    PkgDisable("COCOA")
    if (PkgSkip("PYTHON")==0):
        IncDirectory("ALWAYS", SDK["PYTHON"] + "/include")
        LibDirectory("ALWAYS", SDK["PYTHON"] + "/libs")
    SmartPkgEnable("EIGEN",     "eigen3",     (), ("Eigen/Dense",), target_pkg = 'ALWAYS')
    for pkg in PkgListGet():
        if (PkgSkip(pkg)==0):
            if (pkg[:4]=="MAYA"):
                IncDirectory(pkg, SDK[pkg]      + "/include")
                DefSymbol(pkg, "MAYAVERSION", pkg)
                DefSymbol(pkg, "MLIBRARY_DONTUSE_MFC_MANIFEST", "")
            elif (pkg[:3]=="MAX"):
                IncDirectory(pkg, SDK[pkg]      + "/include")
                IncDirectory(pkg, SDK[pkg]      + "/include/CS")
                IncDirectory(pkg, SDK[pkg+"CS"] + "/include")
                IncDirectory(pkg, SDK[pkg+"CS"] + "/include/CS")
                DefSymbol(pkg, "MAX", pkg)
                if (int(pkg[3:]) >= 2013):
                    DefSymbol(pkg, "UNICODE", "")
                    DefSymbol(pkg, "_UNICODE", "")
            elif (pkg[:2]=="DX"):
                IncDirectory(pkg, SDK[pkg]      + "/include")
            elif GetThirdpartyDir() is not None:
                IncDirectory(pkg, GetThirdpartyDir() + pkg.lower() + "/include")
    for pkg in DXVERSIONS:
        if (PkgSkip(pkg)==0):
            vnum=pkg[2:]

            if GetTargetArch() == 'x64':
              LibDirectory(pkg, SDK[pkg] + '/lib/x64')
            else:
              LibDirectory(pkg, SDK[pkg] + '/lib/x86')
              LibDirectory(pkg, SDK[pkg] + '/lib')

            LibName(pkg, 'd3dVNUM.lib'.replace("VNUM", vnum))
            LibName(pkg, 'd3dxVNUM.lib'.replace("VNUM", vnum))
            if int(vnum) >= 9 and "GENERIC_DXERR_LIBRARY" in SDK:
                LibName(pkg, 'dxerr.lib')
            else:
                LibName(pkg, 'dxerrVNUM.lib'.replace("VNUM", vnum))
            #LibName(pkg, 'ddraw.lib')
            LibName(pkg, 'dxguid.lib')
    IncDirectory("ALWAYS", GetThirdpartyDir() + "extras/include")
    LibName("WINSOCK", "wsock32.lib")
    LibName("WINSOCK2", "wsock32.lib")
    LibName("WINSOCK2", "ws2_32.lib")
    LibName("WINCOMCTL", "comctl32.lib")
    LibName("WINCOMDLG", "comdlg32.lib")
    LibName("WINUSER", "user32.lib")
    LibName("WINMM", "winmm.lib")
    LibName("WINIMM", "imm32.lib")
    LibName("WINKERNEL", "kernel32.lib")
    LibName("WINOLE", "ole32.lib")
    LibName("WINOLEAUT", "oleaut32.lib")
    LibName("WINOLDNAMES", "oldnames.lib")
    LibName("WINSHELL", "shell32.lib")
    LibName("WINGDI", "gdi32.lib")
    LibName("ADVAPI", "advapi32.lib")
    LibName("IPHLPAPI", "iphlpapi.lib")
    LibName("GL", "opengl32.lib")
    LibName("GLES", "libgles_cm.lib")
    LibName("GLES2", "libGLESv2.lib")
    LibName("EGL", "libEGL.lib")
    LibName("MSIMG", "msimg32.lib")
    if (PkgSkip("DIRECTCAM")==0): LibName("DIRECTCAM", "strmiids.lib")
    if (PkgSkip("DIRECTCAM")==0): LibName("DIRECTCAM", "quartz.lib")
    if (PkgSkip("DIRECTCAM")==0): LibName("DIRECTCAM", "odbc32.lib")
    if (PkgSkip("DIRECTCAM")==0): LibName("DIRECTCAM", "odbccp32.lib")
    if (PkgSkip("PNG")==0):      LibName("PNG",      GetThirdpartyDir() + "png/lib/libpng_static.lib")
    if (PkgSkip("JPEG")==0):     LibName("JPEG",     GetThirdpartyDir() + "jpeg/lib/jpeg-static.lib")
    if (PkgSkip("TIFF")==0):     LibName("TIFF",     GetThirdpartyDir() + "tiff/lib/libtiff.lib")
    if (PkgSkip("ZLIB")==0):     LibName("ZLIB",     GetThirdpartyDir() + "zlib/lib/zlibstatic.lib")
    if (PkgSkip("VRPN")==0):     LibName("VRPN",     GetThirdpartyDir() + "vrpn/lib/vrpn.lib")
    if (PkgSkip("VRPN")==0):     LibName("VRPN",     GetThirdpartyDir() + "vrpn/lib/quat.lib")
    if (PkgSkip("NVIDIACG")==0): LibName("CGGL",     GetThirdpartyDir() + "nvidiacg/lib/cgGL.lib")
    if (PkgSkip("NVIDIACG")==0): LibName("CGDX9",    GetThirdpartyDir() + "nvidiacg/lib/cgD3D9.lib")
    if (PkgSkip("NVIDIACG")==0): LibName("NVIDIACG", GetThirdpartyDir() + "nvidiacg/lib/cg.lib")
    if (PkgSkip("OPENSSL")==0):  LibName("OPENSSL",  GetThirdpartyDir() + "openssl/lib/libpandassl.lib")
    if (PkgSkip("OPENSSL")==0):  LibName("OPENSSL",  GetThirdpartyDir() + "openssl/lib/libpandaeay.lib")
    if (PkgSkip("FREETYPE")==0): LibName("FREETYPE", GetThirdpartyDir() + "freetype/lib/freetype.lib")
    if (PkgSkip("FFTW")==0):     LibName("FFTW",     GetThirdpartyDir() + "fftw/lib/rfftw.lib")
    if (PkgSkip("FFTW")==0):     LibName("FFTW",     GetThirdpartyDir() + "fftw/lib/fftw.lib")
    if (PkgSkip("ARTOOLKIT")==0):LibName("ARTOOLKIT",GetThirdpartyDir() + "artoolkit/lib/libAR.lib")
    if (PkgSkip("FCOLLADA")==0): LibName("FCOLLADA", GetThirdpartyDir() + "fcollada/lib/FCollada.lib")
    if (PkgSkip("ASSIMP")==0):   PkgDisable("ASSIMP")  # Not yet supported
    if (PkgSkip("OPENCV")==0):   LibName("OPENCV",   GetThirdpartyDir() + "opencv/lib/cv.lib")
    if (PkgSkip("OPENCV")==0):   LibName("OPENCV",   GetThirdpartyDir() + "opencv/lib/highgui.lib")
    if (PkgSkip("OPENCV")==0):   LibName("OPENCV",   GetThirdpartyDir() + "opencv/lib/cvaux.lib")
    if (PkgSkip("OPENCV")==0):   LibName("OPENCV",   GetThirdpartyDir() + "opencv/lib/ml.lib")
    if (PkgSkip("OPENCV")==0):   LibName("OPENCV",   GetThirdpartyDir() + "opencv/lib/cxcore.lib")
    if (PkgSkip("AWESOMIUM")==0):LibName("AWESOMIUM",GetThirdpartyDir() + "awesomium/lib/Awesomium.lib")
    if (PkgSkip("FFMPEG")==0):   LibName("FFMPEG",   GetThirdpartyDir() + "ffmpeg/lib/avcodec.lib")
    if (PkgSkip("FFMPEG")==0):   LibName("FFMPEG",   GetThirdpartyDir() + "ffmpeg/lib/avformat.lib")
    if (PkgSkip("FFMPEG")==0):   LibName("FFMPEG",   GetThirdpartyDir() + "ffmpeg/lib/avutil.lib")
    if (PkgSkip("SWSCALE")==0):  LibName("SWSCALE",  GetThirdpartyDir() + "ffmpeg/lib/swscale.lib")
    if (PkgSkip("SWRESAMPLE")==0):LibName("SWRESAMPLE",GetThirdpartyDir() + "ffmpeg/lib/swresample.lib")
    if (PkgSkip("SQUISH")==0):
        if GetOptimize() <= 2:
            LibName("SQUISH",   GetThirdpartyDir() + "squish/lib/squishd.lib")
        else:
            LibName("SQUISH",   GetThirdpartyDir() + "squish/lib/squish.lib")
    if (PkgSkip("ROCKET")==0):
        LibName("ROCKET", GetThirdpartyDir() + "rocket/lib/RocketCore.lib")
        LibName("ROCKET", GetThirdpartyDir() + "rocket/lib/RocketControls.lib")
        if (PkgSkip("PYTHON")==0):
            LibName("ROCKET", GetThirdpartyDir() + "rocket/lib/" + SDK["PYTHONVERSION"] + "/boost_python-vc100-mt-1_54.lib")
        if (GetOptimize() <= 3):
            LibName("ROCKET", GetThirdpartyDir() + "rocket/lib/RocketDebugger.lib")
    if (PkgSkip("OPENAL")==0):   LibName("OPENAL",   GetThirdpartyDir() + "openal/lib/OpenAL32.lib")
    if (PkgSkip("ODE")==0):
        LibName("ODE",      GetThirdpartyDir() + "ode/lib/ode_single.lib")
        DefSymbol("ODE",    "dSINGLE", "")
    if (PkgSkip("FMODEX")==0):
        if (GetTargetArch() == 'x64'):
            LibName("FMODEX",   GetThirdpartyDir() + "fmodex/lib/fmodex64_vc.lib")
        else:
            LibName("FMODEX",   GetThirdpartyDir() + "fmodex/lib/fmodex_vc.lib")
    if (PkgSkip("FLTK")==0 and RTDIST):
        LibName("FLTK", GetThirdpartyDir() + "fltk/lib/fltk.lib")
        if not PkgSkip("FLTK"):
            # If we have fltk, we don't need wx
            PkgDisable("WX")
    if (PkgSkip("WX")==0 and RTDIST):
        LibName("WX",       GetThirdpartyDir() + "wx/lib/wxbase28u.lib")
        LibName("WX",       GetThirdpartyDir() + "wx/lib/wxmsw28u_core.lib")
        DefSymbol("WX",     "__WXMSW__", "")
        DefSymbol("WX",     "_UNICODE", "")
        DefSymbol("WX",     "UNICODE", "")
    if (PkgSkip("VORBIS")==0):
        LibName("VORBIS",   GetThirdpartyDir() + "vorbis/lib/libogg_static.lib")
        LibName("VORBIS",   GetThirdpartyDir() + "vorbis/lib/libvorbis_static.lib")
        LibName("VORBIS",   GetThirdpartyDir() + "vorbis/lib/libvorbisfile_static.lib")
    for pkg in MAYAVERSIONS:
        if (PkgSkip(pkg)==0):
            LibName(pkg, '"' + SDK[pkg] + '/lib/Foundation.lib"')
            LibName(pkg, '"' + SDK[pkg] + '/lib/OpenMaya.lib"')
            LibName(pkg, '"' + SDK[pkg] + '/lib/OpenMayaAnim.lib"')
            LibName(pkg, '"' + SDK[pkg] + '/lib/OpenMayaUI.lib"')
    for pkg in MAXVERSIONS:
        if (PkgSkip(pkg)==0):
            LibName(pkg, SDK[pkg] +  '/lib/core.lib')
            LibName(pkg, SDK[pkg] +  '/lib/edmodel.lib')
            LibName(pkg, SDK[pkg] +  '/lib/gfx.lib')
            LibName(pkg, SDK[pkg] +  '/lib/geom.lib')
            LibName(pkg, SDK[pkg] +  '/lib/mesh.lib')
            LibName(pkg, SDK[pkg] +  '/lib/maxutil.lib')
            LibName(pkg, SDK[pkg] +  '/lib/paramblk2.lib')
    if (PkgSkip("PHYSX")==0):
        if GetTargetArch() == 'x64':
            LibName("PHYSX",  SDK["PHYSXLIBS"] + "/PhysXLoader64.lib")
            LibName("PHYSX",  SDK["PHYSXLIBS"] + "/NxCharacter64.lib")
        else:
            LibName("PHYSX",  SDK["PHYSXLIBS"] + "/PhysXLoader.lib")
            LibName("PHYSX",  SDK["PHYSXLIBS"] + "/NxCharacter.lib")

        IncDirectory("PHYSX", SDK["PHYSX"] + "/Physics/include")
        IncDirectory("PHYSX", SDK["PHYSX"] + "/PhysXLoader/include")
        IncDirectory("PHYSX", SDK["PHYSX"] + "/NxCharacter/include")
        IncDirectory("PHYSX", SDK["PHYSX"] + "/NxExtensions/include")
        IncDirectory("PHYSX", SDK["PHYSX"] + "/Foundation/include")
        IncDirectory("PHYSX", SDK["PHYSX"] + "/Cooking/include")

    if (PkgSkip("SPEEDTREE")==0):
        if GetTargetArch() == 'x64':
            libdir = SDK["SPEEDTREE"] + "/Lib/Windows/VC10.x64/"
            p64ext = '64'
        else:
            libdir = SDK["SPEEDTREE"] + "/Lib/Windows/VC10/"
            p64ext = ''

        debugext = ''
        if (GetOptimize() <= 2): debugext = "_d"
        libsuffix = "_v%s_VC100MT%s_Static%s.lib" % (
            SDK["SPEEDTREEVERSION"], p64ext, debugext)
        LibName("SPEEDTREE", "%sSpeedTreeCore%s" % (libdir, libsuffix))
        LibName("SPEEDTREE", "%sSpeedTreeForest%s" % (libdir, libsuffix))
        LibName("SPEEDTREE", "%sSpeedTree%sRenderer%s" % (libdir, SDK["SPEEDTREEAPI"], libsuffix))
        LibName("SPEEDTREE", "%sSpeedTreeRenderInterface%s" % (libdir, libsuffix))
        if (SDK["SPEEDTREEAPI"] == "OpenGL"):
            LibName("SPEEDTREE",  "%sglew32.lib" % (libdir))
            LibName("SPEEDTREE",  "glu32.lib")
        IncDirectory("SPEEDTREE", SDK["SPEEDTREE"] + "/Include")
    if (PkgSkip("BULLET")==0):
        suffix = '.lib'
        if GetTargetArch() == 'x64':
            suffix = '_x64.lib'
        LibName("BULLET", GetThirdpartyDir() + "bullet/lib/LinearMath" + suffix)
        LibName("BULLET", GetThirdpartyDir() + "bullet/lib/BulletCollision" + suffix)
        LibName("BULLET", GetThirdpartyDir() + "bullet/lib/BulletDynamics" + suffix)
        LibName("BULLET", GetThirdpartyDir() + "bullet/lib/BulletSoftBody" + suffix)

if (COMPILER=="GCC"):
    PkgDisable("AWESOMIUM")
    if GetTarget() != "darwin":
        PkgDisable("CARBON")
        PkgDisable("COCOA")
    elif RUNTIME:
        # We don't support Cocoa in the runtime yet.
        PkgDisable("COCOA")
    if 'x86_64' in OSX_ARCHS:
        # 64-bits OS X doesn't have Carbon.
        PkgDisable("CARBON")

    if (PkgSkip("PYTHON")==0):
        IncDirectory("ALWAYS", SDK["PYTHON"])
    if (GetHost() == "darwin"):
        if (PkgSkip("FREETYPE")==0 and not os.path.isdir(GetThirdpartyDir() + 'freetype')):
          IncDirectory("FREETYPE", "/usr/X11/include")
          IncDirectory("FREETYPE", "/usr/X11/include/freetype2")
          LibDirectory("FREETYPE", "/usr/X11/lib")

    if (GetHost() == "freebsd"):
        IncDirectory("ALWAYS", "/usr/local/include")
        LibDirectory("ALWAYS", "/usr/local/lib")
        if (os.path.isdir("/usr/PCBSD")):
            IncDirectory("ALWAYS", "/usr/PCBSD/local/include")
            LibDirectory("ALWAYS", "/usr/PCBSD/local/lib")

    fcollada_libs = ("FColladaD", "FColladaSD", "FColladaS")
    # WARNING! The order of the ffmpeg libraries matters!
    ffmpeg_libs = ("libavformat", "libavcodec", "libavutil")

    #         Name         pkg-config   libs, include(dir)s
    if (not RUNTIME):
        SmartPkgEnable("EIGEN",     "eigen3",    (), ("Eigen/Dense",), target_pkg = 'ALWAYS')
        SmartPkgEnable("ARTOOLKIT", "",          ("AR"), "AR/ar.h")
        SmartPkgEnable("FCOLLADA",  "",          ChooseLib(fcollada_libs, "FCOLLADA"), ("FCollada", "FCollada/FCollada.h"))
        SmartPkgEnable("ASSIMP",    "assimp", ("assimp"), "assimp")
        SmartPkgEnable("FFMPEG",    ffmpeg_libs, ffmpeg_libs, ffmpeg_libs)
        SmartPkgEnable("SWSCALE",   "libswscale", "libswscale", ("libswscale", "libswscale/swscale.h"), target_pkg = "FFMPEG")
        SmartPkgEnable("SWRESAMPLE","libswresample", "libswresample", ("libswresample", "libswresample/swresample.h"), target_pkg = "FFMPEG")
        SmartPkgEnable("FFTW",      "",          ("rfftw", "fftw"), ("fftw.h", "rfftw.h"))
        SmartPkgEnable("FMODEX",    "",          ("fmodex"), ("fmodex", "fmodex/fmod.h"))
        SmartPkgEnable("FREETYPE",  "freetype2", ("freetype"), ("freetype2", "freetype2/freetype/freetype.h"))
        SmartPkgEnable("GL",        "gl",        ("GL"), ("GL/gl.h"), framework = "OpenGL")
        SmartPkgEnable("GLES",      "glesv1_cm", ("GLESv1_CM"), ("GLES/gl.h"), framework = "OpenGLES")
        SmartPkgEnable("GLES2",     "glesv2",    ("GLESv2"), ("GLES2/gl2.h")) #framework = "OpenGLES"?
        SmartPkgEnable("EGL",       "egl",       ("EGL"), ("EGL/egl.h"))
        SmartPkgEnable("NVIDIACG",  "",          ("Cg"), "Cg/cg.h", framework = "Cg")
        SmartPkgEnable("ODE",       "",          ("ode"), "ode/ode.h", tool = "ode-config")
        SmartPkgEnable("OPENAL",    "openal",    ("openal"), "AL/al.h", framework = "OpenAL")
        SmartPkgEnable("SQUISH",    "",          ("squish"), "squish.h")
        SmartPkgEnable("TIFF",      "libtiff-4", ("tiff"), "tiff.h")
        SmartPkgEnable("VRPN",      "",          ("vrpn", "quat"), ("vrpn", "quat.h", "vrpn/vrpn_Types.h"))
        SmartPkgEnable("BULLET", "bullet", ("BulletSoftBody", "BulletDynamics", "BulletCollision", "LinearMath"), ("bullet", "bullet/btBulletDynamicsCommon.h"))
        SmartPkgEnable("VORBIS",    "vorbisfile",("vorbisfile", "vorbis", "ogg"), ("ogg/ogg.h", "vorbis/vorbisfile.h"))
        SmartPkgEnable("JPEG",      "",          ("jpeg"), "jpeglib.h")
        SmartPkgEnable("PNG",       "libpng",    ("png"), "png.h", tool = "libpng-config")

        if GetTarget() == "darwin" and not PkgSkip("FFMPEG"):
            LibName("FFMPEG", "-Wl,-read_only_relocs,suppress")
            LibName("FFMPEG", "-framework VideoDecodeAcceleration")

        cv_lib = ChooseLib(("opencv_core", "cv"), "OPENCV")
        if cv_lib == "opencv_core":
            OPENCV_VER_23 = True
            SmartPkgEnable("OPENCV", "opencv",   ("opencv_core", "opencv_highgui"), ("opencv2/core/core.hpp"))
        else:
            SmartPkgEnable("OPENCV", "opencv",   ("cv", "highgui", "cvaux", "ml", "cxcore"),
                           ("opencv", "opencv/cv.h", "opencv/cxcore.h", "opencv/highgui.h"))

        rocket_libs = ("RocketCore", "RocketControls")
        if (GetOptimize() <= 3):
            rocket_libs += ("RocketDebugger",)
        if (GetHost() != "darwin"):
            # We use a statically linked libboost_python on OSX
            rocket_libs += ("boost_python",)
        SmartPkgEnable("ROCKET",    "",          rocket_libs, "Rocket/Core.h")

        if not PkgSkip("PYTHON"):
            if GetTarget() == "darwin" and not RTDIST and not PkgHasCustomLocation("PYTHON"):
                LibName("PYTHON", "-framework Python")
            else:
                SmartPkgEnable("PYTHON", "", SDK["PYTHONVERSION"], (SDK["PYTHONVERSION"], SDK["PYTHONVERSION"] + "/Python.h"), tool = SDK["PYTHONVERSION"] + "-config")

    SmartPkgEnable("OPENSSL",   "openssl",   ("ssl", "crypto"), ("openssl/ssl.h", "openssl/crypto.h"))
    SmartPkgEnable("ZLIB",      "zlib",      ("z"), "zlib.h")
    SmartPkgEnable("GTK2",      "gtk+-2.0")

    if (RTDIST):
        SmartPkgEnable("WX", tool = "wx-config")
        SmartPkgEnable("FLTK", "", ("fltk"), ("FL/Fl.H"), tool = "fltk-config")

    if GetTarget() != 'darwin':
        # CgGL is covered by the Cg framework, and we don't need X11 components on OSX
        if not PkgSkip("NVIDIACG") and not RUNTIME:
            SmartPkgEnable("CGGL", "", ("CgGL"), "Cg/cgGL.h")
        if not RUNTIME:
            SmartPkgEnable("X11", "x11", "X11", ("X11", "X11/Xlib.h"))
            SmartPkgEnable("XRANDR", "xrandr", "Xrandr", "X11/extensions/Xrandr.h")
            SmartPkgEnable("XF86DGA", "xxf86dga", "Xxf86dga", "X11/extensions/xf86dga.h")
            SmartPkgEnable("XCURSOR", "xcursor", "Xcursor", "X11/Xcursor/Xcursor.h")

    if GetHost() != "darwin":
        # Workaround for an issue where pkg-config does not include this path
        if GetTargetArch() in ("x86_64", "amd64"):
            if (os.path.isdir("/usr/lib64/glib-2.0/include")):
                IncDirectory("GTK2", "/usr/lib64/glib-2.0/include")
            if (os.path.isdir("/usr/lib64/gtk-2.0/include")):
                IncDirectory("GTK2", "/usr/lib64/gtk-2.0/include")

            if not PkgSkip("X11"):
                if (os.path.isdir("/usr/X11R6/lib64")):
                    LibDirectory("ALWAYS", "/usr/X11R6/lib64")
                else:
                    LibDirectory("ALWAYS", "/usr/X11R6/lib")
        elif not PkgSkip("X11"):
            LibDirectory("ALWAYS", "/usr/X11R6/lib")

    if RUNTIME:
        # For the runtime, these packages are required
        for pkg in ["OPENSSL", "ZLIB"]:
            skips = []
            if (pkg in PkgListGet() and PkgSkip(pkg)==1):
                skips.append(pkg)
            if skips:
                exit("Runtime must be compiled with OpenSSL and ZLib support (missing %s)" % (', '.join(skips)))

    for pkg in MAYAVERSIONS:
        if (PkgSkip(pkg)==0 and (pkg in SDK)):
            if (GetHost() == "darwin"):
                # Sheesh, Autodesk really can't make up their mind
                # regarding the location of the Maya devkit on OS X.
                if (os.path.isdir(SDK[pkg] + "/Maya.app/Contents/lib")):
                    LibDirectory(pkg, SDK[pkg] + "/Maya.app/Contents/lib")
                if (os.path.isdir(SDK[pkg] + "/Maya.app/Contents/MacOS")):
                    LibDirectory(pkg, SDK[pkg] + "/Maya.app/Contents/MacOS")
                if (os.path.isdir(SDK[pkg] + "/lib")):
                    LibDirectory(pkg, SDK[pkg] + "/lib")
                if (os.path.isdir(SDK[pkg] + "/Maya.app/Contents/include/maya")):
                    IncDirectory(pkg, SDK[pkg] + "/Maya.app/Contents/include")
                if (os.path.isdir(SDK[pkg] + "/devkit/include/maya")):
                    IncDirectory(pkg, SDK[pkg] + "/devkit/include")
                if (os.path.isdir(SDK[pkg] + "/include/maya")):
                    IncDirectory(pkg, SDK[pkg] + "/include")
            else:
                LibDirectory(pkg, SDK[pkg] + "/lib")
                IncDirectory(pkg, SDK[pkg] + "/include")
            DefSymbol(pkg, "MAYAVERSION", pkg)

    if GetTarget() == 'darwin':
        LibName("ALWAYS", "-framework AppKit")
        if (PkgSkip("OPENCV")==0):
            LibName("OPENCV", "-framework QuickTime")
        LibName("AGL", "-framework AGL")
        LibName("CARBON", "-framework Carbon")
        LibName("COCOA", "-framework Cocoa")
        # Fix for a bug in OSX Leopard:
        LibName("GL", "-dylib_file /System/Library/Frameworks/OpenGL.framework/Versions/A/Libraries/libGL.dylib:/System/Library/Frameworks/OpenGL.framework/Versions/A/Libraries/libGL.dylib")

    if GetTarget() == 'android':
        LibName("ALWAYS", '-llog')
        LibName("ALWAYS", '-landroid')
        LibName("JNIGRAPHICS", '-ljnigraphics')

    for pkg in MAYAVERSIONS:
        if (PkgSkip(pkg)==0 and (pkg in SDK)):
            if GetTarget() == 'darwin':
                LibName(pkg, "-Wl,-rpath," + SDK[pkg] + "/Maya.app/Contents/MacOS")
            else:
                LibName(pkg, "-Wl,-rpath," + SDK[pkg] + "/lib")
            LibName(pkg, "-lOpenMaya")
            LibName(pkg, "-lOpenMayaAnim")
            LibName(pkg, "-lAnimSlice")
            LibName(pkg, "-lDeformSlice")
            LibName(pkg, "-lModifiers")
            LibName(pkg, "-lDynSlice")
            LibName(pkg, "-lKinSlice")
            LibName(pkg, "-lModelSlice")
            LibName(pkg, "-lNurbsSlice")
            LibName(pkg, "-lPolySlice")
            LibName(pkg, "-lProjectSlice")
            LibName(pkg, "-lImage")
            LibName(pkg, "-lShared")
            LibName(pkg, "-lTranslators")
            LibName(pkg, "-lDataModel")
            LibName(pkg, "-lRenderModel")
            LibName(pkg, "-lNurbsEngine")
            LibName(pkg, "-lDependEngine")
            LibName(pkg, "-lCommandEngine")
            LibName(pkg, "-lFoundation")
            LibName(pkg, "-lIMFbase")
            if GetTarget() != 'darwin':
                LibName(pkg, "-lOpenMayalib")
            else:
                LibName(pkg, "-dylib_file /System/Library/Frameworks/OpenGL.framework/Versions/A/Libraries/libGL.dylib:/System/Library/Frameworks/OpenGL.framework/Versions/A/Libraries/libGL.dylib")

    if (PkgSkip("PHYSX")==0):
        IncDirectory("PHYSX", SDK["PHYSX"] + "/Physics/include")
        IncDirectory("PHYSX", SDK["PHYSX"] + "/PhysXLoader/include")
        IncDirectory("PHYSX", SDK["PHYSX"] + "/NxCharacter/include")
        IncDirectory("PHYSX", SDK["PHYSX"] + "/NxExtensions/include")
        IncDirectory("PHYSX", SDK["PHYSX"] + "/Foundation/include")
        IncDirectory("PHYSX", SDK["PHYSX"] + "/Cooking/include")
        LibDirectory("PHYSX", SDK["PHYSXLIBS"])
        if (GetHost() == "darwin"):
            LibName("PHYSX", SDK["PHYSXLIBS"] + "/osxstatic/PhysXCooking.a")
            LibName("PHYSX", SDK["PHYSXLIBS"] + "/osxstatic/PhysXCore.a")
        else:
            LibName("PHYSX", "-lPhysXLoader")
            LibName("PHYSX", "-lNxCharacter")

DefSymbol("WITHINPANDA", "WITHIN_PANDA", "1")
if GetLinkAllStatic():
    DefSymbol("ALWAYS", "LINK_ALL_STATIC")
if GetTarget() == 'android':
    DefSymbol("ALWAYS", "ANDROID")

if not PkgSkip("EIGEN"):
    DefSymbol("ALWAYS", "EIGEN_MPL2_ONLY")
    if GetOptimize() >= 3:
        DefSymbol("ALWAYS", "EIGEN_NO_DEBUG")
        if COMPILER == "MSVC":
            # Squeeze out a bit more performance on MSVC builds...
            # Only do this if EIGEN_NO_DEBUG is also set, otherwise it
            # will turn them into runtime assertions.
            DefSymbol("ALWAYS", "EIGEN_NO_STATIC_ASSERT")

########################################################################
##
## Give a Status Report on Command-Line Options
##
########################################################################

def printStatus(header,warnings):
    if GetVerbose():
        print("")
        print("-------------------------------------------------------------------")
        print(header)
        tkeep = ""
        tomit = ""
        for x in PkgListGet():
            if PkgSkip(x):
                tomit = tomit + x + " "
            else:
                tkeep = tkeep + x + " "

        if RTDIST:
            print("Makepanda: Runtime distribution build")
        elif RUNTIME:
            print("Makepanda: Runtime build")
        else:
            print("Makepanda: Regular build")

        print("Makepanda: Compiler: %s" % (COMPILER))
        print("Makepanda: Optimize: %d" % (GetOptimize()))
        print("Makepanda: Keep Pkg: %s" % (tkeep))
        print("Makepanda: Omit Pkg: %s" % (tomit))

        if GENMAN:
            print("Makepanda: Generate API reference manual")
        else:
            print("Makepanda: Don't generate API reference manual")

        if GetHost() == "windows" and not RTDIST:
            if INSTALLER:
                print("Makepanda: Build installer, using %s" % (COMPRESSOR))
            else:
                print("Makepanda: Don't build installer")

        print("Makepanda: Version ID: %s" % (VERSION))
        for x in warnings:
            print("Makepanda: %s" % (x))
        print("-------------------------------------------------------------------")
        print("")
        sys.stdout.flush()

########################################################################
##
## BracketNameWithQuotes
##
########################################################################

def BracketNameWithQuotes(name):
    # Workaround for OSX bug - compiler doesn't like those flags quoted.
    if (name.startswith("-framework")): return name
    if (name.startswith("-dylib_file")): return name

    # Don't add quotes when it's not necessary.
    if " " not in name: return name

    # Account for quoted name (leave as is) but quote everything else (e.g., to protect spaces within paths from improper parsing)
    if (name.startswith('"') and name.endswith('"')): return name
    else: return '"' + name + '"'

########################################################################
##
## CompileCxx
##
########################################################################

def CompileCxx(obj,src,opts):
    ipath = GetListOption(opts, "DIR:")
    optlevel = GetOptimizeOption(opts)
    if (COMPILER=="MSVC"):
        if not BOOUSEINTELCOMPILER:
            cmd = "cl "
            if GetTargetArch() == 'x64':
                cmd += "/favor:blend "
            cmd += "/wd4996 /wd4275 /wd4267 /wd4101 /wd4273 "

            # Enable Windows 7 interfaces if we need Touchinput.
            if PkgSkip("TOUCHINPUT") == 0:
                cmd += "/DWINVER=0x601 "
            else:
                cmd += "/DWINVER=0x501 "
            cmd += "/Fo" + obj + " /nologo /c"
            if GetTargetArch() != 'x64' and (not PkgSkip("SSE2") or 'SSE2' in opts):
                cmd += " /arch:SSE2"
            for x in ipath: cmd += " /I" + x
            for (opt,dir) in INCDIRECTORIES:
                if (opt=="ALWAYS") or (opt in opts): cmd += " /I" + BracketNameWithQuotes(dir)
            for (opt,var,val) in DEFSYMBOLS:
                if (opt=="ALWAYS") or (opt in opts): cmd += " /D" + var + "=" + val
            if (opts.count('MSFORSCOPE')): cmd += ' /Zc:forScope-'

            if (optlevel==1): cmd += " /MDd /Zi /RTCs /GS"
            if (optlevel==2): cmd += " /MDd /Zi"
            if (optlevel==3): cmd += " /MD /Zi /GS- /O2 /Ob2 /Oi /Ot /fp:fast"
            if (optlevel==4):
                cmd += " /MD /Zi /GS- /Ox /Ob2 /Oi /Ot /fp:fast /DFORCE_INLINING /DNDEBUG /GL"
                cmd += " /Oy /Zp16"      # jean-claude add /Zp16 insures correct static alignment for SSEx

            cmd += " /Fd" + os.path.splitext(obj)[0] + ".pdb"

            building = GetValueOption(opts, "BUILDING:")
            if (building):
                cmd += " /DBUILDING_" + building

            if ("BIGOBJ" in opts) or GetTargetArch() == 'x64':
                cmd += " /bigobj"

            cmd += " /Zm300 /DWIN32_VC /DWIN32"
            if 'EXCEPTIONS' in opts:
                cmd += " /EHsc"
            else:
                cmd += " /D_HAS_EXCEPTIONS=0"

            if 'RTTI' not in opts:
                 cmd += " /GR-"

            if GetTargetArch() == 'x64':
                cmd += " /DWIN64_VC /DWIN64"

            if WINDOWS_SDK.startswith('7.') and MSVC_VERSION > 10:
                # To preserve Windows XP compatibility.
                cmd += " /D_USING_V110_SDK71_"

            cmd += " /W3 " + BracketNameWithQuotes(src)
            oscmd(cmd)
        else:
            cmd = "icl "
            if GetTargetArch() == 'x64':
                cmd += "/favor:blend "
            cmd += "/wd4996 /wd4275 /wd4267 /wd4101 /wd4273 "

            # Enable Windows 7 interfaces if we need Touchinput.
            if PkgSkip("TOUCHINPUT") == 0:
                cmd += "/DWINVER=0x601 "
            else:
                cmd += "/DWINVER=0x501 "
            cmd += "/Fo" + obj + " /c"
            for x in ipath: cmd += " /I" + x
            for (opt,dir) in INCDIRECTORIES:
                if (opt=="ALWAYS") or (opt in opts): cmd += " /I" + BracketNameWithQuotes(dir)
            for (opt,var,val) in DEFSYMBOLS:
                if (opt=="ALWAYS") or (opt in opts): cmd += " /D" + var + "=" + val
            if (opts.count('MSFORSCOPE')):  cmd += ' /Zc:forScope-'

            if (optlevel==1): cmd += " /MDd /Zi /RTCs /GS"
            if (optlevel==2): cmd += " /MDd /Zi /arch:SSE3"
            # core changes from jean-claude (dec 2011)
            # ----------------------------------------
            # performance will be seeked at level 3 & 4
            # -----------------------------------------
            if (optlevel==3):
                cmd += " /MD /Zi /O2 /Oi /Ot /arch:SSE3"
                cmd += " /Ob0"
                cmd += " /Qipo-"                            # beware of IPO !!!
            ##      Lesson learned: Don't use /GL flag -> end result is MESSY
            ## ----------------------------------------------------------------
            if (optlevel==4):
                cmd += " /MD /Zi /O3 /Oi /Ot /Ob0 /Yc /DNDEBUG"  # /Ob0 a ete rajoute en cours de route a 47%
                cmd += " /Qipo"                              # optimization multi file

            # for 3 & 4 optimization levels
            # -----------------------------
            if (optlevel>=3):
                cmd += " /fp:fast=2"
                cmd += " /Qftz"
                cmd += " /Qfp-speculation:fast"
                cmd += " /Qopt-matmul"                        # needs /O2 or /O3
                cmd += " /Qprec-div-"
                cmd += " /Qsimd"

                cmd += " /QxHost"                            # compile for target host; Compiling for distribs should probably strictly enforce /arch:..
                cmd += " /Quse-intel-optimized-headers"        # use intel optimized headers
                cmd += " /Qparallel"                        # enable parallelization
                cmd += " /Qvc10"                                # for Microsoft Visual C++ 2010

            ## PCH files coexistence: the /Qpchi option causes the Intel C++ Compiler to name its
            ## PCH files with a .pchi filename suffix and reduce build time.
            ## The /Qpchi option is on by default but interferes with Microsoft libs; so use /Qpchi- to turn it off.
            ## I need to have a deeper look at this since the compile time is quite influenced by this setting !!!
            cmd += " /Qpchi-"                                 # keep it this way!

            ## Inlining seems to be an issue here ! (the linker doesn't find necessary info later on)
            ## ------------------------------------
            ## so don't use cmd += " /DFORCE_INLINING"        (need to check why with Panda developpers!)
            ## Inline expansion  /Ob1    :    Allow functions marked inline to be inlined.
            ## Inline any        /Ob2    :    Inline functions deemed appropriate by compiler.

            ## Ctor displacement /vd0    :    Disable constructor displacement.
            ## Choose this option only if no class constructors or destructors call virtual functions.
            ## Use /vd1 (default) to enable. Alternate: #pragma vtordisp

            ## Best case ptrs    /vmb    :    Use best case "pointer to class member" representation.
            ## Use this option if you always define a class before you declare a pointer to a member of the class.
            ## The compiler will issue an error if it encounters a pointer declaration before the class is defined.
            ## Alternate: #pragma pointers_to_members

            cmd += " /Fd" + os.path.splitext(obj)[0] + ".pdb"
            building = GetValueOption(opts, "BUILDING:")
            if (building): cmd += " /DBUILDING_" + building
            if ("BIGOBJ" in opts) or GetTargetArch() == 'x64':
                cmd += " /bigobj"

            # level of warnings and optimization reports
            if GetVerbose():
                cmd += " /W3 " # or /W4 or /Wall
                cmd += " /Qopt-report:2 /Qopt-report-phase:hlo /Qopt-report-phase:hpo"    # some optimization reports
            else:
                cmd += " /W1 "
            cmd += " /EHa /Zm300 /DWIN32_VC /DWIN32"
            if GetTargetArch() == 'x64':
                cmd += " /DWIN64_VC /DWIN64"
            cmd += " " + BracketNameWithQuotes(src)

            oscmd(cmd)

    if (COMPILER=="GCC"):
        if (src.endswith(".c")): cmd = GetCC() +' -fPIC -c -o ' + obj
        else:                    cmd = GetCXX()+' -ftemplate-depth-70 -fPIC -c -o ' + obj
        for (opt, dir) in INCDIRECTORIES:
            if (opt=="ALWAYS") or (opt in opts): cmd += ' -I' + BracketNameWithQuotes(dir)
        for (opt, dir) in FRAMEWORKDIRECTORIES:
            if (opt=="ALWAYS") or (opt in opts): cmd += ' -F' + BracketNameWithQuotes(dir)
        for (opt,var,val) in DEFSYMBOLS:
            if (opt=="ALWAYS") or (opt in opts): cmd += ' -D' + var + '=' + val
        for x in ipath: cmd += ' -I' + x

        if not GetLinkAllStatic():
            cmd += ' -fvisibility=hidden'

        # Mac-specific flags.
        if GetTarget() == "darwin":
            cmd += " -Wno-deprecated-declarations"
            if OSXTARGET is not None:
                cmd += " -isysroot " + SDK["MACOSX"]
                cmd += " -mmacosx-version-min=%d.%d" % (OSXTARGET)

            for arch in OSX_ARCHS:
                if 'NOARCH:' + arch.upper() not in opts:
                    cmd += " -arch %s" % arch

        if "SYSROOT" in SDK:
            cmd += ' --sysroot=%s -no-canonical-prefixes' % (SDK["SYSROOT"])

        # Android-specific flags.
        arch = GetTargetArch()

        if GetTarget() == "android":
            # Most of the specific optimization flags here were
            # just copied from the default Android Makefiles.
            cmd += ' -I%s/include' % (SDK["ANDROID_STL"])
            cmd += ' -I%s/libs/%s/include' % (SDK["ANDROID_STL"], SDK["ANDROID_ABI"])
            cmd += ' -ffunction-sections -funwind-tables'
            if arch == 'armv7a':
                cmd += ' -D__ARM_ARCH_5__ -D__ARM_ARCH_5T__ -D__ARM_ARCH_5E__ -D__ARM_ARCH_5TE__'
                cmd += ' -fstack-protector -march=armv7-a -mfloat-abi=softfp -mfpu=vfpv3-d16'
            elif arch == 'arm':
                cmd += ' -D__ARM_ARCH_5__ -D__ARM_ARCH_5T__ -D__ARM_ARCH_5E__ -D__ARM_ARCH_5TE__'
                cmd += ' -fstack-protector -march=armv5te -mtune=xscale -msoft-float'
            elif arch == 'mips':
                cmd += ' -fno-strict-aliasing -finline-functions -fmessage-length=0'
                cmd += ' -fno-inline-functions-called-once -fgcse-after-reload'
                cmd += ' -frerun-cse-after-loop -frename-registers'

            cmd += " -Wa,--noexecstack"

            # Now add specific release/debug flags.
            if optlevel >= 3:
                cmd += " -fomit-frame-pointer"
                if arch.startswith('arm'):
                    cmd += ' -fno-strict-aliasing -finline-limit=64 -mthumb'
                elif arch == 'x86':
                    cmd += ' -fstrict-aliasing'
                elif arch == 'mips':
                    cmd += ' -funswitch-loops -finline-limit=300'
            else:
                cmd += ' -fno-omit-frame-pointer'
                if arch.startswith('arm'):
                    cmd += ' -marm'
                elif arch == 'x86':
                    cmd += ' -fno-strict-aliasing'

            # Enable SIMD instructions if requested
            if arch.startswith('arm') and PkgSkip("NEON") == 0:
                cmd += ' -mfpu=neon'

        else:
            cmd += " -pthread"

        if not src.endswith(".c"):
            # We don't use exceptions for most modules.
            if 'EXCEPTIONS' in opts:
                cmd += " -fexceptions"
            else:
                cmd += " -fno-exceptions"

                if src.endswith(".mm"):
                    # Work around Apple compiler bug.
                    cmd += " -U__EXCEPTIONS"

            if 'RTTI' not in opts:
                # We always disable RTTI on Android for memory usage reasons.
                if optlevel >= 4 or GetTarget() == "android":
                    cmd += " -fno-rtti"

        if ('SSE2' in opts or not PkgSkip("SSE2")) and not arch.startswith("arm"):
            cmd += " -msse2"

        if optlevel >= 3:
            cmd += " -ffast-math"
        if optlevel == 3:
            # Fast math is nice, but we'd like to see NaN in dev builds.
            cmd += " -fno-finite-math-only"

        if (optlevel==1): cmd += " -ggdb -D_DEBUG"
        if (optlevel==2): cmd += " -O1 -D_DEBUG"
        if (optlevel==3): cmd += " -O2"
        if (optlevel==4): cmd += " -O3 -DNDEBUG"

        if src.endswith(".c"):
            cmd += ' ' + CFLAGS
        else:
            cmd += ' ' + CXXFLAGS
        cmd = cmd.rstrip()

        building = GetValueOption(opts, "BUILDING:")
        if (building): cmd += " -DBUILDING_" + building
        cmd += ' ' + BracketNameWithQuotes(src)
        oscmd(cmd)

########################################################################
##
## CompileBison
##
########################################################################

def CompileBison(wobj, wsrc, opts):
    ifile = os.path.basename(wsrc)
    wdsth = GetOutputDir()+"/include/" + ifile[:-4] + ".h"
    wdstc = GetOutputDir()+"/tmp/" + ifile + ".cxx"
    pre = GetValueOption(opts, "BISONPREFIX_")
    bison = GetBison()
    if bison is None:
        # We don't have bison.  See if there is a prebuilt file.
        base, ext = os.path.splitext(wsrc)
        if os.path.isfile(base + '.h.prebuilt') and \
           os.path.isfile(base + '.cxx.prebuilt'):
            CopyFile(wdstc, base + '.cxx.prebuilt')
            CopyFile(wdsth, base + '.h.prebuilt')
        else:
            exit('Could not find bison!')
    else:
        oscmd(bison + ' -y -d -o'+GetOutputDir()+'/tmp/'+ifile+'.c -p '+pre+' '+wsrc)
        CopyFile(wdstc, GetOutputDir()+"/tmp/"+ifile+".c")
        CopyFile(wdsth, GetOutputDir()+"/tmp/"+ifile+".h")

    # Finally, compile the generated source file.
    CompileCxx(wobj,wdstc,opts)

########################################################################
##
## CompileFlex
##
########################################################################

def CompileFlex(wobj,wsrc,opts):
    ifile = os.path.basename(wsrc)
    wdst = GetOutputDir()+"/tmp/"+ifile+".cxx"
    pre = GetValueOption(opts, "BISONPREFIX_")
    dashi = opts.count("FLEXDASHI")
    flex = GetFlex()
    if flex is None:
        # We don't have flex.  See if there is a prebuilt file.
        base, ext = os.path.splitext(wsrc)
        if os.path.isfile(base + '.cxx.prebuilt'):
            CopyFile(wdst, base + '.cxx.prebuilt')
        else:
            exit('Could not find flex!')
    else:
        if (dashi):
            oscmd(flex + " -i -P" + pre + " -o"+wdst+" "+wsrc)
        else:
            oscmd(flex +    " -P" + pre + " -o"+wdst+" "+wsrc)

    # Finally, compile the generated source file.
    CompileCxx(wobj,wdst,opts)

########################################################################
##
## CompileIgate
##
########################################################################

def CompileIgate(woutd,wsrc,opts):
    outbase = os.path.basename(woutd)[:-3]
    woutc = GetOutputDir()+"/tmp/"+outbase+"_igate.cxx"
    wobj = FindLocation(outbase + "_igate.obj", [])
    srcdir = GetValueOption(opts, "SRCDIR:")
    module = GetValueOption(opts, "IMOD:")
    library = GetValueOption(opts, "ILIB:")
    ipath = GetListOption(opts, "DIR:")
    if (PkgSkip("PYTHON")):
        WriteFile(woutc, "")
        WriteFile(woutd, "")
        ConditionalWriteFile(woutd, "")
        return (wobj, woutc, opts)

    if not CrossCompiling():
        # If we're compiling for this platform, we can use the one we've built.
        cmd = os.path.join(GetOutputDir(), 'bin', 'interrogate')
    else:
        # Assume that interrogate is on the PATH somewhere.
        cmd = 'interrogate'

    if GetVerbose():
        cmd += ' -v'

    cmd += ' -srcdir %s -I%s' % (srcdir, srcdir)
    cmd += ' -DCPPPARSER -D__STDC__=1 -D__cplusplus=201103L'
    if (COMPILER=="MSVC"):
        cmd += ' -DWIN32_VC -DWIN32 -D_WIN32'
        if GetTargetArch() == 'x64':
            cmd += ' -DWIN64_VC -DWIN64 -D_WIN64 -D_M_X64 -D_M_AMD64'
        else:
            cmd += ' -D_M_IX86'
        # NOTE: this 1600 value is the version number for VC2010.
        cmd += ' -D_MSC_VER=1600 -D"__declspec(param)=" -D__cdecl -D_near -D_far -D__near -D__far -D__stdcall'
    if (COMPILER=="GCC"):
        cmd += ' -D__attribute__\(x\)='
        if GetTargetArch() in ("x86_64", "amd64"):
            cmd += ' -D_LP64'
        else:
            cmd += ' -D__i386__'

    optlevel = GetOptimizeOption(opts)
    if (optlevel==1): cmd += ' -D_DEBUG'
    if (optlevel==2): cmd += ' -D_DEBUG'
    if (optlevel==3): pass
    if (optlevel==4): cmd += ' -DNDEBUG'
    cmd += ' -oc ' + woutc + ' -od ' + woutd
    cmd += ' -fnames -string -refcount -assert -python-native'
    cmd += ' -S' + GetOutputDir() + '/include/parser-inc'

    # Add -I, -S and -D flags
    for x in ipath:
        cmd += ' -I' + BracketNameWithQuotes(x)
    for (opt,dir) in INCDIRECTORIES:
        if (opt=="ALWAYS") or (opt in opts):
            cmd += ' -S' + BracketNameWithQuotes(dir)
    for (opt,var,val) in DEFSYMBOLS:
        if (opt=="ALWAYS") or (opt in opts):
            cmd += ' -D' + var + '=' + val

    #building = GetValueOption(opts, "BUILDING:")
    #if (building): cmd += " -DBUILDING_"+building
    cmd += ' -module ' + module + ' -library ' + library
    for x in wsrc:
        if (x.startswith("/")):
            cmd += ' ' + BracketNameWithQuotes(x)
        else:
            cmd += ' ' + BracketNameWithQuotes(os.path.basename(x))
    oscmd(cmd)

    return (wobj, woutc, opts)

########################################################################
##
## CompileImod
##
########################################################################

def CompileImod(wobj, wsrc, opts):
    module = GetValueOption(opts, "IMOD:")
    library = GetValueOption(opts, "ILIB:")
    if (COMPILER=="MSVC"):
        woutc = wobj[:-4]+".cxx"
    if (COMPILER=="GCC"):
        woutc = wobj[:-2]+".cxx"
    if (PkgSkip("PYTHON")):
        WriteFile(woutc, "")
        CompileCxx(wobj, woutc, opts)
        return

    if not CrossCompiling():
        # If we're compiling for this platform, we can use the one we've built.
        cmd = os.path.join(GetOutputDir(), 'bin', 'interrogate_module')
    else:
        # Assume that interrogate_module is on the PATH somewhere.
        cmd = 'interrogate_module'

    cmd += ' -oc ' + woutc + ' -module ' + module + ' -library ' + library + ' -python-native'
    importmod = GetValueOption(opts, "IMPORT:")
    if importmod:
        cmd += ' -import ' + importmod
    for x in wsrc: cmd += ' ' + BracketNameWithQuotes(x)
    oscmd(cmd)
    CompileCxx(wobj,woutc,opts)
    return

########################################################################
##
## CompileLib
##
########################################################################

def CompileLib(lib, obj, opts):
    if (COMPILER=="MSVC"):
        if not BOOUSEINTELCOMPILER:
            #Use MSVC Linker
            cmd = 'link /lib /nologo'
            if GetOptimizeOption(opts) == 4:
                cmd += " /LTCG"
            if HasTargetArch():
                cmd += " /MACHINE:" + GetTargetArch().upper()
            cmd += ' /OUT:' + BracketNameWithQuotes(lib)
            for x in obj: cmd += ' ' + BracketNameWithQuotes(x)
            oscmd(cmd)
        else:
            # Choose Intel linker; from Jean-Claude
            cmd = 'xilink /verbose:lib /lib '
            if HasTargetArch():
                cmd += " /MACHINE:" + GetTargetArch().upper()
            cmd += ' /OUT:' + BracketNameWithQuotes(lib)
            for x in obj: cmd += ' ' + BracketNameWithQuotes(x)
            cmd += ' /LIBPATH:"C:\Program Files (x86)\Intel\Composer XE 2011 SP1\ipp\lib\ia32"'
            cmd += ' /LIBPATH:"C:\Program Files (x86)\Intel\Composer XE 2011 SP1\TBB\Lib\ia32\vc10"'
            cmd += ' /LIBPATH:"C:\Program Files (x86)\Intel\Composer XE 2011 SP1\compiler\lib\ia32"'
            oscmd(cmd)

    if (COMPILER=="GCC"):
        if GetTarget() == 'darwin':
            cmd = 'libtool -static -o ' + BracketNameWithQuotes(lib)
        else:
            cmd = GetAR() + ' cru ' + BracketNameWithQuotes(lib)
        for x in obj:
            cmd += ' ' + BracketNameWithQuotes(x)
        oscmd(cmd)

        oscmd(GetRanlib() + ' ' + BracketNameWithQuotes(lib))

########################################################################
##
## CompileLink
##
########################################################################

def CompileLink(dll, obj, opts):
    if (COMPILER=="MSVC"):
        if not BOOUSEINTELCOMPILER:
            cmd = "link /nologo "
            if HasTargetArch():
                cmd += " /MACHINE:" + GetTargetArch().upper()
            if ("MFC" not in opts):
                cmd += " /NOD:MFC90.LIB /NOD:MFC80.LIB /NOD:LIBCMT"
            cmd += " /NOD:LIBCI.LIB /DEBUG"
            cmd += " /nod:libc /nod:libcmtd /nod:atlthunk /nod:atls /nod:atlsd"
            if (GetOrigExt(dll) != ".exe"): cmd += " /DLL"
            optlevel = GetOptimizeOption(opts)
            if (optlevel==1): cmd += " /MAP /MAPINFO:EXPORTS /NOD:MSVCRT.LIB /NOD:MSVCPRT.LIB /NOD:MSVCIRT.LIB"
            if (optlevel==2): cmd += " /MAP:NUL /NOD:MSVCRT.LIB /NOD:MSVCPRT.LIB /NOD:MSVCIRT.LIB"
            if (optlevel==3): cmd += " /MAP:NUL /NOD:MSVCRTD.LIB /NOD:MSVCPRTD.LIB /NOD:MSVCIRTD.LIB"
            if (optlevel==4): cmd += " /MAP:NUL /LTCG /NOD:MSVCRTD.LIB /NOD:MSVCPRTD.LIB /NOD:MSVCIRTD.LIB"
            if ("MFC" in opts):
                if (optlevel<=2): cmd += " /NOD:MSVCRTD.LIB mfcs100d.lib MSVCRTD.lib"
                else: cmd += " /NOD:MSVCRT.LIB mfcs100.lib MSVCRT.lib"
            cmd += " /FIXED:NO /OPT:REF /STACK:4194304 /INCREMENTAL:NO "
            cmd += ' /OUT:' + BracketNameWithQuotes(dll)

            # Set the subsystem.  Specify that we want to target Windows XP.
            subsystem = GetValueOption(opts, "SUBSYSTEM:") or "CONSOLE"
            cmd += " /SUBSYSTEM:" + subsystem
            if GetTargetArch() == 'x64':
                cmd += ",5.02"
            else:
                cmd += ",5.01"

            if dll.endswith(".dll"):
                cmd += ' /IMPLIB:' + GetOutputDir() + '/lib/' + os.path.splitext(os.path.basename(dll))[0] + ".lib"

            for (opt, dir) in LIBDIRECTORIES:
                if (opt=="ALWAYS") or (opt in opts):
                    cmd += ' /LIBPATH:' + BracketNameWithQuotes(dir)

            for x in obj:
                if x.endswith(".dll"):
                    cmd += ' ' + GetOutputDir() + '/lib/' + os.path.splitext(os.path.basename(x))[0] + ".lib"
                elif x.endswith(".pyd"):
                    cmd += ' ' + os.path.splitext(x)[0] + ".lib"
                elif x.endswith(".lib"):
                    dname = os.path.splitext(os.path.basename(x))[0] + ".dll"
                    if (GetOrigExt(x) != ".ilb" and os.path.exists(GetOutputDir()+"/bin/" + dname)):
                        exit("Error: in makepanda, specify "+dname+", not "+x)
                    cmd += ' ' + BracketNameWithQuotes(x)
                elif x.endswith(".def"):
                    cmd += ' /DEF:' + BracketNameWithQuotes(x)
                elif x.endswith(".dat"):
                    pass
                else:
                    cmd += ' ' + BracketNameWithQuotes(x)

            if (GetOrigExt(dll)==".exe" and "NOICON" not in opts):
                cmd += " " + GetOutputDir() + "/tmp/pandaIcon.res"

            for (opt, name) in LIBNAMES:
                if (opt=="ALWAYS") or (opt in opts):
                    cmd += " " + BracketNameWithQuotes(name)

            oscmd(cmd)
        else:
            cmd = "xilink"
            if GetVerbose(): cmd += " /verbose:lib"
            if HasTargetArch():
                cmd += " /MACHINE:" + GetTargetArch().upper()
            if ("MFC" not in opts):
                cmd += " /NOD:MFC90.LIB /NOD:MFC80.LIB /NOD:LIBCMT"
            cmd += " /NOD:LIBCI.LIB /DEBUG"
            cmd += " /nod:libc /nod:libcmtd /nod:atlthunk /nod:atls"
            cmd += ' /LIBPATH:"C:\Program Files (x86)\Intel\Composer XE 2011 SP1\ipp\lib\ia32"'
            cmd += ' /LIBPATH:"C:\Program Files (x86)\Intel\Composer XE 2011 SP1\TBB\Lib\ia32\vc10"'
            cmd += ' /LIBPATH:"C:\Program Files (x86)\Intel\Composer XE 2011 SP1\compiler\lib\ia32"'
            if (GetOrigExt(dll) != ".exe"): cmd += " /DLL"
            optlevel = GetOptimizeOption(opts)
            if (optlevel==1): cmd += " /MAP /MAPINFO:EXPORTS /NOD:MSVCRT.LIB /NOD:MSVCPRT.LIB /NOD:MSVCIRT.LIB"
            if (optlevel==2): cmd += " /MAP:NUL /NOD:MSVCRT.LIB /NOD:MSVCPRT.LIB /NOD:MSVCIRT.LIB"
            if (optlevel==3): cmd += " /MAP:NUL /NOD:MSVCRTD.LIB /NOD:MSVCPRTD.LIB /NOD:MSVCIRTD.LIB"
            if (optlevel==4): cmd += " /MAP:NUL /LTCG /NOD:MSVCRTD.LIB /NOD:MSVCPRTD.LIB /NOD:MSVCIRTD.LIB"
            if ("MFC" in opts):
                if (optlevel<=2): cmd += " /NOD:MSVCRTD.LIB mfcs100d.lib MSVCRTD.lib"
                else: cmd += " /NOD:MSVCRT.LIB mfcs100.lib MSVCRT.lib"
            cmd += " /FIXED:NO /OPT:REF /STACK:4194304 /INCREMENTAL:NO "
            cmd += ' /OUT:' + BracketNameWithQuotes(dll)

            subsystem = GetValueOption(opts, "SUBSYSTEM:")
            if subsystem:
                cmd += " /SUBSYSTEM:" + subsystem

            if dll.endswith(".dll"):
                cmd += ' /IMPLIB:' + GetOutputDir() + '/lib/' + os.path.splitext(os.path.basename(dll))[0] + ".lib"

            for (opt, dir) in LIBDIRECTORIES:
                if (opt=="ALWAYS") or (opt in opts):
                    cmd += ' /LIBPATH:' + BracketNameWithQuotes(dir)

            for x in obj:
                if x.endswith(".dll"):
                    cmd += ' ' + GetOutputDir() + '/lib/' + os.path.splitext(os.path.basename(x))[0] + ".lib"
                elif x.endswith(".pyd"):
                    cmd += ' ' + os.path.splitext(x)[0] + ".lib"
                elif x.endswith(".lib"):
                    dname = os.path.splitext(dll)[0]+".dll"
                    if (GetOrigExt(x) != ".ilb" and os.path.exists(GetOutputDir()+"/bin/" + os.path.splitext(os.path.basename(x))[0] + ".dll")):
                        exit("Error: in makepanda, specify "+dname+", not "+x)
                    cmd += ' ' + BracketNameWithQuotes(x)
                elif x.endswith(".def"):
                    cmd += ' /DEF:' + BracketNameWithQuotes(x)
                elif x.endswith(".dat"):
                    pass
                else:
                    cmd += ' ' + BracketNameWithQuotes(x)

            if (GetOrigExt(dll)==".exe" and "NOICON" not in opts):
                cmd += " " + GetOutputDir() + "/tmp/pandaIcon.res"

            for (opt, name) in LIBNAMES:
                if (opt=="ALWAYS") or (opt in opts):
                    cmd += " " + BracketNameWithQuotes(name)

            oscmd(cmd)

    if COMPILER == "GCC":
        cxx = GetCXX()
        if GetOrigExt(dll) == ".exe" and GetTarget() != 'android':
            cmd = cxx + ' -o ' + dll + ' -L' + GetOutputDir() + '/lib -L' + GetOutputDir() + '/tmp'
        else:
            if (GetTarget() == "darwin"):
                cmd = cxx + ' -undefined dynamic_lookup'
<<<<<<< HEAD
                if ("BUNDLE" in opts or GetOrigExt(dll) == ".pyd"):
                    cmd += ' -bundle '
                else:
                    install_name = '@loader_path/../lib/' + os.path.basename(dll)
=======
                if ("BUNDLE" in opts):
                    cmd += ' -bundle '
                else:
                    if GetOrigExt(dll) == ".pyd":
                        install_name = '@loader_path/../panda3d/' + os.path.basename(dll)
                    else:
                        install_name = '@loader_path/../lib/' + os.path.basename(dll)
>>>>>>> 68298559
                    cmd += ' -dynamiclib -install_name ' + install_name
                    cmd += ' -compatibility_version ' + MAJOR_VERSION + ' -current_version ' + VERSION
                cmd += ' -o ' + dll + ' -L' + GetOutputDir() + '/lib -L' + GetOutputDir() + '/tmp'
            else:
                cmd = cxx + ' -shared'
                if ("MODULE" not in opts): cmd += " -Wl,-soname=" + os.path.basename(dll)
                cmd += ' -o ' + dll + ' -L' + GetOutputDir() + '/lib -L' + GetOutputDir() + '/tmp'

        for x in obj:
            if GetOrigExt(x) != ".dat":
                cmd += ' ' + x

        if (GetOrigExt(dll) == ".exe" and GetTarget() == 'windows' and "NOICON" not in opts):
            cmd += " " + GetOutputDir() + "/tmp/pandaIcon.res"

        # Mac OS X specific flags.
        if GetTarget() == 'darwin':
            cmd += " -headerpad_max_install_names"
            if OSXTARGET is not None:
                cmd += " -isysroot " + SDK["MACOSX"] + " -Wl,-syslibroot," + SDK["MACOSX"]
                cmd += " -mmacosx-version-min=%d.%d" % (OSXTARGET)

            for arch in OSX_ARCHS:
                if 'NOARCH:' + arch.upper() not in opts:
                    cmd += " -arch %s" % arch

        if "SYSROOT" in SDK:
            cmd += " --sysroot=%s -no-canonical-prefixes" % (SDK["SYSROOT"])

        # Android-specific flags.
        if GetTarget() == 'android':
            cmd += " -Wl,-z,noexecstack -Wl,-z,relro -Wl,-z,now"
            if GetTargetArch() == 'armv7a':
                cmd += " -march=armv7-a -Wl,--fix-cortex-a8"
            cmd += ' -lc -lm'
        else:
            cmd += " -pthread"

        if LDFLAGS != "":
            cmd += " " + LDFLAGS

        for (opt, dir) in LIBDIRECTORIES:
            if (opt=="ALWAYS") or (opt in opts):
                cmd += ' -L' + BracketNameWithQuotes(dir)
        for (opt, dir) in FRAMEWORKDIRECTORIES:
            if (opt=="ALWAYS") or (opt in opts):
                cmd += ' -F' + BracketNameWithQuotes(dir)
        for (opt, name) in LIBNAMES:
            if (opt=="ALWAYS") or (opt in opts):
                cmd += ' ' + BracketNameWithQuotes(name)

        if GetTarget() != 'freebsd':
            cmd += " -ldl"

        oscmd(cmd)

        if GetTarget() == 'android':
            # Copy the library to built/libs/$ANDROID_ABI and strip it.
            # This is the format that Android NDK projects should use.
            new_path = '%s/libs/%s/%s' % (GetOutputDir(), SDK["ANDROID_ABI"], os.path.basename(dll))
            CopyFile(new_path, dll)
            oscmd('%s --strip-unneeded %s' % (GetStrip(), BracketNameWithQuotes(new_path)))

        elif (GetOptimizeOption(opts)==4 and GetTarget() == 'linux'):
            oscmd(GetStrip() + " --strip-unneeded " + BracketNameWithQuotes(dll))

        os.system("chmod +x " + BracketNameWithQuotes(dll))

        if dll.endswith("." + MAJOR_VERSION + ".dylib"):
            newdll = dll[:-6-len(MAJOR_VERSION)] + "dylib"
            if os.path.isfile(newdll):
                os.remove(newdll)
            oscmd("ln -s " + BracketNameWithQuotes(os.path.basename(dll)) + " " + BracketNameWithQuotes(newdll))

        elif dll.endswith("." + MAJOR_VERSION):
            newdll = dll[:-len(MAJOR_VERSION)-1]
            if os.path.isfile(newdll):
                os.remove(newdll)
            oscmd("ln -s " + BracketNameWithQuotes(os.path.basename(dll)) + " " + BracketNameWithQuotes(newdll))

##########################################################################################
#
# CompileEgg
#
##########################################################################################

def CompileEgg(eggfile, src, opts):
    pz = False
    if eggfile.endswith(".pz"):
        pz = True
        eggfile = eggfile[:-3]

    # Determine the location of the pzip and flt2egg tools.
    if CrossCompiling():
        # We may not be able to use our generated versions of these tools,
        # so we'll expect them to already be present in the PATH.
        pzip = 'pzip'
        flt2egg = 'flt2egg'
    else:
        # If we're compiling for this machine, we can use the binaries we've built.
        pzip = os.path.join(GetOutputDir(), 'bin', 'pzip')
        flt2egg = os.path.join(GetOutputDir(), 'bin', 'flt2egg')
        if not os.path.isfile(pzip):
            pzip = 'pzip'
        if not os.path.isfile(flt2egg):
            flt2egg = 'flt2egg'

    if src.endswith(".egg"):
        CopyFile(eggfile, src)
    elif src.endswith(".flt"):
        oscmd(flt2egg + ' -ps keep -o ' + BracketNameWithQuotes(eggfile) + ' ' + BracketNameWithQuotes(src))

    if pz:
        oscmd(pzip + ' ' + BracketNameWithQuotes(eggfile))

##########################################################################################
#
# CompileRes, CompileRsrc
#
##########################################################################################

def CompileRes(target, src, opts):
    """Compiles a Windows .rc file into a .res file."""
    ipath = GetListOption(opts, "DIR:")
    if (COMPILER == "MSVC"):
        cmd = "rc"
        cmd += " /Fo" + BracketNameWithQuotes(target)
        for x in ipath: cmd += " /I" + x
        for (opt,dir) in INCDIRECTORIES:
            if (opt=="ALWAYS") or (opt in opts):
                cmd += " /I" + BracketNameWithQuotes(dir)
        for (opt,var,val) in DEFSYMBOLS:
            if (opt=="ALWAYS") or (opt in opts):
                cmd += " /D" + var + "=" + val
        cmd += " " + BracketNameWithQuotes(src)
    else:
        cmd = "windres"
        for x in ipath: cmd += " -I" + x
        for (opt,dir) in INCDIRECTORIES:
            if (opt=="ALWAYS") or (opt in opts):
                cmd += " -I" + BracketNameWithQuotes(dir)
        for (opt,var,val) in DEFSYMBOLS:
            if (opt=="ALWAYS") or (opt in opts):
                cmd += " -D" + var + "=" + val
        cmd += " -i " + BracketNameWithQuotes(src)
        cmd += " -o " + BracketNameWithQuotes(target)

    oscmd(cmd)

def CompileRsrc(target, src, opts):
    """Compiles a Mac OS .r file into an .rsrc file."""
    ipath = GetListOption(opts, "DIR:")
    if os.path.isfile("/usr/bin/Rez"):
        cmd = "Rez -useDF"
    else:
        cmd = "/Developer/Tools/Rez -useDF"
    cmd += " -o " + BracketNameWithQuotes(target)
    for x in ipath:
        cmd += " -i " + x
    for (opt,dir) in INCDIRECTORIES:
        if (opt=="ALWAYS") or (opt in opts):
            cmd += " -i " + BracketNameWithQuotes(dir)
    for (opt,var,val) in DEFSYMBOLS:
        if (opt=="ALWAYS") or (opt in opts):
            if (val == ""):
                cmd += " -d " + var
            else:
                cmd += " -d " + var + " = " + val

    cmd += " " + BracketNameWithQuotes(src)
    oscmd(cmd)

##########################################################################################
#
# FreezePy
#
##########################################################################################

def FreezePy(target, inputs, opts):
    assert len(inputs) > 0

    cmdstr = BracketNameWithQuotes(SDK["PYTHONEXEC"]) + " "
    if sys.version_info >= (2, 6):
        cmdstr += "-B "

    cmdstr += os.path.join(GetOutputDir(), "direct", "showutil", "pfreeze.py")

    if 'FREEZE_STARTUP' in opts:
        cmdstr += " -s"

    if GetOrigExt(target) == '.exe':
        src = inputs.pop(0)
    else:
        src = ""

    for i in inputs:
        i = os.path.splitext(i)[0]
        i = i.replace('/', '.')

        if i.startswith('direct.src'):
            i = i.replace('.src.', '.')

        cmdstr += " -i " + i

    cmdstr += " -o " + target + " " + src

    if ("LINK_PYTHON_STATIC" in opts):
        os.environ["LINK_PYTHON_STATIC"] = "1"
    oscmd(cmdstr)
    if ("LINK_PYTHON_STATIC" in os.environ):
        del os.environ["LINK_PYTHON_STATIC"]

    if (not os.path.exists(target)):
        exit("FREEZER_ERROR")

##########################################################################################
#
# Package
#
##########################################################################################

def Package(target, inputs, opts):
    assert len(inputs) == 1
    # Invoke the ppackage script.
    command = BracketNameWithQuotes(SDK["PYTHONEXEC"]) + " "
    if GetOptimizeOption(opts) >= 4:
        command += "-OO "

    if sys.version_info >= (2, 6):
        command += "-B "

    command += "direct/src/p3d/ppackage.py"

    if GetTarget() == "darwin":
        if SDK.get("MACOSX"):
            command += " -R \"%s\"" % SDK["MACOSX"]

        for arch in OSX_ARCHS:
            if arch == "x86_64":
                arch = "amd64"
            command += " -P osx_%s" % arch

    command += " -i \"" + GetOutputDir() + "/stage\""
    if (P3DSUFFIX):
        command += ' -a "' + P3DSUFFIX + '"'
    command += " " + inputs[0]
    oscmd(command)

##########################################################################################
#
# CompileBundle
#
##########################################################################################

def CompileBundle(target, inputs, opts):
    assert GetTarget() == "darwin", 'bundles can only be made for Mac OS X'
    plist = None
    resources = []
    objects = []
    for i in inputs:
        if (i.endswith(".plist")):
            if (plist != None): exit("Only one plist file can be used when creating a bundle!")
            plist = i
        elif (i.endswith(".rsrc") or i.endswith(".icns")):
            resources.append(i)
        elif (GetOrigExt(i) == ".obj" or GetOrigExt(i) in SUFFIX_LIB or GetOrigExt(i) in SUFFIX_DLL):
            objects.append(i)
        else:
            exit("Don't know how to bundle file %s" % i)

    # Now link the object files to form the bundle.
    if (plist == None): exit("One plist file must be used when creating a bundle!")
    bundleName = plistlib.readPlist(plist)["CFBundleExecutable"]

    oscmd("rm -rf %s" % target)
    oscmd("mkdir -p %s/Contents/MacOS/" % target)
    oscmd("mkdir -p %s/Contents/Resources/" % target)
    if target.endswith(".app"):
        SetOrigExt("%s/Contents/MacOS/%s" % (target, bundleName), ".exe")
    else:
        SetOrigExt("%s/Contents/MacOS/%s" % (target, bundleName), ".dll")
    CompileLink("%s/Contents/MacOS/%s" % (target, bundleName), objects, opts + ["BUNDLE"])
    oscmd("cp %s %s/Contents/Info.plist" % (plist, target))
    for r in resources:
        oscmd("cp %s %s/Contents/Resources/" % (r, target))

##########################################################################################
#
# CompileMIDL
#
##########################################################################################

def CompileMIDL(target, src, opts):
    ipath = GetListOption(opts, "DIR:")
    if (COMPILER=="MSVC"):
        cmd = "midl"
        cmd += " /out" + BracketNameWithQuotes(os.path.dirname(target))
        for x in ipath: cmd += " /I" + x
        for (opt,dir) in INCDIRECTORIES:
            if (opt=="ALWAYS") or (opt in opts): cmd += " /I" + BracketNameWithQuotes(dir)
        for (opt,var,val) in DEFSYMBOLS:
            if (opt=="ALWAYS") or (opt in opts): cmd += " /D" + var + "=" + val
        cmd += " " + BracketNameWithQuotes(src)

        oscmd(cmd)

##########################################################################################
#
# CompileAnything
#
##########################################################################################

def CompileAnything(target, inputs, opts, progress = None):
    if (opts.count("DEPENDENCYONLY")):
        return
    if (len(inputs)==0):
        exit("No input files for target "+target)
    infile = inputs[0]
    origsuffix = GetOrigExt(target)

    if (len(inputs) == 1 and origsuffix == GetOrigExt(infile)):
        # It must be a simple copy operation.
        ProgressOutput(progress, "Copying file", target)
        CopyFile(target, infile)
        if (origsuffix==".exe" and GetHost() != "windows"):
            os.system("chmod +x \"%s\"" % target)
        return

    elif (infile.endswith(".py")):
        if origsuffix == ".obj":
            source = os.path.splitext(target)[0] + ".c"
            SetOrigExt(source, ".c")
            ProgressOutput(progress, "Building frozen source", source)
            FreezePy(source, inputs, opts)
            ProgressOutput(progress, "Building C++ object", target)
            return CompileCxx(target, source, opts)

        if origsuffix == ".exe":
            ProgressOutput(progress, "Building frozen executable", target)
        else:
            ProgressOutput(progress, "Building frozen library", target)
        return FreezePy(target, inputs, opts)

    elif (infile.endswith(".idl")):
        ProgressOutput(progress, "Compiling MIDL file", infile)
        return CompileMIDL(target, infile, opts)
    elif (infile.endswith(".pdef")):
        ProgressOutput(progress, "Building package from pdef file", infile)
        return Package(target, inputs, opts)
    elif origsuffix in SUFFIX_LIB:
        ProgressOutput(progress, "Linking static library", target)
        return CompileLib(target, inputs, opts)
    elif origsuffix in SUFFIX_DLL or (origsuffix==".plugin" and GetTarget() != "darwin"):
        if (origsuffix==".exe"):
            ProgressOutput(progress, "Linking executable", target)
        else:
            ProgressOutput(progress, "Linking dynamic library", target)

        # Add version number to the dynamic library, on unix
        if origsuffix == ".dll" and "MODULE" not in opts and not RTDIST:
            tplatform = GetTarget()
            if tplatform == "darwin":
                # On Mac, libraries are named like libpanda.1.2.dylib
                if target.lower().endswith(".dylib"):
                    target = target[:-5] + MAJOR_VERSION + ".dylib"
                    SetOrigExt(target, origsuffix)
            elif tplatform != "windows" and tplatform != "android":
                # On Linux, libraries are named like libpanda.so.1.2
                target += "." + MAJOR_VERSION
                SetOrigExt(target, origsuffix)
        return CompileLink(target, inputs, opts)
    elif (origsuffix==".in"):
        ProgressOutput(progress, "Building Interrogate database", target)
        args = CompileIgate(target, inputs, opts)
        ProgressOutput(progress, "Building C++ object", args[0])
        return CompileCxx(*args)
    elif (origsuffix==".plugin" and GetTarget() == "darwin"):
        ProgressOutput(progress, "Building plugin bundle", target)
        return CompileBundle(target, inputs, opts)
    elif (origsuffix==".app"):
        ProgressOutput(progress, "Building application bundle", target)
        return CompileBundle(target, inputs, opts)
    elif (origsuffix==".pz"):
        ProgressOutput(progress, "Compressing", target)
        return CompileEgg(target, infile, opts)
    elif (origsuffix==".egg"):
        ProgressOutput(progress, "Converting", target)
        return CompileEgg(target, infile, opts)
    elif (origsuffix==".res"):
        ProgressOutput(progress, "Building resource object", target)
        return CompileRes(target, infile, opts)
    elif (origsuffix==".rsrc"):
        ProgressOutput(progress, "Building resource object", target)
        return CompileRsrc(target, infile, opts)
    elif (origsuffix==".obj"):
        if (infile.endswith(".cxx")):
            ProgressOutput(progress, "Building C++ object", target)
            return CompileCxx(target, infile, opts)
        elif (infile.endswith(".c")):
            ProgressOutput(progress, "Building C object", target)
            return CompileCxx(target, infile, opts)
        elif (infile.endswith(".mm")):
            ProgressOutput(progress, "Building Objective-C++ object", target)
            return CompileCxx(target, infile, opts)
        elif (infile.endswith(".yxx")):
            ProgressOutput(progress, "Building Bison object", target)
            return CompileBison(target, infile, opts)
        elif (infile.endswith(".lxx")):
            ProgressOutput(progress, "Building Flex object", target)
            return CompileFlex(target, infile, opts)
        elif (infile.endswith(".in")):
            ProgressOutput(progress, "Building Interrogate object", target)
            return CompileImod(target, inputs, opts)
        elif (infile.endswith(".rc")):
            ProgressOutput(progress, "Building resource object", target)
            return CompileRes(target, infile, opts)
        elif (infile.endswith(".r")):
            ProgressOutput(progress, "Building resource object", target)
            return CompileRsrc(target, infile, opts)
    exit("Don't know how to compile: %s from %s" % (target, inputs))

##########################################################################################
#
# Generate dtool_config.h, prc_parameters.h, and dtool_have_xxx.dat
#
##########################################################################################

DTOOL_CONFIG=[
    #_Variable_________________________Windows___________________Unix__________
    ("HAVE_PYTHON",                    '1',                      '1'),
    ("USE_DEBUG_PYTHON",               'UNDEF',                  'UNDEF'),
    ("PYTHON_FRAMEWORK",               'UNDEF',                  'UNDEF'),
    ("COMPILE_IN_DEFAULT_FONT",        '1',                      '1'),
    ("STDFLOAT_DOUBLE",                'UNDEF',                  'UNDEF'),
    ("HAVE_MAYA",                      '1',                      '1'),
    ("MAYA_PRE_5_0",                   'UNDEF',                  'UNDEF'),
    ("HAVE_SOFTIMAGE",                 'UNDEF',                  'UNDEF'),
    ("SSL_097",                        'UNDEF',                  'UNDEF'),
    ("REPORT_OPENSSL_ERRORS",          '1',                      '1'),
    ("USE_PANDAFILESTREAM",            '1',                      '1'),
    ("USE_DELETED_CHAIN",              '1',                      '1'),
    ("HAVE_WIN_TOUCHINPUT",            'UNDEF',                  'UNDEF'),
    ("HAVE_GLX",                       'UNDEF',                  '1'),
    ("HAVE_EGL",                       'UNDEF',                  'UNDEF'),
    ("HAVE_WGL",                       '1',                      'UNDEF'),
    ("HAVE_DX9",                       'UNDEF',                  'UNDEF'),
    ("HAVE_CHROMIUM",                  'UNDEF',                  'UNDEF'),
    ("HAVE_THREADS",                   '1',                      '1'),
    ("SIMPLE_THREADS",                 'UNDEF',                  'UNDEF'),
    ("OS_SIMPLE_THREADS",              '1',                      '1'),
    ("DEBUG_THREADS",                  'UNDEF',                  'UNDEF'),
    ("HAVE_POSIX_THREADS",             'UNDEF',                  '1'),
    ("HAVE_AUDIO",                     '1',                      '1'),
    ("NOTIFY_DEBUG",                   'UNDEF',                  'UNDEF'),
    ("DO_PSTATS",                      'UNDEF',                  'UNDEF'),
    ("DO_DCAST",                       'UNDEF',                  'UNDEF'),
    ("DO_COLLISION_RECORDING",         'UNDEF',                  'UNDEF'),
    ("SUPPORT_IMMEDIATE_MODE",         'UNDEF',                  'UNDEF'),
    ("SUPPORT_FIXED_FUNCTION",         '1',                      '1'),
    ("TRACK_IN_INTERPRETER",           'UNDEF',                  'UNDEF'),
    ("DO_MEMORY_USAGE",                'UNDEF',                  'UNDEF'),
    ("DO_PIPELINING",                  '1',                      '1'),
    ("EXPORT_TEMPLATES",               'yes',                    'yes'),
    ("LINK_IN_GL",                     'UNDEF',                  'UNDEF'),
    ("LINK_IN_PHYSICS",                'UNDEF',                  'UNDEF'),
    ("DEFAULT_PATHSEP",                '";"',                    '":"'),
    ("WORDS_BIGENDIAN",                'UNDEF',                  'UNDEF'),
    ("HAVE_NAMESPACE",                 '1',                      '1'),
    ("HAVE_OPEN_MASK",                 'UNDEF',                  'UNDEF'),
    ("HAVE_LOCKF",                     '1',                      '1'),
    ("HAVE_WCHAR_T",                   '1',                      '1'),
    ("HAVE_WSTRING",                   '1',                      '1'),
    ("HAVE_TYPENAME",                  '1',                      '1'),
    ("SIMPLE_STRUCT_POINTERS",         '1',                      'UNDEF'),
    ("HAVE_DINKUM",                    'UNDEF',                  'UNDEF'),
    ("HAVE_STL_HASH",                  'UNDEF',                  'UNDEF'),
    ("GETTIMEOFDAY_ONE_PARAM",         'UNDEF',                  'UNDEF'),
    ("HAVE_GETOPT",                    'UNDEF',                  '1'),
    ("HAVE_GETOPT_LONG_ONLY",          'UNDEF',                  '1'),
    ("PHAVE_GETOPT_H",                 'UNDEF',                  '1'),
    ("PHAVE_LINUX_INPUT_H",            'UNDEF',                  '1'),
    ("IOCTL_TERMINAL_WIDTH",           'UNDEF',                  '1'),
    ("HAVE_STREAMSIZE",                '1',                      '1'),
    ("HAVE_IOS_TYPEDEFS",              '1',                      '1'),
    ("HAVE_IOS_BINARY",                '1',                      '1'),
    ("STATIC_INIT_GETENV",             '1',                      'UNDEF'),
    ("HAVE_PROC_SELF_EXE",             'UNDEF',                  '1'),
    ("HAVE_PROC_SELF_MAPS",            'UNDEF',                  '1'),
    ("HAVE_PROC_SELF_ENVIRON",         'UNDEF',                  '1'),
    ("HAVE_PROC_SELF_CMDLINE",         'UNDEF',                  '1'),
    ("HAVE_PROC_CURPROC_FILE",         'UNDEF',                  'UNDEF'),
    ("HAVE_PROC_CURPROC_MAP",          'UNDEF',                  'UNDEF'),
    ("HAVE_PROC_SELF_CMDLINE",         'UNDEF',                  'UNDEF'),
    ("HAVE_GLOBAL_ARGV",               '1',                      'UNDEF'),
    ("PROTOTYPE_GLOBAL_ARGV",          'UNDEF',                  'UNDEF'),
    ("GLOBAL_ARGV",                    '__argv',                 'UNDEF'),
    ("GLOBAL_ARGC",                    '__argc',                 'UNDEF'),
    ("PHAVE_IO_H",                     '1',                      'UNDEF'),
    ("PHAVE_IOSTREAM",                 '1',                      '1'),
    ("PHAVE_STRING_H",                 'UNDEF',                  '1'),
    ("PHAVE_LIMITS_H",                 'UNDEF',                  '1'),
    ("PHAVE_STDLIB_H",                 'UNDEF',                  '1'),
    ("PHAVE_MALLOC_H",                 '1',                      '1'),
    ("PHAVE_SYS_MALLOC_H",             'UNDEF',                  'UNDEF'),
    ("PHAVE_ALLOCA_H",                 'UNDEF',                  '1'),
    ("PHAVE_LOCALE_H",                 'UNDEF',                  '1'),
    ("PHAVE_MINMAX_H",                 '1',                      'UNDEF'),
    ("PHAVE_SSTREAM",                  '1',                      '1'),
    ("PHAVE_NEW",                      '1',                      '1'),
    ("PHAVE_SYS_TYPES_H",              '1',                      '1'),
    ("PHAVE_SYS_TIME_H",               'UNDEF',                  '1'),
    ("PHAVE_UNISTD_H",                 'UNDEF',                  '1'),
    ("PHAVE_UTIME_H",                  'UNDEF',                  '1'),
    ("PHAVE_GLOB_H",                   'UNDEF',                  '1'),
    ("PHAVE_DIRENT_H",                 'UNDEF',                  '1'),
    ("PHAVE_SYS_SOUNDCARD_H",          'UNDEF',                  '1'),
    ("PHAVE_UCONTEXT_H",               'UNDEF',                  '1'),
    ("PHAVE_STDINT_H",                 'UNDEF',                  '1'),
    ("HAVE_RTTI",                      '1',                      '1'),
    ("HAVE_X11",                       'UNDEF',                  '1'),
    ("HAVE_XRANDR",                    'UNDEF',                  '1'),
    ("HAVE_XF86DGA",                   'UNDEF',                  '1'),
    ("HAVE_XCURSOR",                   'UNDEF',                  '1'),
    ("IS_LINUX",                       'UNDEF',                  '1'),
    ("IS_OSX",                         'UNDEF',                  'UNDEF'),
    ("IS_FREEBSD",                     'UNDEF',                  'UNDEF'),
    ("GLOBAL_OPERATOR_NEW_EXCEPTIONS", 'UNDEF',                  '1'),
    ("HAVE_EIGEN",                     'UNDEF',                  'UNDEF'),
    ("LINMATH_ALIGN",                  '1',                      '1'),
    ("HAVE_ZLIB",                      'UNDEF',                  'UNDEF'),
    ("HAVE_PNG",                       'UNDEF',                  'UNDEF'),
    ("HAVE_JPEG",                      'UNDEF',                  'UNDEF'),
    ("PHAVE_JPEGINT_H",                '1',                      '1'),
    ("HAVE_VIDEO4LINUX",               'UNDEF',                  '1'),
    ("HAVE_TIFF",                      'UNDEF',                  'UNDEF'),
    ("HAVE_SGI_RGB",                   '1',                      '1'),
    ("HAVE_TGA",                       '1',                      '1'),
    ("HAVE_IMG",                       '1',                      '1'),
    ("HAVE_SOFTIMAGE_PIC",             '1',                      '1'),
    ("HAVE_BMP",                       '1',                      '1'),
    ("HAVE_PNM",                       '1',                      '1'),
    ("HAVE_VORBIS",                    'UNDEF',                  'UNDEF'),
    ("HAVE_NVIDIACG",                  'UNDEF',                  'UNDEF'),
    ("HAVE_FREETYPE",                  'UNDEF',                  'UNDEF'),
    ("HAVE_FFTW",                      'UNDEF',                  'UNDEF'),
    ("HAVE_OPENSSL",                   'UNDEF',                  'UNDEF'),
    ("HAVE_NET",                       'UNDEF',                  'UNDEF'),
    ("HAVE_EGG",                       '1',                      '1'),
    ("HAVE_CG",                        'UNDEF',                  'UNDEF'),
    ("HAVE_CGGL",                      'UNDEF',                  'UNDEF'),
    ("HAVE_CGDX9",                     'UNDEF',                  'UNDEF'),
    ("HAVE_FFMPEG",                    'UNDEF',                  'UNDEF'),
    ("HAVE_SWSCALE",                   'UNDEF',                  'UNDEF'),
    ("HAVE_SWRESAMPLE",                'UNDEF',                  'UNDEF'),
    ("HAVE_ARTOOLKIT",                 'UNDEF',                  'UNDEF'),
    ("HAVE_OPENCV",                    'UNDEF',                  'UNDEF'),
    ("HAVE_DIRECTCAM",                 'UNDEF',                  'UNDEF'),
    ("HAVE_SQUISH",                    'UNDEF',                  'UNDEF'),
    ("HAVE_FCOLLADA",                  'UNDEF',                  'UNDEF'),
    ("HAVE_CARBON",                    'UNDEF',                  'UNDEF'),
    ("HAVE_COCOA",                     'UNDEF',                  'UNDEF'),
    ("HAVE_OPENAL_FRAMEWORK",          'UNDEF',                  'UNDEF'),
    ("HAVE_ROCKET_PYTHON",             '1',                      '1'),
    ("HAVE_ROCKET_DEBUGGER",           'UNDEF',                  'UNDEF'),
    ("PRC_SAVE_DESCRIPTIONS",          '1',                      '1'),
#    ("_SECURE_SCL",                    '0',                      'UNDEF'),
#    ("_SECURE_SCL_THROWS",             '0',                      'UNDEF'),
    ("HAVE_P3D_PLUGIN",                'UNDEF',                  'UNDEF'),
]

PRC_PARAMETERS=[
    ("DEFAULT_PRC_DIR",                '"<auto>etc"',            '"<auto>etc"'),
    ("PRC_DIR_ENVVARS",                '"PANDA_PRC_DIR"',        '"PANDA_PRC_DIR"'),
    ("PRC_PATH_ENVVARS",               '"PANDA_PRC_PATH"',       '"PANDA_PRC_PATH"'),
    ("PRC_PATH2_ENVVARS",              '""',                     '""'),
    ("PRC_PATTERNS",                   '"*.prc"',                '"*.prc"'),
    ("PRC_ENCRYPTED_PATTERNS",         '"*.prc.pe"',             '"*.prc.pe"'),
    ("PRC_ENCRYPTION_KEY",             '""',                     '""'),
    ("PRC_EXECUTABLE_PATTERNS",        '""',                     '""'),
    ("PRC_EXECUTABLE_ARGS_ENVVAR",     '"PANDA_PRC_XARGS"',      '"PANDA_PRC_XARGS"'),
    ("PRC_PUBLIC_KEYS_FILENAME",       '""',                     '""'),
    ("PRC_RESPECT_TRUST_LEVEL",        'UNDEF',                  'UNDEF'),
    ("PRC_DCONFIG_TRUST_LEVEL",        '0',                      '0'),
    ("PRC_INC_TRUST_LEVEL",            '0',                      '0'),
]

def WriteConfigSettings():
    dtool_config={}
    prc_parameters={}
    speedtree_parameters={}
    plugin_config={}

    if (GetTarget() == 'windows'):
        for key,win,unix in DTOOL_CONFIG:
            dtool_config[key] = win
        for key,win,unix in PRC_PARAMETERS:
            prc_parameters[key] = win
    else:
        for key,win,unix in DTOOL_CONFIG:
            dtool_config[key] = unix
        for key,win,unix in PRC_PARAMETERS:
            prc_parameters[key] = unix

    for x in PkgListGet():
        if ("HAVE_"+x in dtool_config):
            if (PkgSkip(x)==0):
                dtool_config["HAVE_"+x] = '1'
            else:
                dtool_config["HAVE_"+x] = 'UNDEF'

    if not PkgSkip("OPENCV"):
        dtool_config["OPENCV_VER_23"] = '1' if OPENCV_VER_23 else 'UNDEF'

    dtool_config["HAVE_NET"] = '1'

    if (PkgSkip("NVIDIACG")==0):
        dtool_config["HAVE_CG"] = '1'
        dtool_config["HAVE_CGGL"] = '1'
        dtool_config["HAVE_CGDX9"] = '1'

    if (GetTarget() != "linux"):
        dtool_config["HAVE_PROC_SELF_EXE"] = 'UNDEF'
        dtool_config["HAVE_PROC_SELF_MAPS"] = 'UNDEF'
        dtool_config["HAVE_PROC_SELF_CMDLINE"] = 'UNDEF'
        dtool_config["HAVE_PROC_SELF_ENVIRON"] = 'UNDEF'

    if (GetTarget() == "darwin"):
        dtool_config["PYTHON_FRAMEWORK"] = 'Python'
        dtool_config["PHAVE_MALLOC_H"] = 'UNDEF'
        dtool_config["PHAVE_SYS_MALLOC_H"] = '1'
        dtool_config["HAVE_OPENAL_FRAMEWORK"] = '1'
        dtool_config["HAVE_X11"] = 'UNDEF'  # We might have X11, but we don't need it.
        dtool_config["HAVE_XRANDR"] = 'UNDEF'
        dtool_config["HAVE_XF86DGA"] = 'UNDEF'
        dtool_config["HAVE_XCURSOR"] = 'UNDEF'
        dtool_config["HAVE_GLX"] = 'UNDEF'
        dtool_config["IS_LINUX"] = 'UNDEF'
        dtool_config["HAVE_VIDEO4LINUX"] = 'UNDEF'
        dtool_config["IS_OSX"] = '1'
        # 10.4 had a broken ucontext implementation
        if int(platform.mac_ver()[0][3]) <= 4:
            dtool_config["PHAVE_UCONTEXT_H"] = 'UNDEF'

    if (GetTarget() == "freebsd"):
        dtool_config["IS_LINUX"] = 'UNDEF'
        dtool_config["HAVE_VIDEO4LINUX"] = 'UNDEF'
        dtool_config["IS_FREEBSD"] = '1'
        dtool_config["PHAVE_ALLOCA_H"] = 'UNDEF'
        dtool_config["PHAVE_MALLOC_H"] = 'UNDEF'
        dtool_config["PHAVE_LINUX_INPUT_H"] = 'UNDEF'
        dtool_config["HAVE_PROC_CURPROC_FILE"] = '1'
        dtool_config["HAVE_PROC_CURPROC_MAP"] = '1'
        dtool_config["HAVE_PROC_CURPROC_CMDLINE"] = '1'

    if (GetTarget() == "android"):
        # Android does have RTTI, but we disable it anyway.
        dtool_config["HAVE_RTTI"] = 'UNDEF'
        dtool_config["PHAVE_GLOB_H"] = 'UNDEF'
        dtool_config["HAVE_LOCKF"] = 'UNDEF'
        dtool_config["HAVE_VIDEO4LINUX"] = 'UNDEF'

    if (GetOptimize() <= 2 and GetTarget() == "windows"):
        dtool_config["USE_DEBUG_PYTHON"] = '1'

    # This should probably be more sophisticated, such as based
    # on whether the libRocket Python modules are available.
    if (PkgSkip("PYTHON") != 0):
        dtool_config["HAVE_ROCKET_PYTHON"] = 'UNDEF'

    if (PkgSkip("TOUCHINPUT") == 0 and GetTarget() == "windows"):
        dtool_config["HAVE_WIN_TOUCHINPUT"] = '1'

    if (GetOptimize() <= 3):
        dtool_config["HAVE_ROCKET_DEBUGGER"] = '1'

    if (GetOptimize() <= 3):
        if (dtool_config["HAVE_NET"] != 'UNDEF'):
            dtool_config["DO_PSTATS"] = '1'

    if (GetOptimize() <= 3):
        dtool_config["DO_DCAST"] = '1'

    if (GetOptimize() <= 3):
        dtool_config["DO_COLLISION_RECORDING"] = '1'

    #if (GetOptimize() <= 2):
    #    dtool_config["TRACK_IN_INTERPRETER"] = '1'

    if (GetOptimize() <= 3):
        dtool_config["DO_MEMORY_USAGE"] = '1'

    if (GetOptimize() <= 3):
        dtool_config["NOTIFY_DEBUG"] = '1'

    if (GetOptimize() >= 4):
        dtool_config["PRC_SAVE_DESCRIPTIONS"] = 'UNDEF'

    if (GetOptimize() >= 4):
        # Disable RTTI on release builds.
        dtool_config["HAVE_RTTI"] = 'UNDEF'

    # Now that we have OS_SIMPLE_THREADS, we can support
    # SIMPLE_THREADS on exotic architectures like win64, so we no
    # longer need to disable it for this platform.
##     if GetTarget() == 'windows' and GetTargetArch() == 'x64':
##         dtool_config["SIMPLE_THREADS"] = 'UNDEF'

    if (RTDIST or RUNTIME):
        prc_parameters["DEFAULT_PRC_DIR"] = '""'
        if HOST_URL:
            plugin_config["PANDA_PACKAGE_HOST_URL"] = HOST_URL
        #plugin_config["P3D_PLUGIN_LOG_DIRECTORY"] = ""
        plugin_config["P3D_PLUGIN_LOG_BASENAME1"] = ""
        plugin_config["P3D_PLUGIN_LOG_BASENAME2"] = ""
        plugin_config["P3D_PLUGIN_LOG_BASENAME3"] = ""
        plugin_config["P3D_PLUGIN_P3D_PLUGIN"] = ""
        plugin_config["P3D_PLUGIN_P3DPYTHON"] = ""
        plugin_config["P3D_COREAPI_VERSION_STR"] = COREAPI_VERSION
        plugin_config["P3D_PLUGIN_VERSION_STR"] = PLUGIN_VERSION
        if PkgSkip("GTK2") == 0:
            plugin_config["HAVE_GTK"] = '1'

    if (RUNTIME):
        dtool_config["HAVE_P3D_PLUGIN"] = '1'

    # Whether it's present on the system doesn't matter here,
    # as the runtime itself doesn't include or link with X11.
    if (RUNTIME and GetTarget() == 'linux'):
        dtool_config["HAVE_X11"] = '1'

    if ("GENERIC_DXERR_LIBRARY" in SDK):
        dtool_config["USE_GENERIC_DXERR_LIBRARY"] = "1"
    else:
        dtool_config["USE_GENERIC_DXERR_LIBRARY"] = "UNDEF"

    if (PkgSkip("SPEEDTREE")==0):
        speedtree_parameters["SPEEDTREE_OPENGL"] = "UNDEF"
        speedtree_parameters["SPEEDTREE_DIRECTX9"] = "UNDEF"
        if SDK["SPEEDTREEAPI"] == "OpenGL":
            speedtree_parameters["SPEEDTREE_OPENGL"] = "1"
        elif SDK["SPEEDTREEAPI"] == "DirectX9":
            speedtree_parameters["SPEEDTREE_DIRECTX9"] = "1"

        speedtree_parameters["SPEEDTREE_BIN_DIR"] = (SDK["SPEEDTREE"] + "/Bin")

    conf = "/* prc_parameters.h.  Generated automatically by makepanda.py */\n"
    for key in sorted(prc_parameters.keys()):
        if ((key == "DEFAULT_PRC_DIR") or (key[:4]=="PRC_")):
            val = OverrideValue(key, prc_parameters[key])
            if (val == 'UNDEF'): conf = conf + "#undef " + key + "\n"
            else:                conf = conf + "#define " + key + " " + val + "\n"
    ConditionalWriteFile(GetOutputDir() + '/include/prc_parameters.h', conf)

    conf = "/* dtool_config.h.  Generated automatically by makepanda.py */\n"
    for key in sorted(dtool_config.keys()):
        val = OverrideValue(key, dtool_config[key])
        if (val == 'UNDEF'): conf = conf + "#undef " + key + "\n"
        else:                conf = conf + "#define " + key + " " + val + "\n"
    ConditionalWriteFile(GetOutputDir() + '/include/dtool_config.h', conf)

    if (RTDIST or RUNTIME):
        conf = "/* p3d_plugin_config.h.  Generated automatically by makepanda.py */\n"
        for key in sorted(plugin_config.keys()):
            val = plugin_config[key]
            if (val == 'UNDEF'): conf = conf + "#undef " + key + "\n"
            else:                conf = conf + "#define " + key + " \"" + val.replace("\\", "\\\\") + "\"\n"
        ConditionalWriteFile(GetOutputDir() + '/include/p3d_plugin_config.h', conf)

    if (PkgSkip("SPEEDTREE")==0):
        conf = "/* speedtree_parameters.h.  Generated automatically by makepanda.py */\n"
        for key in sorted(speedtree_parameters.keys()):
            val = OverrideValue(key, speedtree_parameters[key])
            if (val == 'UNDEF'): conf = conf + "#undef " + key + "\n"
            else:                conf = conf + "#define " + key + " \"" + val.replace("\\", "\\\\") + "\"\n"
        ConditionalWriteFile(GetOutputDir() + '/include/speedtree_parameters.h', conf)

    for x in PkgListGet():
        if (PkgSkip(x)): ConditionalWriteFile(GetOutputDir() + '/tmp/dtool_have_'+x.lower()+'.dat', "0\n")
        else:            ConditionalWriteFile(GetOutputDir() + '/tmp/dtool_have_'+x.lower()+'.dat', "1\n")

WriteConfigSettings()

WarnConflictingFiles()
if SystemLibraryExists("dtoolbase"):
    print("%sWARNING:%s Found conflicting Panda3D libraries from other ppremake build!" % (GetColor("red"), GetColor()))
if SystemLibraryExists("p3dtoolconfig"):
    print("%sWARNING:%s Found conflicting Panda3D libraries from other makepanda build!" % (GetColor("red"), GetColor()))

##########################################################################################
#
# Generate pandaVersion.h, pythonversion, null.cxx, etc.
#
##########################################################################################

PANDAVERSION_H="""
#define PANDA_MAJOR_VERSION $VERSION1
#define PANDA_MINOR_VERSION $VERSION2
#define PANDA_SEQUENCE_VERSION $VERSION3
#define PANDA_VERSION $NVERSION
#define PANDA_NUMERIC_VERSION $NVERSION
#define PANDA_VERSION_STR "$VERSION1.$VERSION2.$VERSION3"
#define PANDA_ABI_VERSION_STR "$VERSION1.$VERSION2"
#define PANDA_DISTRIBUTOR "$DISTRIBUTOR"
#define PANDA_PACKAGE_VERSION_STR "$RTDIST_VERSION"
#define PANDA_PACKAGE_HOST_URL "$HOST_URL"
"""

PANDAVERSION_H_RUNTIME="""
#define PANDA_MAJOR_VERSION 0
#define PANDA_MINOR_VERSION 0
#define PANDA_SEQUENCE_VERSION 0
#define PANDA_VERSION_STR "0.0.0"
#define PANDA_ABI_VERSION_STR "0.0"
#define P3D_PLUGIN_MAJOR_VERSION $VERSION1
#define P3D_PLUGIN_MINOR_VERSION $VERSION2
#define P3D_PLUGIN_SEQUENCE_VERSION $VERSION3
#define P3D_PLUGIN_VERSION_STR "$VERSION1.$VERSION2.$VERSION3"
#define P3D_COREAPI_VERSION_STR "$COREAPI_VERSION"
#define PANDA_DISTRIBUTOR "$DISTRIBUTOR"
#define PANDA_PACKAGE_VERSION_STR ""
#define PANDA_PACKAGE_HOST_URL "$HOST_URL"
"""

CHECKPANDAVERSION_CXX="""
# include "dtoolbase.h"
EXPCL_DTOOL int panda_version_$VERSION1_$VERSION2 = 0;
"""

CHECKPANDAVERSION_H="""
# include "dtoolbase.h"
extern EXPCL_DTOOL int panda_version_$VERSION1_$VERSION2;
# ifndef WIN32
/* For Windows, exporting the symbol from the DLL is sufficient; the
      DLL will not load unless all expected public symbols are defined.
      Other systems may not mind if the symbol is absent unless we
      explictly write code that references it. */
static int check_panda_version = panda_version_$VERSION1_$VERSION2;
# endif
"""

P3DACTIVEX_RC="""#include "resource.h"
#define APSTUDIO_READONLY_SYMBOLS
#include "afxres.h"
#undef APSTUDIO_READONLY_SYMBOLS
#if !defined(AFX_RESOURCE_DLL) || defined(AFX_TARG_ENU)
#ifdef _WIN32
LANGUAGE LANG_ENGLISH, SUBLANG_ENGLISH_US
#pragma code_page(1252)
#endif
#ifdef APSTUDIO_INVOKED
1 TEXTINCLUDE
BEGIN
    "resource.h\\0"
END
2 TEXTINCLUDE
BEGIN
   "#include ""afxres.h""\\r\\n"
    "\\0"
END
3 TEXTINCLUDE
BEGIN
    "1 TYPELIB ""P3DActiveX.tlb""\\r\\n"
    "\\0"
END
#endif
%s
IDB_P3DACTIVEX          BITMAP                  "P3DActiveXCtrl.bmp"
IDD_PROPPAGE_P3DACTIVEX DIALOG  0, 0, 250, 62
STYLE DS_SETFONT | WS_CHILD
FONT 8, "MS Sans Serif"
BEGIN
    LTEXT           "TODO: Place controls to manipulate properties of P3DActiveX Control on this dialog.",
                    IDC_STATIC,7,25,229,16
END
#ifdef APSTUDIO_INVOKED
GUIDELINES DESIGNINFO
BEGIN
    IDD_PROPPAGE_P3DACTIVEX, DIALOG
    BEGIN
        LEFTMARGIN, 7
        RIGHTMARGIN, 243
        TOPMARGIN, 7
        BOTTOMMARGIN, 55
    END
END
#endif
STRINGTABLE
BEGIN
    IDS_P3DACTIVEX          "P3DActiveX Control"
    IDS_P3DACTIVEX_PPG      "P3DActiveX Property Page"
END
STRINGTABLE
BEGIN
    IDS_P3DACTIVEX_PPG_CAPTION "General"
END
#endif
#ifndef APSTUDIO_INVOKED
1 TYPELIB "P3DActiveX.tlb"
#endif"""

def CreatePandaVersionFiles():
    version1=int(VERSION.split(".")[0])
    version2=int(VERSION.split(".")[1])
    version3=int(VERSION.split(".")[2])
    nversion=version1*1000000+version2*1000+version3
    if (DISTRIBUTOR != "cmu"):
        # Subtract 1 if we are not an official version.
        nversion -= 1

    if (RUNTIME):
        pandaversion_h = PANDAVERSION_H_RUNTIME
    else:
        pandaversion_h = PANDAVERSION_H
    pandaversion_h = pandaversion_h.replace("$VERSION1",str(version1))
    pandaversion_h = pandaversion_h.replace("$VERSION2",str(version2))
    pandaversion_h = pandaversion_h.replace("$VERSION3",str(version3))
    pandaversion_h = pandaversion_h.replace("$NVERSION",str(nversion))
    pandaversion_h = pandaversion_h.replace("$DISTRIBUTOR",DISTRIBUTOR)
    pandaversion_h = pandaversion_h.replace("$RTDIST_VERSION",RTDIST_VERSION)
    pandaversion_h = pandaversion_h.replace("$COREAPI_VERSION",COREAPI_VERSION)
    pandaversion_h = pandaversion_h.replace("$HOST_URL",(HOST_URL or ""))
    if (DISTRIBUTOR == "cmu"):
        pandaversion_h += "\n#define PANDA_OFFICIAL_VERSION\n"
    else:
        pandaversion_h += "\n#undef  PANDA_OFFICIAL_VERSION\n"

    if GIT_COMMIT:
        pandaversion_h += "\n#define PANDA_GIT_COMMIT_STR \"%s\"\n" % (GIT_COMMIT)

    if not RUNTIME:
        checkpandaversion_cxx = CHECKPANDAVERSION_CXX.replace("$VERSION1",str(version1))
        checkpandaversion_cxx = checkpandaversion_cxx.replace("$VERSION2",str(version2))
        checkpandaversion_cxx = checkpandaversion_cxx.replace("$VERSION3",str(version3))
        checkpandaversion_cxx = checkpandaversion_cxx.replace("$NVERSION",str(nversion))

        checkpandaversion_h = CHECKPANDAVERSION_H.replace("$VERSION1",str(version1))
        checkpandaversion_h = checkpandaversion_h.replace("$VERSION2",str(version2))
        checkpandaversion_h = checkpandaversion_h.replace("$VERSION3",str(version3))
        checkpandaversion_h = checkpandaversion_h.replace("$NVERSION",str(nversion))

    ConditionalWriteFile(GetOutputDir()+'/include/pandaVersion.h',        pandaversion_h)
    if RUNTIME:
        ConditionalWriteFile(GetOutputDir()+'/include/checkPandaVersion.cxx', '')
        ConditionalWriteFile(GetOutputDir()+'/include/checkPandaVersion.h', '')
    else:
        ConditionalWriteFile(GetOutputDir()+'/include/checkPandaVersion.cxx', checkpandaversion_cxx)
        ConditionalWriteFile(GetOutputDir()+'/include/checkPandaVersion.h',   checkpandaversion_h)
    ConditionalWriteFile(GetOutputDir()+"/tmp/null.cxx","")

    if RUNTIME:
        p3dactivex_rc = {"name" : "Panda3D Game Engine Plug-in",
                         "version" : VERSION,
                         "description" : "Runs 3-D games and interactive applets",
                         "filename" : "p3dactivex.ocx",
                         "mimetype" : "application/x-panda3d",
                         "extension" : "p3d",
                         "filedesc" : "Panda3D applet"}
        ConditionalWriteFile(GetOutputDir()+"/include/P3DActiveX.rc", P3DACTIVEX_RC % GenerateResourceFile(**p3dactivex_rc))

CreatePandaVersionFiles()

##########################################################################################
#
# Copy the "direct" tree
#
##########################################################################################

if (PkgSkip("DIRECT")==0):
    CopyPythonTree(GetOutputDir() + '/direct', 'direct/src', lib2to3_fixers=['all'])
    ConditionalWriteFile(GetOutputDir() + '/direct/__init__.py', "")

    # This file used to be copied, but would nowadays cause conflicts.
    # Let's get it out of the way in case someone hasn't cleaned their build since.
    if os.path.isfile(GetOutputDir() + '/bin/panda3d.py'):
        os.remove(GetOutputDir() + '/bin/panda3d.py')
    if os.path.isfile(GetOutputDir() + '/lib/panda3d.py'):
        os.remove(GetOutputDir() + '/lib/panda3d.py')

    # This directory doesn't exist at all any more.
    if os.path.isdir(os.path.join(GetOutputDir(), 'direct', 'ffi')):
        shutil.rmtree(os.path.join(GetOutputDir(), 'direct', 'ffi'))

# These files used to exist; remove them to avoid conflicts.
del_files = ['core.py', 'core.pyc', 'core.pyo',
             '_core.pyd', '_core.so',
             'direct.py', 'direct.pyc', 'direct.pyo',
             '_direct.pyd', '_direct.so',
             'dtoolconfig.pyd', 'dtoolconfig.so']

for basename in del_files:
    path = os.path.join(GetOutputDir(), 'panda3d', basename)
    if os.path.isfile(path):
        print("Removing %s" % (path))
        os.remove(path)

# Write an appropriate panda3d/__init__.py
p3d_init = """"Python bindings for the Panda3D libraries"
"""

if GetTarget() == 'windows':
    p3d_init += """
import os

bindir = os.path.join(os.path.dirname(__file__), '..', 'bin')
if os.path.isfile(os.path.join(bindir, 'libpanda.dll')):
    if not os.environ.get('PATH'):
        os.environ['PATH'] = bindir
    else:
        os.environ['PATH'] = bindir + os.pathsep + os.environ['PATH']

del os, bindir
"""

if not PkgSkip("PYTHON"):
    ConditionalWriteFile(GetOutputDir() + '/panda3d/__init__.py', p3d_init)

    # Also add this file, for backward compatibility.
    ConditionalWriteFile(GetOutputDir() + '/panda3d/dtoolconfig.py', """
print("Warning: panda3d.dtoolconfig is deprecated, use panda3d.interrogatedb instead.")
from .interrogatedb import *
""")

# PandaModules is now deprecated; generate a shim for backward compatibility.
for fn in glob.glob(GetOutputDir() + '/pandac/*.py') + glob.glob(GetOutputDir() + '/pandac/*.py[co]'):
    if os.path.basename(fn) not in ('PandaModules.py', '__init__.py'):
        os.remove(fn)

panda_modules = ['core']
if not PkgSkip("PANDAPHYSICS"):
    panda_modules.append('physics')
if not PkgSkip('PANDAFX'):
    panda_modules.append('fx')
if not PkgSkip("DIRECT"):
    panda_modules.append('direct')
if not PkgSkip("VISION"):
    panda_modules.append('vision')
if not PkgSkip("SKEL"):
    panda_modules.append('skel')
panda_modules.append('egg')
if not PkgSkip("AWESOMIUM"):
    panda_modules.append('awesomium')
if not PkgSkip("ODE"):
    panda_modules.append('ode')
if not PkgSkip("VRPN"):
    panda_modules.append('vrpn')

panda_modules_code = """
"This module is deprecated.  Import from panda3d.core and other panda3d.* modules instead."

print("Warning: pandac.PandaModules is deprecated, import from panda3d.core instead")
"""

for module in panda_modules:
    panda_modules_code += """
try:
    from panda3d.%s import *
except ImportError as err:
    if "No module named %s" not in str(err):
        raise""" % (module, module)

if not PkgSkip("PYTHON"):
    ConditionalWriteFile(GetOutputDir() + '/pandac/PandaModules.py', panda_modules_code)
    ConditionalWriteFile(GetOutputDir() + '/pandac/__init__.py', '')

##########################################################################################
#
# Generate the PRC files into the ETC directory.
#
##########################################################################################

confautoprc = ReadFile("makepanda/confauto.in")
if (PkgSkip("SPEEDTREE")==0):
    # If SpeedTree is available, enable it in the config file
    confautoprc = confautoprc.replace('#st#', '')
else:
    # otherwise, disable it.
    confautoprc = confautoprc.replace('#st#', '#')

if (os.path.isfile("makepanda/myconfig.in")):
    configprc = ReadFile("makepanda/myconfig.in")
else:
    configprc = ReadFile("makepanda/config.in")

if (GetTarget() == 'windows'):
    configprc = configprc.replace("$HOME/.panda3d", "$USER_APPDATA/Panda3D-%s" % MAJOR_VERSION)
else:
    configprc = configprc.replace("aux-display pandadx9", "")

if (GetTarget() == 'darwin'):
    configprc = configprc.replace(".panda3d/cache", "Library/Caches/Panda3D-%s" % MAJOR_VERSION)

    # OpenAL is not yet working well on OSX for us, so let's do this for now.
    configprc = configprc.replace("p3openal_audio", "p3fmod_audio")

ConditionalWriteFile(GetOutputDir()+"/etc/Config.prc", configprc)
ConditionalWriteFile(GetOutputDir()+"/etc/Confauto.prc", confautoprc)

##########################################################################################
#
# Copy the precompiled binaries and DLLs into the build.
#
##########################################################################################

tp_dir = GetThirdpartyDir()
if tp_dir is not None:
    dylibs = set()

    if GetTarget() == 'darwin':
        for lib in glob.glob(tp_dir + "/*/lib/*.dylib"):
            dylibs.add(os.path.basename(lib))

    for pkg in PkgListGet():
        if PkgSkip(pkg):
            continue
        tp_pkg = tp_dir + pkg.lower()

        if GetTarget() == 'windows':
            if os.path.exists(tp_pkg + "/bin"):
                CopyAllFiles(GetOutputDir() + "/bin/", tp_pkg + "/bin/")
                if (PkgSkip("PYTHON")==0 and os.path.exists(tp_pkg + "/bin/" + SDK["PYTHONVERSION"])):
                    CopyAllFiles(GetOutputDir() + "/bin/", tp_pkg + "/bin/" + SDK["PYTHONVERSION"] + "/")
        else:
            for tp_lib in glob.glob(tp_pkg + "/lib/*.so*"):
                CopyFile(GetOutputDir() + "/lib/" + os.path.basename(tp_lib), tp_lib)

            if not PkgSkip("PYTHON"):
                for tp_lib in glob.glob(os.path.join(tp_pkg, "lib", SDK["PYTHONVERSION"], "*.so*")):
                    CopyFile(GetOutputDir() + "/lib/" + os.path.basename(tp_lib), tp_lib)

            if GetTarget() == 'darwin':
                tp_libs = glob.glob(tp_pkg + "/lib/*.dylib")

                if not PkgSkip("PYTHON"):
                    tp_libs += glob.glob(os.path.join(tp_pkg, "lib", SDK["PYTHONVERSION"], "*.dylib"))

                for tp_lib in tp_libs:
                    basename = os.path.basename(tp_lib)
                    target = GetOutputDir() + "/lib/" + basename
                    if not NeedsBuild([target], [tp_lib]):
                        continue

                    CopyFile(target, tp_lib)
                    if os.path.islink(target):
                        continue

                    # Correct the inter-library dependencies so that the build is relocatable.
                    oscmd('install_name_tool -id @loader_path/../lib/%s %s' % (basename, target))
                    oscmd("otool -L %s | grep .dylib > %s/tmp/otool-libs.txt" % (target, GetOutputDir()), True)

                    for line in open(GetOutputDir() + "/tmp/otool-libs.txt", "r"):
                        line = line.strip()
                        if not line or line.startswith('@loader_path/../lib/') or line.endswith(":"):
                            continue

                        libdep = line.split(" ", 1)[0]
                        dep_basename = os.path.basename(libdep)
                        if dep_basename in dylibs:
                            oscmd("install_name_tool -change %s @loader_path/../lib/%s %s" % (libdep, dep_basename, target), True)

                    JustBuilt([target], [tp_lib])

                for fwx in glob.glob(tp_pkg + "/*.framework"):
                    CopyTree(GetOutputDir() + "/Frameworks/" + os.path.basename(fwx), fwx)

    if GetTarget() == 'windows':
        CopyAllFiles(GetOutputDir() + "/bin/", tp_dir + "extras/bin/")
        if not PkgSkip("PYTHON"):
            pydll = "/" + SDK["PYTHONVERSION"].replace(".", "")
            if (GetOptimize() <= 2): pydll += "_d.dll"
            else: pydll += ".dll"
            CopyFile(GetOutputDir() + "/bin" + pydll, SDK["PYTHON"] + pydll)
            if not RTDIST:
                CopyTree(GetOutputDir() + "/python", SDK["PYTHON"])
                if not os.path.isfile(SDK["PYTHON"] + "/ppython.exe") and os.path.isfile(SDK["PYTHON"] + "/python.exe"):
                    CopyFile(GetOutputDir() + "/python/ppython.exe", SDK["PYTHON"] + "/python.exe")
                if not os.path.isfile(SDK["PYTHON"] + "/ppythonw.exe") and os.path.isfile(SDK["PYTHON"] + "/pythonw.exe"):
                    CopyFile(GetOutputDir() + "/python/ppythonw.exe", SDK["PYTHON"] + "/pythonw.exe")
                ConditionalWriteFile(GetOutputDir() + "/python/panda.pth", "..\n../bin\n")

########################################################################
##
## Copy various stuff into the build.
##
########################################################################

CopyFile(GetOutputDir()+"/", "doc/LICENSE")
CopyFile(GetOutputDir()+"/", "doc/ReleaseNotes")
if (PkgSkip("PANDATOOL")==0):
    CopyAllFiles(GetOutputDir()+"/plugins/",  "pandatool/src/scripts/", ".mel")
    CopyAllFiles(GetOutputDir()+"/plugins/",  "pandatool/src/scripts/", ".ms")
if (PkgSkip("PYTHON")==0 and os.path.isdir(GetThirdpartyBase()+"/Pmw")):
    CopyTree(GetOutputDir()+'/Pmw',         GetThirdpartyBase()+'/Pmw')
ConditionalWriteFile(GetOutputDir()+'/include/ctl3d.h', '/* dummy file to make MAX happy */')

# Since Eigen is included by all sorts of core headers, as a convenience
# to C++ users on Windows, we include it in the Panda include directory.
if not PkgSkip("EIGEN") and GetTarget() == "windows" and GetThirdpartyDir():
    CopyTree(GetOutputDir()+'/include/Eigen', GetThirdpartyDir()+'eigen/include/Eigen')

########################################################################
#
# Copy header files to the built/include/parser-inc directory.
#
########################################################################

CopyTree(GetOutputDir()+'/include/parser-inc','dtool/src/parser-inc')
DeleteVCS(GetOutputDir()+'/include/parser-inc')

########################################################################
#
# Transfer all header files to the built/include directory.
#
########################################################################

CopyAllHeaders('dtool/src/dtoolbase')
CopyAllHeaders('dtool/src/dtoolutil', skip=["pandaVersion.h", "checkPandaVersion.h"])
CopyFile(GetOutputDir()+'/include/','dtool/src/dtoolutil/vector_src.cxx')
CopyAllHeaders('dtool/metalibs/dtool')
CopyAllHeaders('dtool/src/cppparser')
CopyAllHeaders('dtool/src/prc', skip=["prc_parameters.h"])
CopyAllHeaders('dtool/src/dconfig')
CopyAllHeaders('dtool/src/interrogatedb')
CopyAllHeaders('dtool/metalibs/dtoolconfig')
CopyAllHeaders('dtool/src/pystub')
CopyAllHeaders('dtool/src/interrogate')
CopyAllHeaders('dtool/src/test_interrogate')
CopyAllHeaders('panda/src/putil')
CopyAllHeaders('panda/src/pandabase')
CopyAllHeaders('panda/src/express')
CopyAllHeaders('panda/src/downloader')
CopyAllHeaders('panda/metalibs/pandaexpress')

CopyAllHeaders('panda/src/pipeline')
CopyAllHeaders('panda/src/linmath')
CopyAllHeaders('panda/src/putil')
CopyAllHeaders('dtool/src/prckeys')
CopyAllHeaders('panda/src/audio')
CopyAllHeaders('panda/src/event')
CopyAllHeaders('panda/src/mathutil')
CopyAllHeaders('panda/src/gsgbase')
CopyAllHeaders('panda/src/pnmimage')
CopyAllHeaders('panda/src/nativenet')
CopyAllHeaders('panda/src/net')
CopyAllHeaders('panda/src/pstatclient')
CopyAllHeaders('panda/src/gobj')
CopyAllHeaders('panda/src/movies')
CopyAllHeaders('panda/src/pgraphnodes')
CopyAllHeaders('panda/src/pgraph')
CopyAllHeaders('panda/src/cull')
CopyAllHeaders('panda/src/chan')
CopyAllHeaders('panda/src/char')
CopyAllHeaders('panda/src/dgraph')
CopyAllHeaders('panda/src/display')
CopyAllHeaders('panda/src/device')
CopyAllHeaders('panda/src/pnmtext')
CopyAllHeaders('panda/src/text')
CopyAllHeaders('panda/src/grutil')
if (PkgSkip("VISION")==0):
    CopyAllHeaders('panda/src/vision')
CopyAllHeaders('panda/src/awesomium')
if (PkgSkip("FFMPEG")==0):
    CopyAllHeaders('panda/src/ffmpeg')
CopyAllHeaders('panda/src/tform')
CopyAllHeaders('panda/src/collide')
CopyAllHeaders('panda/src/parametrics')
CopyAllHeaders('panda/src/pgui')
CopyAllHeaders('panda/src/pnmimagetypes')
CopyAllHeaders('panda/src/recorder')
if (PkgSkip("ROCKET")==0):
    CopyAllHeaders('panda/src/rocket')
if (PkgSkip("VRPN")==0):
    CopyAllHeaders('panda/src/vrpn')
CopyAllHeaders('panda/src/wgldisplay')
CopyAllHeaders('panda/src/ode')
CopyAllHeaders('panda/metalibs/pandaode')
if (PkgSkip("PANDAPHYSICS")==0):
    CopyAllHeaders('panda/src/physics')
    if (PkgSkip("PANDAPARTICLESYSTEM")==0):
        CopyAllHeaders('panda/src/particlesystem')
CopyAllHeaders('panda/src/dxml')
CopyAllHeaders('panda/metalibs/panda')
CopyAllHeaders('panda/src/audiotraits')
CopyAllHeaders('panda/src/audiotraits')
CopyAllHeaders('panda/src/distort')
CopyAllHeaders('panda/src/downloadertools')
CopyAllHeaders('panda/src/windisplay')
CopyAllHeaders('panda/src/dxgsg9')
CopyAllHeaders('panda/metalibs/pandadx9')
CopyAllHeaders('panda/src/egg')
CopyAllHeaders('panda/src/egg2pg')
CopyAllHeaders('panda/src/framework')
CopyAllHeaders('panda/metalibs/pandafx')
CopyAllHeaders('panda/src/glstuff')
CopyAllHeaders('panda/src/glgsg')
CopyAllHeaders('panda/src/glesgsg')
CopyAllHeaders('panda/src/gles2gsg')
CopyAllHeaders('panda/metalibs/pandaegg')
if GetTarget() == 'windows':
    CopyAllHeaders('panda/src/wgldisplay')
elif GetTarget() == 'darwin':
    CopyAllHeaders('panda/src/osxdisplay')
    CopyAllHeaders('panda/src/cocoadisplay')
elif GetTarget() == 'android':
    CopyAllHeaders('panda/src/android')
    CopyAllHeaders('panda/src/androiddisplay')
else:
    CopyAllHeaders('panda/src/x11display')
    CopyAllHeaders('panda/src/glxdisplay')
CopyAllHeaders('panda/src/egldisplay')
CopyAllHeaders('panda/metalibs/pandagl')
CopyAllHeaders('panda/metalibs/pandagles')
CopyAllHeaders('panda/metalibs/pandagles2')

CopyAllHeaders('panda/metalibs/pandaphysics')
CopyAllHeaders('panda/src/testbed')

if (PkgSkip("PHYSX")==0):
    CopyAllHeaders('panda/src/physx')
    CopyAllHeaders('panda/metalibs/pandaphysx')

if (PkgSkip("BULLET")==0):
    CopyAllHeaders('panda/src/bullet')
    CopyAllHeaders('panda/metalibs/pandabullet')

if (PkgSkip("SPEEDTREE")==0):
    CopyAllHeaders('panda/src/speedtree')

if (PkgSkip("DIRECT")==0):
    CopyAllHeaders('direct/src/directbase')
    CopyAllHeaders('direct/src/dcparser')
    CopyAllHeaders('direct/src/deadrec')
    CopyAllHeaders('direct/src/distributed')
    CopyAllHeaders('direct/src/interval')
    CopyAllHeaders('direct/src/showbase')
    CopyAllHeaders('direct/metalibs/direct')
    CopyAllHeaders('direct/src/dcparse')

if (RUNTIME or RTDIST):
    CopyAllHeaders('direct/src/plugin', skip=["p3d_plugin_config.h"])
if (RUNTIME):
    CopyAllHeaders('direct/src/plugin_npapi')
    CopyAllHeaders('direct/src/plugin_standalone')

if (PkgSkip("PANDATOOL")==0):
    CopyAllHeaders('pandatool/src/pandatoolbase')
    CopyAllHeaders('pandatool/src/converter')
    CopyAllHeaders('pandatool/src/progbase')
    CopyAllHeaders('pandatool/src/eggbase')
    CopyAllHeaders('pandatool/src/bam')
    CopyAllHeaders('pandatool/src/cvscopy')
    CopyAllHeaders('pandatool/src/daeegg')
    CopyAllHeaders('pandatool/src/daeprogs')
    CopyAllHeaders('pandatool/src/dxf')
    CopyAllHeaders('pandatool/src/dxfegg')
    CopyAllHeaders('pandatool/src/dxfprogs')
    CopyAllHeaders('pandatool/src/palettizer')
    CopyAllHeaders('pandatool/src/egg-mkfont')
    CopyAllHeaders('pandatool/src/eggcharbase')
    CopyAllHeaders('pandatool/src/egg-optchar')
    CopyAllHeaders('pandatool/src/egg-palettize')
    CopyAllHeaders('pandatool/src/egg-qtess')
    CopyAllHeaders('pandatool/src/eggprogs')
    CopyAllHeaders('pandatool/src/flt')
    CopyAllHeaders('pandatool/src/fltegg')
    CopyAllHeaders('pandatool/src/fltprogs')
    CopyAllHeaders('pandatool/src/imagebase')
    CopyAllHeaders('pandatool/src/imageprogs')
    CopyAllHeaders('pandatool/src/pfmprogs')
    CopyAllHeaders('pandatool/src/lwo')
    CopyAllHeaders('pandatool/src/lwoegg')
    CopyAllHeaders('pandatool/src/lwoprogs')
    CopyAllHeaders('pandatool/src/maya')
    CopyAllHeaders('pandatool/src/mayaegg')
    CopyAllHeaders('pandatool/src/maxegg')
    CopyAllHeaders('pandatool/src/maxprogs')
    CopyAllHeaders('pandatool/src/objegg')
    CopyAllHeaders('pandatool/src/objprogs')
    CopyAllHeaders('pandatool/src/vrml')
    CopyAllHeaders('pandatool/src/vrmlegg')
    CopyAllHeaders('pandatool/src/xfile')
    CopyAllHeaders('pandatool/src/xfileegg')
    CopyAllHeaders('pandatool/src/ptloader')
    CopyAllHeaders('pandatool/src/miscprogs')
    CopyAllHeaders('pandatool/src/pstatserver')
    CopyAllHeaders('pandatool/src/softprogs')
    CopyAllHeaders('pandatool/src/text-stats')
    CopyAllHeaders('pandatool/src/vrmlprogs')
    CopyAllHeaders('pandatool/src/win-stats')
    CopyAllHeaders('pandatool/src/xfileprogs')

if (PkgSkip("CONTRIB")==0):
    CopyAllHeaders('contrib/src/contribbase')
    CopyAllHeaders('contrib/src/ai')

########################################################################
#
# Copy Java files, if applicable
#
########################################################################

if GetTarget() == 'android':
    CopyAllJavaSources('panda/src/android')

########################################################################
#
# These definitions are syntactic shorthand.  They make it easy
# to link with the usual libraries without listing them all.
#
########################################################################

COMMON_DTOOL_LIBS=[
    'libp3dtool.dll',
    'libp3dtoolconfig.dll',
]

COMMON_PANDA_LIBS=[
    'libpanda.dll',
    'libpandaexpress.dll'
] + COMMON_DTOOL_LIBS

COMMON_EGG2X_LIBS=[
    'libp3eggbase.lib',
    'libp3progbase.lib',
    'libp3converter.lib',
    'libp3pandatoolbase.lib',
    'libpandaegg.dll',
] + COMMON_PANDA_LIBS

COMMON_DTOOL_LIBS_PYSTUB = COMMON_DTOOL_LIBS + ['libp3pystub.lib']
COMMON_PANDA_LIBS_PYSTUB = COMMON_PANDA_LIBS + ['libp3pystub.lib']
COMMON_EGG2X_LIBS_PYSTUB = COMMON_EGG2X_LIBS + ['libp3pystub.lib']

########################################################################
#
# This section contains a list of all the files that need to be compiled.
#
########################################################################

print("Generating dependencies...")
sys.stdout.flush()

#
# Compile Panda icon resource file.
# We do it first because we need it at
# the time we compile an executable.
#

if GetTarget() == 'windows':
  OPTS=['DIR:panda/src/configfiles']
  TargetAdd('pandaIcon.res', opts=OPTS, input='pandaIcon.rc')

#
# DIRECTORY: dtool/src/dtoolbase/
#

OPTS=['DIR:dtool/src/dtoolbase', 'BUILDING:DTOOL']
TargetAdd('p3dtoolbase_composite1.obj', opts=OPTS, input='p3dtoolbase_composite1.cxx')
TargetAdd('p3dtoolbase_composite2.obj', opts=OPTS, input='p3dtoolbase_composite2.cxx')
TargetAdd('p3dtoolbase_lookup3.obj',    opts=OPTS, input='lookup3.c')
TargetAdd('p3dtoolbase_indent.obj',     opts=OPTS, input='indent.cxx')

#
# DIRECTORY: dtool/src/dtoolutil/
#

OPTS=['DIR:dtool/src/dtoolutil', 'BUILDING:DTOOL']
TargetAdd('p3dtoolutil_composite1.obj',   opts=OPTS, input='p3dtoolutil_composite1.cxx')
TargetAdd('p3dtoolutil_composite2.obj',   opts=OPTS, input='p3dtoolutil_composite2.cxx')
if GetTarget() == 'darwin':
  TargetAdd('p3dtoolutil_filename_assist.obj',   opts=OPTS, input='filename_assist.mm')

#
# DIRECTORY: dtool/metalibs/dtool/
#

OPTS=['DIR:dtool/metalibs/dtool', 'BUILDING:DTOOL']
TargetAdd('p3dtool_dtool.obj', opts=OPTS, input='dtool.cxx')
TargetAdd('libp3dtool.dll', input='p3dtool_dtool.obj')
TargetAdd('libp3dtool.dll', input='p3dtoolutil_composite1.obj')
TargetAdd('libp3dtool.dll', input='p3dtoolutil_composite2.obj')
if GetTarget() == 'darwin':
  TargetAdd('libp3dtool.dll', input='p3dtoolutil_filename_assist.obj')
TargetAdd('libp3dtool.dll', input='p3dtoolbase_composite1.obj')
TargetAdd('libp3dtool.dll', input='p3dtoolbase_composite2.obj')
TargetAdd('libp3dtool.dll', input='p3dtoolbase_indent.obj')
TargetAdd('libp3dtool.dll', input='p3dtoolbase_lookup3.obj')
TargetAdd('libp3dtool.dll', opts=['ADVAPI','WINSHELL','WINKERNEL'])

#
# DIRECTORY: dtool/src/cppparser/
#

if (not RUNTIME):
  OPTS=['DIR:dtool/src/cppparser', 'BISONPREFIX_cppyy']
  CreateFile(GetOutputDir()+"/include/cppBison.h")
  TargetAdd('p3cppParser_cppBison.obj',  opts=OPTS, input='cppBison.yxx')
  TargetAdd('cppBison.h', input='p3cppParser_cppBison.obj', opts=['DEPENDENCYONLY'])
  TargetAdd('p3cppParser_composite1.obj', opts=OPTS, input='p3cppParser_composite1.cxx')
  TargetAdd('p3cppParser_composite2.obj', opts=OPTS, input='p3cppParser_composite2.cxx')
  TargetAdd('libp3cppParser.ilb', input='p3cppParser_composite1.obj')
  TargetAdd('libp3cppParser.ilb', input='p3cppParser_composite2.obj')
  TargetAdd('libp3cppParser.ilb', input='p3cppParser_cppBison.obj')

#
# DIRECTORY: dtool/src/prc/
#

OPTS=['DIR:dtool/src/prc', 'BUILDING:DTOOLCONFIG', 'OPENSSL']
TargetAdd('p3prc_composite1.obj', opts=OPTS, input='p3prc_composite1.cxx')
TargetAdd('p3prc_composite2.obj', opts=OPTS, input='p3prc_composite2.cxx')

#
# DIRECTORY: dtool/src/dconfig/
#

OPTS=['DIR:dtool/src/dconfig', 'BUILDING:DTOOLCONFIG']
TargetAdd('p3dconfig_composite1.obj', opts=OPTS, input='p3dconfig_composite1.cxx')

#
# DIRECTORY: dtool/metalibs/dtoolconfig/
#

OPTS=['DIR:dtool/metalibs/dtoolconfig', 'BUILDING:DTOOLCONFIG']
TargetAdd('p3dtoolconfig_dtoolconfig.obj', opts=OPTS, input='dtoolconfig.cxx')
TargetAdd('libp3dtoolconfig.dll', input='p3dtoolconfig_dtoolconfig.obj')
TargetAdd('libp3dtoolconfig.dll', input='p3dconfig_composite1.obj')
TargetAdd('libp3dtoolconfig.dll', input='p3prc_composite1.obj')
TargetAdd('libp3dtoolconfig.dll', input='p3prc_composite2.obj')
TargetAdd('libp3dtoolconfig.dll', input='libp3dtool.dll')
TargetAdd('libp3dtoolconfig.dll', opts=['ADVAPI', 'OPENSSL', 'WINGDI', 'WINUSER'])

#
# DIRECTORY: dtool/src/interrogatedb/
#

OPTS=['DIR:dtool/src/interrogatedb', 'BUILDING:INTERROGATEDB']
TargetAdd('p3interrogatedb_composite1.obj', opts=OPTS, input='p3interrogatedb_composite1.cxx')
TargetAdd('p3interrogatedb_composite2.obj', opts=OPTS, input='p3interrogatedb_composite2.cxx')
TargetAdd('libp3interrogatedb.dll', input='p3interrogatedb_composite1.obj')
TargetAdd('libp3interrogatedb.dll', input='p3interrogatedb_composite2.obj')
TargetAdd('libp3interrogatedb.dll', input='libp3dtool.dll')
TargetAdd('libp3interrogatedb.dll', input='libp3dtoolconfig.dll')
TargetAdd('libp3interrogatedb.dll', opts=['PYTHON'])

if not PkgSkip("PYTHON"):
  # This used to be called dtoolconfig.pyd, but it just contains the interrogatedb
  # stuff, so it has been renamed appropriately.
  OPTS=['DIR:dtool/metalibs/dtoolconfig']
  TargetAdd('interrogatedb_pydtool.obj', opts=OPTS, input="pydtool.cxx")
  TargetAdd('interrogatedb.pyd', input='interrogatedb_pydtool.obj')
  TargetAdd('interrogatedb.pyd', input='libp3dtool.dll')
  TargetAdd('interrogatedb.pyd', input='libp3dtoolconfig.dll')
  TargetAdd('interrogatedb.pyd', input='libp3interrogatedb.dll')
  TargetAdd('interrogatedb.pyd', opts=['PYTHON'])

#
# DIRECTORY: dtool/src/pystub/
#

OPTS=['DIR:dtool/src/pystub']
TargetAdd('p3pystub_pystub.obj', opts=OPTS, input='pystub.cxx')
TargetAdd('libp3pystub.lib', input='p3pystub_pystub.obj')
#TargetAdd('libp3pystub.lib', input='libp3dtool.dll')
TargetAdd('libp3pystub.lib', opts=['ADVAPI'])

#
# DIRECTORY: dtool/src/interrogate/
#

if (not RUNTIME):
  OPTS=['DIR:dtool/src/interrogate', 'DIR:dtool/src/cppparser', 'DIR:dtool/src/interrogatedb']
  TargetAdd('interrogate_composite1.obj', opts=OPTS, input='interrogate_composite1.cxx')
  TargetAdd('interrogate_composite2.obj', opts=OPTS, input='interrogate_composite2.cxx')
  TargetAdd('interrogate.exe', input='interrogate_composite1.obj')
  TargetAdd('interrogate.exe', input='interrogate_composite2.obj')
  TargetAdd('interrogate.exe', input='libp3cppParser.ilb')
  TargetAdd('interrogate.exe', input=COMMON_DTOOL_LIBS_PYSTUB)
  TargetAdd('interrogate.exe', input='libp3interrogatedb.dll')
  TargetAdd('interrogate.exe', opts=['ADVAPI',  'OPENSSL', 'WINSHELL', 'WINGDI', 'WINUSER'])

  TargetAdd('interrogate_module_interrogate_module.obj', opts=OPTS, input='interrogate_module.cxx')
  TargetAdd('interrogate_module.exe', input='interrogate_module_interrogate_module.obj')
  TargetAdd('interrogate_module.exe', input='libp3cppParser.ilb')
  TargetAdd('interrogate_module.exe', input=COMMON_DTOOL_LIBS_PYSTUB)
  TargetAdd('interrogate_module.exe', input='libp3interrogatedb.dll')
  TargetAdd('interrogate_module.exe', opts=['ADVAPI',  'OPENSSL', 'WINSHELL', 'WINGDI', 'WINUSER'])

  if (not RTDIST):
    TargetAdd('parse_file_parse_file.obj', opts=OPTS, input='parse_file.cxx')
    TargetAdd('parse_file.exe', input='parse_file_parse_file.obj')
    TargetAdd('parse_file.exe', input='libp3cppParser.ilb')
    TargetAdd('parse_file.exe', input=COMMON_DTOOL_LIBS_PYSTUB)
    TargetAdd('parse_file.exe', input='libp3interrogatedb.dll')
    TargetAdd('parse_file.exe', opts=['ADVAPI',  'OPENSSL', 'WINSHELL', 'WINGDI', 'WINUSER'])

#
# DIRECTORY: dtool/src/prckeys/
#

if (PkgSkip("OPENSSL")==0 and not RUNTIME and not RTDIST):
  OPTS=['DIR:dtool/src/prckeys', 'OPENSSL']
  TargetAdd('make-prc-key_makePrcKey.obj', opts=OPTS, input='makePrcKey.cxx')
  TargetAdd('make-prc-key.exe', input='make-prc-key_makePrcKey.obj')
  TargetAdd('make-prc-key.exe', input=COMMON_DTOOL_LIBS_PYSTUB)
  TargetAdd('make-prc-key.exe', opts=['ADVAPI',  'OPENSSL', 'WINSHELL', 'WINGDI', 'WINUSER'])

#
# DIRECTORY: dtool/src/test_interrogate/
#

if (not RTDIST and not RUNTIME):
  OPTS=['DIR:dtool/src/test_interrogate']
  TargetAdd('test_interrogate_test_interrogate.obj', opts=OPTS, input='test_interrogate.cxx')
  TargetAdd('test_interrogate.exe', input='test_interrogate_test_interrogate.obj')
  TargetAdd('test_interrogate.exe', input='libp3interrogatedb.dll')
  TargetAdd('test_interrogate.exe', input=COMMON_DTOOL_LIBS_PYSTUB)
  TargetAdd('test_interrogate.exe', opts=['ADVAPI',  'OPENSSL', 'WINSHELL', 'WINGDI', 'WINUSER'])

#
# DIRECTORY: panda/src/pandabase/
#

OPTS=['DIR:panda/src/pandabase', 'BUILDING:PANDAEXPRESS']
TargetAdd('p3pandabase_pandabase.obj', opts=OPTS, input='pandabase.cxx')

#
# DIRECTORY: panda/src/express/
#

OPTS=['DIR:panda/src/express', 'BUILDING:PANDAEXPRESS', 'OPENSSL', 'ZLIB']
TargetAdd('p3express_composite1.obj', opts=OPTS, input='p3express_composite1.cxx')
TargetAdd('p3express_composite2.obj', opts=OPTS, input='p3express_composite2.cxx')

OPTS=['DIR:panda/src/express', 'OPENSSL', 'ZLIB']
IGATEFILES=GetDirectoryContents('panda/src/express', ["*.h", "*_composite*.cxx"])
TargetAdd('libp3express.in', opts=OPTS, input=IGATEFILES)
TargetAdd('libp3express.in', opts=['IMOD:panda3d.core', 'ILIB:libp3express', 'SRCDIR:panda/src/express'])
TargetAdd('libp3express_igate.obj', input='libp3express.in', opts=["DEPENDENCYONLY"])
TargetAdd('p3express_ext_composite.obj', opts=OPTS, input='p3express_ext_composite.cxx')

#
# DIRECTORY: panda/src/downloader/
#

OPTS=['DIR:panda/src/downloader', 'BUILDING:PANDAEXPRESS', 'OPENSSL', 'ZLIB']
TargetAdd('p3downloader_composite1.obj', opts=OPTS, input='p3downloader_composite1.cxx')
TargetAdd('p3downloader_composite2.obj', opts=OPTS, input='p3downloader_composite2.cxx')

OPTS=['DIR:panda/src/downloader', 'OPENSSL', 'ZLIB']
IGATEFILES=GetDirectoryContents('panda/src/downloader', ["*.h", "*_composite*.cxx"])
TargetAdd('libp3downloader.in', opts=OPTS, input=IGATEFILES)
TargetAdd('libp3downloader.in', opts=['IMOD:panda3d.core', 'ILIB:libp3downloader', 'SRCDIR:panda/src/downloader'])
TargetAdd('libp3downloader_igate.obj', input='libp3downloader.in', opts=["DEPENDENCYONLY"])
TargetAdd('p3downloader_stringStream_ext.obj', opts=OPTS, input='stringStream_ext.cxx')

#
# DIRECTORY: panda/metalibs/pandaexpress/
#

OPTS=['DIR:panda/metalibs/pandaexpress', 'BUILDING:PANDAEXPRESS', 'ZLIB']
TargetAdd('pandaexpress_pandaexpress.obj', opts=OPTS, input='pandaexpress.cxx')
TargetAdd('libpandaexpress.dll', input='pandaexpress_pandaexpress.obj')
TargetAdd('libpandaexpress.dll', input='p3downloader_composite1.obj')
TargetAdd('libpandaexpress.dll', input='p3downloader_composite2.obj')
TargetAdd('libpandaexpress.dll', input='p3express_composite1.obj')
TargetAdd('libpandaexpress.dll', input='p3express_composite2.obj')
TargetAdd('libpandaexpress.dll', input='p3pandabase_pandabase.obj')
TargetAdd('libpandaexpress.dll', input=COMMON_DTOOL_LIBS)
TargetAdd('libpandaexpress.dll', opts=['ADVAPI', 'WINSOCK2',  'OPENSSL', 'ZLIB', 'WINGDI', 'WINUSER'])

#
# DIRECTORY: panda/src/pipeline/
#

if (not RUNTIME):
  OPTS=['DIR:panda/src/pipeline', 'BUILDING:PANDA']
  TargetAdd('p3pipeline_composite1.obj', opts=OPTS, input='p3pipeline_composite1.cxx')
  TargetAdd('p3pipeline_composite2.obj', opts=OPTS, input='p3pipeline_composite2.cxx')
  TargetAdd('p3pipeline_contextSwitch.obj', opts=OPTS, input='contextSwitch.c')

  OPTS=['DIR:panda/src/pipeline']
  IGATEFILES=GetDirectoryContents('panda/src/pipeline', ["*.h", "*_composite*.cxx"])
  TargetAdd('libp3pipeline.in', opts=OPTS, input=IGATEFILES)
  TargetAdd('libp3pipeline.in', opts=['IMOD:panda3d.core', 'ILIB:libp3pipeline', 'SRCDIR:panda/src/pipeline'])
  TargetAdd('libp3pipeline_igate.obj', input='libp3pipeline.in', opts=["DEPENDENCYONLY"])

#
# DIRECTORY: panda/src/linmath/
#

if (not RUNTIME):
  OPTS=['DIR:panda/src/linmath', 'BUILDING:PANDA']
  TargetAdd('p3linmath_composite1.obj', opts=OPTS, input='p3linmath_composite1.cxx')
  TargetAdd('p3linmath_composite2.obj', opts=OPTS, input='p3linmath_composite2.cxx')

  OPTS=['DIR:panda/src/linmath']
  IGATEFILES=GetDirectoryContents('panda/src/linmath', ["*.h", "*_composite*.cxx"])
  for ifile in IGATEFILES[:]:
      if "_src." in ifile:
          IGATEFILES.remove(ifile)
  IGATEFILES.remove('cast_to_double.h')
  IGATEFILES.remove('lmat_ops.h')
  IGATEFILES.remove('cast_to_float.h')
  TargetAdd('libp3linmath.in', opts=OPTS, input=IGATEFILES)
  TargetAdd('libp3linmath.in', opts=['IMOD:panda3d.core', 'ILIB:libp3linmath', 'SRCDIR:panda/src/linmath'])
  TargetAdd('libp3linmath_igate.obj', input='libp3linmath.in', opts=["DEPENDENCYONLY"])

#
# DIRECTORY: panda/src/putil/
#

if (not RUNTIME):
  OPTS=['DIR:panda/src/putil', 'BUILDING:PANDA',  'ZLIB']
  TargetAdd('p3putil_composite1.obj', opts=OPTS, input='p3putil_composite1.cxx')
  TargetAdd('p3putil_composite2.obj', opts=OPTS, input='p3putil_composite2.cxx')

  OPTS=['DIR:panda/src/putil', 'ZLIB']
  IGATEFILES=GetDirectoryContents('panda/src/putil', ["*.h", "*_composite*.cxx"])
  IGATEFILES.remove("test_bam.h")
  TargetAdd('libp3putil.in', opts=OPTS, input=IGATEFILES)
  TargetAdd('libp3putil.in', opts=['IMOD:panda3d.core', 'ILIB:libp3putil', 'SRCDIR:panda/src/putil'])
  TargetAdd('libp3putil_igate.obj', input='libp3putil.in', opts=["DEPENDENCYONLY"])
  TargetAdd('p3putil_typedWritable_ext.obj', opts=OPTS, input='typedWritable_ext.cxx')
  TargetAdd('p3putil_pythonCallbackObject.obj', opts=OPTS, input='pythonCallbackObject.cxx')

#
# DIRECTORY: panda/src/audio/
#

if (not RUNTIME):
  OPTS=['DIR:panda/src/audio', 'BUILDING:PANDA']
  TargetAdd('p3audio_composite1.obj', opts=OPTS, input='p3audio_composite1.cxx')

  OPTS=['DIR:panda/src/audio']
  IGATEFILES=["audio.h"]
  TargetAdd('libp3audio.in', opts=OPTS, input=IGATEFILES)
  TargetAdd('libp3audio.in', opts=['IMOD:panda3d.core', 'ILIB:libp3audio', 'SRCDIR:panda/src/audio'])
  TargetAdd('libp3audio_igate.obj', input='libp3audio.in', opts=["DEPENDENCYONLY"])

#
# DIRECTORY: panda/src/event/
#

if (not RUNTIME):
  OPTS=['DIR:panda/src/event', 'BUILDING:PANDA']
  TargetAdd('p3event_composite1.obj', opts=OPTS, input='p3event_composite1.cxx')
  TargetAdd('p3event_composite2.obj', opts=OPTS, input='p3event_composite2.cxx')

  OPTS=['DIR:panda/src/event']
  TargetAdd('p3event_pythonTask.obj', opts=OPTS, input='pythonTask.cxx')
  IGATEFILES=GetDirectoryContents('panda/src/event', ["*.h", "*_composite*.cxx"])
  TargetAdd('libp3event.in', opts=OPTS, input=IGATEFILES)
  TargetAdd('libp3event.in', opts=['IMOD:panda3d.core', 'ILIB:libp3event', 'SRCDIR:panda/src/event'])
  TargetAdd('libp3event_igate.obj', input='libp3event.in', opts=["DEPENDENCYONLY"])

#
# DIRECTORY: panda/src/mathutil/
#

if (not RUNTIME):
  OPTS=['DIR:panda/src/mathutil', 'BUILDING:PANDA', 'FFTW']
  TargetAdd('p3mathutil_composite1.obj', opts=OPTS, input='p3mathutil_composite1.cxx')
  TargetAdd('p3mathutil_composite2.obj', opts=OPTS, input='p3mathutil_composite2.cxx')

  OPTS=['DIR:panda/src/mathutil', 'FFTW']
  IGATEFILES=GetDirectoryContents('panda/src/mathutil', ["*.h", "*_composite*.cxx"])
  for ifile in IGATEFILES[:]:
      if "_src." in ifile:
          IGATEFILES.remove(ifile)
  TargetAdd('libp3mathutil.in', opts=OPTS, input=IGATEFILES)
  TargetAdd('libp3mathutil.in', opts=['IMOD:panda3d.core', 'ILIB:libp3mathutil', 'SRCDIR:panda/src/mathutil'])
  TargetAdd('libp3mathutil_igate.obj', input='libp3mathutil.in', opts=["DEPENDENCYONLY"])

#
# DIRECTORY: panda/src/gsgbase/
#

if (not RUNTIME):
  OPTS=['DIR:panda/src/gsgbase', 'BUILDING:PANDA']
  TargetAdd('p3gsgbase_composite1.obj', opts=OPTS, input='p3gsgbase_composite1.cxx')

  OPTS=['DIR:panda/src/gsgbase']
  IGATEFILES=GetDirectoryContents('panda/src/gsgbase', ["*.h", "*_composite*.cxx"])
  TargetAdd('libp3gsgbase.in', opts=OPTS, input=IGATEFILES)
  TargetAdd('libp3gsgbase.in', opts=['IMOD:panda3d.core', 'ILIB:libp3gsgbase', 'SRCDIR:panda/src/gsgbase'])
  TargetAdd('libp3gsgbase_igate.obj', input='libp3gsgbase.in', opts=["DEPENDENCYONLY"])

#
# DIRECTORY: panda/src/pnmimage/
#

if (not RUNTIME):
  OPTS=['DIR:panda/src/pnmimage', 'BUILDING:PANDA',  'ZLIB']
  TargetAdd('p3pnmimage_composite1.obj', opts=OPTS, input='p3pnmimage_composite1.cxx')
  TargetAdd('p3pnmimage_composite2.obj', opts=OPTS, input='p3pnmimage_composite2.cxx')
  TargetAdd('p3pnmimage_convert_srgb_sse2.obj', opts=OPTS+['SSE2'], input='convert_srgb_sse2.cxx')

  OPTS=['DIR:panda/src/pnmimage', 'ZLIB']
  IGATEFILES=GetDirectoryContents('panda/src/pnmimage', ["*.h", "*_composite*.cxx"])
  TargetAdd('libp3pnmimage.in', opts=OPTS, input=IGATEFILES)
  TargetAdd('libp3pnmimage.in', opts=['IMOD:panda3d.core', 'ILIB:libp3pnmimage', 'SRCDIR:panda/src/pnmimage'])
  TargetAdd('libp3pnmimage_igate.obj', input='libp3pnmimage.in', opts=["DEPENDENCYONLY"])
  TargetAdd('p3pnmimage_pfmFile_ext.obj', opts=OPTS, input='pfmFile_ext.cxx')

#
# DIRECTORY: panda/src/nativenet/
#

if (not RUNTIME):
  OPTS=['DIR:panda/src/nativenet', 'OPENSSL', 'BUILDING:PANDA']
  TargetAdd('p3nativenet_composite1.obj', opts=OPTS, input='p3nativenet_composite1.cxx')

  OPTS=['DIR:panda/src/nativenet', 'OPENSSL']
  IGATEFILES=GetDirectoryContents('panda/src/nativenet', ["*.h", "*_composite*.cxx"])
  TargetAdd('libp3nativenet.in', opts=OPTS, input=IGATEFILES)
  TargetAdd('libp3nativenet.in', opts=['IMOD:panda3d.core', 'ILIB:libp3nativenet', 'SRCDIR:panda/src/nativenet'])
  TargetAdd('libp3nativenet_igate.obj', input='libp3nativenet.in', opts=["DEPENDENCYONLY"])

#
# DIRECTORY: panda/src/net/
#

if (not RUNTIME):
  OPTS=['DIR:panda/src/net', 'BUILDING:PANDA']
  TargetAdd('p3net_composite1.obj', opts=OPTS, input='p3net_composite1.cxx')
  TargetAdd('p3net_composite2.obj', opts=OPTS, input='p3net_composite2.cxx')

  OPTS=['DIR:panda/src/net']
  IGATEFILES=GetDirectoryContents('panda/src/net', ["*.h", "*_composite*.cxx"])
  IGATEFILES.remove("datagram_ui.h")
  TargetAdd('libp3net.in', opts=OPTS, input=IGATEFILES)
  TargetAdd('libp3net.in', opts=['IMOD:panda3d.core', 'ILIB:libp3net', 'SRCDIR:panda/src/net'])
  TargetAdd('libp3net_igate.obj', input='libp3net.in', opts=["DEPENDENCYONLY"])

#
# DIRECTORY: panda/src/pstatclient/
#

if (not RUNTIME):
  OPTS=['DIR:panda/src/pstatclient', 'BUILDING:PANDA']
  TargetAdd('p3pstatclient_composite1.obj', opts=OPTS, input='p3pstatclient_composite1.cxx')
  TargetAdd('p3pstatclient_composite2.obj', opts=OPTS, input='p3pstatclient_composite2.cxx')

  OPTS=['DIR:panda/src/pstatclient']
  IGATEFILES=GetDirectoryContents('panda/src/pstatclient', ["*.h", "*_composite*.cxx"])
  TargetAdd('libp3pstatclient.in', opts=OPTS, input=IGATEFILES)
  TargetAdd('libp3pstatclient.in', opts=['IMOD:panda3d.core', 'ILIB:libp3pstatclient', 'SRCDIR:panda/src/pstatclient'])
  TargetAdd('libp3pstatclient_igate.obj', input='libp3pstatclient.in', opts=["DEPENDENCYONLY"])

#
# DIRECTORY: panda/src/gobj/
#

if (not RUNTIME):
  OPTS=['DIR:panda/src/gobj', 'BUILDING:PANDA',  'NVIDIACG', 'ZLIB', 'SQUISH']
  TargetAdd('p3gobj_composite1.obj', opts=OPTS, input='p3gobj_composite1.cxx')
  TargetAdd('p3gobj_composite2.obj', opts=OPTS, input='p3gobj_composite2.cxx')

  OPTS=['DIR:panda/src/gobj', 'NVIDIACG', 'ZLIB', 'SQUISH']
  IGATEFILES=GetDirectoryContents('panda/src/gobj', ["*.h", "*_composite*.cxx"])
  if ("cgfx_states.h" in IGATEFILES): IGATEFILES.remove("cgfx_states.h")
  TargetAdd('libp3gobj.in', opts=OPTS, input=IGATEFILES)
  TargetAdd('libp3gobj.in', opts=['IMOD:panda3d.core', 'ILIB:libp3gobj', 'SRCDIR:panda/src/gobj'])
  TargetAdd('libp3gobj_igate.obj', input='libp3gobj.in', opts=["DEPENDENCYONLY"])
  TargetAdd('p3gobj_ext_composite.obj', opts=OPTS, input='p3gobj_ext_composite.cxx')

#
# DIRECTORY: panda/src/pgraphnodes/
#

if (not RUNTIME):
  OPTS=['DIR:panda/src/pgraphnodes', 'BUILDING:PANDA']
  TargetAdd('p3pgraphnodes_composite1.obj', opts=OPTS, input='p3pgraphnodes_composite1.cxx')
  TargetAdd('p3pgraphnodes_composite2.obj', opts=OPTS, input='p3pgraphnodes_composite2.cxx')

  OPTS=['DIR:panda/src/pgraphnodes']
  IGATEFILES=GetDirectoryContents('panda/src/pgraphnodes', ["*.h", "*_composite*.cxx"])
  TargetAdd('libp3pgraphnodes.in', opts=OPTS, input=IGATEFILES)
  TargetAdd('libp3pgraphnodes.in', opts=['IMOD:panda3d.core', 'ILIB:libp3pgraphnodes', 'SRCDIR:panda/src/pgraphnodes'])
  TargetAdd('libp3pgraphnodes_igate.obj', input='libp3pgraphnodes.in', opts=["DEPENDENCYONLY"])

#
# DIRECTORY: panda/src/pgraph/
#

if (not RUNTIME):
  OPTS=['DIR:panda/src/pgraph', 'BUILDING:PANDA']
  TargetAdd('p3pgraph_nodePath.obj', opts=OPTS, input='nodePath.cxx')
  TargetAdd('p3pgraph_composite1.obj', opts=OPTS, input='p3pgraph_composite1.cxx')
  TargetAdd('p3pgraph_composite2.obj', opts=OPTS, input='p3pgraph_composite2.cxx')
  TargetAdd('p3pgraph_composite3.obj', opts=OPTS, input='p3pgraph_composite3.cxx')
  TargetAdd('p3pgraph_composite4.obj', opts=OPTS, input='p3pgraph_composite4.cxx')

  OPTS=['DIR:panda/src/pgraph']
  IGATEFILES=GetDirectoryContents('panda/src/pgraph', ["*.h", "nodePath.cxx", "*_composite*.cxx"])
  TargetAdd('libp3pgraph.in', opts=OPTS, input=IGATEFILES)
  TargetAdd('libp3pgraph.in', opts=['IMOD:panda3d.core', 'ILIB:libp3pgraph', 'SRCDIR:panda/src/pgraph'])
  TargetAdd('libp3pgraph_igate.obj', input='libp3pgraph.in', opts=["DEPENDENCYONLY","BIGOBJ"])
  TargetAdd('p3pgraph_ext_composite.obj', opts=OPTS, input='p3pgraph_ext_composite.cxx')

#
# DIRECTORY: panda/src/cull/
#

if (not RUNTIME):
  OPTS=['DIR:panda/src/cull', 'BUILDING:PANDA']
  TargetAdd('p3cull_composite1.obj', opts=OPTS, input='p3cull_composite1.cxx')
  TargetAdd('p3cull_composite2.obj', opts=OPTS, input='p3cull_composite2.cxx')

  OPTS=['DIR:panda/src/cull']
  IGATEFILES=GetDirectoryContents('panda/src/cull', ["*.h", "*_composite*.cxx"])
  TargetAdd('libp3cull.in', opts=OPTS, input=IGATEFILES)
  TargetAdd('libp3cull.in', opts=['IMOD:panda3d.core', 'ILIB:libp3cull', 'SRCDIR:panda/src/cull'])
  TargetAdd('libp3cull_igate.obj', input='libp3cull.in', opts=["DEPENDENCYONLY"])

#
# DIRECTORY: panda/src/chan/
#

if (not RUNTIME):
  OPTS=['DIR:panda/src/chan', 'BUILDING:PANDA']
  TargetAdd('p3chan_composite1.obj', opts=OPTS, input='p3chan_composite1.cxx')
  TargetAdd('p3chan_composite2.obj', opts=OPTS, input='p3chan_composite2.cxx')

  OPTS=['DIR:panda/src/chan']
  IGATEFILES=GetDirectoryContents('panda/src/chan', ["*.h", "*_composite*.cxx"])
  IGATEFILES.remove('movingPart.h')
  IGATEFILES.remove('animChannelFixed.h')
  TargetAdd('libp3chan.in', opts=OPTS, input=IGATEFILES)
  TargetAdd('libp3chan.in', opts=['IMOD:panda3d.core', 'ILIB:libp3chan', 'SRCDIR:panda/src/chan'])
  TargetAdd('libp3chan_igate.obj', input='libp3chan.in', opts=["DEPENDENCYONLY"])


# DIRECTORY: panda/src/char/
#

if (not RUNTIME):
  OPTS=['DIR:panda/src/char', 'BUILDING:PANDA']
  TargetAdd('p3char_composite1.obj', opts=OPTS, input='p3char_composite1.cxx')
  TargetAdd('p3char_composite2.obj', opts=OPTS, input='p3char_composite2.cxx')

  OPTS=['DIR:panda/src/char']
  IGATEFILES=GetDirectoryContents('panda/src/char', ["*.h", "*_composite*.cxx"])
  TargetAdd('libp3char.in', opts=OPTS, input=IGATEFILES)
  TargetAdd('libp3char.in', opts=['IMOD:panda3d.core', 'ILIB:libp3char', 'SRCDIR:panda/src/char'])
  TargetAdd('libp3char_igate.obj', input='libp3char.in', opts=["DEPENDENCYONLY"])

#
# DIRECTORY: panda/src/dgraph/
#

if (not RUNTIME):
  OPTS=['DIR:panda/src/dgraph', 'BUILDING:PANDA']
  TargetAdd('p3dgraph_composite1.obj', opts=OPTS, input='p3dgraph_composite1.cxx')
  TargetAdd('p3dgraph_composite2.obj', opts=OPTS, input='p3dgraph_composite2.cxx')

  OPTS=['DIR:panda/src/dgraph']
  IGATEFILES=GetDirectoryContents('panda/src/dgraph', ["*.h", "*_composite*.cxx"])
  TargetAdd('libp3dgraph.in', opts=OPTS, input=IGATEFILES)
  TargetAdd('libp3dgraph.in', opts=['IMOD:panda3d.core', 'ILIB:libp3dgraph', 'SRCDIR:panda/src/dgraph'])
  TargetAdd('libp3dgraph_igate.obj', input='libp3dgraph.in', opts=["DEPENDENCYONLY"])

#
# DIRECTORY: panda/src/display/
#

if (not RUNTIME):
  OPTS=['DIR:panda/src/display', 'BUILDING:PANDA']
  TargetAdd('p3display_composite1.obj', opts=OPTS, input='p3display_composite1.cxx')
  TargetAdd('p3display_composite2.obj', opts=OPTS, input='p3display_composite2.cxx')

  OPTS=['DIR:panda/src/display']
  IGATEFILES=GetDirectoryContents('panda/src/display', ["*.h", "*_composite*.cxx"])
  IGATEFILES.remove("renderBuffer.h")
  TargetAdd('libp3display.in', opts=OPTS, input=IGATEFILES)
  TargetAdd('libp3display.in', opts=['IMOD:panda3d.core', 'ILIB:libp3display', 'SRCDIR:panda/src/display'])
  TargetAdd('libp3display_igate.obj', input='libp3display.in', opts=["DEPENDENCYONLY"])
  TargetAdd('p3display_graphicsStateGuardian_ext.obj', opts=OPTS, input='graphicsStateGuardian_ext.cxx')
  TargetAdd('p3display_graphicsWindow_ext.obj', opts=OPTS, input='graphicsWindow_ext.cxx')
  TargetAdd('p3display_pythonGraphicsWindowProc.obj', opts=OPTS, input='pythonGraphicsWindowProc.cxx')

  if RTDIST and GetTarget() == 'darwin':
    OPTS=['DIR:panda/src/display']
    TargetAdd('subprocessWindowBuffer.obj', opts=OPTS, input='subprocessWindowBuffer.cxx')
    TargetAdd('libp3subprocbuffer.ilb', input='subprocessWindowBuffer.obj')

#
# DIRECTORY: panda/src/device/
#

if (not RUNTIME):
  OPTS=['DIR:panda/src/device', 'BUILDING:PANDA']
  TargetAdd('p3device_composite1.obj', opts=OPTS, input='p3device_composite1.cxx')
  TargetAdd('p3device_composite2.obj', opts=OPTS, input='p3device_composite2.cxx')

  OPTS=['DIR:panda/src/device']
  IGATEFILES=GetDirectoryContents('panda/src/device', ["*.h", "*_composite*.cxx"])
  TargetAdd('libp3device.in', opts=OPTS, input=IGATEFILES)
  TargetAdd('libp3device.in', opts=['IMOD:panda3d.core', 'ILIB:libp3device', 'SRCDIR:panda/src/device'])
  TargetAdd('libp3device_igate.obj', input='libp3device.in', opts=["DEPENDENCYONLY"])

#
# DIRECTORY: panda/src/pnmtext/
#

if (PkgSkip("FREETYPE")==0 and not RUNTIME):
  OPTS=['DIR:panda/src/pnmtext', 'BUILDING:PANDA',  'FREETYPE']
  TargetAdd('p3pnmtext_composite1.obj', opts=OPTS, input='p3pnmtext_composite1.cxx')

  OPTS=['DIR:panda/src/pnmtext', 'FREETYPE']
  IGATEFILES=GetDirectoryContents('panda/src/pnmtext', ["*.h", "*_composite*.cxx"])
  TargetAdd('libp3pnmtext.in', opts=OPTS, input=IGATEFILES)
  TargetAdd('libp3pnmtext.in', opts=['IMOD:panda3d.core', 'ILIB:libp3pnmtext', 'SRCDIR:panda/src/pnmtext'])
  TargetAdd('libp3pnmtext_igate.obj', input='libp3pnmtext.in', opts=["DEPENDENCYONLY"])

#
# DIRECTORY: panda/src/text/
#

if (not RUNTIME):
  OPTS=['DIR:panda/src/text', 'BUILDING:PANDA', 'ZLIB',  'FREETYPE']
  TargetAdd('p3text_composite1.obj', opts=OPTS, input='p3text_composite1.cxx')
  TargetAdd('p3text_composite2.obj', opts=OPTS, input='p3text_composite2.cxx')

  OPTS=['DIR:panda/src/text', 'ZLIB', 'FREETYPE']
  IGATEFILES=GetDirectoryContents('panda/src/text', ["*.h", "*_composite*.cxx"])
  TargetAdd('libp3text.in', opts=OPTS, input=IGATEFILES)
  TargetAdd('libp3text.in', opts=['IMOD:panda3d.core', 'ILIB:libp3text', 'SRCDIR:panda/src/text'])
  TargetAdd('libp3text_igate.obj', input='libp3text.in', opts=["DEPENDENCYONLY"])

#
# DIRECTORY: panda/src/movies/
#

if (not RUNTIME):
  OPTS=['DIR:panda/src/movies', 'BUILDING:PANDA', 'VORBIS']
  TargetAdd('p3movies_composite1.obj', opts=OPTS, input='p3movies_composite1.cxx')

  OPTS=['DIR:panda/src/movies', 'VORBIS']
  IGATEFILES=GetDirectoryContents('panda/src/movies', ["*.h", "*_composite*.cxx"])
  TargetAdd('libp3movies.in', opts=OPTS, input=IGATEFILES)
  TargetAdd('libp3movies.in', opts=['IMOD:panda3d.core', 'ILIB:libp3movies', 'SRCDIR:panda/src/movies'])
  TargetAdd('libp3movies_igate.obj', input='libp3movies.in', opts=["DEPENDENCYONLY"])

#
# DIRECTORY: panda/src/grutil/
#

if (not RUNTIME):
  OPTS=['DIR:panda/src/grutil', 'BUILDING:PANDA']
  TargetAdd('p3grutil_multitexReducer.obj', opts=OPTS, input='multitexReducer.cxx')
  TargetAdd('p3grutil_composite1.obj', opts=OPTS, input='p3grutil_composite1.cxx')
  TargetAdd('p3grutil_composite2.obj', opts=OPTS, input='p3grutil_composite2.cxx')

  OPTS=['DIR:panda/src/grutil']
  IGATEFILES=GetDirectoryContents('panda/src/grutil', ["*.h", "*_composite*.cxx"])
  if 'convexHull.h' in IGATEFILES: IGATEFILES.remove('convexHull.h')
  TargetAdd('libp3grutil.in', opts=OPTS, input=IGATEFILES)
  TargetAdd('libp3grutil.in', opts=['IMOD:panda3d.core', 'ILIB:libp3grutil', 'SRCDIR:panda/src/grutil'])
  TargetAdd('libp3grutil_igate.obj', input='libp3grutil.in', opts=["DEPENDENCYONLY"])

#
# DIRECTORY: panda/src/tform/
#

if (not RUNTIME):
  OPTS=['DIR:panda/src/tform', 'BUILDING:PANDA']
  TargetAdd('p3tform_composite1.obj', opts=OPTS, input='p3tform_composite1.cxx')
  TargetAdd('p3tform_composite2.obj', opts=OPTS, input='p3tform_composite2.cxx')

  OPTS=['DIR:panda/src/tform']
  IGATEFILES=GetDirectoryContents('panda/src/tform', ["*.h", "*_composite*.cxx"])
  TargetAdd('libp3tform.in', opts=OPTS, input=IGATEFILES)
  TargetAdd('libp3tform.in', opts=['IMOD:panda3d.core', 'ILIB:libp3tform', 'SRCDIR:panda/src/tform'])
  TargetAdd('libp3tform_igate.obj', input='libp3tform.in', opts=["DEPENDENCYONLY"])

#
# DIRECTORY: panda/src/collide/
#

if (not RUNTIME):
  OPTS=['DIR:panda/src/collide', 'BUILDING:PANDA']
  TargetAdd('p3collide_composite1.obj', opts=OPTS, input='p3collide_composite1.cxx')
  TargetAdd('p3collide_composite2.obj', opts=OPTS, input='p3collide_composite2.cxx')

  OPTS=['DIR:panda/src/collide']
  IGATEFILES=GetDirectoryContents('panda/src/collide', ["*.h", "*_composite*.cxx"])
  TargetAdd('libp3collide.in', opts=OPTS, input=IGATEFILES)
  TargetAdd('libp3collide.in', opts=['IMOD:panda3d.core', 'ILIB:libp3collide', 'SRCDIR:panda/src/collide'])
  TargetAdd('libp3collide_igate.obj', input='libp3collide.in', opts=["DEPENDENCYONLY"])

#
# DIRECTORY: panda/src/parametrics/
#

if (not RUNTIME):
  OPTS=['DIR:panda/src/parametrics', 'BUILDING:PANDA']
  TargetAdd('p3parametrics_composite1.obj', opts=OPTS, input='p3parametrics_composite1.cxx')
  TargetAdd('p3parametrics_composite2.obj', opts=OPTS, input='p3parametrics_composite2.cxx')

  OPTS=['DIR:panda/src/parametrics']
  IGATEFILES=GetDirectoryContents('panda/src/parametrics', ["*.h", "*_composite*.cxx"])
  TargetAdd('libp3parametrics.in', opts=OPTS, input=IGATEFILES)
  TargetAdd('libp3parametrics.in', opts=['IMOD:panda3d.core', 'ILIB:libp3parametrics', 'SRCDIR:panda/src/parametrics'])
  TargetAdd('libp3parametrics_igate.obj', input='libp3parametrics.in', opts=["DEPENDENCYONLY"])

#
# DIRECTORY: panda/src/pgui/
#

if (not RUNTIME):
  OPTS=['DIR:panda/src/pgui', 'BUILDING:PANDA']
  TargetAdd('p3pgui_composite1.obj', opts=OPTS, input='p3pgui_composite1.cxx')
  TargetAdd('p3pgui_composite2.obj', opts=OPTS, input='p3pgui_composite2.cxx')

  OPTS=['DIR:panda/src/pgui']
  IGATEFILES=GetDirectoryContents('panda/src/pgui', ["*.h", "*_composite*.cxx"])
  TargetAdd('libp3pgui.in', opts=OPTS, input=IGATEFILES)
  TargetAdd('libp3pgui.in', opts=['IMOD:panda3d.core', 'ILIB:libp3pgui', 'SRCDIR:panda/src/pgui'])
  TargetAdd('libp3pgui_igate.obj', input='libp3pgui.in', opts=["DEPENDENCYONLY"])

#
# DIRECTORY: panda/src/pnmimagetypes/
#

if (not RUNTIME):
  OPTS=['DIR:panda/src/pnmimagetypes', 'DIR:panda/src/pnmimage', 'BUILDING:PANDA', 'PNG', 'ZLIB', 'JPEG', 'TIFF']
  TargetAdd('p3pnmimagetypes_composite1.obj', opts=OPTS, input='p3pnmimagetypes_composite1.cxx')
  TargetAdd('p3pnmimagetypes_composite2.obj', opts=OPTS, input='p3pnmimagetypes_composite2.cxx')

#
# DIRECTORY: panda/src/recorder/
#

if (not RUNTIME):
  OPTS=['DIR:panda/src/recorder', 'BUILDING:PANDA']
  TargetAdd('p3recorder_composite1.obj', opts=OPTS, input='p3recorder_composite1.cxx')
  TargetAdd('p3recorder_composite2.obj', opts=OPTS, input='p3recorder_composite2.cxx')

  OPTS=['DIR:panda/src/recorder']
  IGATEFILES=GetDirectoryContents('panda/src/recorder', ["*.h", "*_composite*.cxx"])
  TargetAdd('libp3recorder.in', opts=OPTS, input=IGATEFILES)
  TargetAdd('libp3recorder.in', opts=['IMOD:panda3d.core', 'ILIB:libp3recorder', 'SRCDIR:panda/src/recorder'])
  TargetAdd('libp3recorder_igate.obj', input='libp3recorder.in', opts=["DEPENDENCYONLY"])

#
# DIRECTORY: panda/src/dxml/
#

DefSymbol("TINYXML", "TIXML_USE_STL", "")

OPTS=['DIR:panda/src/dxml', 'TINYXML']
TargetAdd('tinyxml_composite1.obj', opts=OPTS, input='tinyxml_composite1.cxx')
TargetAdd('libp3tinyxml.ilb', input='tinyxml_composite1.obj')

if (not RUNTIME):
  OPTS=['DIR:panda/src/dxml', 'BUILDING:PANDA', 'TINYXML']
  TargetAdd('p3dxml_composite1.obj', opts=OPTS, input='p3dxml_composite1.cxx')

  OPTS=['DIR:panda/src/dxml', 'TINYXML']
  IGATEFILES=GetDirectoryContents('panda/src/dxml', ["*.h", "p3dxml_composite1.cxx"])
  TargetAdd('libp3dxml.in', opts=OPTS, input=IGATEFILES)
  TargetAdd('libp3dxml.in', opts=['IMOD:panda3d.core', 'ILIB:libp3dxml', 'SRCDIR:panda/src/dxml'])
  TargetAdd('libp3dxml_igate.obj', input='libp3dxml.in', opts=["DEPENDENCYONLY"])

#
# DIRECTORY: panda/metalibs/panda/
#

if (not RUNTIME):
  OPTS=['DIR:panda/metalibs/panda', 'BUILDING:PANDA', 'JPEG', 'PNG',
      'TIFF', 'ZLIB', 'OPENSSL', 'FREETYPE', 'FFTW', 'ADVAPI', 'WINSOCK2',
      'SQUISH', 'NVIDIACG', 'VORBIS', 'WINUSER', 'WINMM', 'WINGDI', 'IPHLPAPI']

  TargetAdd('panda_panda.obj', opts=OPTS, input='panda.cxx')

  TargetAdd('libpanda.dll', input='panda_panda.obj')
  TargetAdd('libpanda.dll', input='p3recorder_composite1.obj')
  TargetAdd('libpanda.dll', input='p3recorder_composite2.obj')
  TargetAdd('libpanda.dll', input='p3pgraphnodes_composite1.obj')
  TargetAdd('libpanda.dll', input='p3pgraphnodes_composite2.obj')
  TargetAdd('libpanda.dll', input='p3pgraph_nodePath.obj')
  TargetAdd('libpanda.dll', input='p3pgraph_composite1.obj')
  TargetAdd('libpanda.dll', input='p3pgraph_composite2.obj')
  TargetAdd('libpanda.dll', input='p3pgraph_composite3.obj')
  TargetAdd('libpanda.dll', input='p3pgraph_composite4.obj')
  TargetAdd('libpanda.dll', input='p3cull_composite1.obj')
  TargetAdd('libpanda.dll', input='p3cull_composite2.obj')
  TargetAdd('libpanda.dll', input='p3movies_composite1.obj')
  TargetAdd('libpanda.dll', input='p3grutil_multitexReducer.obj')
  TargetAdd('libpanda.dll', input='p3grutil_composite1.obj')
  TargetAdd('libpanda.dll', input='p3grutil_composite2.obj')
  TargetAdd('libpanda.dll', input='p3chan_composite1.obj')
  TargetAdd('libpanda.dll', input='p3chan_composite2.obj')
  TargetAdd('libpanda.dll', input='p3pstatclient_composite1.obj')
  TargetAdd('libpanda.dll', input='p3pstatclient_composite2.obj')
  TargetAdd('libpanda.dll', input='p3char_composite1.obj')
  TargetAdd('libpanda.dll', input='p3char_composite2.obj')
  TargetAdd('libpanda.dll', input='p3collide_composite1.obj')
  TargetAdd('libpanda.dll', input='p3collide_composite2.obj')
  TargetAdd('libpanda.dll', input='p3device_composite1.obj')
  TargetAdd('libpanda.dll', input='p3device_composite2.obj')
  TargetAdd('libpanda.dll', input='p3dgraph_composite1.obj')
  TargetAdd('libpanda.dll', input='p3dgraph_composite2.obj')
  TargetAdd('libpanda.dll', input='p3display_composite1.obj')
  TargetAdd('libpanda.dll', input='p3display_composite2.obj')
  TargetAdd('libpanda.dll', input='p3pipeline_composite1.obj')
  TargetAdd('libpanda.dll', input='p3pipeline_composite2.obj')
  TargetAdd('libpanda.dll', input='p3pipeline_contextSwitch.obj')
  TargetAdd('libpanda.dll', input='p3event_composite1.obj')
  TargetAdd('libpanda.dll', input='p3event_composite2.obj')
  TargetAdd('libpanda.dll', input='p3gobj_composite1.obj')
  TargetAdd('libpanda.dll', input='p3gobj_composite2.obj')
  TargetAdd('libpanda.dll', input='p3gsgbase_composite1.obj')
  TargetAdd('libpanda.dll', input='p3linmath_composite1.obj')
  TargetAdd('libpanda.dll', input='p3linmath_composite2.obj')
  TargetAdd('libpanda.dll', input='p3mathutil_composite1.obj')
  TargetAdd('libpanda.dll', input='p3mathutil_composite2.obj')
  TargetAdd('libpanda.dll', input='p3parametrics_composite1.obj')
  TargetAdd('libpanda.dll', input='p3parametrics_composite2.obj')
  TargetAdd('libpanda.dll', input='p3pnmimagetypes_composite1.obj')
  TargetAdd('libpanda.dll', input='p3pnmimagetypes_composite2.obj')
  TargetAdd('libpanda.dll', input='p3pnmimage_composite1.obj')
  TargetAdd('libpanda.dll', input='p3pnmimage_composite2.obj')
  TargetAdd('libpanda.dll', input='p3pnmimage_convert_srgb_sse2.obj')
  TargetAdd('libpanda.dll', input='p3text_composite1.obj')
  TargetAdd('libpanda.dll', input='p3text_composite2.obj')
  TargetAdd('libpanda.dll', input='p3tform_composite1.obj')
  TargetAdd('libpanda.dll', input='p3tform_composite2.obj')
  TargetAdd('libpanda.dll', input='p3putil_composite1.obj')
  TargetAdd('libpanda.dll', input='p3putil_composite2.obj')
  TargetAdd('libpanda.dll', input='p3audio_composite1.obj')
  TargetAdd('libpanda.dll', input='p3pgui_composite1.obj')
  TargetAdd('libpanda.dll', input='p3pgui_composite2.obj')
  TargetAdd('libpanda.dll', input='p3net_composite1.obj')
  TargetAdd('libpanda.dll', input='p3net_composite2.obj')
  TargetAdd('libpanda.dll', input='p3nativenet_composite1.obj')
  TargetAdd('libpanda.dll', input='p3pandabase_pandabase.obj')
  TargetAdd('libpanda.dll', input='libpandaexpress.dll')
  TargetAdd('libpanda.dll', input='p3dxml_composite1.obj')
  TargetAdd('libpanda.dll', input='libp3dtoolconfig.dll')
  TargetAdd('libpanda.dll', input='libp3dtool.dll')

  if PkgSkip("FREETYPE")==0:
    TargetAdd('libpanda.dll', input="p3pnmtext_composite1.obj")

  TargetAdd('libpanda.dll', dep='dtool_have_freetype.dat')
  TargetAdd('libpanda.dll', opts=OPTS)

  TargetAdd('core_module.obj', input='libp3downloader.in')
  TargetAdd('core_module.obj', input='libp3express.in')

  TargetAdd('core_module.obj', input='libp3recorder.in')
  TargetAdd('core_module.obj', input='libp3pgraphnodes.in')
  TargetAdd('core_module.obj', input='libp3pgraph.in')
  TargetAdd('core_module.obj', input='libp3cull.in')
  TargetAdd('core_module.obj', input='libp3grutil.in')
  TargetAdd('core_module.obj', input='libp3chan.in')
  TargetAdd('core_module.obj', input='libp3pstatclient.in')
  TargetAdd('core_module.obj', input='libp3char.in')
  TargetAdd('core_module.obj', input='libp3collide.in')
  TargetAdd('core_module.obj', input='libp3device.in')
  TargetAdd('core_module.obj', input='libp3dgraph.in')
  TargetAdd('core_module.obj', input='libp3display.in')
  TargetAdd('core_module.obj', input='libp3pipeline.in')
  TargetAdd('core_module.obj', input='libp3event.in')
  TargetAdd('core_module.obj', input='libp3gobj.in')
  TargetAdd('core_module.obj', input='libp3gsgbase.in')
  TargetAdd('core_module.obj', input='libp3linmath.in')
  TargetAdd('core_module.obj', input='libp3mathutil.in')
  TargetAdd('core_module.obj', input='libp3parametrics.in')
  TargetAdd('core_module.obj', input='libp3pnmimage.in')
  TargetAdd('core_module.obj', input='libp3text.in')
  TargetAdd('core_module.obj', input='libp3tform.in')
  TargetAdd('core_module.obj', input='libp3putil.in')
  TargetAdd('core_module.obj', input='libp3audio.in')
  TargetAdd('core_module.obj', input='libp3nativenet.in')
  TargetAdd('core_module.obj', input='libp3net.in')
  TargetAdd('core_module.obj', input='libp3pgui.in')
  TargetAdd('core_module.obj', input='libp3movies.in')
  TargetAdd('core_module.obj', input='libp3dxml.in')

  if PkgSkip("FREETYPE")==0:
    TargetAdd('core_module.obj', input='libp3pnmtext.in')

  TargetAdd('core_module.obj', opts=['IMOD:panda3d.core', 'ILIB:core'])

  TargetAdd('core.pyd', input='libp3downloader_igate.obj')
  TargetAdd('core.pyd', input='p3downloader_stringStream_ext.obj')
  TargetAdd('core.pyd', input='p3express_ext_composite.obj')
  TargetAdd('core.pyd', input='libp3express_igate.obj')

  TargetAdd('core.pyd', input='libp3recorder_igate.obj')
  TargetAdd('core.pyd', input='libp3pgraphnodes_igate.obj')
  TargetAdd('core.pyd', input='libp3pgraph_igate.obj')
  TargetAdd('core.pyd', input='libp3movies_igate.obj')
  TargetAdd('core.pyd', input='libp3grutil_igate.obj')
  TargetAdd('core.pyd', input='libp3chan_igate.obj')
  TargetAdd('core.pyd', input='libp3pstatclient_igate.obj')
  TargetAdd('core.pyd', input='libp3char_igate.obj')
  TargetAdd('core.pyd', input='libp3collide_igate.obj')
  TargetAdd('core.pyd', input='libp3device_igate.obj')
  TargetAdd('core.pyd', input='libp3dgraph_igate.obj')
  TargetAdd('core.pyd', input='libp3display_igate.obj')
  TargetAdd('core.pyd', input='libp3pipeline_igate.obj')
  TargetAdd('core.pyd', input='libp3event_igate.obj')
  TargetAdd('core.pyd', input='libp3gobj_igate.obj')
  TargetAdd('core.pyd', input='libp3gsgbase_igate.obj')
  TargetAdd('core.pyd', input='libp3linmath_igate.obj')
  TargetAdd('core.pyd', input='libp3mathutil_igate.obj')
  TargetAdd('core.pyd', input='libp3parametrics_igate.obj')
  TargetAdd('core.pyd', input='libp3pnmimage_igate.obj')
  TargetAdd('core.pyd', input='libp3text_igate.obj')
  TargetAdd('core.pyd', input='libp3tform_igate.obj')
  TargetAdd('core.pyd', input='libp3putil_igate.obj')
  TargetAdd('core.pyd', input='libp3audio_igate.obj')
  TargetAdd('core.pyd', input='libp3pgui_igate.obj')
  TargetAdd('core.pyd', input='libp3net_igate.obj')
  TargetAdd('core.pyd', input='libp3nativenet_igate.obj')
  TargetAdd('core.pyd', input='libp3dxml_igate.obj')

  if PkgSkip("FREETYPE")==0:
    TargetAdd('core.pyd', input="libp3pnmtext_igate.obj")

  TargetAdd('core.pyd', input='p3putil_typedWritable_ext.obj')
  TargetAdd('core.pyd', input='p3putil_pythonCallbackObject.obj')
  TargetAdd('core.pyd', input='p3pnmimage_pfmFile_ext.obj')
  TargetAdd('core.pyd', input='p3event_pythonTask.obj')
  TargetAdd('core.pyd', input='p3gobj_ext_composite.obj')
  TargetAdd('core.pyd', input='p3pgraph_ext_composite.obj')
  TargetAdd('core.pyd', input='p3display_graphicsStateGuardian_ext.obj')
  TargetAdd('core.pyd', input='p3display_graphicsWindow_ext.obj')
  TargetAdd('core.pyd', input='p3display_pythonGraphicsWindowProc.obj')

  TargetAdd('core.pyd', input='core_module.obj')
  TargetAdd('core.pyd', input='libp3tinyxml.ilb')
  TargetAdd('core.pyd', input='libp3interrogatedb.dll')
  TargetAdd('core.pyd', input=COMMON_PANDA_LIBS)
  TargetAdd('core.pyd', opts=['PYTHON', 'WINSOCK2'])

#
# DIRECTORY: panda/src/vision/
#

if (PkgSkip("VISION") == 0) and (not RUNTIME):
  OPTS=['DIR:panda/src/vision', 'BUILDING:VISION', 'ARTOOLKIT', 'OPENCV', 'DX9', 'DIRECTCAM', 'JPEG', 'EXCEPTIONS']
  TargetAdd('p3vision_composite1.obj', opts=OPTS, input='p3vision_composite1.cxx')

  TargetAdd('libp3vision.dll', input='p3vision_composite1.obj')
  TargetAdd('libp3vision.dll', input=COMMON_PANDA_LIBS)
  TargetAdd('libp3vision.dll', opts=OPTS)

  OPTS=['DIR:panda/src/vision', 'ARTOOLKIT', 'OPENCV', 'DX9', 'DIRECTCAM', 'JPEG', 'EXCEPTIONS']
  IGATEFILES=GetDirectoryContents('panda/src/vision', ["*.h", "*_composite*.cxx"])
  TargetAdd('libp3vision.in', opts=OPTS, input=IGATEFILES)
  TargetAdd('libp3vision.in', opts=['IMOD:panda3d.vision', 'ILIB:libp3vision', 'SRCDIR:panda/src/vision'])
  TargetAdd('libp3vision_igate.obj', input='libp3vision.in', opts=["DEPENDENCYONLY"])

  TargetAdd('vision_module.obj', input='libp3vision.in')
  TargetAdd('vision_module.obj', opts=OPTS)
  TargetAdd('vision_module.obj', opts=['IMOD:panda3d.vision', 'ILIB:vision', 'IMPORT:panda3d.core'])

  TargetAdd('vision.pyd', input='vision_module.obj')
  TargetAdd('vision.pyd', input='libp3vision_igate.obj')
  TargetAdd('vision.pyd', input='libp3vision.dll')
  TargetAdd('vision.pyd', input='libp3interrogatedb.dll')
  TargetAdd('vision.pyd', input=COMMON_PANDA_LIBS)
  TargetAdd('vision.pyd', opts=['PYTHON'])

#
# DIRECTORY: panda/src/rocket/
#

if (PkgSkip("ROCKET") == 0) and (not RUNTIME):
  OPTS=['DIR:panda/src/rocket', 'BUILDING:ROCKET', 'ROCKET']
  TargetAdd('p3rocket_composite1.obj', opts=OPTS, input='p3rocket_composite1.cxx')

  TargetAdd('libp3rocket.dll', input='p3rocket_composite1.obj')
  TargetAdd('libp3rocket.dll', input=COMMON_PANDA_LIBS)
  TargetAdd('libp3rocket.dll', opts=OPTS)

  OPTS=['DIR:panda/src/rocket', 'ROCKET', 'RTTI', 'EXCEPTIONS']
  IGATEFILES=GetDirectoryContents('panda/src/rocket', ["rocketInputHandler.h",
    "rocketInputHandler.cxx", "rocketRegion.h", "rocketRegion.cxx", "rocketRegion_ext.h"])
  TargetAdd('libp3rocket.in', opts=OPTS, input=IGATEFILES)
  TargetAdd('libp3rocket.in', opts=['IMOD:panda3d.rocket', 'ILIB:libp3rocket', 'SRCDIR:panda/src/rocket'])
  TargetAdd('libp3rocket_igate.obj', input='libp3rocket.in', opts=["DEPENDENCYONLY"])
  TargetAdd('p3rocket_rocketRegion_ext.obj', opts=OPTS, input='rocketRegion_ext.cxx')

  TargetAdd('rocket_module.obj', input='libp3rocket.in')
  TargetAdd('rocket_module.obj', opts=OPTS)
  TargetAdd('rocket_module.obj', opts=['IMOD:panda3d.rocket', 'ILIB:rocket', 'IMPORT:panda3d.core'])

  TargetAdd('rocket.pyd', input='rocket_module.obj')
  TargetAdd('rocket.pyd', input='libp3rocket_igate.obj')
  TargetAdd('rocket.pyd', input='p3rocket_rocketRegion_ext.obj')
  TargetAdd('rocket.pyd', input='libp3rocket.dll')
  TargetAdd('rocket.pyd', input='libp3interrogatedb.dll')
  TargetAdd('rocket.pyd', input=COMMON_PANDA_LIBS)
  TargetAdd('rocket.pyd', opts=['PYTHON', 'ROCKET'])

#
# DIRECTORY: panda/src/p3awesomium
#
if PkgSkip("AWESOMIUM") == 0 and not RUNTIME:
  OPTS=['DIR:panda/src/awesomium', 'BUILDING:PANDAAWESOMIUM',  'AWESOMIUM']
  TargetAdd('pandaawesomium_composite1.obj', opts=OPTS, input='pandaawesomium_composite1.cxx')
  TargetAdd('libp3awesomium.dll', input='pandaawesomium_composite1.obj')
  TargetAdd('libp3awesomium.dll', input=COMMON_PANDA_LIBS)
  TargetAdd('libp3awesomium.dll', opts=OPTS)

  OPTS=['DIR:panda/src/awesomium', 'AWESOMIUM']
  IGATEFILES=GetDirectoryContents('panda/src/awesomium', ["*.h", "*_composite1.cxx"])
  TargetAdd('libp3awesomium.in', opts=OPTS, input=IGATEFILES)
  TargetAdd('libp3awesomium.in', opts=['IMOD:panda3d.awesomium', 'ILIB:libp3awesomium', 'SRCDIR:panda/src/awesomium'])
  TargetAdd('libp3awesomium_igate.obj', input='libp3awesomium.in', opts=["DEPENDENCYONLY"])

  TargetAdd('awesomium_module.obj', input='libp3awesomium.in')
  TargetAdd('awesomium_module.obj', opts=OPTS)
  TargetAdd('awesomium_module.obj', opts=['IMOD:panda3d.awesomium', 'ILIB:awesomium', 'IMPORT:panda3d.core'])

  TargetAdd('awesomium.pyd', input='awesomium_module.obj')
  TargetAdd('awesomium.pyd', input='libp3awesomium_igate.obj')
  TargetAdd('awesomium.pyd', input='libp3awesomium.dll')
  TargetAdd('awesomium.pyd', input='libp3interrogatedb.dll')
  TargetAdd('awesomium.pyd', input=COMMON_PANDA_LIBS)
  TargetAdd('awesomium.pyd', opts=['PYTHON'])

#
# DIRECTORY: panda/src/p3skel
#

if (PkgSkip('SKEL')==0) and (not RUNTIME):
  OPTS=['DIR:panda/src/skel', 'BUILDING:PANDASKEL', 'ADVAPI']
  TargetAdd('p3skel_composite1.obj', opts=OPTS, input='p3skel_composite1.cxx')

  OPTS=['DIR:panda/src/skel', 'ADVAPI']
  IGATEFILES=GetDirectoryContents("panda/src/skel", ["*.h", "*_composite*.cxx"])
  TargetAdd('libp3skel.in', opts=OPTS, input=IGATEFILES)
  TargetAdd('libp3skel.in', opts=['IMOD:panda3d.skel', 'ILIB:libp3skel', 'SRCDIR:panda/src/skel'])
  TargetAdd('libp3skel_igate.obj', input='libp3skel.in', opts=["DEPENDENCYONLY"])

#
# DIRECTORY: panda/src/p3skel
#

if (PkgSkip('SKEL')==0) and (not RUNTIME):
  OPTS=['BUILDING:PANDASKEL', 'ADVAPI']
  TargetAdd('libpandaskel.dll', input='p3skel_composite1.obj')
  TargetAdd('libpandaskel.dll', input=COMMON_PANDA_LIBS)
  TargetAdd('libpandaskel.dll', opts=OPTS)

  TargetAdd('skel_module.obj', input='libp3skel.in')
  TargetAdd('skel_module.obj', opts=['IMOD:panda3d.skel', 'ILIB:skel', 'IMPORT:panda3d.core'])

  TargetAdd('skel.pyd', input='skel_module.obj')
  TargetAdd('skel.pyd', input='libp3skel_igate.obj')
  TargetAdd('skel.pyd', input='libpandaskel.dll')
  TargetAdd('skel.pyd', input='libp3interrogatedb.dll')
  TargetAdd('skel.pyd', input=COMMON_PANDA_LIBS)
  TargetAdd('skel.pyd', opts=['PYTHON'])

#
# DIRECTORY: panda/src/distort/
#

if (PkgSkip('PANDAFX')==0) and (not RUNTIME):
  OPTS=['DIR:panda/src/distort', 'BUILDING:PANDAFX']
  TargetAdd('p3distort_composite1.obj', opts=OPTS, input='p3distort_composite1.cxx')

  OPTS=['DIR:panda/metalibs/pandafx', 'DIR:panda/src/distort', 'NVIDIACG']
  IGATEFILES=GetDirectoryContents('panda/src/distort', ["*.h", "*_composite*.cxx"])
  TargetAdd('libp3distort.in', opts=OPTS, input=IGATEFILES)
  TargetAdd('libp3distort.in', opts=['IMOD:panda3d.fx', 'ILIB:libp3distort', 'SRCDIR:panda/src/distort'])
  TargetAdd('libp3distort_igate.obj', input='libp3distort.in', opts=["DEPENDENCYONLY"])

#
# DIRECTORY: panda/metalibs/pandafx/
#

if (PkgSkip('PANDAFX')==0) and (not RUNTIME):
  OPTS=['DIR:panda/metalibs/pandafx', 'DIR:panda/src/distort', 'BUILDING:PANDAFX',  'NVIDIACG']
  TargetAdd('pandafx_pandafx.obj', opts=OPTS, input='pandafx.cxx')

  TargetAdd('libpandafx.dll', input='pandafx_pandafx.obj')
  TargetAdd('libpandafx.dll', input='p3distort_composite1.obj')
  TargetAdd('libpandafx.dll', input=COMMON_PANDA_LIBS)
  TargetAdd('libpandafx.dll', opts=['ADVAPI',  'NVIDIACG'])

  OPTS=['DIR:panda/metalibs/pandafx', 'DIR:panda/src/distort', 'NVIDIACG']
  TargetAdd('fx_module.obj', input='libp3distort.in')
  TargetAdd('fx_module.obj', opts=OPTS)
  TargetAdd('fx_module.obj', opts=['IMOD:panda3d.fx', 'ILIB:fx', 'IMPORT:panda3d.core'])

  TargetAdd('fx.pyd', input='fx_module.obj')
  TargetAdd('fx.pyd', input='libp3distort_igate.obj')
  TargetAdd('fx.pyd', input='libpandafx.dll')
  TargetAdd('fx.pyd', input='libp3interrogatedb.dll')
  TargetAdd('fx.pyd', input=COMMON_PANDA_LIBS)
  TargetAdd('fx.pyd', opts=['PYTHON'])

#
# DIRECTORY: panda/src/vrpn/
#

if (PkgSkip("VRPN")==0 and not RUNTIME):
  OPTS=['DIR:panda/src/vrpn', 'BUILDING:VRPN', 'VRPN']
  TargetAdd('p3vrpn_composite1.obj', opts=OPTS, input='p3vrpn_composite1.cxx')
  TargetAdd('libp3vrpn.dll', input='p3vrpn_composite1.obj')
  TargetAdd('libp3vrpn.dll', input=COMMON_PANDA_LIBS)
  TargetAdd('libp3vrpn.dll', opts=['VRPN'])

  OPTS=['DIR:panda/src/vrpn', 'VRPN']
  IGATEFILES=GetDirectoryContents('panda/src/vrpn', ["*.h", "*_composite*.cxx"])
  TargetAdd('libp3vrpn.in', opts=OPTS, input=IGATEFILES)
  TargetAdd('libp3vrpn.in', opts=['IMOD:panda3d.vrpn', 'ILIB:libp3vrpn', 'SRCDIR:panda/src/vrpn'])
  TargetAdd('libp3vrpn_igate.obj', input='libp3vrpn.in', opts=["DEPENDENCYONLY"])

  TargetAdd('vrpn_module.obj', input='libp3vrpn.in')
  TargetAdd('vrpn_module.obj', opts=OPTS)
  TargetAdd('vrpn_module.obj', opts=['IMOD:panda3d.vrpn', 'ILIB:vrpn', 'IMPORT:panda3d.core'])

  TargetAdd('vrpn.pyd', input='vrpn_module.obj')
  TargetAdd('vrpn.pyd', input='libp3vrpn_igate.obj')
  TargetAdd('vrpn.pyd', input='libp3vrpn.dll')
  TargetAdd('vrpn.pyd', input='libp3interrogatedb.dll')
  TargetAdd('vrpn.pyd', input=COMMON_PANDA_LIBS)
  TargetAdd('vrpn.pyd', opts=['PYTHON'])

#
# DIRECTORY: panda/src/ffmpeg
#
if PkgSkip("FFMPEG") == 0 and not RUNTIME:
  OPTS=['DIR:panda/src/ffmpeg', 'BUILDING:FFMPEG', 'FFMPEG', 'SWSCALE', 'SWRESAMPLE']
  TargetAdd('p3ffmpeg_composite1.obj', opts=OPTS, input='p3ffmpeg_composite1.cxx')
  TargetAdd('libp3ffmpeg.dll', input='p3ffmpeg_composite1.obj')
  TargetAdd('libp3ffmpeg.dll', input=COMMON_PANDA_LIBS)
  TargetAdd('libp3ffmpeg.dll', opts=OPTS)

#
# DIRECTORY: panda/src/audiotraits/
#

if PkgSkip("FMODEX") == 0 and not RUNTIME:
  OPTS=['DIR:panda/src/audiotraits', 'BUILDING:FMOD_AUDIO',  'FMODEX']
  TargetAdd('fmod_audio_fmod_audio_composite1.obj', opts=OPTS, input='fmod_audio_composite1.cxx')
  TargetAdd('libp3fmod_audio.dll', input='fmod_audio_fmod_audio_composite1.obj')
  TargetAdd('libp3fmod_audio.dll', input=COMMON_PANDA_LIBS)
  TargetAdd('libp3fmod_audio.dll', opts=['MODULE', 'ADVAPI', 'WINUSER', 'WINMM', 'FMODEX'])

if PkgSkip("OPENAL") == 0 and not RUNTIME:
  OPTS=['DIR:panda/src/audiotraits', 'BUILDING:OPENAL_AUDIO',  'OPENAL']
  TargetAdd('openal_audio_openal_audio_composite1.obj', opts=OPTS, input='openal_audio_composite1.cxx')
  TargetAdd('libp3openal_audio.dll', input='openal_audio_openal_audio_composite1.obj')
  TargetAdd('libp3openal_audio.dll', input=COMMON_PANDA_LIBS)
  TargetAdd('libp3openal_audio.dll', opts=['MODULE', 'ADVAPI', 'WINUSER', 'WINMM', 'OPENAL'])

#
# DIRECTORY: panda/src/downloadertools/
#

if (PkgSkip("OPENSSL")==0 and not RTDIST and not RUNTIME and PkgSkip("DEPLOYTOOLS")==0):
  OPTS=['DIR:panda/src/downloadertools', 'OPENSSL', 'ZLIB', 'ADVAPI', 'WINSOCK2', 'WINSHELL', 'WINGDI', 'WINUSER']

  TargetAdd('apply_patch_apply_patch.obj', opts=OPTS, input='apply_patch.cxx')
  TargetAdd('apply_patch.exe', input=['apply_patch_apply_patch.obj'])
  TargetAdd('apply_patch.exe', input=COMMON_PANDA_LIBS_PYSTUB)
  TargetAdd('apply_patch.exe', opts=OPTS)

  TargetAdd('build_patch_build_patch.obj', opts=OPTS, input='build_patch.cxx')
  TargetAdd('build_patch.exe', input=['build_patch_build_patch.obj'])
  TargetAdd('build_patch.exe', input=COMMON_PANDA_LIBS_PYSTUB)
  TargetAdd('build_patch.exe', opts=OPTS)

  if not PkgSkip("ZLIB"):
    TargetAdd('check_adler_check_adler.obj', opts=OPTS, input='check_adler.cxx')
    TargetAdd('check_adler.exe', input=['check_adler_check_adler.obj'])
    TargetAdd('check_adler.exe', input=COMMON_PANDA_LIBS_PYSTUB)
    TargetAdd('check_adler.exe', opts=OPTS)

    TargetAdd('check_crc_check_crc.obj', opts=OPTS, input='check_crc.cxx')
    TargetAdd('check_crc.exe', input=['check_crc_check_crc.obj'])
    TargetAdd('check_crc.exe', input=COMMON_PANDA_LIBS_PYSTUB)
    TargetAdd('check_crc.exe', opts=OPTS)

  TargetAdd('check_md5_check_md5.obj', opts=OPTS, input='check_md5.cxx')
  TargetAdd('check_md5.exe', input=['check_md5_check_md5.obj'])
  TargetAdd('check_md5.exe', input=COMMON_PANDA_LIBS_PYSTUB)
  TargetAdd('check_md5.exe', opts=OPTS)

  TargetAdd('pdecrypt_pdecrypt.obj', opts=OPTS, input='pdecrypt.cxx')
  TargetAdd('pdecrypt.exe', input=['pdecrypt_pdecrypt.obj'])
  TargetAdd('pdecrypt.exe', input=COMMON_PANDA_LIBS_PYSTUB)
  TargetAdd('pdecrypt.exe', opts=OPTS)

  TargetAdd('pencrypt_pencrypt.obj', opts=OPTS, input='pencrypt.cxx')
  TargetAdd('pencrypt.exe', input=['pencrypt_pencrypt.obj'])
  TargetAdd('pencrypt.exe', input=COMMON_PANDA_LIBS_PYSTUB)
  TargetAdd('pencrypt.exe', opts=OPTS)

  TargetAdd('show_ddb_show_ddb.obj', opts=OPTS, input='show_ddb.cxx')
  TargetAdd('show_ddb.exe', input=['show_ddb_show_ddb.obj'])
  TargetAdd('show_ddb.exe', input=COMMON_PANDA_LIBS_PYSTUB)
  TargetAdd('show_ddb.exe', opts=OPTS)

#
# DIRECTORY: panda/src/downloadertools/
#

if (PkgSkip("ZLIB")==0 and not RTDIST and not RUNTIME and PkgSkip("DEPLOYTOOLS")==0):
  OPTS=['DIR:panda/src/downloadertools', 'ZLIB', 'OPENSSL', 'ADVAPI', 'WINSOCK2', 'WINSHELL', 'WINGDI', 'WINUSER']

  TargetAdd('multify_multify.obj', opts=OPTS, input='multify.cxx')
  TargetAdd('multify.exe', input=['multify_multify.obj'])
  TargetAdd('multify.exe', input=COMMON_PANDA_LIBS_PYSTUB)
  TargetAdd('multify.exe', opts=OPTS)

  TargetAdd('pzip_pzip.obj', opts=OPTS, input='pzip.cxx')
  TargetAdd('pzip.exe', input=['pzip_pzip.obj'])
  TargetAdd('pzip.exe', input=COMMON_PANDA_LIBS_PYSTUB)
  TargetAdd('pzip.exe', opts=OPTS)

  TargetAdd('punzip_punzip.obj', opts=OPTS, input='punzip.cxx')
  TargetAdd('punzip.exe', input=['punzip_punzip.obj'])
  TargetAdd('punzip.exe', input=COMMON_PANDA_LIBS_PYSTUB)
  TargetAdd('punzip.exe', opts=OPTS)

#
# DIRECTORY: panda/src/windisplay/
#

if (GetTarget() == 'windows' and not RUNTIME):
  OPTS=['DIR:panda/src/windisplay', 'BUILDING:PANDAWIN']
  TargetAdd('p3windisplay_composite1.obj', opts=OPTS+["BIGOBJ"], input='p3windisplay_composite1.cxx')
  TargetAdd('p3windisplay_windetectdx9.obj', opts=OPTS + ["DX9"], input='winDetectDx9.cxx')
  TargetAdd('libp3windisplay.dll', input='p3windisplay_composite1.obj')
  TargetAdd('libp3windisplay.dll', input='p3windisplay_windetectdx9.obj')
  TargetAdd('libp3windisplay.dll', input=COMMON_PANDA_LIBS)
  TargetAdd('libp3windisplay.dll', opts=['WINIMM', 'WINGDI', 'WINKERNEL', 'WINOLDNAMES', 'WINUSER', 'WINMM',"BIGOBJ"])

#
# DIRECTORY: panda/metalibs/pandadx9/
#

if PkgSkip("DX9")==0 and not RUNTIME:
  OPTS=['DIR:panda/src/dxgsg9', 'BUILDING:PANDADX', 'DX9',  'NVIDIACG', 'CGDX9']
  TargetAdd('p3dxgsg9_dxGraphicsStateGuardian9.obj', opts=OPTS, input='dxGraphicsStateGuardian9.cxx')
  TargetAdd('p3dxgsg9_composite1.obj', opts=OPTS, input='p3dxgsg9_composite1.cxx')
  OPTS=['DIR:panda/metalibs/pandadx9', 'BUILDING:PANDADX', 'DX9',  'NVIDIACG', 'CGDX9']
  TargetAdd('pandadx9_pandadx9.obj', opts=OPTS, input='pandadx9.cxx')
  TargetAdd('libpandadx9.dll', input='pandadx9_pandadx9.obj')
  TargetAdd('libpandadx9.dll', input='p3dxgsg9_dxGraphicsStateGuardian9.obj')
  TargetAdd('libpandadx9.dll', input='p3dxgsg9_composite1.obj')
  TargetAdd('libpandadx9.dll', input='libp3windisplay.dll')
  TargetAdd('libpandadx9.dll', input=COMMON_PANDA_LIBS)
  TargetAdd('libpandadx9.dll', opts=['MODULE', 'ADVAPI', 'WINGDI', 'WINKERNEL', 'WINUSER', 'WINMM', 'DX9',  'NVIDIACG', 'CGDX9'])

#
# DIRECTORY: panda/src/egg/
#

if (not RUNTIME):
  OPTS=['DIR:panda/src/egg', 'BUILDING:PANDAEGG', 'ZLIB', 'BISONPREFIX_eggyy', 'FLEXDASHI']
  CreateFile(GetOutputDir()+"/include/parser.h")
  TargetAdd('p3egg_parser.obj', opts=OPTS, input='parser.yxx')
  TargetAdd('parser.h', input='p3egg_parser.obj', opts=['DEPENDENCYONLY'])
  TargetAdd('p3egg_lexer.obj', opts=OPTS, input='lexer.lxx')
  TargetAdd('p3egg_composite1.obj', opts=OPTS, input='p3egg_composite1.cxx')
  TargetAdd('p3egg_composite2.obj', opts=OPTS, input='p3egg_composite2.cxx')

  OPTS=['DIR:panda/src/egg', 'ZLIB']
  IGATEFILES=GetDirectoryContents('panda/src/egg', ["*.h", "*_composite*.cxx"])
  if "parser.h" in IGATEFILES: IGATEFILES.remove("parser.h")
  TargetAdd('libp3egg.in', opts=OPTS, input=IGATEFILES)
  TargetAdd('libp3egg.in', opts=['IMOD:panda3d.egg', 'ILIB:libp3egg', 'SRCDIR:panda/src/egg'])
  TargetAdd('libp3egg_igate.obj', input='libp3egg.in', opts=["DEPENDENCYONLY"])
  TargetAdd('p3egg_eggGroupNode_ext.obj', opts=OPTS, input='eggGroupNode_ext.cxx')

#
# DIRECTORY: panda/src/egg2pg/
#

if (not RUNTIME):
  OPTS=['DIR:panda/src/egg2pg', 'BUILDING:PANDAEGG']
  TargetAdd('p3egg2pg_composite1.obj', opts=OPTS, input='p3egg2pg_composite1.cxx')
  TargetAdd('p3egg2pg_composite2.obj', opts=OPTS, input='p3egg2pg_composite2.cxx')

  OPTS=['DIR:panda/src/egg2pg']
  IGATEFILES=['load_egg_file.h']
  TargetAdd('libp3egg2pg.in', opts=OPTS, input=IGATEFILES)
  TargetAdd('libp3egg2pg.in', opts=['IMOD:panda3d.egg', 'ILIB:libp3egg2pg', 'SRCDIR:panda/src/egg2pg'])
  TargetAdd('libp3egg2pg_igate.obj', input='libp3egg2pg.in', opts=["DEPENDENCYONLY"])

#
# DIRECTORY: panda/src/framework/
#

if (not RUNTIME):
  OPTS=['DIR:panda/src/framework', 'BUILDING:FRAMEWORK']
  TargetAdd('p3framework_composite1.obj', opts=OPTS, input='p3framework_composite1.cxx')
  TargetAdd('libp3framework.dll', input='p3framework_composite1.obj')
  TargetAdd('libp3framework.dll', input=COMMON_PANDA_LIBS)
  TargetAdd('libp3framework.dll', opts=['ADVAPI'])

#
# DIRECTORY: panda/src/glgsg/
#

if (not RUNTIME and PkgSkip("GL")==0):
  OPTS=['DIR:panda/src/glgsg', 'DIR:panda/src/glstuff', 'BUILDING:PANDAGL', 'GL', 'NVIDIACG']
  TargetAdd('p3glgsg_config_glgsg.obj', opts=OPTS, input='config_glgsg.cxx')
  TargetAdd('p3glgsg_glgsg.obj', opts=OPTS, input='glgsg.cxx')

#
# DIRECTORY: panda/src/glesgsg/
#

if (not RUNTIME and PkgSkip("GLES")==0):
  OPTS=['DIR:panda/src/glesgsg', 'DIR:panda/src/glstuff', 'BUILDING:PANDAGLES', 'GLES']
  TargetAdd('p3glesgsg_config_glesgsg.obj', opts=OPTS, input='config_glesgsg.cxx')
  TargetAdd('p3glesgsg_glesgsg.obj', opts=OPTS, input='glesgsg.cxx')

#
# DIRECTORY: panda/src/gles2gsg/
#

if (not RUNTIME and PkgSkip("GLES2")==0):
  OPTS=['DIR:panda/src/gles2gsg', 'DIR:panda/src/glstuff', 'BUILDING:PANDAGLES2', 'GLES2']
  TargetAdd('p3gles2gsg_config_gles2gsg.obj', opts=OPTS, input='config_gles2gsg.cxx')
  TargetAdd('p3gles2gsg_gles2gsg.obj', opts=OPTS, input='gles2gsg.cxx')

#
# DIRECTORY: panda/metalibs/pandaegg/
#

if (not RUNTIME):
  OPTS=['DIR:panda/metalibs/pandaegg', 'DIR:panda/src/egg', 'BUILDING:PANDAEGG']
  TargetAdd('pandaegg_pandaegg.obj', opts=OPTS, input='pandaegg.cxx')

  TargetAdd('libpandaegg.dll', input='pandaegg_pandaegg.obj')
  TargetAdd('libpandaegg.dll', input='p3egg2pg_composite1.obj')
  TargetAdd('libpandaegg.dll', input='p3egg2pg_composite2.obj')
  TargetAdd('libpandaegg.dll', input='p3egg_composite1.obj')
  TargetAdd('libpandaegg.dll', input='p3egg_composite2.obj')
  TargetAdd('libpandaegg.dll', input='p3egg_parser.obj')
  TargetAdd('libpandaegg.dll', input='p3egg_lexer.obj')
  TargetAdd('libpandaegg.dll', input=COMMON_PANDA_LIBS)
  TargetAdd('libpandaegg.dll', opts=['ADVAPI'])

  OPTS=['DIR:panda/metalibs/pandaegg', 'DIR:panda/src/egg']
  TargetAdd('egg_module.obj', input='libp3egg2pg.in')
  TargetAdd('egg_module.obj', input='libp3egg.in')
  TargetAdd('egg_module.obj', opts=OPTS)
  TargetAdd('egg_module.obj', opts=['IMOD:panda3d.egg', 'ILIB:egg', 'IMPORT:panda3d.core'])

  TargetAdd('egg.pyd', input='egg_module.obj')
  TargetAdd('egg.pyd', input='p3egg_eggGroupNode_ext.obj')
  TargetAdd('egg.pyd', input='libp3egg_igate.obj')
  TargetAdd('egg.pyd', input='libp3egg2pg_igate.obj')
  TargetAdd('egg.pyd', input='libpandaegg.dll')
  TargetAdd('egg.pyd', input='libp3interrogatedb.dll')
  TargetAdd('egg.pyd', input=COMMON_PANDA_LIBS)
  TargetAdd('egg.pyd', opts=['PYTHON'])

#
# DIRECTORY: panda/src/x11display/
#

if (GetTarget() not in ['windows', 'darwin'] and PkgSkip("X11")==0 and not RUNTIME):
  OPTS=['DIR:panda/src/x11display', 'BUILDING:PANDAX11', 'X11']
  TargetAdd('p3x11display_composite1.obj', opts=OPTS, input='p3x11display_composite1.cxx')

#
# DIRECTORY: panda/src/glxdisplay/
#

if (GetTarget() not in ['windows', 'darwin'] and PkgSkip("GL")==0 and PkgSkip("X11")==0 and not RUNTIME):
  OPTS=['DIR:panda/src/glxdisplay', 'BUILDING:PANDAGL',  'GL', 'NVIDIACG', 'CGGL']
  TargetAdd('p3glxdisplay_composite1.obj', opts=OPTS, input='p3glxdisplay_composite1.cxx')
  OPTS=['DIR:panda/metalibs/pandagl', 'BUILDING:PANDAGL',  'GL', 'NVIDIACG', 'CGGL']
  TargetAdd('pandagl_pandagl.obj', opts=OPTS, input='pandagl.cxx')
  TargetAdd('libpandagl.dll', input='p3x11display_composite1.obj')
  TargetAdd('libpandagl.dll', input='pandagl_pandagl.obj')
  TargetAdd('libpandagl.dll', input='p3glgsg_config_glgsg.obj')
  TargetAdd('libpandagl.dll', input='p3glgsg_glgsg.obj')
  TargetAdd('libpandagl.dll', input='p3glxdisplay_composite1.obj')
  TargetAdd('libpandagl.dll', input=COMMON_PANDA_LIBS)
  TargetAdd('libpandagl.dll', opts=['MODULE', 'GL', 'NVIDIACG', 'CGGL', 'X11', 'XRANDR', 'XF86DGA', 'XCURSOR'])

#
# DIRECTORY: panda/src/cocoadisplay/
#

if (GetTarget() == 'darwin' and PkgSkip("COCOA")==0 and PkgSkip("GL")==0 and not RUNTIME):
  OPTS=['DIR:panda/src/cocoadisplay', 'BUILDING:PANDAGL', 'GL', 'NVIDIACG', 'CGGL']
  TargetAdd('p3cocoadisplay_composite1.obj', opts=OPTS, input='p3cocoadisplay_composite1.mm')
  OPTS=['DIR:panda/metalibs/pandagl', 'BUILDING:PANDAGL', 'GL', 'NVIDIACG', 'CGGL']
  TargetAdd('pandagl_pandagl.obj', opts=OPTS, input='pandagl.cxx')
  TargetAdd('libpandagl.dll', input='pandagl_pandagl.obj')
  TargetAdd('libpandagl.dll', input='p3glgsg_config_glgsg.obj')
  TargetAdd('libpandagl.dll', input='p3glgsg_glgsg.obj')
  TargetAdd('libpandagl.dll', input='p3cocoadisplay_composite1.obj')
  if (PkgSkip('PANDAFX')==0):
    TargetAdd('libpandagl.dll', input='libpandafx.dll')
  TargetAdd('libpandagl.dll', input=COMMON_PANDA_LIBS)
  TargetAdd('libpandagl.dll', opts=['MODULE', 'GL', 'NVIDIACG', 'CGGL', 'COCOA'])

#
# DIRECTORY: panda/src/osxdisplay/
#

elif (GetTarget() == 'darwin' and PkgSkip("CARBON")==0 and PkgSkip("GL")==0 and not RUNTIME):
  OPTS=['DIR:panda/src/osxdisplay', 'BUILDING:PANDAGL',  'GL', 'NVIDIACG', 'CGGL']
  TargetAdd('p3osxdisplay_composite1.obj', opts=OPTS, input='p3osxdisplay_composite1.cxx')
  TargetAdd('p3osxdisplay_osxGraphicsWindow.obj', opts=OPTS, input='osxGraphicsWindow.mm')
  OPTS=['DIR:panda/metalibs/pandagl', 'BUILDING:PANDAGL',  'GL', 'NVIDIACG', 'CGGL']
  TargetAdd('pandagl_pandagl.obj', opts=OPTS, input='pandagl.cxx')
  TargetAdd('libpandagl.dll', input='pandagl_pandagl.obj')
  TargetAdd('libpandagl.dll', input='p3glgsg_config_glgsg.obj')
  TargetAdd('libpandagl.dll', input='p3glgsg_glgsg.obj')
  TargetAdd('libpandagl.dll', input='p3osxdisplay_composite1.obj')
  TargetAdd('libpandagl.dll', input='p3osxdisplay_osxGraphicsWindow.obj')
  if (PkgSkip('PANDAFX')==0):
    TargetAdd('libpandagl.dll', input='libpandafx.dll')
  TargetAdd('libpandagl.dll', input=COMMON_PANDA_LIBS)
  TargetAdd('libpandagl.dll', opts=['MODULE', 'GL', 'NVIDIACG', 'CGGL', 'CARBON', 'AGL', 'COCOA'])

#
# DIRECTORY: panda/src/wgldisplay/
#

if (GetTarget() == 'windows' and PkgSkip("GL")==0 and not RUNTIME):
  OPTS=['DIR:panda/src/wgldisplay', 'DIR:panda/src/glstuff', 'BUILDING:PANDAGL',  'NVIDIACG', 'CGGL']
  TargetAdd('p3wgldisplay_composite1.obj', opts=OPTS, input='p3wgldisplay_composite1.cxx')
  OPTS=['DIR:panda/metalibs/pandagl', 'BUILDING:PANDAGL',  'NVIDIACG', 'CGGL']
  TargetAdd('pandagl_pandagl.obj', opts=OPTS, input='pandagl.cxx')
  TargetAdd('libpandagl.dll', input='pandagl_pandagl.obj')
  TargetAdd('libpandagl.dll', input='p3glgsg_config_glgsg.obj')
  TargetAdd('libpandagl.dll', input='p3glgsg_glgsg.obj')
  TargetAdd('libpandagl.dll', input='p3wgldisplay_composite1.obj')
  TargetAdd('libpandagl.dll', input='libp3windisplay.dll')
  if (PkgSkip('PANDAFX')==0):
    TargetAdd('libpandagl.dll', input='libpandafx.dll')
  TargetAdd('libpandagl.dll', input=COMMON_PANDA_LIBS)
  TargetAdd('libpandagl.dll', opts=['MODULE', 'WINGDI', 'GL', 'WINKERNEL', 'WINOLDNAMES', 'WINUSER', 'WINMM',  'NVIDIACG', 'CGGL'])

#
# DIRECTORY: panda/src/egldisplay/
#

if (PkgSkip("EGL")==0 and PkgSkip("GLES")==0 and PkgSkip("X11")==0 and not RUNTIME):
  DefSymbol('GLES', 'OPENGLES_1', '')
  OPTS=['DIR:panda/src/egldisplay', 'DIR:panda/src/glstuff', 'BUILDING:PANDAGLES',  'GLES', 'EGL']
  TargetAdd('pandagles_egldisplay_composite1.obj', opts=OPTS, input='p3egldisplay_composite1.cxx')
  OPTS=['DIR:panda/metalibs/pandagles', 'BUILDING:PANDAGLES', 'GLES', 'EGL']
  TargetAdd('pandagles_pandagles.obj', opts=OPTS, input='pandagles.cxx')
  # Uncomment this as soon as x11-specific stuff is removed from p3egldisplay
  #TargetAdd('libpandagles.dll', input='p3x11display_composite1.obj')
  TargetAdd('libpandagles.dll', input='pandagles_pandagles.obj')
  TargetAdd('libpandagles.dll', input='p3glesgsg_config_glesgsg.obj')
  TargetAdd('libpandagles.dll', input='p3glesgsg_glesgsg.obj')
  TargetAdd('libpandagles.dll', input='pandagles_egldisplay_composite1.obj')
  TargetAdd('libpandagles.dll', input=COMMON_PANDA_LIBS)
  TargetAdd('libpandagles.dll', opts=['MODULE', 'GLES', 'EGL', 'X11', 'XRANDR', 'XF86DGA', 'XCURSOR'])

#
# DIRECTORY: panda/src/egldisplay/
#

if (PkgSkip("EGL")==0 and PkgSkip("GLES2")==0 and PkgSkip("X11")==0 and not RUNTIME):
  DefSymbol('GLES2', 'OPENGLES_2', '')
  OPTS=['DIR:panda/src/egldisplay', 'DIR:panda/src/glstuff', 'BUILDING:PANDAGLES2',  'GLES2', 'EGL']
  TargetAdd('pandagles2_egldisplay_composite1.obj', opts=OPTS, input='p3egldisplay_composite1.cxx')
  OPTS=['DIR:panda/metalibs/pandagles2', 'BUILDING:PANDAGLES2', 'GLES2', 'EGL']
  TargetAdd('pandagles2_pandagles2.obj', opts=OPTS, input='pandagles2.cxx')
  # Uncomment this as soon as x11-specific stuff is removed from p3egldisplay
  #TargetAdd('libpandagles2.dll', input='p3x11display_composite1.obj')
  TargetAdd('libpandagles2.dll', input='pandagles2_pandagles2.obj')
  TargetAdd('libpandagles2.dll', input='p3gles2gsg_config_gles2gsg.obj')
  TargetAdd('libpandagles2.dll', input='p3gles2gsg_gles2gsg.obj')
  TargetAdd('libpandagles2.dll', input='pandagles2_egldisplay_composite1.obj')
  TargetAdd('libpandagles2.dll', input=COMMON_PANDA_LIBS)
  TargetAdd('libpandagles2.dll', opts=['MODULE', 'GLES2', 'EGL', 'X11', 'XRANDR', 'XF86DGA', 'XCURSOR'])

#
# DIRECTORY: panda/src/ode/
#
if (PkgSkip("ODE")==0 and not RUNTIME):
  OPTS=['DIR:panda/src/ode', 'BUILDING:PANDAODE', 'ODE']
  TargetAdd('p3ode_composite1.obj', opts=OPTS, input='p3ode_composite1.cxx')
  TargetAdd('p3ode_composite2.obj', opts=OPTS, input='p3ode_composite2.cxx')
  TargetAdd('p3ode_composite3.obj', opts=OPTS, input='p3ode_composite3.cxx')

  OPTS=['DIR:panda/src/ode', 'ODE']
  IGATEFILES=GetDirectoryContents('panda/src/ode', ["*.h", "*_composite*.cxx"])
  IGATEFILES.remove("odeConvexGeom.h")
  IGATEFILES.remove("odeHeightFieldGeom.h")
  IGATEFILES.remove("odeHelperStructs.h")
  TargetAdd('libpandaode.in', opts=OPTS, input=IGATEFILES)
  TargetAdd('libpandaode.in', opts=['IMOD:panda3d.ode', 'ILIB:libpandaode', 'SRCDIR:panda/src/ode'])
  TargetAdd('libpandaode_igate.obj', input='libpandaode.in', opts=["DEPENDENCYONLY"])
  TargetAdd('p3ode_ext_composite.obj', opts=OPTS, input='p3ode_ext_composite.cxx')

#
# DIRECTORY: panda/metalibs/pandaode/
#
if (PkgSkip("ODE")==0 and not RUNTIME):
  OPTS=['DIR:panda/metalibs/pandaode', 'BUILDING:PANDAODE', 'ODE']
  TargetAdd('pandaode_pandaode.obj', opts=OPTS, input='pandaode.cxx')

  TargetAdd('libpandaode.dll', input='pandaode_pandaode.obj')
  TargetAdd('libpandaode.dll', input='p3ode_composite1.obj')
  TargetAdd('libpandaode.dll', input='p3ode_composite2.obj')
  TargetAdd('libpandaode.dll', input='p3ode_composite3.obj')
  TargetAdd('libpandaode.dll', input=COMMON_PANDA_LIBS)
  TargetAdd('libpandaode.dll', opts=['WINUSER', 'ODE'])

  OPTS=['DIR:panda/metalibs/pandaode', 'ODE']
  TargetAdd('ode_module.obj', input='libpandaode.in')
  TargetAdd('ode_module.obj', opts=OPTS)
  TargetAdd('ode_module.obj', opts=['IMOD:panda3d.ode', 'ILIB:ode', 'IMPORT:panda3d.core'])

  TargetAdd('ode.pyd', input='ode_module.obj')
  TargetAdd('ode.pyd', input='libpandaode_igate.obj')
  TargetAdd('ode.pyd', input='p3ode_ext_composite.obj')
  TargetAdd('ode.pyd', input='libpandaode.dll')
  TargetAdd('ode.pyd', input='libp3interrogatedb.dll')
  TargetAdd('ode.pyd', input=COMMON_PANDA_LIBS)
  TargetAdd('ode.pyd', opts=['PYTHON', 'WINUSER', 'ODE'])

#
# DIRECTORY: panda/src/bullet/
#
if (PkgSkip("BULLET")==0 and not RUNTIME):
  OPTS=['DIR:panda/src/bullet', 'BUILDING:PANDABULLET', 'BULLET']
  TargetAdd('p3bullet_composite.obj', opts=OPTS, input='p3bullet_composite.cxx')

  OPTS=['DIR:panda/src/bullet', 'BULLET']
  IGATEFILES=GetDirectoryContents('panda/src/bullet', ["*.h", "*_composite*.cxx"])
  TargetAdd('libpandabullet.in', opts=OPTS, input=IGATEFILES)
  TargetAdd('libpandabullet.in', opts=['IMOD:panda3d.bullet', 'ILIB:libpandabullet', 'SRCDIR:panda/src/bullet'])
  TargetAdd('libpandabullet_igate.obj', input='libpandabullet.in', opts=["DEPENDENCYONLY"])

#
# DIRECTORY: panda/metalibs/pandabullet/
#
if (PkgSkip("BULLET")==0 and not RUNTIME):
  OPTS=['DIR:panda/metalibs/pandabullet', 'BUILDING:PANDABULLET', 'BULLET']
  TargetAdd('pandabullet_pandabullet.obj', opts=OPTS, input='pandabullet.cxx')

  TargetAdd('libpandabullet.dll', input='pandabullet_pandabullet.obj')
  TargetAdd('libpandabullet.dll', input='p3bullet_composite.obj')
  TargetAdd('libpandabullet.dll', input=COMMON_PANDA_LIBS)
  TargetAdd('libpandabullet.dll', opts=['WINUSER', 'BULLET'])

  OPTS=['DIR:panda/metalibs/pandabullet', 'BULLET']
  TargetAdd('bullet_module.obj', input='libpandabullet.in')
  TargetAdd('bullet_module.obj', opts=OPTS)
  TargetAdd('bullet_module.obj', opts=['IMOD:panda3d.bullet', 'ILIB:bullet', 'IMPORT:panda3d.core'])

  TargetAdd('bullet.pyd', input='bullet_module.obj')
  TargetAdd('bullet.pyd', input='libpandabullet_igate.obj')
  TargetAdd('bullet.pyd', input='libpandabullet.dll')
  TargetAdd('bullet.pyd', input='libp3interrogatedb.dll')
  TargetAdd('bullet.pyd', input=COMMON_PANDA_LIBS)
  TargetAdd('bullet.pyd', opts=['PYTHON', 'WINUSER', 'BULLET'])

#
# DIRECTORY: panda/src/physx/
#

if (PkgSkip("PHYSX")==0):
  OPTS=['DIR:panda/src/physx', 'BUILDING:PANDAPHYSX', 'PHYSX', 'NOARCH:PPC']
  TargetAdd('p3physx_composite.obj', opts=OPTS, input='p3physx_composite.cxx')

  OPTS=['DIR:panda/src/physx', 'PHYSX', 'NOARCH:PPC']
  IGATEFILES=GetDirectoryContents('panda/src/physx', ["*.h", "*_composite*.cxx"])
  TargetAdd('libpandaphysx.in', opts=OPTS, input=IGATEFILES)
  TargetAdd('libpandaphysx.in', opts=['IMOD:panda3d.physx', 'ILIB:libpandaphysx', 'SRCDIR:panda/src/physx'])
  TargetAdd('libpandaphysx_igate.obj', input='libpandaphysx.in', opts=["DEPENDENCYONLY"])

#
# DIRECTORY: panda/metalibs/pandaphysx/
#

if (PkgSkip("PHYSX")==0):
  OPTS=['DIR:panda/metalibs/pandaphysx', 'BUILDING:PANDAPHYSX', 'PHYSX', 'NOARCH:PPC']
  TargetAdd('pandaphysx_pandaphysx.obj', opts=OPTS, input='pandaphysx.cxx')

  TargetAdd('libpandaphysx.dll', input='pandaphysx_pandaphysx.obj')
  TargetAdd('libpandaphysx.dll', input='p3physx_composite.obj')
  TargetAdd('libpandaphysx.dll', input=COMMON_PANDA_LIBS)
  TargetAdd('libpandaphysx.dll', opts=['WINUSER', 'PHYSX', 'NOARCH:PPC'])

  OPTS=['DIR:panda/metalibs/pandaphysx', 'PHYSX', 'NOARCH:PPC']
  TargetAdd('physx_module.obj', input='libpandaphysx.in')
  TargetAdd('physx_module.obj', opts=OPTS)
  TargetAdd('physx_module.obj', opts=['IMOD:panda3d.physx', 'ILIB:physx', 'IMPORT:panda3d.core'])

  TargetAdd('physx.pyd', input='physx_module.obj')
  TargetAdd('physx.pyd', input='libpandaphysx_igate.obj')
  TargetAdd('physx.pyd', input='libpandaphysx.dll')
  TargetAdd('physx.pyd', input='libp3interrogatedb.dll')
  TargetAdd('physx.pyd', input=COMMON_PANDA_LIBS)
  TargetAdd('physx.pyd', opts=['PYTHON', 'WINUSER', 'PHYSX', 'NOARCH:PPC'])

#
# DIRECTORY: panda/src/physics/
#

if (PkgSkip("PANDAPHYSICS")==0) and (not RUNTIME):
  OPTS=['DIR:panda/src/physics', 'BUILDING:PANDAPHYSICS']
  TargetAdd('p3physics_composite1.obj', opts=OPTS, input='p3physics_composite1.cxx')
  TargetAdd('p3physics_composite2.obj', opts=OPTS, input='p3physics_composite2.cxx')

  OPTS=['DIR:panda/src/physics']
  IGATEFILES=GetDirectoryContents('panda/src/physics', ["*.h", "*_composite*.cxx"])
  IGATEFILES.remove("forces.h")
  TargetAdd('libp3physics.in', opts=OPTS, input=IGATEFILES)
  TargetAdd('libp3physics.in', opts=['IMOD:panda3d.physics', 'ILIB:libp3physics', 'SRCDIR:panda/src/physics'])
  TargetAdd('libp3physics_igate.obj', input='libp3physics.in', opts=["DEPENDENCYONLY"])

#
# DIRECTORY: panda/src/particlesystem/
#

if (PkgSkip("PANDAPHYSICS")==0) and (PkgSkip("PANDAPARTICLESYSTEM")==0) and (not RUNTIME):
  OPTS=['DIR:panda/src/particlesystem', 'BUILDING:PANDAPHYSICS']
  TargetAdd('p3particlesystem_composite1.obj', opts=OPTS, input='p3particlesystem_composite1.cxx')
  TargetAdd('p3particlesystem_composite2.obj', opts=OPTS, input='p3particlesystem_composite2.cxx')

  OPTS=['DIR:panda/src/particlesystem']
  IGATEFILES=GetDirectoryContents('panda/src/particlesystem', ["*.h", "*_composite*.cxx"])
  IGATEFILES.remove('orientedParticle.h')
  IGATEFILES.remove('orientedParticleFactory.h')
  IGATEFILES.remove('particlefactories.h')
  IGATEFILES.remove('emitters.h')
  IGATEFILES.remove('particles.h')
  TargetAdd('libp3particlesystem.in', opts=OPTS, input=IGATEFILES)
  TargetAdd('libp3particlesystem.in', opts=['IMOD:panda3d.physics', 'ILIB:libp3particlesystem', 'SRCDIR:panda/src/particlesystem'])
  TargetAdd('libp3particlesystem_igate.obj', input='libp3particlesystem.in', opts=["DEPENDENCYONLY"])

#
# DIRECTORY: panda/metalibs/pandaphysics/
#

if (PkgSkip("PANDAPHYSICS")==0) and (not RUNTIME):
  OPTS=['DIR:panda/metalibs/pandaphysics', 'BUILDING:PANDAPHYSICS']
  TargetAdd('pandaphysics_pandaphysics.obj', opts=OPTS, input='pandaphysics.cxx')

  TargetAdd('libpandaphysics.dll', input='pandaphysics_pandaphysics.obj')
  TargetAdd('libpandaphysics.dll', input='p3physics_composite1.obj')
  TargetAdd('libpandaphysics.dll', input='p3physics_composite2.obj')
  TargetAdd('libpandaphysics.dll', input='p3particlesystem_composite1.obj')
  TargetAdd('libpandaphysics.dll', input='p3particlesystem_composite2.obj')
  TargetAdd('libpandaphysics.dll', input=COMMON_PANDA_LIBS)
  TargetAdd('libpandaphysics.dll', opts=['ADVAPI'])

  OPTS=['DIR:panda/metalibs/pandaphysics']
  TargetAdd('physics_module.obj', input='libp3physics.in')
  if (PkgSkip("PANDAPARTICLESYSTEM")==0):
    TargetAdd('physics_module.obj', input='libp3particlesystem.in')
  TargetAdd('physics_module.obj', opts=OPTS)
  TargetAdd('physics_module.obj', opts=['IMOD:panda3d.physics', 'ILIB:physics', 'IMPORT:panda3d.core'])

  TargetAdd('physics.pyd', input='physics_module.obj')
  TargetAdd('physics.pyd', input='libp3physics_igate.obj')
  if (PkgSkip("PANDAPARTICLESYSTEM")==0):
    TargetAdd('physics.pyd', input='libp3particlesystem_igate.obj')
  TargetAdd('physics.pyd', input='libpandaphysics.dll')
  TargetAdd('physics.pyd', input='libp3interrogatedb.dll')
  TargetAdd('physics.pyd', input=COMMON_PANDA_LIBS)
  TargetAdd('physics.pyd', opts=['PYTHON'])

#
# DIRECTORY: panda/src/speedtree/
#

if (PkgSkip("SPEEDTREE")==0):
  OPTS=['DIR:panda/src/speedtree', 'BUILDING:PANDASPEEDTREE', 'SPEEDTREE']
  TargetAdd('pandaspeedtree_composite1.obj', opts=OPTS, input='pandaspeedtree_composite1.cxx')
  IGATEFILES=GetDirectoryContents('panda/src/speedtree', ["*.h", "*_composite*.cxx"])
  TargetAdd('libpandaspeedtree.in', opts=OPTS, input=IGATEFILES)
  TargetAdd('libpandaspeedtree.in', opts=['IMOD:libpandaspeedtree', 'ILIB:libpandaspeedtree', 'SRCDIR:panda/src/speedtree'])
  TargetAdd('libpandaspeedtree_igate.obj', input='libpandaspeedtree.in', opts=["DEPENDENCYONLY"])
  TargetAdd('libpandaspeedtree_module.obj', input='libpandaspeedtree.in')
  TargetAdd('libpandaspeedtree_module.obj', opts=OPTS)
  TargetAdd('libpandaspeedtree_module.obj', opts=['IMOD:libpandaspeedtree', 'ILIB:libpandaspeedtree'])
  TargetAdd('libpandaspeedtree.dll', input='pandaspeedtree_composite1.obj')
  TargetAdd('libpandaspeedtree.dll', input='libpandaspeedtree_igate.obj')
  TargetAdd('libpandaspeedtree.dll', input='libpandaspeedtree_module.obj')
  TargetAdd('libpandaspeedtree.dll', input=COMMON_PANDA_LIBS)
  TargetAdd('libpandaspeedtree.dll', opts=['SPEEDTREE'])
  if SDK["SPEEDTREEAPI"] == 'OpenGL':
      TargetAdd('libpandaspeedtree.dll', opts=['GL', 'NVIDIACG', 'CGGL'])
  elif SDK["SPEEDTREEAPI"] == 'DirectX9':
      TargetAdd('libpandaspeedtree.dll', opts=['DX9',  'NVIDIACG', 'CGDX9'])

#
# DIRECTORY: panda/src/testbed/
#

if (not RTDIST and not RUNTIME and PkgSkip("PVIEW")==0 and GetTarget() != 'android'):
  OPTS=['DIR:panda/src/testbed']
  TargetAdd('pview_pview.obj', opts=OPTS, input='pview.cxx')
  TargetAdd('pview.exe', input='pview_pview.obj')
  TargetAdd('pview.exe', input='libp3framework.dll')
  TargetAdd('pview.exe', input='libpandaegg.dll')
  TargetAdd('pview.exe', input=COMMON_PANDA_LIBS_PYSTUB)
  TargetAdd('pview.exe', opts=['ADVAPI', 'WINSOCK2', 'WINSHELL'])

#
# DIRECTORY: panda/src/android/
#

if (not RUNTIME and GetTarget() == 'android'):
  native_app_glue = os.path.join(SDK['ANDROID_NDK'], 'sources', 'android', 'native_app_glue')
  OPTS=['DIR:panda/src/android', 'DIR:' + native_app_glue]

  TargetAdd('p3android_composite1.obj', opts=OPTS, input='p3android_composite1.cxx')
  TargetAdd('libp3android.dll', input='p3android_composite1.obj')
  TargetAdd('libp3android.dll', input=COMMON_PANDA_LIBS)
  TargetAdd('libp3android.dll', opts=['JNIGRAPHICS'])

  TargetAdd('android_native_app_glue.obj', opts=OPTS, input='android_native_app_glue.c')
  TargetAdd('android_main.obj', opts=OPTS, input='android_main.cxx')

  if (not RTDIST and PkgSkip("PVIEW")==0):
    TargetAdd('pview_pview.obj', opts=OPTS, input='pview.cxx')
    TargetAdd('pview.exe', input='android_native_app_glue.obj')
    TargetAdd('pview.exe', input='android_main.obj')
    TargetAdd('pview.exe', input='pview_pview.obj')
    TargetAdd('pview.exe', input='libp3framework.dll')
    TargetAdd('pview.exe', input='libpandaegg.dll')
    TargetAdd('pview.exe', input='libp3android.dll')
    TargetAdd('pview.exe', input=COMMON_PANDA_LIBS_PYSTUB)
    TargetAdd('AndroidManifest.xml', opts=OPTS, input='pview_manifest.xml')

#
# DIRECTORY: panda/src/androiddisplay/
#

if (GetTarget() == 'android' and PkgSkip("EGL")==0 and PkgSkip("GLES")==0 and not RUNTIME):
  DefSymbol('GLES', 'OPENGLES_1', '')
  OPTS=['DIR:panda/src/androiddisplay', 'DIR:panda/src/glstuff', 'DIR:' + native_app_glue, 'BUILDING:PANDAGLES',  'GLES', 'EGL']
  TargetAdd('pandagles_androiddisplay_composite1.obj', opts=OPTS, input='p3androiddisplay_composite1.cxx')
  OPTS=['DIR:panda/metalibs/pandagles', 'BUILDING:PANDAGLES', 'GLES', 'EGL']
  TargetAdd('pandagles_pandagles.obj', opts=OPTS, input='pandagles.cxx')
  TargetAdd('libpandagles.dll', input='pandagles_pandagles.obj')
  TargetAdd('libpandagles.dll', input='p3glesgsg_config_glesgsg.obj')
  TargetAdd('libpandagles.dll', input='p3glesgsg_glesgsg.obj')
  TargetAdd('libpandagles.dll', input='pandagles_androiddisplay_composite1.obj')
  TargetAdd('libpandagles.dll', input='libp3android.dll')
  TargetAdd('libpandagles.dll', input=COMMON_PANDA_LIBS)
  TargetAdd('libpandagles.dll', opts=['MODULE', 'GLES', 'EGL'])

#
# DIRECTORY: panda/src/tinydisplay/
#

if (not RUNTIME and (GetTarget() in ('windows', 'darwin') or PkgSkip("X11")==0) and PkgSkip("TINYDISPLAY")==0):
  OPTS=['DIR:panda/src/tinydisplay', 'BUILDING:TINYDISPLAY']
  TargetAdd('p3tinydisplay_composite1.obj', opts=OPTS, input='p3tinydisplay_composite1.cxx')
  TargetAdd('p3tinydisplay_composite2.obj', opts=OPTS, input='p3tinydisplay_composite2.cxx')
  TargetAdd('p3tinydisplay_ztriangle_1.obj', opts=OPTS, input='ztriangle_1.cxx')
  TargetAdd('p3tinydisplay_ztriangle_2.obj', opts=OPTS, input='ztriangle_2.cxx')
  TargetAdd('p3tinydisplay_ztriangle_3.obj', opts=OPTS, input='ztriangle_3.cxx')
  TargetAdd('p3tinydisplay_ztriangle_4.obj', opts=OPTS, input='ztriangle_4.cxx')
  TargetAdd('p3tinydisplay_ztriangle_table.obj', opts=OPTS, input='ztriangle_table.cxx')
  if GetTarget() == 'darwin':
    TargetAdd('p3tinydisplay_tinyOsxGraphicsWindow.obj', opts=OPTS, input='tinyOsxGraphicsWindow.mm')
    TargetAdd('libp3tinydisplay.dll', input='p3tinydisplay_tinyOsxGraphicsWindow.obj')
    TargetAdd('libp3tinydisplay.dll', opts=['CARBON', 'AGL', 'COCOA'])
  elif GetTarget() == 'windows':
    TargetAdd('libp3tinydisplay.dll', input='libp3windisplay.dll')
    TargetAdd('libp3tinydisplay.dll', opts=['WINIMM', 'WINGDI', 'WINKERNEL', 'WINOLDNAMES', 'WINUSER', 'WINMM'])
  else:
    TargetAdd('libp3tinydisplay.dll', input='p3x11display_composite1.obj')
    TargetAdd('libp3tinydisplay.dll', opts=['X11', 'XRANDR', 'XF86DGA', 'XCURSOR'])
  TargetAdd('libp3tinydisplay.dll', input='p3tinydisplay_composite1.obj')
  TargetAdd('libp3tinydisplay.dll', input='p3tinydisplay_composite2.obj')
  TargetAdd('libp3tinydisplay.dll', input='p3tinydisplay_ztriangle_1.obj')
  TargetAdd('libp3tinydisplay.dll', input='p3tinydisplay_ztriangle_2.obj')
  TargetAdd('libp3tinydisplay.dll', input='p3tinydisplay_ztriangle_3.obj')
  TargetAdd('libp3tinydisplay.dll', input='p3tinydisplay_ztriangle_4.obj')
  TargetAdd('libp3tinydisplay.dll', input='p3tinydisplay_ztriangle_table.obj')
  TargetAdd('libp3tinydisplay.dll', input=COMMON_PANDA_LIBS)

#
# DIRECTORY: direct/src/directbase/
#

if (PkgSkip("DIRECT")==0):
  OPTS=['DIR:direct/src/directbase', 'PYTHON']
  TargetAdd('p3directbase_directbase.obj', opts=OPTS+['BUILDING:DIRECT'], input='directbase.cxx')

  if (PkgSkip("PYTHON")==0 and not RTDIST and not RUNTIME):
    DefSymbol("BUILDING:PACKPANDA", "IMPORT_MODULE", "direct.directscripts.packpanda")
    TargetAdd('packpanda.obj', opts=OPTS+['BUILDING:PACKPANDA'], input='ppython.cxx')
    TargetAdd('packpanda.exe', input='packpanda.obj')
    TargetAdd('packpanda.exe', opts=['PYTHON'])

    DefSymbol("BUILDING:EGGCACHER", "IMPORT_MODULE", "direct.directscripts.eggcacher")
    TargetAdd('eggcacher.obj', opts=OPTS+['BUILDING:EGGCACHER'], input='ppython.cxx')
    TargetAdd('eggcacher.exe', input='eggcacher.obj')
    TargetAdd('eggcacher.exe', opts=['PYTHON'])

#
# DIRECTORY: direct/src/dcparser/
#

if (PkgSkip("DIRECT")==0):
  OPTS=['DIR:direct/src/dcparser', 'WITHINPANDA', 'BUILDING:DIRECT', 'BISONPREFIX_dcyy']
  CreateFile(GetOutputDir()+"/include/dcParser.h")
  TargetAdd('p3dcparser_dcParser.obj', opts=OPTS, input='dcParser.yxx')
  TargetAdd('dcParser.h', input='p3dcparser_dcParser.obj', opts=['DEPENDENCYONLY'])
  TargetAdd('p3dcparser_dcLexer.obj', opts=OPTS, input='dcLexer.lxx')
  TargetAdd('p3dcparser_composite1.obj', opts=OPTS, input='p3dcparser_composite1.cxx')
  TargetAdd('p3dcparser_composite2.obj', opts=OPTS, input='p3dcparser_composite2.cxx')

  OPTS=['DIR:direct/src/dcparser', 'WITHINPANDA']
  IGATEFILES=GetDirectoryContents('direct/src/dcparser', ["*.h", "*_composite*.cxx"])
  if "dcParser.h" in IGATEFILES: IGATEFILES.remove("dcParser.h")
  if "dcmsgtypes.h" in IGATEFILES: IGATEFILES.remove('dcmsgtypes.h')
  TargetAdd('libp3dcparser.in', opts=OPTS, input=IGATEFILES)
  TargetAdd('libp3dcparser.in', opts=['IMOD:panda3d.direct', 'ILIB:libp3dcparser', 'SRCDIR:direct/src/dcparser'])
  TargetAdd('libp3dcparser_igate.obj', input='libp3dcparser.in', opts=["DEPENDENCYONLY"])

#
# DIRECTORY: direct/src/deadrec/
#

if (PkgSkip("DIRECT")==0):
  OPTS=['DIR:direct/src/deadrec', 'BUILDING:DIRECT']
  TargetAdd('p3deadrec_composite1.obj', opts=OPTS, input='p3deadrec_composite1.cxx')

  OPTS=['DIR:direct/src/deadrec']
  IGATEFILES=GetDirectoryContents('direct/src/deadrec', ["*.h", "*_composite*.cxx"])
  TargetAdd('libp3deadrec.in', opts=OPTS, input=IGATEFILES)
  TargetAdd('libp3deadrec.in', opts=['IMOD:panda3d.direct', 'ILIB:libp3deadrec', 'SRCDIR:direct/src/deadrec'])
  TargetAdd('libp3deadrec_igate.obj', input='libp3deadrec.in', opts=["DEPENDENCYONLY"])

#
# DIRECTORY: direct/src/distributed/
#

if (PkgSkip("DIRECT")==0):
  OPTS=['DIR:direct/src/distributed', 'DIR:direct/src/dcparser', 'WITHINPANDA', 'BUILDING:DIRECT', 'OPENSSL']
  TargetAdd('p3distributed_config_distributed.obj', opts=OPTS, input='config_distributed.cxx')
  TargetAdd('p3distributed_cConnectionRepository.obj', opts=OPTS, input='cConnectionRepository.cxx')
  TargetAdd('p3distributed_cDistributedSmoothNodeBase.obj', opts=OPTS, input='cDistributedSmoothNodeBase.cxx')

  OPTS=['DIR:direct/src/distributed', 'WITHINPANDA', 'OPENSSL']
  IGATEFILES=GetDirectoryContents('direct/src/distributed', ["*.h", "*.cxx"])
  TargetAdd('libp3distributed.in', opts=OPTS, input=IGATEFILES)
  TargetAdd('libp3distributed.in', opts=['IMOD:panda3d.direct', 'ILIB:libp3distributed', 'SRCDIR:direct/src/distributed'])
  TargetAdd('libp3distributed_igate.obj', input='libp3distributed.in', opts=["DEPENDENCYONLY"])

#
# DIRECTORY: direct/src/interval/
#

if (PkgSkip("DIRECT")==0):
  OPTS=['DIR:direct/src/interval', 'BUILDING:DIRECT']
  TargetAdd('p3interval_composite1.obj', opts=OPTS, input='p3interval_composite1.cxx')

  OPTS=['DIR:direct/src/interval']
  IGATEFILES=GetDirectoryContents('direct/src/interval', ["*.h", "*_composite*.cxx"])
  TargetAdd('libp3interval.in', opts=OPTS, input=IGATEFILES)
  TargetAdd('libp3interval.in', opts=['IMOD:panda3d.direct', 'ILIB:libp3interval', 'SRCDIR:direct/src/interval'])
  TargetAdd('libp3interval_igate.obj', input='libp3interval.in', opts=["DEPENDENCYONLY"])

#
# DIRECTORY: direct/src/showbase/
#

if (PkgSkip("DIRECT")==0):
  OPTS=['DIR:direct/src/showbase', 'BUILDING:DIRECT']
  TargetAdd('p3showbase_showBase.obj', opts=OPTS, input='showBase.cxx')
  if GetTarget() == 'darwin':
    TargetAdd('p3showbase_showBase_assist.obj', opts=OPTS, input='showBase_assist.mm')

  OPTS=['DIR:direct/src/showbase']
  IGATEFILES=GetDirectoryContents('direct/src/showbase', ["*.h", "showBase.cxx"])
  TargetAdd('libp3showbase.in', opts=OPTS, input=IGATEFILES)
  TargetAdd('libp3showbase.in', opts=['IMOD:panda3d.direct', 'ILIB:libp3showbase', 'SRCDIR:direct/src/showbase'])
  TargetAdd('libp3showbase_igate.obj', input='libp3showbase.in', opts=["DEPENDENCYONLY"])

#
# DIRECTORY: direct/metalibs/direct/
#

if (PkgSkip("DIRECT")==0):
  OPTS=['DIR:direct/metalibs/direct', 'BUILDING:DIRECT']
  TargetAdd('p3direct_direct.obj', opts=OPTS, input='direct.cxx')

  TargetAdd('libp3direct.dll', input='p3direct_direct.obj')
  TargetAdd('libp3direct.dll', input='p3directbase_directbase.obj')
  TargetAdd('libp3direct.dll', input='p3dcparser_composite1.obj')
  TargetAdd('libp3direct.dll', input='p3dcparser_composite2.obj')
  TargetAdd('libp3direct.dll', input='p3dcparser_dcParser.obj')
  TargetAdd('libp3direct.dll', input='p3dcparser_dcLexer.obj')
  TargetAdd('libp3direct.dll', input='p3showbase_showBase.obj')
  if GetTarget() == 'darwin':
    TargetAdd('libp3direct.dll', input='p3showbase_showBase_assist.obj')
  TargetAdd('libp3direct.dll', input='p3deadrec_composite1.obj')
  TargetAdd('libp3direct.dll', input='p3interval_composite1.obj')
  TargetAdd('libp3direct.dll', input='p3distributed_config_distributed.obj')
  TargetAdd('libp3direct.dll', input='p3distributed_cConnectionRepository.obj')
  TargetAdd('libp3direct.dll', input='p3distributed_cDistributedSmoothNodeBase.obj')
  TargetAdd('libp3direct.dll', input=COMMON_PANDA_LIBS)
  TargetAdd('libp3direct.dll', opts=['ADVAPI',  'OPENSSL', 'WINUSER', 'WINGDI'])

  OPTS=['DIR:direct/metalibs/direct']
  TargetAdd('direct_module.obj', input='libp3dcparser.in')
  TargetAdd('direct_module.obj', input='libp3showbase.in')
  TargetAdd('direct_module.obj', input='libp3deadrec.in')
  TargetAdd('direct_module.obj', input='libp3interval.in')
  TargetAdd('direct_module.obj', input='libp3distributed.in')
  TargetAdd('direct_module.obj', opts=OPTS)
  TargetAdd('direct_module.obj', opts=['IMOD:panda3d.direct', 'ILIB:direct', 'IMPORT:panda3d.core'])

  TargetAdd('direct.pyd', input='libp3dcparser_igate.obj')
  TargetAdd('direct.pyd', input='libp3showbase_igate.obj')
  TargetAdd('direct.pyd', input='libp3deadrec_igate.obj')
  TargetAdd('direct.pyd', input='libp3interval_igate.obj')
  TargetAdd('direct.pyd', input='libp3distributed_igate.obj')

  TargetAdd('direct.pyd', input='direct_module.obj')
  TargetAdd('direct.pyd', input='libp3direct.dll')
  TargetAdd('direct.pyd', input='libp3interrogatedb.dll')
  TargetAdd('direct.pyd', input=COMMON_PANDA_LIBS)
  TargetAdd('direct.pyd', opts=['PYTHON', 'OPENSSL', 'WINUSER', 'WINGDI'])

#
# DIRECTORY: direct/src/dcparse/
#

if (PkgSkip("PYTHON")==0 and PkgSkip("DIRECT")==0 and not RTDIST and not RUNTIME):
  OPTS=['DIR:direct/src/dcparse', 'DIR:direct/src/dcparser', 'WITHINPANDA', 'ADVAPI']
  TargetAdd('dcparse_dcparse.obj', opts=OPTS, input='dcparse.cxx')
  TargetAdd('p3dcparse.exe', input='dcparse_dcparse.obj')
  TargetAdd('p3dcparse.exe', input='libp3direct.dll')
  TargetAdd('p3dcparse.exe', input=COMMON_PANDA_LIBS_PYSTUB)
  TargetAdd('p3dcparse.exe', opts=['ADVAPI'])

#
# DIRECTORY: direct/src/plugin/
#

if (RTDIST or RUNTIME):
  # Explicitly define this as we don't include dtool_config.h here.
  if GetTarget() not in ('windows', 'darwin'):
    DefSymbol("RUNTIME", "HAVE_X11", "1")

  OPTS=['DIR:direct/src/plugin', 'BUILDING:P3D_PLUGIN', 'RUNTIME', 'OPENSSL']
  TargetAdd('plugin_common.obj', opts=OPTS, input='plugin_common_composite1.cxx')

  OPTS += ['ZLIB', 'MSIMG']
  TargetAdd('plugin_plugin.obj', opts=OPTS, input='p3d_plugin_composite1.cxx')
  TargetAdd('plugin_mkdir_complete.obj', opts=OPTS, input='mkdir_complete.cxx')
  TargetAdd('plugin_wstring_encode.obj', opts=OPTS, input='wstring_encode.cxx')
  TargetAdd('plugin_parse_color.obj', opts=OPTS, input='parse_color.cxx')
  TargetAdd('plugin_get_twirl_data.obj', opts=OPTS, input='get_twirl_data.cxx')
  TargetAdd('plugin_find_root_dir.obj', opts=OPTS, input='find_root_dir.cxx')
  if GetTarget() == 'darwin':
    TargetAdd('plugin_find_root_dir_assist.obj', opts=OPTS, input='find_root_dir_assist.mm')
  TargetAdd('plugin_binaryXml.obj', opts=OPTS, input='binaryXml.cxx')
  TargetAdd('plugin_fileSpec.obj', opts=OPTS, input='fileSpec.cxx')
  TargetAdd('plugin_handleStream.obj', opts=OPTS, input='handleStream.cxx')
  TargetAdd('plugin_handleStreamBuf.obj', opts=OPTS, input='handleStreamBuf.cxx')
  if (RTDIST):
    for fname in ("p3d_plugin.dll", "libp3d_plugin_static.ilb"):
      TargetAdd(fname, input='plugin_plugin.obj')
      TargetAdd(fname, input='plugin_mkdir_complete.obj')
      TargetAdd(fname, input='plugin_wstring_encode.obj')
      TargetAdd(fname, input='plugin_parse_color.obj')
      TargetAdd(fname, input='plugin_find_root_dir.obj')
      if GetTarget() == 'darwin':
        TargetAdd(fname, input='plugin_find_root_dir_assist.obj')
      TargetAdd(fname, input='plugin_fileSpec.obj')
      TargetAdd(fname, input='plugin_binaryXml.obj')
      TargetAdd(fname, input='plugin_handleStream.obj')
      TargetAdd(fname, input='plugin_handleStreamBuf.obj')
      TargetAdd(fname, input='libp3tinyxml.ilb')
      if GetTarget() == 'darwin':
        TargetAdd(fname, input='libp3subprocbuffer.ilb')
      TargetAdd(fname, opts=['OPENSSL', 'ZLIB', 'X11', 'ADVAPI', 'WINUSER', 'WINGDI', 'WINSHELL', 'WINCOMCTL', 'WINOLE', 'MSIMG'])
    TargetAdd("libp3d_plugin_static.ilb", input='plugin_get_twirl_data.obj')

  if (PkgSkip("PYTHON")==0 and RTDIST):
    # Freeze VFSImporter and its dependency modules into p3dpython.
    # Mark panda3d.core as a dependency to make sure to build that first.
    TargetAdd('p3dpython_frozen.obj', input='VFSImporter.py', opts=['DIR:direct/src/showbase', 'FREEZE_STARTUP'])
    TargetAdd('p3dpython_frozen.obj', dep='core.pyd')

    TargetAdd('p3dpython_p3dpython_composite1.obj', opts=OPTS, input='p3dpython_composite1.cxx')
    TargetAdd('p3dpython_p3dPythonMain.obj', opts=OPTS, input='p3dPythonMain.cxx')
    TargetAdd('p3dpython.exe', input='p3dpython_p3dpython_composite1.obj')
    TargetAdd('p3dpython.exe', input='p3dpython_p3dPythonMain.obj')
    TargetAdd('p3dpython.exe', input='p3dpython_frozen.obj')
    TargetAdd('p3dpython.exe', input=COMMON_PANDA_LIBS)
    TargetAdd('p3dpython.exe', input='libp3tinyxml.ilb')
    TargetAdd('p3dpython.exe', input='libp3interrogatedb.dll')
    TargetAdd('p3dpython.exe', opts=['PYTHON', 'WINUSER'])

    TargetAdd('libp3dpython.dll', input='p3dpython_p3dpython_composite1.obj')
    TargetAdd('libp3dpython.dll', input='p3dpython_frozen.obj')
    TargetAdd('libp3dpython.dll', input=COMMON_PANDA_LIBS)
    TargetAdd('libp3dpython.dll', input='libp3tinyxml.ilb')
    TargetAdd('libp3dpython.dll', input='libp3interrogatedb.dll')
    TargetAdd('libp3dpython.dll', opts=['PYTHON', 'WINUSER'])

    if GetTarget() == 'windows':
      DefSymbol("NON_CONSOLE", "NON_CONSOLE", "")
      OPTS.append("NON_CONSOLE")
      TargetAdd('p3dpythonw_p3dpython_composite1.obj', opts=OPTS, input='p3dpython_composite1.cxx')
      TargetAdd('p3dpythonw_p3dPythonMain.obj', opts=OPTS, input='p3dPythonMain.cxx')
      TargetAdd('p3dpythonw.exe', input='p3dpythonw_p3dpython_composite1.obj')
      TargetAdd('p3dpythonw.exe', input='p3dpythonw_p3dPythonMain.obj')
      TargetAdd('p3dpythonw.exe', input='p3dpython_frozen.obj')
      TargetAdd('p3dpythonw.exe', input=COMMON_PANDA_LIBS)
      TargetAdd('p3dpythonw.exe', input='libp3tinyxml.ilb')
      TargetAdd('p3dpythonw.exe', input='libp3interrogatedb.dll')
      TargetAdd('p3dpythonw.exe', opts=['SUBSYSTEM:WINDOWS', 'PYTHON', 'WINUSER'])

  if (PkgSkip("OPENSSL")==0 and RTDIST):
    OPTS=['DIR:direct/src/plugin', 'DIR:panda/src/express', 'OPENSSL']
    if GetTarget() == 'darwin':
        OPTS += ['OPT:2']
    if (PkgSkip("FLTK")==0):
      OPTS.append("FLTK")
      TargetAdd('plugin_p3dCert.obj', opts=OPTS, input='p3dCert.cxx')
      TargetAdd('plugin_p3dCert_strings.obj', opts=OPTS, input='p3dCert_strings.cxx')
      TargetAdd('p3dcert.exe', input='plugin_mkdir_complete.obj')
      TargetAdd('p3dcert.exe', input='plugin_wstring_encode.obj')
      TargetAdd('p3dcert.exe', input='plugin_p3dCert.obj')
      TargetAdd('p3dcert.exe', input='plugin_p3dCert_strings.obj')
      OPTS=['SUBSYSTEM:WINDOWS', 'OPENSSL', 'FLTK', 'X11', 'WINCOMCTL', 'WINSOCK', 'WINGDI', 'WINUSER', 'ADVAPI', 'WINOLE', 'WINSHELL', 'SUBSYSTEM:WINDOWS']
      if GetTarget() == 'darwin':
          OPTS += ['OPT:2']
      TargetAdd('p3dcert.exe', opts=OPTS)
    elif (PkgSkip("WX")==0):
      OPTS += ["WX", "RTTI"]
      TargetAdd('plugin_p3dCert.obj', opts=OPTS, input='p3dCert_wx.cxx')
      TargetAdd('p3dcert.exe', input='plugin_mkdir_complete.obj')
      TargetAdd('p3dcert.exe', input='plugin_wstring_encode.obj')
      TargetAdd('p3dcert.exe', input='plugin_p3dCert.obj')
      OPTS=['SUBSYSTEM:WINDOWS', 'OPENSSL', 'WX', 'CARBON', 'WINOLE', 'WINOLEAUT', 'WINUSER', 'ADVAPI', 'WINSHELL', 'WINCOMCTL', 'WINGDI', 'WINCOMDLG']
      if GetTarget() == "darwin":
          OPTS += ['GL', 'OPT:2']
      TargetAdd('p3dcert.exe', opts=OPTS)

#
# DIRECTORY: direct/src/plugin_npapi/
#

if RUNTIME:
  OPTS=['DIR:direct/src/plugin_npapi', 'RUNTIME', 'GTK2']
  if GetTarget() == 'windows':
    nppanda3d_rc = {"name" : "Panda3D Game Engine Plug-in",
                    "version" : VERSION,
                    "description" : "Runs 3-D games and interactive applets",
                    "filename" : "nppanda3d.dll",
                    "mimetype" : "application/x-panda3d",
                    "extension" : "p3d",
                    "filedesc" : "Panda3D applet"}
    TargetAdd('nppanda3d.res', opts=OPTS, winrc=nppanda3d_rc)
  elif GetTarget() == 'darwin':
    TargetAdd('nppanda3d.rsrc', opts=OPTS, input='nppanda3d.r')

  OPTS += ['GTK2']
  TargetAdd('plugin_npapi_nppanda3d_composite1.obj', opts=OPTS, input='nppanda3d_composite1.cxx')

  TargetAdd('nppanda3d.plugin', input='plugin_common.obj')
  TargetAdd('nppanda3d.plugin', input='plugin_parse_color.obj')
  TargetAdd('nppanda3d.plugin', input='plugin_get_twirl_data.obj')
  TargetAdd('nppanda3d.plugin', input='plugin_wstring_encode.obj')
  TargetAdd('nppanda3d.plugin', input='plugin_npapi_nppanda3d_composite1.obj')
  if GetTarget() == 'windows':
    TargetAdd('nppanda3d.plugin', input='nppanda3d.res')
    TargetAdd('nppanda3d.plugin', input='nppanda3d.def', ipath=OPTS)
  elif GetTarget() == 'darwin':
    TargetAdd('nppanda3d.plugin', input='nppanda3d.rsrc')
    TargetAdd('nppanda3d.plugin', input='nppanda3d.plist', ipath=OPTS)
    TargetAdd('nppanda3d.plugin', input='plugin_find_root_dir_assist.obj')
  TargetAdd('nppanda3d.plugin', input='libp3tinyxml.ilb')
  TargetAdd('nppanda3d.plugin', opts=['OPENSSL', 'WINGDI', 'WINUSER', 'WINSHELL', 'WINOLE', 'CARBON'])

#
# DIRECTORY: direct/src/plugin_activex/
#

if (RUNTIME and GetTarget() == 'windows' and PkgSkip("MFC")==0):
  OPTS=['DIR:direct/src/plugin_activex', 'RUNTIME', 'ACTIVEX', 'MFC']
  DefSymbol('ACTIVEX', '_USRDLL', '')
  DefSymbol('ACTIVEX', '_WINDLL', '')
  DefSymbol('ACTIVEX', '_AFXDLL', '')
  DefSymbol('ACTIVEX', '_MBCS', '')
  TargetAdd('P3DActiveX.tlb', opts=OPTS, input='P3DActiveX.idl')
  TargetAdd('P3DActiveX.res', opts=OPTS, input='P3DActiveX.rc')

  TargetAdd('plugin_activex_p3dactivex_composite1.obj', opts=OPTS, input='p3dactivex_composite1.cxx')

  TargetAdd('p3dactivex.ocx', input='plugin_common.obj')
  TargetAdd('p3dactivex.ocx', input='plugin_parse_color.obj')
  TargetAdd('p3dactivex.ocx', input='plugin_get_twirl_data.obj')
  TargetAdd('p3dactivex.ocx', input='plugin_wstring_encode.obj')
  TargetAdd('p3dactivex.ocx', input='plugin_activex_p3dactivex_composite1.obj')
  TargetAdd('p3dactivex.ocx', input='P3DActiveX.res')
  TargetAdd('p3dactivex.ocx', input='P3DActiveX.def', ipath=OPTS)
  TargetAdd('p3dactivex.ocx', input='libp3tinyxml.ilb')
  TargetAdd('p3dactivex.ocx', opts=['MFC', 'WINSOCK2', 'OPENSSL', 'WINGDI', 'WINUSER'])

#
# DIRECTORY: direct/src/plugin_standalone/
#

if (RUNTIME):
  OPTS=['DIR:direct/src/plugin_standalone', 'RUNTIME', 'OPENSSL']
  TargetAdd('plugin_standalone_panda3d.obj', opts=OPTS, input='panda3d.cxx')
  TargetAdd('plugin_standalone_panda3dBase.obj', opts=OPTS, input='panda3dBase.cxx')

  if GetTarget() == 'windows':
    panda3d_rc = {"name" : "Panda3D Game Engine Plug-in",
                  "version" : VERSION,
                  "description" : "Runs 3-D games and interactive applets",
                  "filename" : "panda3d.exe",
                  "mimetype" : "application/x-panda3d",
                  "extension" : "p3d",
                  "filedesc" : "Panda3D applet",
                  "icon" : "panda3d.ico"}
    TargetAdd('panda3d.res', opts=OPTS, winrc=panda3d_rc)

  TargetAdd('plugin_standalone_panda3dMain.obj', opts=OPTS, input='panda3dMain.cxx')
  TargetAdd('panda3d.exe', input='plugin_standalone_panda3d.obj')
  TargetAdd('panda3d.exe', input='plugin_standalone_panda3dMain.obj')
  TargetAdd('panda3d.exe', input='plugin_standalone_panda3dBase.obj')
  TargetAdd('panda3d.exe', input='plugin_common.obj')
  TargetAdd('panda3d.exe', input='plugin_wstring_encode.obj')
  if GetTarget() == 'darwin':
    TargetAdd('panda3d.exe', input='plugin_find_root_dir_assist.obj')
  elif GetTarget() == 'windows':
    TargetAdd('panda3d.exe', input='panda3d.res')
  TargetAdd('panda3d.exe', input='libpandaexpress.dll')
  TargetAdd('panda3d.exe', input='libp3dtoolconfig.dll')
  TargetAdd('panda3d.exe', input='libp3dtool.dll')
  TargetAdd('panda3d.exe', input='libp3pystub.lib')
  TargetAdd('panda3d.exe', input='libp3tinyxml.ilb')
  TargetAdd('panda3d.exe', opts=['NOICON', 'OPENSSL', 'ZLIB', 'WINGDI', 'WINUSER', 'WINSHELL', 'ADVAPI', 'WINSOCK2', 'WINOLE', 'CARBON'])

  if (GetTarget() == 'darwin'):
    TargetAdd('plugin_standalone_panda3dMac.obj', opts=OPTS, input='panda3dMac.cxx')
    TargetAdd('Panda3D.app', input='plugin_standalone_panda3d.obj')
    TargetAdd('Panda3D.app', input='plugin_standalone_panda3dMac.obj')
    TargetAdd('Panda3D.app', input='plugin_standalone_panda3dBase.obj')
    TargetAdd('Panda3D.app', input='plugin_common.obj')
    TargetAdd('Panda3D.app', input='plugin_find_root_dir_assist.obj')
    TargetAdd('Panda3D.app', input='libpandaexpress.dll')
    TargetAdd('Panda3D.app', input='libp3dtoolconfig.dll')
    TargetAdd('Panda3D.app', input='libp3dtool.dll')
    TargetAdd('Panda3D.app', input='libp3pystub.lib')
    TargetAdd('Panda3D.app', input='libp3tinyxml.ilb')
    TargetAdd('Panda3D.app', input='panda3d_mac.plist', ipath=OPTS)
    TargetAdd('Panda3D.app', input='models/plugin_images/panda3d.icns')
    TargetAdd('Panda3D.app', opts=['OPENSSL', 'ZLIB', 'WINGDI', 'WINUSER', 'WINSHELL', 'ADVAPI', 'WINSOCK2', 'WINOLE', 'CARBON'])
  elif (GetTarget() == 'windows'):
    TargetAdd('plugin_standalone_panda3dWinMain.obj', opts=OPTS, input='panda3dWinMain.cxx')
    TargetAdd('panda3dw.exe', input='plugin_standalone_panda3d.obj')
    TargetAdd('panda3dw.exe', input='plugin_standalone_panda3dWinMain.obj')
    TargetAdd('panda3dw.exe', input='plugin_standalone_panda3dBase.obj')
    TargetAdd('panda3dw.exe', input='plugin_wstring_encode.obj')
    TargetAdd('panda3dw.exe', input='plugin_common.obj')
    TargetAdd('panda3dw.exe', input='libpandaexpress.dll')
    TargetAdd('panda3dw.exe', input='libp3dtoolconfig.dll')
    TargetAdd('panda3dw.exe', input='libp3dtool.dll')
    TargetAdd('panda3dw.exe', input='libp3pystub.lib')
    TargetAdd('panda3dw.exe', input='libp3tinyxml.ilb')
    TargetAdd('panda3dw.exe', opts=['SUBSYSTEM:WINDOWS', 'OPENSSL', 'ZLIB', 'WINGDI', 'WINUSER', 'WINSHELL', 'ADVAPI', 'WINSOCK2', 'WINOLE', 'CARBON'])

if (RTDIST):
  OPTS=['BUILDING:P3D_PLUGIN', 'DIR:direct/src/plugin_standalone', 'DIR:direct/src/plugin', 'DIR:dtool/src/dtoolbase', 'DIR:dtool/src/dtoolutil', 'DIR:dtool/src/pystub', 'DIR:dtool/src/prc', 'DIR:dtool/src/dconfig', 'DIR:panda/src/express', 'DIR:panda/src/downloader', 'RUNTIME', 'P3DEMBED', 'OPENSSL', 'ZLIB']
  # This is arguably a big fat ugly hack, but doing it otherwise would complicate the build process considerably.
  DefSymbol("P3DEMBED", "LINK_ALL_STATIC", "")
  TargetAdd('plugin_standalone_panda3dBase.obj', opts=OPTS, input='panda3dBase.cxx')
  TargetAdd('plugin_standalone_p3dEmbedMain.obj', opts=OPTS, input='p3dEmbedMain.cxx')
  TargetAdd('plugin_standalone_p3dEmbed.obj', opts=OPTS, input='p3dEmbed.cxx')
  TargetAdd('plugin_standalone_pystub.obj', opts=OPTS, input='pystub.cxx')
  TargetAdd('plugin_standalone_dtoolbase_composite1.obj', opts=OPTS, input='p3dtoolbase_composite1.cxx')
  TargetAdd('plugin_standalone_dtoolbase_composite2.obj', opts=OPTS, input='p3dtoolbase_composite2.cxx')
  TargetAdd('plugin_standalone_lookup3.obj', opts=OPTS, input='lookup3.c')
  TargetAdd('plugin_standalone_indent.obj', opts=OPTS, input='indent.cxx')
  TargetAdd('plugin_standalone_dtoolutil_composite1.obj', opts=OPTS, input='p3dtoolutil_composite1.cxx')
  TargetAdd('plugin_standalone_dtoolutil_composite2.obj', opts=OPTS, input='p3dtoolutil_composite2.cxx')
  if (GetTarget() == 'darwin'):
      TargetAdd('plugin_standalone_dtoolutil_filename_assist.obj', opts=OPTS, input='filename_assist.mm')
  TargetAdd('plugin_standalone_prc_composite1.obj', opts=OPTS, input='p3prc_composite1.cxx')
  TargetAdd('plugin_standalone_prc_composite2.obj', opts=OPTS, input='p3prc_composite2.cxx')
  TargetAdd('plugin_standalone_dconfig_composite1.obj', opts=OPTS, input='p3dconfig_composite1.cxx')
  TargetAdd('plugin_standalone_express_composite1.obj', opts=OPTS, input='p3express_composite1.cxx')
  TargetAdd('plugin_standalone_express_composite2.obj', opts=OPTS, input='p3express_composite2.cxx')
  TargetAdd('plugin_standalone_downloader_composite1.obj', opts=OPTS, input='p3downloader_composite1.cxx')
  TargetAdd('plugin_standalone_downloader_composite2.obj', opts=OPTS, input='p3downloader_composite2.cxx')
  TargetAdd('p3dembed.exe', input='plugin_standalone_panda3dBase.obj')
  TargetAdd('p3dembed.exe', input='plugin_standalone_p3dEmbedMain.obj')
  TargetAdd('p3dembed.exe', input='plugin_standalone_p3dEmbed.obj')
  TargetAdd('p3dembed.exe', input='plugin_standalone_pystub.obj')
  TargetAdd('p3dembed.exe', input='plugin_standalone_dtoolbase_composite1.obj')
  TargetAdd('p3dembed.exe', input='plugin_standalone_dtoolbase_composite2.obj')
  TargetAdd('p3dembed.exe', input='plugin_standalone_lookup3.obj')
  TargetAdd('p3dembed.exe', input='plugin_standalone_indent.obj')
  TargetAdd('p3dembed.exe', input='plugin_standalone_dtoolutil_composite1.obj')
  TargetAdd('p3dembed.exe', input='plugin_standalone_dtoolutil_composite2.obj')
  if GetTarget() == 'darwin':
      TargetAdd('p3dembed.exe', input='plugin_standalone_dtoolutil_filename_assist.obj')
  TargetAdd('p3dembed.exe', input='plugin_standalone_prc_composite1.obj')
  TargetAdd('p3dembed.exe', input='plugin_standalone_prc_composite2.obj')
  TargetAdd('p3dembed.exe', input='plugin_standalone_dconfig_composite1.obj')
  TargetAdd('p3dembed.exe', input='plugin_standalone_express_composite1.obj')
  TargetAdd('p3dembed.exe', input='plugin_standalone_express_composite2.obj')
  TargetAdd('p3dembed.exe', input='plugin_standalone_downloader_composite1.obj')
  TargetAdd('p3dembed.exe', input='plugin_standalone_downloader_composite2.obj')
  TargetAdd('p3dembed.exe', input='plugin_common.obj')
  if GetTarget() == 'darwin':
    TargetAdd('p3dembed.exe', input='plugin_find_root_dir_assist.obj')
    TargetAdd('p3dembed.exe', input='libp3subprocbuffer.ilb')
  TargetAdd('p3dembed.exe', input='libp3tinyxml.ilb')
  TargetAdd('p3dembed.exe', input='libp3d_plugin_static.ilb')
  TargetAdd('p3dembed.exe', opts=['NOICON', 'WINGDI', 'WINSOCK2', 'ZLIB', 'WINUSER', 'OPENSSL', 'WINOLE', 'CARBON', 'MSIMG', 'WINCOMCTL', 'ADVAPI', 'WINSHELL', 'X11'])

  if GetTarget() == 'windows':
    OPTS.append("P3DEMBEDW")
    DefSymbol("P3DEMBEDW", "P3DEMBEDW", "")
    TargetAdd('plugin_standalone_p3dEmbedWinMain.obj', opts=OPTS, input='p3dEmbedMain.cxx')
    TargetAdd('p3dembedw.exe', input='plugin_standalone_panda3dBase.obj')
    TargetAdd('p3dembedw.exe', input='plugin_standalone_p3dEmbedWinMain.obj')
    TargetAdd('p3dembedw.exe', input='plugin_standalone_p3dEmbed.obj')
    TargetAdd('p3dembedw.exe', input='plugin_standalone_pystub.obj')
    TargetAdd('p3dembedw.exe', input='plugin_standalone_dtoolbase_composite1.obj')
    TargetAdd('p3dembedw.exe', input='plugin_standalone_dtoolbase_composite2.obj')
    TargetAdd('p3dembedw.exe', input='plugin_standalone_lookup3.obj')
    TargetAdd('p3dembedw.exe', input='plugin_standalone_indent.obj')
    TargetAdd('p3dembedw.exe', input='plugin_standalone_dtoolutil_composite1.obj')
    TargetAdd('p3dembedw.exe', input='plugin_standalone_dtoolutil_composite2.obj')
    TargetAdd('p3dembedw.exe', input='plugin_standalone_prc_composite1.obj')
    TargetAdd('p3dembedw.exe', input='plugin_standalone_prc_composite2.obj')
    TargetAdd('p3dembedw.exe', input='plugin_standalone_dconfig_composite1.obj')
    TargetAdd('p3dembedw.exe', input='plugin_standalone_express_composite1.obj')
    TargetAdd('p3dembedw.exe', input='plugin_standalone_express_composite2.obj')
    TargetAdd('p3dembedw.exe', input='plugin_standalone_downloader_composite1.obj')
    TargetAdd('p3dembedw.exe', input='plugin_standalone_downloader_composite2.obj')
    TargetAdd('p3dembedw.exe', input='plugin_common.obj')
    TargetAdd('p3dembedw.exe', input='libp3tinyxml.ilb')
    TargetAdd('p3dembedw.exe', input='libp3d_plugin_static.ilb')
    TargetAdd('p3dembedw.exe', opts=['SUBSYSTEM:WINDOWS', 'NOICON', 'WINGDI', 'WINSOCK2', 'ZLIB', 'WINUSER', 'OPENSSL', 'WINOLE', 'MSIMG', 'WINCOMCTL', 'ADVAPI', 'WINSHELL'])

#
# DIRECTORY: pandatool/src/pandatoolbase/
#

if (PkgSkip("PANDATOOL")==0):
  OPTS=['DIR:pandatool/src/pandatoolbase']
  TargetAdd('p3pandatoolbase_composite1.obj', opts=OPTS, input='p3pandatoolbase_composite1.cxx')
  TargetAdd('libp3pandatoolbase.lib', input='p3pandatoolbase_composite1.obj')

#
# DIRECTORY: pandatool/src/converter/
#

if (PkgSkip("PANDATOOL")==0):
  OPTS=['DIR:pandatool/src/converter']
  TargetAdd('p3converter_somethingToEggConverter.obj', opts=OPTS, input='somethingToEggConverter.cxx')
  TargetAdd('p3converter_eggToSomethingConverter.obj', opts=OPTS, input='eggToSomethingConverter.cxx')
  TargetAdd('libp3converter.lib', input='p3converter_somethingToEggConverter.obj')
  TargetAdd('libp3converter.lib', input='p3converter_eggToSomethingConverter.obj')

#
# DIRECTORY: pandatool/src/progbase/
#

if (PkgSkip("PANDATOOL")==0):
  OPTS=['DIR:pandatool/src/progbase', 'ZLIB']
  TargetAdd('p3progbase_composite1.obj', opts=OPTS, input='p3progbase_composite1.cxx')
  TargetAdd('libp3progbase.lib', input='p3progbase_composite1.obj')

#
# DIRECTORY: pandatool/src/eggbase/
#

if (PkgSkip("PANDATOOL")==0):
  OPTS=['DIR:pandatool/src/eggbase']
  TargetAdd('p3eggbase_composite1.obj', opts=OPTS, input='p3eggbase_composite1.cxx')
  TargetAdd('libp3eggbase.lib', input='p3eggbase_composite1.obj')

#
# DIRECTORY: pandatool/src/bam/
#

if (PkgSkip("PANDATOOL")==0):
  OPTS=['DIR:pandatool/src/bam']
  TargetAdd('bam-info_bamInfo.obj', opts=OPTS, input='bamInfo.cxx')
  TargetAdd('bam-info.exe', input='bam-info_bamInfo.obj')
  TargetAdd('bam-info.exe', input='libp3progbase.lib')
  TargetAdd('bam-info.exe', input='libp3pandatoolbase.lib')
  TargetAdd('bam-info.exe', input='libpandaegg.dll')
  TargetAdd('bam-info.exe', input=COMMON_PANDA_LIBS_PYSTUB)
  TargetAdd('bam-info.exe', opts=['ADVAPI', 'FFTW'])

  TargetAdd('bam2egg_bamToEgg.obj', opts=OPTS, input='bamToEgg.cxx')
  TargetAdd('bam2egg.exe', input='bam2egg_bamToEgg.obj')
  TargetAdd('bam2egg.exe', input=COMMON_EGG2X_LIBS_PYSTUB)
  TargetAdd('bam2egg.exe', opts=['ADVAPI',  'FFTW'])

  TargetAdd('egg2bam_eggToBam.obj', opts=OPTS, input='eggToBam.cxx')
  TargetAdd('egg2bam.exe', input='egg2bam_eggToBam.obj')
  TargetAdd('egg2bam.exe', input=COMMON_EGG2X_LIBS_PYSTUB)
  TargetAdd('egg2bam.exe', opts=['ADVAPI',  'FFTW'])

#
# DIRECTORY: pandatool/src/cvscopy/
#

if (PkgSkip("PANDATOOL")==0):
  OPTS=['DIR:pandatool/src/cvscopy']
  TargetAdd('p3cvscopy_composite1.obj', opts=OPTS, input='p3cvscopy_composite1.cxx')
  TargetAdd('libp3cvscopy.lib', input='p3cvscopy_composite1.obj')

#
# DIRECTORY: pandatool/src/daeegg/
#
if (PkgSkip("PANDATOOL")==0 and PkgSkip("FCOLLADA")==0):
  OPTS=['DIR:pandatool/src/daeegg', 'FCOLLADA']
  TargetAdd('p3daeegg_composite1.obj', opts=OPTS, input='p3daeegg_composite1.cxx')
  TargetAdd('libp3daeegg.lib', input='p3daeegg_composite1.obj')
  TargetAdd('libp3daeegg.lib', opts=['FCOLLADA', 'CARBON'])

#
# DIRECTORY: pandatool/src/assimp
#
if (PkgSkip("PANDATOOL") == 0 and PkgSkip("ASSIMP")==0):
  OPTS=['DIR:pandatool/src/assimp', 'BUILDING:ASSIMP', 'ASSIMP', 'MODULE']
  TargetAdd('p3assimp_composite1.obj', opts=OPTS, input='p3assimp_composite1.cxx')
  TargetAdd('libp3assimp.dll', input='p3assimp_composite1.obj')
  TargetAdd('libp3assimp.dll', input=COMMON_PANDA_LIBS)
  TargetAdd('libp3assimp.dll', opts=OPTS)

#
# DIRECTORY: pandatool/src/daeprogs/
#
if (PkgSkip("PANDATOOL")==0 and PkgSkip("FCOLLADA")==0):
  OPTS=['DIR:pandatool/src/daeprogs', 'FCOLLADA']
  TargetAdd('dae2egg_daeToEgg.obj', opts=OPTS, input='daeToEgg.cxx')
  TargetAdd('dae2egg.exe', input='dae2egg_daeToEgg.obj')
  TargetAdd('dae2egg.exe', input='libp3daeegg.lib')
  TargetAdd('dae2egg.exe', input=COMMON_EGG2X_LIBS_PYSTUB)
  TargetAdd('dae2egg.exe', opts=['WINUSER', 'FCOLLADA', 'CARBON'])

#
# DIRECTORY: pandatool/src/dxf/
#

if (PkgSkip("PANDATOOL")==0):
  OPTS=['DIR:pandatool/src/dxf']
  TargetAdd('p3dxf_composite1.obj', opts=OPTS, input='p3dxf_composite1.cxx')
  TargetAdd('libp3dxf.lib', input='p3dxf_composite1.obj')

#
# DIRECTORY: pandatool/src/dxfegg/
#

if (PkgSkip("PANDATOOL")==0):
  OPTS=['DIR:pandatool/src/dxfegg']
  TargetAdd('p3dxfegg_dxfToEggConverter.obj', opts=OPTS, input='dxfToEggConverter.cxx')
  TargetAdd('p3dxfegg_dxfToEggLayer.obj', opts=OPTS, input='dxfToEggLayer.cxx')
  TargetAdd('libp3dxfegg.lib', input='p3dxfegg_dxfToEggConverter.obj')
  TargetAdd('libp3dxfegg.lib', input='p3dxfegg_dxfToEggLayer.obj')

#
# DIRECTORY: pandatool/src/dxfprogs/
#

if (PkgSkip("PANDATOOL")==0):
  OPTS=['DIR:pandatool/src/dxfprogs']
  TargetAdd('dxf-points_dxfPoints.obj', opts=OPTS, input='dxfPoints.cxx')
  TargetAdd('dxf-points.exe', input='dxf-points_dxfPoints.obj')
  TargetAdd('dxf-points.exe', input='libp3progbase.lib')
  TargetAdd('dxf-points.exe', input='libp3dxf.lib')
  TargetAdd('dxf-points.exe', input='libp3pandatoolbase.lib')
  TargetAdd('dxf-points.exe', input=COMMON_PANDA_LIBS_PYSTUB)
  TargetAdd('dxf-points.exe', opts=['ADVAPI',  'FFTW'])

  TargetAdd('dxf2egg_dxfToEgg.obj', opts=OPTS, input='dxfToEgg.cxx')
  TargetAdd('dxf2egg.exe', input='dxf2egg_dxfToEgg.obj')
  TargetAdd('dxf2egg.exe', input='libp3dxfegg.lib')
  TargetAdd('dxf2egg.exe', input='libp3dxf.lib')
  TargetAdd('dxf2egg.exe', input=COMMON_EGG2X_LIBS_PYSTUB)
  TargetAdd('dxf2egg.exe', opts=['ADVAPI',  'FFTW'])

  TargetAdd('egg2dxf_eggToDXF.obj', opts=OPTS, input='eggToDXF.cxx')
  TargetAdd('egg2dxf_eggToDXFLayer.obj', opts=OPTS, input='eggToDXFLayer.cxx')
  TargetAdd('egg2dxf.exe', input='egg2dxf_eggToDXF.obj')
  TargetAdd('egg2dxf.exe', input='egg2dxf_eggToDXFLayer.obj')
  TargetAdd('egg2dxf.exe', input='libp3dxf.lib')
  TargetAdd('egg2dxf.exe', input=COMMON_EGG2X_LIBS_PYSTUB)
  TargetAdd('egg2dxf.exe', opts=['ADVAPI',  'FFTW'])

#
# DIRECTORY: pandatool/src/objegg/
#

if (PkgSkip("PANDATOOL")==0):
  OPTS=['DIR:pandatool/src/objegg']
  TargetAdd('p3objegg_objToEggConverter.obj', opts=OPTS, input='objToEggConverter.cxx')
  TargetAdd('p3objegg_eggToObjConverter.obj', opts=OPTS, input='eggToObjConverter.cxx')
  TargetAdd('p3objegg_config_objegg.obj', opts=OPTS, input='config_objegg.cxx')
  TargetAdd('libp3objegg.lib', input='p3objegg_objToEggConverter.obj')
  TargetAdd('libp3objegg.lib', input='p3objegg_eggToObjConverter.obj')
  TargetAdd('libp3objegg.lib', input='p3objegg_config_objegg.obj')

#
# DIRECTORY: pandatool/src/objprogs/
#

if (PkgSkip("PANDATOOL")==0):
  OPTS=['DIR:pandatool/src/objprogs']
  TargetAdd('obj2egg_objToEgg.obj', opts=OPTS, input='objToEgg.cxx')
  TargetAdd('obj2egg.exe', input='obj2egg_objToEgg.obj')
  TargetAdd('obj2egg.exe', input='libp3objegg.lib')
  TargetAdd('obj2egg.exe', input=COMMON_EGG2X_LIBS_PYSTUB)

  TargetAdd('egg2obj_eggToObj.obj', opts=OPTS, input='eggToObj.cxx')
  TargetAdd('egg2obj.exe', input='egg2obj_eggToObj.obj')
  TargetAdd('egg2obj.exe', input='libp3objegg.lib')
  TargetAdd('egg2obj.exe', input=COMMON_EGG2X_LIBS_PYSTUB)

#
# DIRECTORY: pandatool/src/palettizer/
#

if (PkgSkip("PANDATOOL")==0):
  OPTS=['DIR:pandatool/src/palettizer']
  TargetAdd('p3palettizer_composite1.obj', opts=OPTS, input='p3palettizer_composite1.cxx')
  TargetAdd('libp3palettizer.lib', input='p3palettizer_composite1.obj')

#
# DIRECTORY: pandatool/src/egg-mkfont/
#

if (PkgSkip("FREETYPE")==0) and (PkgSkip("PANDATOOL")==0):
  OPTS=['DIR:pandatool/src/egg-mkfont', 'DIR:pandatool/src/palettizer', 'FREETYPE']
  TargetAdd('egg-mkfont_eggMakeFont.obj', opts=OPTS, input='eggMakeFont.cxx')
  TargetAdd('egg-mkfont_rangeDescription.obj', opts=OPTS, input='rangeDescription.cxx')
  TargetAdd('egg-mkfont_rangeIterator.obj', opts=OPTS, input='rangeIterator.cxx')
  TargetAdd('egg-mkfont.exe', input='egg-mkfont_eggMakeFont.obj')
  TargetAdd('egg-mkfont.exe', input='egg-mkfont_rangeDescription.obj')
  TargetAdd('egg-mkfont.exe', input='egg-mkfont_rangeIterator.obj')
  TargetAdd('egg-mkfont.exe', input='libp3palettizer.lib')
  TargetAdd('egg-mkfont.exe', input=COMMON_EGG2X_LIBS_PYSTUB)
  TargetAdd('egg-mkfont.exe', opts=['ADVAPI', 'FREETYPE'])

#
# DIRECTORY: pandatool/src/eggcharbase/
#

if (PkgSkip("PANDATOOL")==0):
  OPTS=['DIR:pandatool/src/eggcharbase', 'ZLIB']
  TargetAdd('p3eggcharbase_composite1.obj', opts=OPTS, input='p3eggcharbase_composite1.cxx')
  TargetAdd('libp3eggcharbase.lib', input='p3eggcharbase_composite1.obj')

#
# DIRECTORY: pandatool/src/egg-optchar/
#

if (PkgSkip("PANDATOOL")==0):
  OPTS=['DIR:pandatool/src/egg-optchar']
  TargetAdd('egg-optchar_config_egg_optchar.obj', opts=OPTS, input='config_egg_optchar.cxx')
  TargetAdd('egg-optchar_eggOptchar.obj', opts=OPTS, input='eggOptchar.cxx')
  TargetAdd('egg-optchar_eggOptcharUserData.obj', opts=OPTS, input='eggOptcharUserData.cxx')
  TargetAdd('egg-optchar_vertexMembership.obj', opts=OPTS, input='vertexMembership.cxx')
  TargetAdd('egg-optchar.exe', input='egg-optchar_config_egg_optchar.obj')
  TargetAdd('egg-optchar.exe', input='egg-optchar_eggOptchar.obj')
  TargetAdd('egg-optchar.exe', input='egg-optchar_eggOptcharUserData.obj')
  TargetAdd('egg-optchar.exe', input='egg-optchar_vertexMembership.obj')
  TargetAdd('egg-optchar.exe', input='libp3eggcharbase.lib')
  TargetAdd('egg-optchar.exe', input=COMMON_EGG2X_LIBS_PYSTUB)
  TargetAdd('egg-optchar.exe', opts=['ADVAPI', 'FREETYPE'])

#
# DIRECTORY: pandatool/src/egg-palettize/
#

if (PkgSkip("PANDATOOL")==0):
  OPTS=['DIR:pandatool/src/egg-palettize', 'DIR:pandatool/src/palettizer']
  TargetAdd('egg-palettize_eggPalettize.obj', opts=OPTS, input='eggPalettize.cxx')
  TargetAdd('egg-palettize.exe', input='egg-palettize_eggPalettize.obj')
  TargetAdd('egg-palettize.exe', input='libp3palettizer.lib')
  TargetAdd('egg-palettize.exe', input=COMMON_EGG2X_LIBS_PYSTUB)
  TargetAdd('egg-palettize.exe', opts=['ADVAPI'])

#
# DIRECTORY: pandatool/src/egg-qtess/
#

if (PkgSkip("PANDATOOL")==0):
  OPTS=['DIR:pandatool/src/egg-qtess']
  TargetAdd('egg-qtess_composite1.obj', opts=OPTS, input='egg-qtess_composite1.cxx')
  TargetAdd('egg-qtess.exe', input='egg-qtess_composite1.obj')
  TargetAdd('egg-qtess.exe', input='libp3eggbase.lib')
  TargetAdd('egg-qtess.exe', input='libp3progbase.lib')
  TargetAdd('egg-qtess.exe', input='libp3converter.lib')
  TargetAdd('egg-qtess.exe', input=COMMON_EGG2X_LIBS_PYSTUB)
  TargetAdd('egg-qtess.exe', opts=['ADVAPI'])

#
# DIRECTORY: pandatool/src/eggprogs/
#

if (PkgSkip("PANDATOOL")==0):
  OPTS=['DIR:pandatool/src/eggprogs']
  TargetAdd('egg-crop_eggCrop.obj', opts=OPTS, input='eggCrop.cxx')
  TargetAdd('egg-crop.exe', input='egg-crop_eggCrop.obj')
  TargetAdd('egg-crop.exe', input=COMMON_EGG2X_LIBS_PYSTUB)
  TargetAdd('egg-crop.exe', opts=['ADVAPI'])

  TargetAdd('egg-make-tube_eggMakeTube.obj', opts=OPTS, input='eggMakeTube.cxx')
  TargetAdd('egg-make-tube.exe', input='egg-make-tube_eggMakeTube.obj')
  TargetAdd('egg-make-tube.exe', input=COMMON_EGG2X_LIBS_PYSTUB)
  TargetAdd('egg-make-tube.exe', opts=['ADVAPI'])

  TargetAdd('egg-texture-cards_eggTextureCards.obj', opts=OPTS, input='eggTextureCards.cxx')
  TargetAdd('egg-texture-cards.exe', input='egg-texture-cards_eggTextureCards.obj')
  TargetAdd('egg-texture-cards.exe', input=COMMON_EGG2X_LIBS_PYSTUB)
  TargetAdd('egg-texture-cards.exe', opts=['ADVAPI'])

  TargetAdd('egg-topstrip_eggTopstrip.obj', opts=OPTS, input='eggTopstrip.cxx')
  TargetAdd('egg-topstrip.exe', input='egg-topstrip_eggTopstrip.obj')
  TargetAdd('egg-topstrip.exe', input='libp3eggcharbase.lib')
  TargetAdd('egg-topstrip.exe', input=COMMON_EGG2X_LIBS_PYSTUB)
  TargetAdd('egg-topstrip.exe', opts=['ADVAPI'])

  TargetAdd('egg-trans_eggTrans.obj', opts=OPTS, input='eggTrans.cxx')
  TargetAdd('egg-trans.exe', input='egg-trans_eggTrans.obj')
  TargetAdd('egg-trans.exe', input=COMMON_EGG2X_LIBS_PYSTUB)
  TargetAdd('egg-trans.exe', opts=['ADVAPI'])

  TargetAdd('egg2c_eggToC.obj', opts=OPTS, input='eggToC.cxx')
  TargetAdd('egg2c.exe', input='egg2c_eggToC.obj')
  TargetAdd('egg2c.exe', input=COMMON_EGG2X_LIBS_PYSTUB)
  TargetAdd('egg2c.exe', opts=['ADVAPI'])

  TargetAdd('egg-rename_eggRename.obj', opts=OPTS, input='eggRename.cxx')
  TargetAdd('egg-rename.exe', input='egg-rename_eggRename.obj')
  TargetAdd('egg-rename.exe', input=COMMON_EGG2X_LIBS_PYSTUB)
  TargetAdd('egg-rename.exe', opts=['ADVAPI'])

  TargetAdd('egg-retarget-anim_eggRetargetAnim.obj', opts=OPTS, input='eggRetargetAnim.cxx')
  TargetAdd('egg-retarget-anim.exe', input='egg-retarget-anim_eggRetargetAnim.obj')
  TargetAdd('egg-retarget-anim.exe', input='libp3eggcharbase.lib')
  TargetAdd('egg-retarget-anim.exe', input=COMMON_EGG2X_LIBS_PYSTUB)
  TargetAdd('egg-retarget-anim.exe', opts=['ADVAPI'])

  TargetAdd('egg-list-textures_eggListTextures.obj', opts=OPTS, input='eggListTextures.cxx')
  TargetAdd('egg-list-textures.exe', input='egg-list-textures_eggListTextures.obj')
  TargetAdd('egg-list-textures.exe', input=COMMON_EGG2X_LIBS_PYSTUB)
  TargetAdd('egg-list-textures.exe', opts=['ADVAPI'])

#
# DIRECTORY: pandatool/src/flt/
#

if (PkgSkip("PANDATOOL")==0):
  OPTS=['DIR:pandatool/src/flt', 'ZLIB']
  TargetAdd('p3flt_composite1.obj', opts=OPTS, input='p3flt_composite1.cxx')
  TargetAdd('libp3flt.lib', input=['p3flt_composite1.obj'])

#
# DIRECTORY: pandatool/src/fltegg/
#

if (PkgSkip("PANDATOOL")==0):
  OPTS=['DIR:pandatool/src/fltegg']
  TargetAdd('p3fltegg_fltToEggConverter.obj', opts=OPTS, input='fltToEggConverter.cxx')
  TargetAdd('p3fltegg_fltToEggLevelState.obj', opts=OPTS, input='fltToEggLevelState.cxx')
  TargetAdd('libp3fltegg.lib', input=['p3fltegg_fltToEggConverter.obj', 'p3fltegg_fltToEggLevelState.obj'])

#
# DIRECTORY: pandatool/src/fltprogs/
#

if (PkgSkip("PANDATOOL")==0):
  OPTS=['DIR:pandatool/src/fltprogs', 'DIR:pandatool/src/flt', 'DIR:pandatool/src/cvscopy']
  TargetAdd('egg2flt_eggToFlt.obj', opts=OPTS, input='eggToFlt.cxx')
  TargetAdd('egg2flt.exe', input='egg2flt_eggToFlt.obj')
  TargetAdd('egg2flt.exe', input='libp3flt.lib')
  TargetAdd('egg2flt.exe', input=COMMON_EGG2X_LIBS_PYSTUB)
  TargetAdd('egg2flt.exe', opts=['ADVAPI'])

  TargetAdd('flt-info_fltInfo.obj', opts=OPTS, input='fltInfo.cxx')
  TargetAdd('flt-info.exe', input='flt-info_fltInfo.obj')
  TargetAdd('flt-info.exe', input='libp3flt.lib')
  TargetAdd('flt-info.exe', input=COMMON_EGG2X_LIBS_PYSTUB)
  TargetAdd('flt-info.exe', opts=['ADVAPI'])

  TargetAdd('flt-trans_fltTrans.obj', opts=OPTS, input='fltTrans.cxx')
  TargetAdd('flt-trans.exe', input='flt-trans_fltTrans.obj')
  TargetAdd('flt-trans.exe', input='libp3flt.lib')
  TargetAdd('flt-trans.exe', input=COMMON_EGG2X_LIBS_PYSTUB)
  TargetAdd('flt-trans.exe', opts=['ADVAPI'])

  TargetAdd('flt2egg_fltToEgg.obj', opts=OPTS, input='fltToEgg.cxx')
  TargetAdd('flt2egg.exe', input='flt2egg_fltToEgg.obj')
  TargetAdd('flt2egg.exe', input='libp3flt.lib')
  TargetAdd('flt2egg.exe', input='libp3fltegg.lib')
  TargetAdd('flt2egg.exe', input=COMMON_EGG2X_LIBS_PYSTUB)
  TargetAdd('flt2egg.exe', opts=['ADVAPI'])

  TargetAdd('fltcopy_fltCopy.obj', opts=OPTS, input='fltCopy.cxx')
  TargetAdd('fltcopy.exe', input='fltcopy_fltCopy.obj')
  TargetAdd('fltcopy.exe', input='libp3cvscopy.lib')
  TargetAdd('fltcopy.exe', input='libp3flt.lib')
  TargetAdd('fltcopy.exe', input=COMMON_EGG2X_LIBS_PYSTUB)
  TargetAdd('fltcopy.exe', opts=['ADVAPI'])


#
# DIRECTORY: pandatool/src/imagebase/
#

if (PkgSkip("PANDATOOL")==0):
  OPTS=['DIR:pandatool/src/imagebase']
  TargetAdd('p3imagebase_composite1.obj', opts=OPTS, input='p3imagebase_composite1.cxx')
  TargetAdd('libp3imagebase.lib', input='p3imagebase_composite1.obj')

#
# DIRECTORY: pandatool/src/imageprogs/
#

if (PkgSkip("PANDATOOL")==0):
  OPTS=['DIR:pandatool/src/imageprogs']
  TargetAdd('image-info_imageInfo.obj', opts=OPTS, input='imageInfo.cxx')
  TargetAdd('image-info.exe', input='image-info_imageInfo.obj')
  TargetAdd('image-info.exe', input='libp3imagebase.lib')
  TargetAdd('image-info.exe', input='libp3progbase.lib')
  TargetAdd('image-info.exe', input='libp3pandatoolbase.lib')
  TargetAdd('image-info.exe', input='libpandaegg.dll')
  TargetAdd('image-info.exe', input=COMMON_PANDA_LIBS)
  TargetAdd('image-info.exe', input='libp3pystub.lib')
  TargetAdd('image-info.exe', opts=['ADVAPI'])

  TargetAdd('image-resize_imageResize.obj', opts=OPTS, input='imageResize.cxx')
  TargetAdd('image-resize.exe', input='image-resize_imageResize.obj')
  TargetAdd('image-resize.exe', input='libp3imagebase.lib')
  TargetAdd('image-resize.exe', input='libp3progbase.lib')
  TargetAdd('image-resize.exe', input='libp3pandatoolbase.lib')
  TargetAdd('image-resize.exe', input='libpandaegg.dll')
  TargetAdd('image-resize.exe', input=COMMON_PANDA_LIBS)
  TargetAdd('image-resize.exe', input='libp3pystub.lib')
  TargetAdd('image-resize.exe', opts=['ADVAPI'])

  TargetAdd('image-trans_imageTrans.obj', opts=OPTS, input='imageTrans.cxx')
  TargetAdd('image-trans.exe', input='image-trans_imageTrans.obj')
  TargetAdd('image-trans.exe', input='libp3imagebase.lib')
  TargetAdd('image-trans.exe', input='libp3progbase.lib')
  TargetAdd('image-trans.exe', input='libp3pandatoolbase.lib')
  TargetAdd('image-trans.exe', input='libpandaegg.dll')
  TargetAdd('image-trans.exe', input=COMMON_PANDA_LIBS)
  TargetAdd('image-trans.exe', input='libp3pystub.lib')
  TargetAdd('image-trans.exe', opts=['ADVAPI'])

#
# DIRECTORY: pandatool/src/pfmprogs/
#

if (PkgSkip("PANDATOOL")==0):
  OPTS=['DIR:pandatool/src/pfmprogs']
  TargetAdd('pfm-trans_pfmTrans.obj', opts=OPTS, input='pfmTrans.cxx')
  TargetAdd('pfm-trans.exe', input='pfm-trans_pfmTrans.obj')
  TargetAdd('pfm-trans.exe', input='libp3progbase.lib')
  TargetAdd('pfm-trans.exe', input='libp3pandatoolbase.lib')
  TargetAdd('pfm-trans.exe', input=COMMON_PANDA_LIBS)
  TargetAdd('pfm-trans.exe', input='libp3pystub.lib')
  TargetAdd('pfm-trans.exe', opts=['ADVAPI'])

  TargetAdd('pfm-bba_pfmBba.obj', opts=OPTS, input='pfmBba.cxx')
  TargetAdd('pfm-bba_config_pfm.obj', opts=OPTS, input='config_pfm.cxx')
  TargetAdd('pfm-bba.exe', input='pfm-bba_pfmBba.obj')
  TargetAdd('pfm-bba.exe', input='pfm-bba_config_pfm.obj')
  TargetAdd('pfm-bba.exe', input='libp3progbase.lib')
  TargetAdd('pfm-bba.exe', input='libp3pandatoolbase.lib')
  TargetAdd('pfm-bba.exe', input=COMMON_PANDA_LIBS)
  TargetAdd('pfm-bba.exe', input='libp3pystub.lib')
  TargetAdd('pfm-bba.exe', opts=['ADVAPI'])

#
# DIRECTORY: pandatool/src/lwo/
#

if (PkgSkip("PANDATOOL")==0):
  OPTS=['DIR:pandatool/src/lwo']
  TargetAdd('p3lwo_composite1.obj', opts=OPTS, input='p3lwo_composite1.cxx')
  TargetAdd('libp3lwo.lib', input='p3lwo_composite1.obj')

#
# DIRECTORY: pandatool/src/lwoegg/
#

if (PkgSkip("PANDATOOL")==0):
  OPTS=['DIR:pandatool/src/lwoegg']
  TargetAdd('p3lwoegg_composite1.obj', opts=OPTS, input='p3lwoegg_composite1.cxx')
  TargetAdd('libp3lwoegg.lib', input='p3lwoegg_composite1.obj')

#
# DIRECTORY: pandatool/src/lwoprogs/
#

if (PkgSkip("PANDATOOL")==0):
  OPTS=['DIR:pandatool/src/lwoprogs', 'DIR:pandatool/src/lwo']
  TargetAdd('lwo-scan_lwoScan.obj', opts=OPTS, input='lwoScan.cxx')
  TargetAdd('lwo-scan.exe', input='lwo-scan_lwoScan.obj')
  TargetAdd('lwo-scan.exe', input='libp3lwo.lib')
  TargetAdd('lwo-scan.exe', input='libp3progbase.lib')
  TargetAdd('lwo-scan.exe', input='libp3pandatoolbase.lib')
  TargetAdd('lwo-scan.exe', input='libpandaegg.dll')
  TargetAdd('lwo-scan.exe', input=COMMON_PANDA_LIBS)
  TargetAdd('lwo-scan.exe', input='libp3pystub.lib')
  TargetAdd('lwo-scan.exe', opts=['ADVAPI'])

  TargetAdd('lwo2egg_lwoToEgg.obj', opts=OPTS, input='lwoToEgg.cxx')
  TargetAdd('lwo2egg.exe', input='lwo2egg_lwoToEgg.obj')
  TargetAdd('lwo2egg.exe', input='libp3lwo.lib')
  TargetAdd('lwo2egg.exe', input='libp3lwoegg.lib')
  TargetAdd('lwo2egg.exe', input=COMMON_EGG2X_LIBS_PYSTUB)
  TargetAdd('lwo2egg.exe', opts=['ADVAPI'])

#
# DIRECTORY: pandatool/src/maya/
#

for VER in MAYAVERSIONS:
  VNUM=VER[4:]
  if (PkgSkip(VER)==0) and (PkgSkip("PANDATOOL")==0):
    OPTS=['DIR:pandatool/src/maya', VER]
    TargetAdd('maya'+VNUM+'_composite1.obj', opts=OPTS, input='p3maya_composite1.cxx')
    TargetAdd('libmaya'+VNUM+'.lib', input='maya'+VNUM+'_composite1.obj')

#
# DIRECTORY: pandatool/src/mayaegg/
#

for VER in MAYAVERSIONS:
  VNUM=VER[4:]
  if (PkgSkip(VER)==0) and (PkgSkip("PANDATOOL")==0):
    OPTS=['DIR:pandatool/src/mayaegg', 'DIR:pandatool/src/maya', VER]
    TargetAdd('mayaegg'+VNUM+'_loader.obj', opts=OPTS, input='mayaEggLoader.cxx')
    TargetAdd('mayaegg'+VNUM+'_composite1.obj', opts=OPTS, input='p3mayaegg_composite1.cxx')
    TargetAdd('libmayaegg'+VNUM+'.lib', input='mayaegg'+VNUM+'_loader.obj')
    TargetAdd('libmayaegg'+VNUM+'.lib', input='mayaegg'+VNUM+'_composite1.obj')

#
# DIRECTORY: pandatool/src/maxegg/
#

for VER in MAXVERSIONS:
  VNUM=VER[3:]
  if (PkgSkip(VER)==0) and (PkgSkip("PANDATOOL")==0):
    OPTS=['DIR:pandatool/src/maxegg', VER,  "WINCOMCTL", "WINCOMDLG", "WINUSER", "MSFORSCOPE", "RTTI"]
    TargetAdd('maxEgg'+VNUM+'.res', opts=OPTS, input='maxEgg.rc')
    TargetAdd('maxegg'+VNUM+'_loader.obj', opts=OPTS, input='maxEggLoader.cxx')
    TargetAdd('maxegg'+VNUM+'_composite1.obj', opts=OPTS, input='p3maxegg_composite1.cxx')
    TargetAdd('maxegg'+VNUM+'.dlo', input='maxegg'+VNUM+'_composite1.obj')
    TargetAdd('maxegg'+VNUM+'.dlo', input='maxEgg'+VNUM+'.res')
    TargetAdd('maxegg'+VNUM+'.dlo', input='maxEgg.def', ipath=OPTS)
    TargetAdd('maxegg'+VNUM+'.dlo', input=COMMON_EGG2X_LIBS_PYSTUB)
    TargetAdd('maxegg'+VNUM+'.dlo', opts=OPTS)

#
# DIRECTORY: pandatool/src/maxprogs/
#

for VER in MAXVERSIONS:
  VNUM=VER[3:]
  if (PkgSkip(VER)==0) and (PkgSkip("PANDATOOL")==0):
    OPTS=['DIR:pandatool/src/maxprogs', VER,  "WINCOMCTL", "WINCOMDLG", "WINUSER", "MSFORSCOPE", "RTTI"]
    TargetAdd('maxImportRes.res', opts=OPTS, input='maxImportRes.rc')
    TargetAdd('maxprogs'+VNUM+'_maxeggimport.obj', opts=OPTS, input='maxEggImport.cxx')
    TargetAdd('maxeggimport'+VNUM+'.dle', input='maxegg'+VNUM+'_loader.obj')
    TargetAdd('maxeggimport'+VNUM+'.dle', input='maxprogs'+VNUM+'_maxeggimport.obj')
    TargetAdd('maxeggimport'+VNUM+'.dle', input='libpandaegg.dll')
    TargetAdd('maxeggimport'+VNUM+'.dle', input='libpanda.dll')
    TargetAdd('maxeggimport'+VNUM+'.dle', input='libpandaexpress.dll')
    TargetAdd('maxeggimport'+VNUM+'.dle', input='maxImportRes.res')
    TargetAdd('maxeggimport'+VNUM+'.dle', input='maxEggImport.def', ipath=OPTS)
    TargetAdd('maxeggimport'+VNUM+'.dle', input=COMMON_DTOOL_LIBS)
    TargetAdd('maxeggimport'+VNUM+'.dle', opts=OPTS)

#
# DIRECTORY: pandatool/src/vrml/
#

if (PkgSkip("PANDATOOL")==0):
  OPTS=['DIR:pandatool/src/vrml', 'ZLIB', 'BISONPREFIX_vrmlyy']
  CreateFile(GetOutputDir()+"/include/vrmlParser.h")
  TargetAdd('p3vrml_vrmlParser.obj', opts=OPTS, input='vrmlParser.yxx')
  TargetAdd('vrmlParser.h', input='p3vrml_vrmlParser.obj', opts=['DEPENDENCYONLY'])
  TargetAdd('p3vrml_vrmlLexer.obj', opts=OPTS, input='vrmlLexer.lxx')
  TargetAdd('p3vrml_parse_vrml.obj', opts=OPTS, input='parse_vrml.cxx')
  TargetAdd('p3vrml_standard_nodes.obj', opts=OPTS, input='standard_nodes.cxx')
  TargetAdd('p3vrml_vrmlNode.obj', opts=OPTS, input='vrmlNode.cxx')
  TargetAdd('p3vrml_vrmlNodeType.obj', opts=OPTS, input='vrmlNodeType.cxx')
  TargetAdd('libp3vrml.lib', input='p3vrml_parse_vrml.obj')
  TargetAdd('libp3vrml.lib', input='p3vrml_standard_nodes.obj')
  TargetAdd('libp3vrml.lib', input='p3vrml_vrmlNode.obj')
  TargetAdd('libp3vrml.lib', input='p3vrml_vrmlNodeType.obj')
  TargetAdd('libp3vrml.lib', input='p3vrml_vrmlParser.obj')
  TargetAdd('libp3vrml.lib', input='p3vrml_vrmlLexer.obj')

#
# DIRECTORY: pandatool/src/vrmlegg/
#

if (PkgSkip("PANDATOOL")==0):
  OPTS=['DIR:pandatool/src/vrmlegg', 'DIR:pandatool/src/vrml']
  TargetAdd('p3vrmlegg_indexedFaceSet.obj', opts=OPTS, input='indexedFaceSet.cxx')
  TargetAdd('p3vrmlegg_vrmlAppearance.obj', opts=OPTS, input='vrmlAppearance.cxx')
  TargetAdd('p3vrmlegg_vrmlToEggConverter.obj', opts=OPTS, input='vrmlToEggConverter.cxx')
  TargetAdd('libp3vrmlegg.lib', input='p3vrmlegg_indexedFaceSet.obj')
  TargetAdd('libp3vrmlegg.lib', input='p3vrmlegg_vrmlAppearance.obj')
  TargetAdd('libp3vrmlegg.lib', input='p3vrmlegg_vrmlToEggConverter.obj')

#
# DIRECTORY: pandatool/src/xfile/
#

if (PkgSkip("PANDATOOL")==0):
    OPTS=['DIR:pandatool/src/xfile', 'ZLIB', 'BISONPREFIX_xyy', 'FLEXDASHI']
    CreateFile(GetOutputDir()+"/include/xParser.h")
    TargetAdd('p3xfile_xParser.obj', opts=OPTS, input='xParser.yxx')
    TargetAdd('xParser.h', input='p3xfile_xParser.obj', opts=['DEPENDENCYONLY'])
    TargetAdd('p3xfile_xLexer.obj', opts=OPTS, input='xLexer.lxx')
    TargetAdd('p3xfile_composite1.obj', opts=OPTS, input='p3xfile_composite1.cxx')
    TargetAdd('libp3xfile.lib', input='p3xfile_composite1.obj')
    TargetAdd('libp3xfile.lib', input='p3xfile_xParser.obj')
    TargetAdd('libp3xfile.lib', input='p3xfile_xLexer.obj')

#
# DIRECTORY: pandatool/src/xfileegg/
#

if (PkgSkip("PANDATOOL")==0):
    OPTS=['DIR:pandatool/src/xfileegg', 'DIR:pandatool/src/xfile']
    TargetAdd('p3xfileegg_composite1.obj', opts=OPTS, input='p3xfileegg_composite1.cxx')
    TargetAdd('libp3xfileegg.lib', input='p3xfileegg_composite1.obj')

#
# DIRECTORY: pandatool/src/ptloader/
#

if (PkgSkip("PANDATOOL")==0):
    OPTS=['DIR:pandatool/src/ptloader', 'DIR:pandatool/src/flt', 'DIR:pandatool/src/lwo', 'DIR:pandatool/src/xfile', 'DIR:pandatool/src/xfileegg', 'DIR:pandatool/src/daeegg', 'BUILDING:PTLOADER', 'FCOLLADA']
    TargetAdd('p3ptloader_config_ptloader.obj', opts=OPTS, input='config_ptloader.cxx')
    TargetAdd('p3ptloader_loaderFileTypePandatool.obj', opts=OPTS, input='loaderFileTypePandatool.cxx')
    TargetAdd('libp3ptloader.dll', input='p3ptloader_config_ptloader.obj')
    TargetAdd('libp3ptloader.dll', input='p3ptloader_loaderFileTypePandatool.obj')
    TargetAdd('libp3ptloader.dll', input='libp3fltegg.lib')
    TargetAdd('libp3ptloader.dll', input='libp3flt.lib')
    TargetAdd('libp3ptloader.dll', input='libp3lwoegg.lib')
    TargetAdd('libp3ptloader.dll', input='libp3lwo.lib')
    TargetAdd('libp3ptloader.dll', input='libp3dxfegg.lib')
    TargetAdd('libp3ptloader.dll', input='libp3dxf.lib')
    TargetAdd('libp3ptloader.dll', input='libp3objegg.lib')
    TargetAdd('libp3ptloader.dll', input='libp3vrmlegg.lib')
    TargetAdd('libp3ptloader.dll', input='libp3vrml.lib')
    TargetAdd('libp3ptloader.dll', input='libp3xfileegg.lib')
    TargetAdd('libp3ptloader.dll', input='libp3xfile.lib')
    if (PkgSkip("FCOLLADA")==0): TargetAdd('libp3ptloader.dll', input='libp3daeegg.lib')
    TargetAdd('libp3ptloader.dll', input='libp3eggbase.lib')
    TargetAdd('libp3ptloader.dll', input='libp3progbase.lib')
    TargetAdd('libp3ptloader.dll', input='libp3converter.lib')
    TargetAdd('libp3ptloader.dll', input='libp3pandatoolbase.lib')
    TargetAdd('libp3ptloader.dll', input='libpandaegg.dll')
    TargetAdd('libp3ptloader.dll', input=COMMON_PANDA_LIBS)
    TargetAdd('libp3ptloader.dll', opts=['MODULE', 'ADVAPI', 'FCOLLADA', 'WINUSER'])

#
# DIRECTORY: pandatool/src/miscprogs/
#

# This is a bit of an esoteric tool, and it causes issues because
# it conflicts with tools of the same name in different packages.
#if (PkgSkip("PANDATOOL")==0):
#    OPTS=['DIR:pandatool/src/miscprogs']
#    TargetAdd('bin2c_binToC.obj', opts=OPTS, input='binToC.cxx')
#    TargetAdd('bin2c.exe', input='bin2c_binToC.obj')
#    TargetAdd('bin2c.exe', input='libp3progbase.lib')
#    TargetAdd('bin2c.exe', input='libp3pandatoolbase.lib')
#    TargetAdd('bin2c.exe', input=COMMON_PANDA_LIBS)
#    TargetAdd('bin2c.exe', input='libp3pystub.lib')
#    TargetAdd('bin2c.exe', opts=['ADVAPI'])

#
# DIRECTORY: pandatool/src/pstatserver/
#

if (PkgSkip("PANDATOOL")==0):
    OPTS=['DIR:pandatool/src/pstatserver']
    TargetAdd('p3pstatserver_composite1.obj', opts=OPTS, input='p3pstatserver_composite1.cxx')
    TargetAdd('libp3pstatserver.lib', input='p3pstatserver_composite1.obj')

#
# DIRECTORY: pandatool/src/softprogs/
#

if (PkgSkip("PANDATOOL")==0):
    OPTS=['DIR:pandatool/src/softprogs', 'OPENSSL']
    TargetAdd('softcvs_softCVS.obj', opts=OPTS, input='softCVS.cxx')
    TargetAdd('softcvs_softFilename.obj', opts=OPTS, input='softFilename.cxx')
    TargetAdd('softcvs.exe', input='softcvs_softCVS.obj')
    TargetAdd('softcvs.exe', input='softcvs_softFilename.obj')
    TargetAdd('softcvs.exe', input='libp3progbase.lib')
    TargetAdd('softcvs.exe', input='libp3pandatoolbase.lib')
    TargetAdd('softcvs.exe', input='libpandaegg.dll')
    TargetAdd('softcvs.exe', input=COMMON_PANDA_LIBS)
    TargetAdd('softcvs.exe', input='libp3pystub.lib')
    TargetAdd('softcvs.exe', opts=['ADVAPI'])

#
# DIRECTORY: pandatool/src/text-stats/
#

if (PkgSkip("PANDATOOL")==0):
    OPTS=['DIR:pandatool/src/text-stats']
    TargetAdd('text-stats_textMonitor.obj', opts=OPTS, input='textMonitor.cxx')
    TargetAdd('text-stats_textStats.obj', opts=OPTS, input='textStats.cxx')
    TargetAdd('text-stats.exe', input='text-stats_textMonitor.obj')
    TargetAdd('text-stats.exe', input='text-stats_textStats.obj')
    TargetAdd('text-stats.exe', input='libp3progbase.lib')
    TargetAdd('text-stats.exe', input='libp3pstatserver.lib')
    TargetAdd('text-stats.exe', input='libp3pandatoolbase.lib')
    TargetAdd('text-stats.exe', input='libpandaegg.dll')
    TargetAdd('text-stats.exe', input=COMMON_PANDA_LIBS)
    TargetAdd('text-stats.exe', input='libp3pystub.lib')
    TargetAdd('text-stats.exe', opts=['ADVAPI'])

#
# DIRECTORY: pandatool/src/vrmlprogs/
#

if (PkgSkip("PANDATOOL")==0):
    OPTS=['DIR:pandatool/src/vrmlprogs', 'DIR:pandatool/src/vrml', 'DIR:pandatool/src/vrmlegg']
    TargetAdd('vrml-trans_vrmlTrans.obj', opts=OPTS, input='vrmlTrans.cxx')
    TargetAdd('vrml-trans.exe', input='vrml-trans_vrmlTrans.obj')
    TargetAdd('vrml-trans.exe', input='libp3vrml.lib')
    TargetAdd('vrml-trans.exe', input='libp3progbase.lib')
    TargetAdd('vrml-trans.exe', input='libp3pandatoolbase.lib')
    TargetAdd('vrml-trans.exe', input=COMMON_PANDA_LIBS)
    TargetAdd('vrml-trans.exe', input='libp3pystub.lib')
    TargetAdd('vrml-trans.exe', opts=['ADVAPI'])

    TargetAdd('vrml2egg_vrmlToEgg.obj', opts=OPTS, input='vrmlToEgg.cxx')
    TargetAdd('vrml2egg.exe', input='vrml2egg_vrmlToEgg.obj')
    TargetAdd('vrml2egg.exe', input='libp3vrmlegg.lib')
    TargetAdd('vrml2egg.exe', input='libp3vrml.lib')
    TargetAdd('vrml2egg.exe', input=COMMON_EGG2X_LIBS_PYSTUB)
    TargetAdd('vrml2egg.exe', opts=['ADVAPI'])

#
# DIRECTORY: pandatool/src/win-stats/
# DIRECTORY: pandatool/src/gtk-stats/
#

if (PkgSkip("PANDATOOL")==0 and (GetTarget() == 'windows' or PkgSkip("GTK2")==0)):
    if GetTarget() == 'windows':
      OPTS=['DIR:pandatool/src/win-stats']
      TargetAdd('pstats_composite1.obj', opts=OPTS, input='winstats_composite1.cxx')
    else:
      OPTS=['DIR:pandatool/src/gtk-stats', 'GTK2']
      TargetAdd('pstats_composite1.obj', opts=OPTS, input='gtkstats_composite1.cxx')
    TargetAdd('pstats.exe', input='pstats_composite1.obj')
    TargetAdd('pstats.exe', input='libp3pstatserver.lib')
    TargetAdd('pstats.exe', input='libp3progbase.lib')
    TargetAdd('pstats.exe', input='libp3pandatoolbase.lib')
    TargetAdd('pstats.exe', input=COMMON_PANDA_LIBS)
    TargetAdd('pstats.exe', input='libp3pystub.lib')
    TargetAdd('pstats.exe', opts=['SUBSYSTEM:WINDOWS', 'WINSOCK', 'WINIMM', 'WINGDI', 'WINKERNEL', 'WINOLDNAMES', 'WINUSER', 'WINMM', 'GTK2'])

#
# DIRECTORY: pandatool/src/xfileprogs/
#

if (PkgSkip("PANDATOOL")==0):
    OPTS=['DIR:pandatool/src/xfileprogs', 'DIR:pandatool/src/xfile', 'DIR:pandatool/src/xfileegg']
    TargetAdd('egg2x_eggToX.obj', opts=OPTS, input='eggToX.cxx')
    TargetAdd('egg2x.exe', input='egg2x_eggToX.obj')
    TargetAdd('egg2x.exe', input='libp3xfileegg.lib')
    TargetAdd('egg2x.exe', input='libp3xfile.lib')
    TargetAdd('egg2x.exe', input=COMMON_EGG2X_LIBS_PYSTUB)
    TargetAdd('egg2x.exe', opts=['ADVAPI'])

    TargetAdd('x-trans_xFileTrans.obj', opts=OPTS, input='xFileTrans.cxx')
    TargetAdd('x-trans.exe', input='x-trans_xFileTrans.obj')
    TargetAdd('x-trans.exe', input='libp3progbase.lib')
    TargetAdd('x-trans.exe', input='libp3xfile.lib')
    TargetAdd('x-trans.exe', input='libp3pandatoolbase.lib')
    TargetAdd('x-trans.exe', input=COMMON_PANDA_LIBS)
    TargetAdd('x-trans.exe', input='libp3pystub.lib')
    TargetAdd('x-trans.exe', opts=['ADVAPI'])

    TargetAdd('x2egg_xFileToEgg.obj', opts=OPTS, input='xFileToEgg.cxx')
    TargetAdd('x2egg.exe', input='x2egg_xFileToEgg.obj')
    TargetAdd('x2egg.exe', input='libp3xfileegg.lib')
    TargetAdd('x2egg.exe', input='libp3xfile.lib')
    TargetAdd('x2egg.exe', input=COMMON_EGG2X_LIBS_PYSTUB)
    TargetAdd('x2egg.exe', opts=['ADVAPI'])

#
# DIRECTORY: pandatool/src/mayaprogs/
#

for VER in MAYAVERSIONS:
  VNUM = VER[4:]
  if not PkgSkip(VER) and not PkgSkip("PANDATOOL"):
    if GetTarget() == 'darwin' and int(VNUM) >= 2012:
      ARCH_OPTS = ['NOARCH:PPC', 'NOARCH:I386']
      if len(OSX_ARCHS) != 0 and 'x86_64' not in OSX_ARCHS:
        continue
    elif GetTarget() == 'darwin' and int(VNUM) >= 2009:
      ARCH_OPTS = ['NOARCH:PPC']
    else:
      ARCH_OPTS = []

    OPTS=['DIR:pandatool/src/mayaprogs', 'DIR:pandatool/src/maya', 'DIR:pandatool/src/mayaegg', 'DIR:pandatool/src/cvscopy', 'BUILDING:MISC', VER] + ARCH_OPTS
    TargetAdd('mayaeggimport'+VNUM+'_mayaeggimport.obj', opts=OPTS, input='mayaEggImport.cxx')
    TargetAdd('mayaeggimport'+VNUM+'.mll', input='mayaegg'+VNUM+'_loader.obj')
    TargetAdd('mayaeggimport'+VNUM+'.mll', input='mayaeggimport'+VNUM+'_mayaeggimport.obj')
    TargetAdd('mayaeggimport'+VNUM+'.mll', input='libpandaegg.dll')
    TargetAdd('mayaeggimport'+VNUM+'.mll', input=COMMON_PANDA_LIBS)
    if GetTarget() == 'windows':
      TargetAdd('mayaeggimport'+VNUM+'.mll', input='libp3pystub.lib')
    TargetAdd('mayaeggimport'+VNUM+'.mll', opts=['ADVAPI', VER]+ARCH_OPTS)

    TargetAdd('mayaloader'+VNUM+'_config_mayaloader.obj', opts=OPTS, input='config_mayaloader.cxx')
    TargetAdd('libp3mayaloader'+VNUM+'.dll', input='mayaloader'+VNUM+'_config_mayaloader.obj')
    TargetAdd('libp3mayaloader'+VNUM+'.dll', input='libmayaegg'+VNUM+'.lib')
    TargetAdd('libp3mayaloader'+VNUM+'.dll', input='libp3ptloader.dll')
    TargetAdd('libp3mayaloader'+VNUM+'.dll', input='libmaya'+VNUM+'.lib')
    TargetAdd('libp3mayaloader'+VNUM+'.dll', input='libp3fltegg.lib')
    TargetAdd('libp3mayaloader'+VNUM+'.dll', input='libp3flt.lib')
    TargetAdd('libp3mayaloader'+VNUM+'.dll', input='libp3lwoegg.lib')
    TargetAdd('libp3mayaloader'+VNUM+'.dll', input='libp3lwo.lib')
    TargetAdd('libp3mayaloader'+VNUM+'.dll', input='libp3dxfegg.lib')
    TargetAdd('libp3mayaloader'+VNUM+'.dll', input='libp3dxf.lib')
    TargetAdd('libp3mayaloader'+VNUM+'.dll', input='libp3objegg.lib')
    TargetAdd('libp3mayaloader'+VNUM+'.dll', input='libp3vrmlegg.lib')
    TargetAdd('libp3mayaloader'+VNUM+'.dll', input='libp3vrml.lib')
    TargetAdd('libp3mayaloader'+VNUM+'.dll', input='libp3xfileegg.lib')
    TargetAdd('libp3mayaloader'+VNUM+'.dll', input='libp3xfile.lib')
    TargetAdd('libp3mayaloader'+VNUM+'.dll', input='libp3eggbase.lib')
    TargetAdd('libp3mayaloader'+VNUM+'.dll', input='libp3progbase.lib')
    TargetAdd('libp3mayaloader'+VNUM+'.dll', input='libp3converter.lib')
    TargetAdd('libp3mayaloader'+VNUM+'.dll', input='libp3pandatoolbase.lib')
    TargetAdd('libp3mayaloader'+VNUM+'.dll', input='libpandaegg.dll')
    TargetAdd('libp3mayaloader'+VNUM+'.dll', input=COMMON_PANDA_LIBS)
    TargetAdd('libp3mayaloader'+VNUM+'.dll', opts=['ADVAPI', VER]+ARCH_OPTS)

    TargetAdd('mayapview'+VNUM+'_mayaPview.obj', opts=OPTS, input='mayaPview.cxx')
    TargetAdd('libmayapview'+VNUM+'.mll', input='mayapview'+VNUM+'_mayaPview.obj')
    TargetAdd('libmayapview'+VNUM+'.mll', input='libmayaegg'+VNUM+'.lib')
    TargetAdd('libmayapview'+VNUM+'.mll', input='libmaya'+VNUM+'.lib')
    TargetAdd('libmayapview'+VNUM+'.mll', input='libp3framework.dll')
    if GetTarget() == 'windows':
      TargetAdd('libmayapview'+VNUM+'.mll', input=COMMON_EGG2X_LIBS_PYSTUB)
    else:
      TargetAdd('libmayapview'+VNUM+'.mll', input=COMMON_EGG2X_LIBS)
    TargetAdd('libmayapview'+VNUM+'.mll', opts=['ADVAPI', VER]+ARCH_OPTS)

    TargetAdd('maya2egg'+VNUM+'_mayaToEgg.obj', opts=OPTS, input='mayaToEgg.cxx')
    TargetAdd('maya2egg'+VNUM+'_bin.exe', input='maya2egg'+VNUM+'_mayaToEgg.obj')
    TargetAdd('maya2egg'+VNUM+'_bin.exe', input='libmayaegg'+VNUM+'.lib')
    TargetAdd('maya2egg'+VNUM+'_bin.exe', input='libmaya'+VNUM+'.lib')
    if GetTarget() == 'windows':
      TargetAdd('maya2egg'+VNUM+'_bin.exe', input=COMMON_EGG2X_LIBS_PYSTUB)
    else:
      TargetAdd('maya2egg'+VNUM+'_bin.exe', input=COMMON_EGG2X_LIBS)
    TargetAdd('maya2egg'+VNUM+'_bin.exe', opts=['ADVAPI', VER]+ARCH_OPTS)

    TargetAdd('egg2maya'+VNUM+'_eggToMaya.obj', opts=OPTS, input='eggToMaya.cxx')
    TargetAdd('egg2maya'+VNUM+'_bin.exe', input='egg2maya'+VNUM+'_eggToMaya.obj')
    TargetAdd('egg2maya'+VNUM+'_bin.exe', input='libmayaegg'+VNUM+'.lib')
    TargetAdd('egg2maya'+VNUM+'_bin.exe', input='libmaya'+VNUM+'.lib')
    if GetTarget() == 'windows':
      TargetAdd('egg2maya'+VNUM+'_bin.exe', input=COMMON_EGG2X_LIBS_PYSTUB)
    else:
      TargetAdd('egg2maya'+VNUM+'_bin.exe', input=COMMON_EGG2X_LIBS)
    TargetAdd('egg2maya'+VNUM+'_bin.exe', opts=['ADVAPI', VER]+ARCH_OPTS)

    TargetAdd('mayacopy'+VNUM+'_mayaCopy.obj', opts=OPTS, input='mayaCopy.cxx')
    TargetAdd('mayacopy'+VNUM+'_bin.exe', input='mayacopy'+VNUM+'_mayaCopy.obj')
    TargetAdd('mayacopy'+VNUM+'_bin.exe', input='libp3cvscopy.lib')
    TargetAdd('mayacopy'+VNUM+'_bin.exe', input='libmaya'+VNUM+'.lib')
    if GetTarget() == 'windows':
      TargetAdd('mayacopy'+VNUM+'_bin.exe', input=COMMON_EGG2X_LIBS_PYSTUB)
    else:
      TargetAdd('mayacopy'+VNUM+'_bin.exe', input=COMMON_EGG2X_LIBS)
    TargetAdd('mayacopy'+VNUM+'_bin.exe', opts=['ADVAPI', VER]+ARCH_OPTS)

    TargetAdd('mayasavepview'+VNUM+'_mayaSavePview.obj', opts=OPTS, input='mayaSavePview.cxx')
    TargetAdd('libmayasavepview'+VNUM+'.mll', input='mayasavepview'+VNUM+'_mayaSavePview.obj')
    TargetAdd('libmayasavepview'+VNUM+'.mll', opts=['ADVAPI', VER]+ARCH_OPTS)

    TargetAdd('mayapath'+VNUM+'.obj', opts=OPTS, input='mayapath.cxx')

    TargetAdd('maya2egg'+VNUM+'.exe', input='mayapath'+VNUM+'.obj')
    TargetAdd('maya2egg'+VNUM+'.exe', input='libpandaexpress.dll')
    TargetAdd('maya2egg'+VNUM+'.exe', input=COMMON_DTOOL_LIBS_PYSTUB)
    TargetAdd('maya2egg'+VNUM+'.exe', opts=['ADVAPI']+ARCH_OPTS)

    TargetAdd('egg2maya'+VNUM+'.exe', input='mayapath'+VNUM+'.obj')
    TargetAdd('egg2maya'+VNUM+'.exe', input='libpandaexpress.dll')
    TargetAdd('egg2maya'+VNUM+'.exe', input=COMMON_DTOOL_LIBS_PYSTUB)
    TargetAdd('egg2maya'+VNUM+'.exe', opts=['ADVAPI']+ARCH_OPTS)

    TargetAdd('mayacopy'+VNUM+'.exe', input='mayapath'+VNUM+'.obj')
    TargetAdd('mayacopy'+VNUM+'.exe', input='libpandaexpress.dll')
    TargetAdd('mayacopy'+VNUM+'.exe', input=COMMON_DTOOL_LIBS_PYSTUB)
    TargetAdd('mayacopy'+VNUM+'.exe', opts=['ADVAPI']+ARCH_OPTS)

#
# DIRECTORY: contrib/src/ai/
#
if (PkgSkip("CONTRIB")==0 and not RUNTIME):
  OPTS=['DIR:contrib/src/ai', 'BUILDING:PANDAAI']
  TargetAdd('p3ai_composite1.obj', opts=OPTS, input='p3ai_composite1.cxx')
  TargetAdd('libpandaai.dll', input='p3ai_composite1.obj')
  TargetAdd('libpandaai.dll', input=COMMON_PANDA_LIBS)

  OPTS=['DIR:contrib/src/ai']
  IGATEFILES=GetDirectoryContents('contrib/src/ai', ["*.h", "*_composite*.cxx"])
  TargetAdd('libpandaai.in', opts=OPTS, input=IGATEFILES)
  TargetAdd('libpandaai.in', opts=['IMOD:panda3d.ai', 'ILIB:libpandaai', 'SRCDIR:contrib/src/ai'])
  TargetAdd('libpandaai_igate.obj', input='libpandaai.in', opts=["DEPENDENCYONLY"])

  TargetAdd('ai_module.obj', input='libpandaai.in')
  TargetAdd('ai_module.obj', opts=OPTS)
  TargetAdd('ai_module.obj', opts=['IMOD:panda3d.ai', 'ILIB:ai', 'IMPORT:panda3d.core'])

  TargetAdd('ai.pyd', input='ai_module.obj')
  TargetAdd('ai.pyd', input='libpandaai_igate.obj')
  TargetAdd('ai.pyd', input='libpandaai.dll')
  TargetAdd('ai.pyd', input='libp3interrogatedb.dll')
  TargetAdd('ai.pyd', input=COMMON_PANDA_LIBS)
  TargetAdd('ai.pyd', opts=['PYTHON'])

#
# Generate the models directory and samples directory
#

if (PkgSkip("DIRECT")==0 and not RUNTIME):
  model_extensions = ["*.egg"]
  # Check if we have access to an flt2egg utility, either self-compiled or on the system.
  if ((PkgSkip("PANDATOOL")==0 and GetHost()==GetTarget()) or LocateBinary('flt2egg')):
      model_extensions.append("*.flt")

  for model in GetDirectoryContents("dmodels/src/misc", model_extensions):
      if (PkgSkip("ZLIB")==0 and PkgSkip("DEPLOYTOOLS")==0 and not RTDIST):
          newname = model[:-4] + ".egg.pz"
      else:
          newname = model[:-4] + ".egg"
      TargetAdd(GetOutputDir()+"/models/misc/"+newname, input="dmodels/src/misc/"+model)

  for model in GetDirectoryContents("dmodels/src/gui", model_extensions):
      if (PkgSkip("ZLIB")==0 and PkgSkip("DEPLOYTOOLS")==0 and not RTDIST):
          newname = model[:-4] + ".egg.pz"
      else:
          newname = model[:-4] + ".egg"
      TargetAdd(GetOutputDir()+"/models/gui/"+newname, input="dmodels/src/gui/"+model)

  for model in GetDirectoryContents("models", model_extensions):
      if (PkgSkip("ZLIB")==0 and PkgSkip("DEPLOYTOOLS")==0 and not RTDIST):
          newname = model[:-4] + ".egg.pz"
      else:
          newname = model[:-4] + ".egg"
      TargetAdd(GetOutputDir()+"/models/"+newname, input="models/"+model)

  CopyAllFiles(GetOutputDir()+"/models/audio/sfx/",  "dmodels/src/audio/sfx/", ".wav")
  CopyAllFiles(GetOutputDir()+"/models/icons/",      "dmodels/src/icons/",     ".gif")

  CopyAllFiles(GetOutputDir()+"/models/maps/",       "models/maps/",           ".jpg")
  CopyAllFiles(GetOutputDir()+"/models/maps/",       "models/maps/",           ".png")
  CopyAllFiles(GetOutputDir()+"/models/maps/",       "models/maps/",           ".rgb")
  CopyAllFiles(GetOutputDir()+"/models/maps/",       "models/maps/",           ".rgba")

  CopyAllFiles(GetOutputDir()+"/models/maps/",       "dmodels/src/maps/",      ".jpg")
  CopyAllFiles(GetOutputDir()+"/models/maps/",       "dmodels/src/maps/",      ".png")
  CopyAllFiles(GetOutputDir()+"/models/maps/",       "dmodels/src/maps/",      ".rgb")
  CopyAllFiles(GetOutputDir()+"/models/maps/",       "dmodels/src/maps/",      ".rgba")

#
# Build the rtdist.
#

if (RTDIST):
  OPTS=['DIR:direct/src/p3d']
  TargetAdd('_panda3d', opts=OPTS, input='panda3d.pdef')
  TargetAdd('_coreapi', opts=OPTS, input='coreapi.pdef')
  TargetAdd('_thirdparty', opts=OPTS, input='thirdparty.pdef')

#
# Distribute prebuilt .p3d files as executable.
#

if (PkgSkip("DIRECT")==0 and not RUNTIME and not RTDIST):
  if GetTarget() == 'windows':
    OPTS=['DIR:direct/src/p3d']
    TargetAdd('p3dWrapper.obj', opts=OPTS, input='p3dWrapper.c')
    TargetAdd('p3dWrapper.exe', input='p3dWrapper.obj')
    TargetAdd('p3dWrapper.exe', opts=["ADVAPI"])

  for g in glob.glob("direct/src/p3d/*.p3d"):
    base = os.path.basename(g)
    base = base.split(".", 1)[0]

    if GetTarget() == 'windows':
      TargetAdd(base+".exe", input='p3dWrapper.exe')
      CopyFile(GetOutputDir()+"/bin/"+base+".p3d", g)
    else:
      CopyFile(GetOutputDir()+"/bin/"+base, g)
      oscmd("chmod +x "+GetOutputDir()+"/bin/"+base)

##########################################################################################
#
# Dependency-Based Distributed Build System.
#
##########################################################################################

DEPENDENCYQUEUE=[]

for target in TARGET_LIST:
    name = target.name
    inputs = target.inputs
    opts = target.opts
    deps = target.deps
    DEPENDENCYQUEUE.append([CompileAnything, [name, inputs, opts], [name], deps, []])

def BuildWorker(taskqueue, donequeue):
    while True:
        try:
            task = taskqueue.get(timeout=1)
        except:
            ProgressOutput(None, "Waiting for tasks...")
            task = taskqueue.get()
        sys.stdout.flush()
        if (task == 0): return
        try:
            task[0](*task[1])
            donequeue.put(task)
        except:
            donequeue.put(0)

def AllSourcesReady(task, pending):
    sources = task[3]
    for x in sources:
        if (x in pending):
            return 0
    sources = task[1][1]
    for x in sources:
        if (x in pending):
            return 0
    altsources = task[4]
    for x in altsources:
        if (x in pending):
            return 0
    return 1

def ParallelMake(tasklist):
    # Create the communication queues.
    donequeue = queue.Queue()
    taskqueue = queue.Queue()
    # Build up a table listing all the pending targets
    #task = [CompileAnything, [name, inputs, opts], [name], deps, []]
    # task[2] = [name]
    # task[3] = deps
    # The python tool package, in particular fltegg seems to throw parallelmake off
    # A hack for now is to divide the tasklist into two parts, one to be built in parallel
    # and another subpart to be built sequentially. The most time consuming part of the process
    # is the c++ code generation anyways.

    tasklist_seq = []
    i = 0
    while i < len(tasklist):
        if tasklist[i][2][0].endswith('.egg') | tasklist[i][2][0].endswith('.egg.pz'):
            break
        i += 1
    if i < len(tasklist):
        tasklist_seq = tasklist[i:]
        tasklist = tasklist[:i]
    iNumStartingTasks = len(tasklist)

    pending = {}
    for task in tasklist:
        for target in task[2]:
            pending[target] = 1
    # Create the workers
    for slave in range(THREADCOUNT):
        th = threading.Thread(target=BuildWorker, args=[taskqueue, donequeue])
        th.setDaemon(1)
        th.start()
    # Feed tasks to the workers.
    tasksqueued = 0
    while True:
        if (tasksqueued < THREADCOUNT):
            extras = []
            for task in tasklist:
                if (tasksqueued < THREADCOUNT) and (AllSourcesReady(task, pending)):
                    if (NeedsBuild(task[2], task[3])):
                        tasksqueued += 1
                        taskqueue.put(task)
                    else:
                        for target in task[2]:
                            del pending[target]
                else:
                    extras.append(task)
            tasklist = extras
        sys.stdout.flush()
        if (tasksqueued == 0): break
        donetask = donequeue.get()
        if (donetask == 0):
            exit("Build process aborting.")
        sys.stdout.flush()
        tasksqueued -= 1
        JustBuilt(donetask[2], donetask[3])
        for target in donetask[2]:
            del pending[target]
    # Kill the workers.
    for slave in range(THREADCOUNT):
        taskqueue.put(0)
    # Make sure there aren't any unsatisfied tasks
    if len(tasklist) > 0:
        exit("Dependency problems: " + str(len(tasklist)) + " tasks not finished. First task unsatisfied: "+str(tasklist[0][2]))
    SequentialMake(tasklist_seq)


def SequentialMake(tasklist):
    i = 0
    for task in tasklist:
        if (NeedsBuild(task[2], task[3])):
            task[0](*task[1] + [(i * 100.0) / len(tasklist)])
            JustBuilt(task[2], task[3])
        i += 1

def RunDependencyQueue(tasklist):
    if (THREADCOUNT!=0):
        ParallelMake(tasklist)
    else:
        SequentialMake(tasklist)

try:
    RunDependencyQueue(DEPENDENCYQUEUE)
except:
    SaveDependencyCache()
    raise

##########################################################################################
#
# The Installers
#
# Under windows, we can build an 'exe' package using NSIS
# Under linux, we can build a 'deb' package or an 'rpm' package.
# Under OSX, we can make a 'dmg' package.
#
##########################################################################################

def MakeInstallerNSIS(file, title, installdir):
    if (os.path.isfile(file)):
        os.remove(file)
    elif (os.path.isdir(file)):
        shutil.rmtree(file)

    if GetTargetArch() == 'x64':
        regview = '64'
    else:
        regview = '32'

    if (RUNTIME):
        # Invoke the make_installer script.
        AddToPathEnv("PATH", GetOutputDir() + "\\bin")
        AddToPathEnv("PATH", GetOutputDir() + "\\plugins")

        cmd = sys.executable + " -B -u direct\\src\\plugin_installer\\make_installer.py"
        cmd += " --version %s --regview %s" % (VERSION, regview)

        if GetTargetArch() == 'x64':
            cmd += " --install \"$PROGRAMFILES64\\Panda3D\" "
        else:
            cmd += " --install \"$PROGRAMFILES32\\Panda3D\" "

        oscmd(cmd)
        shutil.move("direct\\src\\plugin_installer\\p3d-setup.exe", file)
        return

    print("Building "+title+" installer at %s" % (file))
    if (COMPRESSOR != "lzma"):
        print("Note: you are using zlib, which is faster, but lzma gives better compression.")
    if (os.path.exists("nsis-output.exe")):
        os.remove("nsis-output.exe")
    WriteFile(GetOutputDir()+"/tmp/__init__.py", "")
    psource = os.path.abspath(".")
    panda = os.path.abspath(GetOutputDir())

    nsis_defs = {
        'COMPRESSOR'  : COMPRESSOR,
        'TITLE'       : title,
        'INSTALLDIR'  : installdir,
        'OUTFILE'     : os.path.join(psource, 'nsis-output.exe'),
        'LICENSE'     : os.path.join(panda, 'LICENSE'),
        'BUILT'       : panda,
        'SOURCE'      : psource,
        'PYVER'       : SDK["PYTHONVERSION"][6:9],
        'PYEXTRAS'    : os.path.join(os.path.abspath(GetThirdpartyBase()), 'win-extras'),
        'REGVIEW'     : regview,
    }

    if GetHost() == 'windows':
        cmd = os.path.join(GetThirdpartyBase(), 'win-nsis', 'makensis') + ' /V2'
        for item in nsis_defs.items():
            cmd += ' /D%s="%s"' % item
    else:
        cmd = 'makensis -V2'
        for item in nsis_defs.items():
            cmd += ' -D%s="%s"' % item

    cmd += ' "%s"' % (os.path.join(psource, 'makepanda', 'installer.nsi'))
    oscmd(cmd)
    os.rename("nsis-output.exe", file)


INSTALLER_DEB_FILE="""
Package: panda3dMAJOR
Version: VERSION
Section: libdevel
Priority: optional
Architecture: ARCH
Essential: no
Depends: DEPENDS
Recommends: RECOMMENDS
Suggests: panda3d-runtime
Provides: panda3d
Conflicts: panda3d
Replaces: panda3d
Maintainer: rdb <me@rdb.name>
Installed-Size: INSTSIZE
Description: Panda3D free 3D engine SDK
 Panda3D is a game engine which includes graphics, audio, I/O, collision detection, and other abilities relevant to the creation of 3D games. Panda3D is open source and free software under the revised BSD license, and can be used for both free and commercial game development at no financial cost.
 Panda3D's intended game-development language is Python. The engine itself is written in C++, and utilizes an automatic wrapper-generator to expose the complete functionality of the engine in a Python interface.
 .
 This package contains the SDK for development with Panda3D, install panda3d-runtime for the runtime files.

"""

RUNTIME_INSTALLER_DEB_FILE="""
Package: panda3d-runtime
Version: VERSION
Section: web
Priority: optional
Architecture: ARCH
Essential: no
Depends: DEPENDS
Provides: panda3d-runtime
Maintainer: rdb <me@rdb.name>
Installed-Size: INSTSIZE
Description: Runtime binary and browser plugin for the Panda3D Game Engine
 This package contains the runtime distribution and browser plugin of the Panda3D engine. It allows you view webpages that contain Panda3D content and to run games created with Panda3D that are packaged as .p3d file.

"""


# We're not putting "python" in the "Requires" field,
# since the rpm-based distros don't have a common
# naming for the Python package.
INSTALLER_SPEC_FILE="""
Summary: The Panda3D free 3D engine SDK
Name: panda3d
Version: VERSION
Release: RPMRELEASE
License: BSD License
Group: Development/Libraries
BuildRoot: PANDASOURCE/targetroot
%description
Panda3D is a game engine which includes graphics, audio, I/O, collision detection, and other abilities relevant to the creation of 3D games. Panda3D is open source and free software under the revised BSD license, and can be used for both free and commercial game development at no financial cost.
Panda3D's intended game-development language is Python. The engine itself is written in C++, and utilizes an automatic wrapper-generator to expose the complete functionality of the engine in a Python interface.

This package contains the SDK for development with Panda3D, install panda3d-runtime for the runtime files.
%post
/sbin/ldconfig
%postun
/sbin/ldconfig
%files
%defattr(-,root,root)
/etc/Confauto.prc
/etc/Config.prc
/usr/share/panda3d
/usr/share/mime-info/panda3d.mime
/usr/share/mime-info/panda3d.keys
/usr/share/mime/packages/panda3d.xml
/usr/share/application-registry/panda3d.applications
/usr/share/applications/*.desktop
/etc/ld.so.conf.d/panda3d.conf
/usr/%_lib/panda3d
""" + PYTHON_SITEPACKAGES + """
/usr/include/panda3d
"""

RUNTIME_INSTALLER_SPEC_FILE="""
Summary: Runtime binary and browser plugin for the Panda3D Game Engine
Name: panda3d-runtime
Version: VERSION
Release: RPMRELEASE
License: BSD License
Group: Productivity/Graphics/Other
BuildRoot: PANDASOURCE/targetroot
%description
This package contains the runtime distribution and browser plugin of the Panda3D engine. It allows you view webpages that contain Panda3D content and to run games created with Panda3D that are packaged as .p3d file.
%files
%defattr(-,root,root)
/usr/bin/panda3d
/usr/%_lib/nppanda3d.so
/usr/%_lib/mozilla/plugins/nppanda3d.so
/usr/%_lib/mozilla-firefox/plugins/nppanda3d.so
/usr/%_lib/xulrunner-addons/plugins/nppanda3d.so
/usr/share/mime-info/panda3d-runtime.mime
/usr/share/mime-info/panda3d-runtime.keys
/usr/share/mime/packages/panda3d-runtime.xml
/usr/share/application-registry/panda3d-runtime.applications
/usr/share/applications/*.desktop
"""

# plist file for Mac OSX
Info_plist = """<?xml version="1.0" encoding="UTF-8"?>
<!DOCTYPE plist PUBLIC "-//Apple//DTD PLIST 1.0//EN" "http://www.apple.com/DTDs/PropertyList-1.0.dtd">
<plist version="1.0">
<dict>
  <key>CFBundleIdentifier</key>
  <string>%(package_id)s</string>
  <key>CFBundleShortVersionString</key>
  <string>%(version)s</string>
  <key>IFPkgFlagRelocatable</key>
  <false/>
  <key>IFPkgFlagAuthorizationAction</key>
  <string>RootAuthorization</string>
  <key>IFPkgFlagAllowBackRev</key>
  <true/>
</dict>
</plist>
"""

# FreeBSD pkg-descr
INSTALLER_PKG_DESCR_FILE = """
Panda3D is a game engine which includes graphics, audio, I/O, collision detection, and other abilities relevant to the creation of 3D games. Panda3D is open source and free software under the revised BSD license, and can be used for both free and commercial game development at no financial cost.
Panda3D's intended game-development language is Python. The engine itself is written in C++, and utilizes an automatic wrapper-generator to expose the complete functionality of the engine in a Python interface.

This package contains the SDK for development with Panda3D, install panda3d-runtime for the runtime files.

WWW: http://www.panda3d.org/
"""

# FreeBSD pkg-descr
RUNTIME_INSTALLER_PKG_DESCR_FILE = """
Runtime binary and browser plugin for the Panda3D Game Engine

This package contains the runtime distribution and browser plugin of the Panda3D engine. It allows you view webpages that contain Panda3D content and to run games created with Panda3D that are packaged as .p3d file.

WWW: http://www.panda3d.org/
"""

# FreeBSD PKG Manifest template file
INSTALLER_PKG_MANIFEST_FILE = """
name: NAME
version: VERSION
arch: ARCH
origin: ORIGIN
comment: "Panda 3D Engine"
www: http://www.panda3d.org
maintainer: rdb <me@rdb.name>
prefix: /usr/local
flatsize: INSTSIZEMB
deps: {DEPENDS}
"""

def MakeInstallerLinux():
    if not RUNTIME and not PkgSkip("PYTHON"):
        PYTHONV = SDK["PYTHONVERSION"]
    else:
        PYTHONV = "python"
    PV = PYTHONV.replace("python", "")

    # Clean and set up a directory to install Panda3D into
    oscmd("rm -rf targetroot data.tar.gz control.tar.gz panda3d.spec")
    oscmd("mkdir --mode=0755 targetroot")

    dpkg_present = False
    if os.path.exists("/usr/bin/dpkg-architecture") and os.path.exists("/usr/bin/dpkg-deb"):
        dpkg_present = True
    rpmbuild_present = False
    if os.path.exists("/usr/bin/rpmbuild"):
        rpmbuild_present = True

    if dpkg_present and rpmbuild_present:
        print("Warning: both dpkg and rpmbuild present.")

    if dpkg_present:
        # Invoke installpanda.py to install it into a temporary dir
        lib_dir = GetDebLibDir()
        if RUNTIME:
            InstallRuntime(destdir="targetroot", prefix="/usr", outputdir=GetOutputDir(), libdir=lib_dir)
        else:
            InstallPanda(destdir="targetroot", prefix="/usr", outputdir=GetOutputDir(), libdir=lib_dir)
            oscmd("chmod -R 755 targetroot/usr/share/panda3d")
            oscmd("mkdir -p targetroot/usr/share/man/man1")
            oscmd("cp doc/man/*.1 targetroot/usr/share/man/man1/")

        oscmd("dpkg --print-architecture > "+GetOutputDir()+"/tmp/architecture.txt")
        pkg_arch = ReadFile(GetOutputDir()+"/tmp/architecture.txt").strip()
        if (RUNTIME):
            txt = RUNTIME_INSTALLER_DEB_FILE[1:]
        else:
            txt = INSTALLER_DEB_FILE[1:]
        txt = txt.replace("VERSION", DEBVERSION).replace("ARCH", pkg_arch).replace("PV", PV).replace("MAJOR", MAJOR_VERSION)
        txt = txt.replace("INSTSIZE", str(GetDirectorySize("targetroot") / 1024))
        oscmd("mkdir --mode=0755 -p targetroot/DEBIAN")
        oscmd("cd targetroot ; (find usr -type f -exec md5sum {} \;) >  DEBIAN/md5sums")
        if (not RUNTIME):
          oscmd("cd targetroot ; (find etc -type f -exec md5sum {} \;) >> DEBIAN/md5sums")
          WriteFile("targetroot/DEBIAN/conffiles","/etc/Config.prc\n")
        WriteFile("targetroot/DEBIAN/postinst","#!/bin/sh\necho running ldconfig\nldconfig\n")
        oscmd("cp targetroot/DEBIAN/postinst targetroot/DEBIAN/postrm")

        # Determine the package name and the locations that
        # dpkg-shlibdeps should look in for executables.
        pkg_version = DEBVERSION
        if RUNTIME:
            pkg_name = "panda3d-runtime"
            lib_pattern = "debian/%s/usr/%s/*.so" % (pkg_name, lib_dir)
        else:
            pkg_name = "panda3d" + MAJOR_VERSION
            lib_pattern = "debian/%s/usr/%s/panda3d/*.so*" % (pkg_name, lib_dir)
        bin_pattern = "debian/%s/usr/bin/*" % (pkg_name)

        # dpkg-shlibdeps looks in the debian/{pkg_name}/DEBIAN/shlibs directory
        # and also expects a debian/control file, so we create this dummy set-up.
        oscmd("mkdir targetroot/debian")
        oscmd("ln -s .. targetroot/debian/" + pkg_name)
        WriteFile("targetroot/debian/control", "")

        dpkg_shlibdeps = "dpkg-shlibdeps"
        if GetVerbose():
            dpkg_shlibdeps += " -v"

        if RUNTIME:
            # The runtime doesn't export any useful symbols, so just query the dependencies.
            oscmd("cd targetroot; %(dpkg_shlibdeps)s -x%(pkg_name)s %(lib_pattern)s %(bin_pattern)s*" % locals())
            depends = ReadFile("targetroot/debian/substvars").replace("shlibs:Depends=", "").strip()
            recommends = ""
        else:
            pkg_name = "panda3d" + MAJOR_VERSION
            pkg_dir = "debian/panda3d" + MAJOR_VERSION

            # Generate a symbols file so that other packages can know which symbols we export.
            oscmd("cd targetroot; dpkg-gensymbols -q -ODEBIAN/symbols -v%(pkg_version)s -p%(pkg_name)s -e%(lib_pattern)s" % locals())

            # Library dependencies are required, binary dependencies are recommended.
            # We explicitly exclude libphysx-extras since we don't want to depend on PhysX.
            oscmd("cd targetroot; LD_LIBRARY_PATH=usr/%(lib_dir)s/panda3d %(dpkg_shlibdeps)s -Tdebian/substvars_dep --ignore-missing-info -x%(pkg_name)s -xlibphysx-extras %(lib_pattern)s" % locals())
            oscmd("cd targetroot; LD_LIBRARY_PATH=usr/%(lib_dir)s/panda3d %(dpkg_shlibdeps)s -Tdebian/substvars_rec --ignore-missing-info -x%(pkg_name)s %(bin_pattern)s" % locals())

            # Parse the substvars files generated by dpkg-shlibdeps.
            depends = ReadFile("targetroot/debian/substvars_dep").replace("shlibs:Depends=", "").strip()
            recommends = ReadFile("targetroot/debian/substvars_rec").replace("shlibs:Depends=", "").strip()
            if PkgSkip("PYTHON")==0:
                depends += ", " + PYTHONV
                recommends += ", python-wxversion, python-profiler (>= " + PV + "), python-pmw, python-tk (>= " + PV + ")"
            if PkgSkip("NVIDIACG")==0:
                depends += ", nvidia-cg-toolkit"

        # Write back the dependencies, and delete the dummy set-up.
        txt = txt.replace("DEPENDS", depends.strip(', '))
        txt = txt.replace("RECOMMENDS", recommends.strip(', '))
        WriteFile("targetroot/DEBIAN/control", txt)
        oscmd("rm -rf targetroot/debian")

        # Package it all up into a .deb file.
        oscmd("chmod -R 755 targetroot/DEBIAN")
        oscmd("chmod 644 targetroot/DEBIAN/control targetroot/DEBIAN/md5sums")
        if not RUNTIME:
            oscmd("chmod 644 targetroot/DEBIAN/conffiles targetroot/DEBIAN/symbols")
        oscmd("fakeroot dpkg-deb -b targetroot %s_%s_%s.deb" % (pkg_name, pkg_version, pkg_arch))

    elif rpmbuild_present:
        # Invoke installpanda.py to install it into a temporary dir
        if RUNTIME:
            InstallRuntime(destdir="targetroot", prefix="/usr", outputdir=GetOutputDir(), libdir=GetRPMLibDir())
        else:
            InstallPanda(destdir="targetroot", prefix="/usr", outputdir=GetOutputDir(), libdir=GetRPMLibDir())
            oscmd("chmod -R 755 targetroot/usr/share/panda3d")

        oscmd("rpm -E '%_target_cpu' > "+GetOutputDir()+"/tmp/architecture.txt")
        ARCH = ReadFile(GetOutputDir()+"/tmp/architecture.txt").strip()
        pandasource = os.path.abspath(os.getcwd())

        if RUNTIME:
            txt = RUNTIME_INSTALLER_SPEC_FILE[1:]
        else:
            txt = INSTALLER_SPEC_FILE[1:]
            # Add the binaries in /usr/bin explicitly to the spec file
            for base in os.listdir(GetOutputDir() + "/bin"):
                txt += "/usr/bin/%s\n" % (base)

        # Write out the spec file.
        txt = txt.replace("VERSION", VERSION)
        txt = txt.replace("RPMRELEASE", RPMRELEASE)
        txt = txt.replace("PANDASOURCE", pandasource)
        txt = txt.replace("PV", PV)
        WriteFile("panda3d.spec", txt)

        oscmd("fakeroot rpmbuild --define '_rpmdir "+pandasource+"' --buildroot '"+os.path.abspath("targetroot")+"' -bb panda3d.spec")
        if (RUNTIME):
            oscmd("mv "+ARCH+"/panda3d-runtime-"+VERSION+"-"+RPMRELEASE+"."+ARCH+".rpm .")
        else:
            oscmd("mv "+ARCH+"/panda3d-"+VERSION+"-"+RPMRELEASE+"."+ARCH+".rpm .")
        oscmd("rm -rf "+ARCH, True)

    else:
        exit("To build an installer, either rpmbuild or dpkg-deb must be present on your system!")

def MakeInstallerOSX():
    if (RUNTIME):
        # Invoke the make_installer script.
        AddToPathEnv("DYLD_LIBRARY_PATH", GetOutputDir() + "/plugins")
        cmdstr = sys.executable + " "
        if sys.version_info >= (2, 6):
            cmdstr += "-B "

        cmdstr += "direct/src/plugin_installer/make_installer.py --version %s" % VERSION
        oscmd(cmdstr)
        return

    import compileall
    if (os.path.isfile("Panda3D-%s.dmg" % VERSION)): oscmd("rm -f Panda3D-%s.dmg" % VERSION)
    if (os.path.exists("dstroot")): oscmd("rm -rf dstroot")
    if (os.path.exists("Panda3D-rw.dmg")): oscmd('rm -f Panda3D-rw.dmg')

    oscmd("mkdir -p dstroot/base/Developer/Panda3D/lib")
    oscmd("mkdir -p dstroot/base/Developer/Panda3D/panda3d")
    oscmd("mkdir -p dstroot/base/Developer/Panda3D/etc")
    oscmd("cp %s/etc/Config.prc           dstroot/base/Developer/Panda3D/etc/Config.prc" % GetOutputDir())
    oscmd("cp %s/etc/Confauto.prc         dstroot/base/Developer/Panda3D/etc/Confauto.prc" % GetOutputDir())
    oscmd("cp -R %s/models                dstroot/base/Developer/Panda3D/models" % GetOutputDir())
    oscmd("cp -R doc/LICENSE              dstroot/base/Developer/Panda3D/LICENSE")
    oscmd("cp -R doc/ReleaseNotes         dstroot/base/Developer/Panda3D/ReleaseNotes")
    oscmd("cp -R %s/Frameworks            dstroot/base/Developer/Panda3D/Frameworks" % GetOutputDir())
    if os.path.isdir(GetOutputDir()+"/plugins"):
        oscmd("cp -R %s/plugins           dstroot/base/Developer/Panda3D/plugins" % GetOutputDir())

    install_libs = []
    for base in os.listdir(GetOutputDir()+"/lib"):
        if (not base.endswith(".a")):
            install_libs.append("lib/"+base)
    for base in os.listdir(GetOutputDir()+"/panda3d"):
        if (not base.endswith(".a")):
            install_libs.append("panda3d/"+base)

    for base in install_libs:
        libname = "dstroot/base/Developer/Panda3D/" + base
        # We really need to specify -R in order not to follow symlinks
        # On OSX, just specifying -P is not enough to do that.
        oscmd("cp -R -P " + GetOutputDir() + "/" + base + " " + libname)

    oscmd("mkdir -p dstroot/tools/Developer/Tools/Panda3D")
    oscmd("mkdir -p dstroot/tools/Developer/Panda3D")
    oscmd("mkdir -p dstroot/tools/etc/paths.d")
    # Trailing newline is important, works around a bug in OSX
    WriteFile("dstroot/tools/etc/paths.d/Panda3D", "/Developer/Tools/Panda3D\n")

    oscmd("mkdir -p dstroot/tools/usr/local/share/man/man1")
    oscmd("cp doc/man/*.1 dstroot/tools/usr/local/share/man/man1/")

    for base in os.listdir(GetOutputDir()+"/bin"):
        binname = "dstroot/tools/Developer/Tools/Panda3D/" + base
        # OSX needs the -R argument to copy symbolic links correctly, it doesn't have -d. How weird.
        oscmd("cp -R " + GetOutputDir() + "/bin/" + base + " " + binname)

    if PkgSkip("PYTHON")==0:
        PV = SDK["PYTHONVERSION"].replace("python", "")
        oscmd("mkdir -p dstroot/pythoncode/usr/local/bin")
        oscmd("mkdir -p dstroot/pythoncode/Developer/Panda3D")
        oscmd("mkdir -p dstroot/pythoncode/Library/Python/%s/site-packages" % PV)
        WriteFile("dstroot/pythoncode/Library/Python/%s/site-packages/Panda3D.pth" % PV, "/Developer/Panda3D")
        oscmd("cp -R %s/pandac                dstroot/pythoncode/Developer/Panda3D/pandac" % GetOutputDir())
        oscmd("cp -R %s/direct                dstroot/pythoncode/Developer/Panda3D/direct" % GetOutputDir())
        oscmd("ln -s %s                       dstroot/pythoncode/usr/local/bin/ppython" % SDK["PYTHONEXEC"])
        if os.path.isdir(GetOutputDir()+"/Pmw"):
            oscmd("cp -R %s/Pmw               dstroot/pythoncode/Developer/Panda3D/Pmw" % GetOutputDir())
            compileall.compile_dir("dstroot/pythoncode/Developer/Panda3D/Pmw")
        WriteFile("dstroot/pythoncode/Developer/Panda3D/direct/__init__.py", "")
        for base in os.listdir("dstroot/pythoncode/Developer/Panda3D/direct"):
            if ((base != "extensions") and (base != "extensions_native")):
                compileall.compile_dir("dstroot/pythoncode/Developer/Panda3D/direct/"+base)

    oscmd("mkdir -p dstroot/headers/Developer/Panda3D")
    oscmd("cp -R %s/include               dstroot/headers/Developer/Panda3D/include" % GetOutputDir())

    if os.path.isdir("samples"):
        oscmd("mkdir -p dstroot/samples/Developer/Examples/Panda3D")
        oscmd("cp -R samples/* dstroot/samples/Developer/Examples/Panda3D/")

    oscmd("chmod -R 0775 dstroot/*")
    DeleteVCS("dstroot")
    DeleteBuildFiles("dstroot")
    # We need to be root to perform a chown. Bleh.
    # Fortunately PackageMaker does it for us, on 10.5 and above.
    #oscmd("chown -R root:admin dstroot/*", True)

    oscmd("mkdir -p dstroot/Panda3D/Panda3D.mpkg/Contents/Packages/")
    oscmd("mkdir -p dstroot/Panda3D/Panda3D.mpkg/Contents/Resources/en.lproj/")

    pkgs = ["base", "tools", "headers"]
    if PkgSkip("PYTHON")==0:     pkgs.append("pythoncode")
    if os.path.isdir("samples"): pkgs.append("samples")
    for pkg in pkgs:
        identifier = "org.panda3d.panda3d.%s.pkg" % pkg
        plist = open("/tmp/Info_plist", "w")
        plist.write(Info_plist % { "package_id" : identifier, "version" : VERSION })
        plist.close()
        if not os.path.isdir("dstroot/" + pkg):
            os.makedirs("dstroot/" + pkg)

        if OSXTARGET and OSXTARGET <= (10, 5):
            target = '--target %d.%d' % (OSXTARGET)
        else:
            target = ''

        if os.path.exists("/usr/bin/pkgbuild"):
            # This new package builder is used in Lion and above.
            cmd = '/usr/bin/pkgbuild --identifier ' + identifier + ' --version ' + VERSION + ' --root dstroot/' + pkg + '/ dstroot/Panda3D/Panda3D.mpkg/Contents/Packages/' + pkg + '.pkg'

        # In older versions, we use PackageMaker.  Apple keeps changing its location.
        elif os.path.exists("/Developer/usr/bin/packagemaker"):
            cmd = '/Developer/usr/bin/packagemaker --info /tmp/Info_plist --version ' + VERSION + ' --out dstroot/Panda3D/Panda3D.mpkg/Contents/Packages/' + pkg + '.pkg ' + target + ' --domain system --root dstroot/' + pkg + '/ --no-relocate'
        elif os.path.exists("/Applications/Xcode.app/Contents/Applications/PackageMaker.app/Contents/MacOS/PackageMaker"):
            cmd = '/Applications/Xcode.app/Contents/Applications/PackageMaker.app/Contents/MacOS/PackageMaker --info /tmp/Info_plist --version ' + VERSION + ' --out dstroot/Panda3D/Panda3D.mpkg/Contents/Packages/' + pkg + '.pkg ' + target + ' --domain system --root dstroot/' + pkg + '/ --no-relocate'
        elif os.path.exists("/Developer/Tools/PackageMaker.app/Contents/MacOS/PackageMaker"):
            cmd = '/Developer/Tools/PackageMaker.app/Contents/MacOS/PackageMaker --info /tmp/Info_plist --version ' + VERSION + ' --out dstroot/Panda3D/Panda3D.mpkg/Contents/Packages/' + pkg + '.pkg ' + target + ' --domain system --root dstroot/' + pkg + '/ --no-relocate'
        elif os.path.exists("/Developer/Tools/packagemaker"):
            cmd = '/Developer/Tools/packagemaker -build -f dstroot/' + pkg + '/ -p dstroot/Panda3D/Panda3D.mpkg/Contents/Packages/' + pkg + '.pkg -i /tmp/Info_plist'
        elif os.path.exists("/Applications/PackageMaker.app/Contents/MacOS/PackageMaker"):
            cmd = '/Applications/PackageMaker.app/Contents/MacOS/PackageMaker --info /tmp/Info_plist --version ' + VERSION + ' --out dstroot/Panda3D/Panda3D.mpkg/Contents/Packages/' + pkg + '.pkg ' + target + ' --domain system --root dstroot/' + pkg + '/ --no-relocate'
        else:
            exit("Neither pkgbuild nor PackageMaker could be found!")
        oscmd(cmd)

    if os.path.isfile("/tmp/Info_plist"):
        oscmd("rm -f /tmp/Info_plist")

    # Now that we've built all of the individual packages, build the metapackage.
    dist = open("dstroot/Panda3D/Panda3D.mpkg/Contents/distribution.dist", "w")
    dist.write('<?xml version="1.0" encoding="utf-8"?>\n')
    dist.write('<installer-script minSpecVersion="1.000000" authoringTool="com.apple.PackageMaker" authoringToolVersion="3.0.3" authoringToolBuild="174">\n')
    dist.write('    <title>Panda3D SDK %s</title>\n' % (VERSION))
    dist.write('    <options customize="always" allow-external-scripts="no" rootVolumeOnly="false"/>\n')
    dist.write('    <license language="en" mime-type="text/plain">%s</license>\n' % ReadFile("doc/LICENSE"))
    dist.write('    <choices-outline>\n')
    dist.write('        <line choice="base"/>\n')
    dist.write('        <line choice="tools"/>\n')
    if PkgSkip("PYTHON")==0:
        dist.write('        <line choice="pythoncode"/>\n')
    if os.path.isdir("samples"):
        dist.write('        <line choice="samples"/>\n')
    dist.write('        <line choice="headers"/>\n')
    dist.write('    </choices-outline>\n')
    dist.write('    <choice id="base" title="Panda3D Base Installation" description="This package contains the Panda3D libraries, configuration files and models/textures that are needed to use Panda3D. Location: /Developer/Panda3D/" start_enabled="false">\n')
    dist.write('        <pkg-ref id="org.panda3d.panda3d.base.pkg"/>\n')
    dist.write('    </choice>\n')
    dist.write('    <choice id="tools" title="Tools" tooltip="Useful tools and model converters to help with Panda3D development" description="This package contains the various utilities that ship with Panda3D, including packaging tools, model converters, and many more. Location: /Developer/Tools/Panda3D/">\n')
    dist.write('        <pkg-ref id="org.panda3d.panda3d.tools.pkg"/>\n')
    dist.write('    </choice>\n')
    if PkgSkip("PYTHON")==0:
        dist.write('    <choice id="pythoncode" title="Python Code" tooltip="Code you\'ll need for Python development" description="This package contains the \'direct\', \'pandac\' and \'panda3d\' python packages that are needed to do Python development with Panda3D. Location: /Developer/Panda3D/">\n')
        dist.write('        <pkg-ref id="org.panda3d.panda3d.pythoncode.pkg"/>\n')
        dist.write('    </choice>\n')
    if os.path.isdir("samples"):
        dist.write('    <choice id="samples" title="Sample Programs" tooltip="Python sample programs that use Panda3D" description="This package contains the Python sample programs that can help you with learning how to use Panda3D. Location: /Developer/Examples/Panda3D/">\n')
        dist.write('        <pkg-ref id="org.panda3d.panda3d.samples.pkg"/>\n')
        dist.write('    </choice>\n')
    dist.write('    <choice id="headers" title="C++ Header Files" tooltip="Header files for C++ development with Panda3D" description="This package contains the C++ header files that are needed in order to do C++ development with Panda3D. You don\'t need this if you want to develop in Python. Location: /Developer/Panda3D/include/" start_selected="false">\n')
    dist.write('        <pkg-ref id="org.panda3d.panda3d.headers.pkg"/>\n')
    dist.write('    </choice>\n')
    dist.write('    <pkg-ref id="org.panda3d.panda3d.base.pkg" installKBytes="%d" version="1" auth="Root">file:./Contents/Packages/base.pkg</pkg-ref>\n' % (GetDirectorySize("dstroot/base") // 1024))
    dist.write('    <pkg-ref id="org.panda3d.panda3d.tools.pkg" installKBytes="%d" version="1" auth="Root">file:./Contents/Packages/tools.pkg</pkg-ref>\n' % (GetDirectorySize("dstroot/tools") // 1024))
    if PkgSkip("PYTHON")==0:
        dist.write('    <pkg-ref id="org.panda3d.panda3d.pythoncode.pkg" installKBytes="%d" version="1" auth="Root">file:./Contents/Packages/pythoncode.pkg</pkg-ref>\n' % (GetDirectorySize("dstroot/pythoncode") // 1024))
    if os.path.isdir("samples"):
        dist.write('    <pkg-ref id="org.panda3d.panda3d.samples.pkg" installKBytes="%d" version="1" auth="Root">file:./Contents/Packages/samples.pkg</pkg-ref>\n' % (GetDirectorySize("dstroot/samples") // 1024))
    dist.write('    <pkg-ref id="org.panda3d.panda3d.headers.pkg" installKBytes="%d" version="1" auth="Root">file:./Contents/Packages/headers.pkg</pkg-ref>\n' % (GetDirectorySize("dstroot/headers") // 1024))
    dist.write('</installer-script>\n')
    dist.close()

    oscmd('hdiutil create Panda3D-rw.dmg -volname "Panda3D SDK %s" -srcfolder dstroot/Panda3D' % (VERSION))
    oscmd('hdiutil convert Panda3D-rw.dmg -format UDBZ -o Panda3D-%s.dmg' % (VERSION))
    oscmd('rm -f Panda3D-rw.dmg')

def MakeInstallerFreeBSD():
    oscmd("rm -rf targetroot +DESC pkg-plist +MANIFEST")
    oscmd("mkdir targetroot")

    # Invoke installpanda.py to install it into a temporary dir
    if RUNTIME:
        InstallRuntime(destdir = "targetroot", prefix = "/usr/local", outputdir = GetOutputDir())
    else:
        InstallPanda(destdir = "targetroot", prefix = "/usr/local", outputdir = GetOutputDir())

    if not os.path.exists("/usr/sbin/pkg"):
        exit("Cannot create an installer without pkg")

    plist_txt = ''
    for root, dirs, files in os.walk("targetroot/usr/local/", True):
        for f in files:
            plist_txt += os.path.join(root, f)[21:] + "\n"

    if not RUNTIME:
        plist_txt += "@exec /sbin/ldconfig -m /usr/local/lib\n"
        plist_txt += "@unexec /sbin/ldconfig -R\n"

        for remdir in ("lib/panda3d", "share/panda3d", "include/panda3d"):
            for root, dirs, files in os.walk("targetroot/usr/local/" + remdir, False):
                for d in dirs:
                    plist_txt += "@dir %s\n" % os.path.join(root, d)[21:]
            plist_txt += "@dir %s\n" % remdir

    oscmd("echo \"`pkg config abi | tr '[:upper:]' '[:lower:]' | cut -d: -f1,2`:*\" > " + GetOutputDir() + "/tmp/architecture.txt")
    pkg_arch = ReadFile(GetOutputDir()+"/tmp/architecture.txt").strip()

    dependencies = ''
    if PkgSkip("PYTHON") == 0:
        # If this version of Python was installed from a package or ports, let's mark it as dependency.
        oscmd("rm -f %s/tmp/python_dep" % GetOutputDir())
        oscmd("pkg query \"\n\t%%n : {\n\t\torigin : %%o,\n\t\tversion : %%v\n\t},\n\" python%s > %s/tmp/python_dep" % (SDK["PYTHONVERSION"][6:9:2], GetOutputDir()), True)
        if os.path.isfile(GetOutputDir() + "/tmp/python_dep"):
            python_pkg = ReadFile(GetOutputDir() + "/tmp/python_dep")
            if python_pkg:
                dependencies += python_pkg

    manifest_txt = INSTALLER_PKG_MANIFEST_FILE[1:].replace("NAME", 'Panda3D' if not RUNTIME else 'Panda3D-Runtime')
    manifest_txt = manifest_txt.replace("VERSION", VERSION)
    manifest_txt = manifest_txt.replace("ARCH", pkg_arch)
    manifest_txt = manifest_txt.replace("ORIGIN", 'devel/panda3d' if not RUNTIME else 'graphics/panda3d-runtime')
    manifest_txt = manifest_txt.replace("DEPENDS", dependencies)
    manifest_txt = manifest_txt.replace("INSTSIZE", str(GetDirectorySize("targetroot") / 1024 / 1024))

    WriteFile("pkg-plist", plist_txt)
    WriteFile("+DESC", INSTALLER_PKG_DESCR_FILE[1:] if not RUNTIME else RUNTIME_INSTALLER_PKG_DESCR_FILE[1:])
    WriteFile("+MANIFEST", manifest_txt)
    oscmd("pkg create -p pkg-plist -r %s  -m . -o . %s" % (os.path.abspath("targetroot"), "--verbose" if GetVerbose() else "--quiet"))

try:
    if INSTALLER:
        ProgressOutput(100.0, "Building installer")
        target = GetTarget()
        if target == 'windows':
            fn = "Panda3D-"
            dir = "C:\\Panda3D-" + VERSION

            if RUNTIME:
                fn += "Runtime-"
                title = "Panda3D " + VERSION
            else:
                title = "Panda3D SDK " + VERSION

            fn += VERSION

            if not RUNTIME and SDK["PYTHONVERSION"] != "python2.7":
                fn += '-py' + SDK["PYTHONVERSION"][6:]

            if GetOptimize() <= 2:
                fn += "-dbg"
            if GetTargetArch() == 'x64':
                fn += '-x64'
                dir += '-x64'

            fn += '.exe'
            MakeInstallerNSIS(fn, title, dir)
        elif (target == 'linux'):
            MakeInstallerLinux()
        elif (target == 'darwin'):
            MakeInstallerOSX()
        elif (target == 'freebsd'):
            MakeInstallerFreeBSD()
        else:
            exit("Do not know how to make an installer for this platform")
finally:
    SaveDependencyCache()

##########################################################################################
#
# Print final status report.
#
##########################################################################################

WARNINGS.append("Elapsed Time: "+PrettyTime(time.time() - STARTTIME))

printStatus("Makepanda Final Status Report", WARNINGS)
print(GetColor("green") + "Build successfully finished, elapsed time: " + PrettyTime(time.time() - STARTTIME) + GetColor())<|MERGE_RESOLUTION|>--- conflicted
+++ resolved
@@ -1613,20 +1613,10 @@
         else:
             if (GetTarget() == "darwin"):
                 cmd = cxx + ' -undefined dynamic_lookup'
-<<<<<<< HEAD
                 if ("BUNDLE" in opts or GetOrigExt(dll) == ".pyd"):
                     cmd += ' -bundle '
                 else:
                     install_name = '@loader_path/../lib/' + os.path.basename(dll)
-=======
-                if ("BUNDLE" in opts):
-                    cmd += ' -bundle '
-                else:
-                    if GetOrigExt(dll) == ".pyd":
-                        install_name = '@loader_path/../panda3d/' + os.path.basename(dll)
-                    else:
-                        install_name = '@loader_path/../lib/' + os.path.basename(dll)
->>>>>>> 68298559
                     cmd += ' -dynamiclib -install_name ' + install_name
                     cmd += ' -compatibility_version ' + MAJOR_VERSION + ' -current_version ' + VERSION
                 cmd += ' -o ' + dll + ' -L' + GetOutputDir() + '/lib -L' + GetOutputDir() + '/tmp'
