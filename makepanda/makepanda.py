--- conflicted
+++ resolved
@@ -290,16 +290,9 @@
         OSX_ARCHS.append("arm64")
     elif target_archs:
         OSX_ARCHS = target_archs
-
-<<<<<<< HEAD
-=======
-        if 'arm64' in target_archs and OSXTARGET and OSXTARGET < (10, 9):
-            exit("Must have at least --osxtarget 10.9 when targeting arm64")
-
     elif platform.machine() == 'arm64':
         OSX_ARCHS = ('arm64',)
 
->>>>>>> d8a537b5
     try:
         SetOptimize(int(optimize))
         assert GetOptimize() in [1, 2, 3, 4]
