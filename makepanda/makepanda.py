#!/usr/bin/env python
########################################################################
#
# To build panda using this script, type 'makepanda.py' on unix
# or 'makepanda.bat' on windows, and examine the help-text.
# Then run the script again with the appropriate options to compile
# panda3d.
#
########################################################################
try:
    import sys, os, platform, time, stat, re, getopt, threading, signal, shutil
    if sys.platform == "darwin" or sys.version_info >= (2, 6):
        import plistlib
    if sys.version_info >= (3, 0):
        import queue
    else:
        import Queue as queue
except:
    print("You are either using an incomplete or an old version of Python!")
    print("Please install the development package of Python 2.x and try again.")
    exit(1)

from makepandacore import *
from installpanda import *
import time
import os
import sys

########################################################################
##
## PARSING THE COMMAND LINE OPTIONS
##
## You might be tempted to change the defaults by editing them
## here.  Don't do it.  Instead, create a script that compiles
## panda with your preferred options.  Or, create
## a 'makepandaPreferences' file and put it into your python path.
##
########################################################################

COMPILER=0
INSTALLER=0
GENMAN=0
COMPRESSOR="zlib"
THREADCOUNT=0
CFLAGS=""
CXXFLAGS=""
LDFLAGS=""
RTDIST=0
RTDIST_VERSION="dev"
RUNTIME=0
DISTRIBUTOR=""
VERSION=None
DEBVERSION=None
RPMRELEASE="1"
GIT_COMMIT=None
P3DSUFFIX=None
MAJOR_VERSION=None
COREAPI_VERSION=None
PLUGIN_VERSION=None
OSXTARGET=None
OSX_ARCHS=[]
HOST_URL=None
global STRDXSDKVERSION, BOOUSEINTELCOMPILER
STRDXSDKVERSION = 'default'
WINDOWS_SDK = None
MSVC_VERSION = None
BOOUSEINTELCOMPILER = False
OPENCV_VER_23 = False

if "MACOSX_DEPLOYMENT_TARGET" in os.environ:
    OSXTARGET=os.environ["MACOSX_DEPLOYMENT_TARGET"]

PkgListSet(["PYTHON", "DIRECT",                        # Python support
  "GL", "GLES", "GLES2"] + DXVERSIONS + ["TINYDISPLAY", "NVIDIACG", # 3D graphics
  "EGL",                                               # OpenGL (ES) integration
  "EIGEN",                                             # Linear algebra acceleration
  "OPENAL", "FMODEX",                                  # Audio playback
  "VORBIS", "FFMPEG", "SWSCALE", "SWRESAMPLE",         # Audio decoding
  "ODE", "PHYSX", "BULLET", "PANDAPHYSICS",            # Physics
  "SPEEDTREE",                                         # SpeedTree
  "ZLIB", "PNG", "JPEG", "TIFF", "SQUISH", "FREETYPE", # 2D Formats support
  ] + MAYAVERSIONS + MAXVERSIONS + [ "FCOLLADA", "ASSIMP", # 3D Formats support
  "VRPN", "OPENSSL",                                   # Transport
  "FFTW",                                              # Algorithm helpers
  "ARTOOLKIT", "OPENCV", "DIRECTCAM", "VISION",        # Augmented Reality
  "GTK2",                                              # GTK2 is used for PStats on Unix
  "MFC", "WX", "FLTK",                                 # Used for web plug-in only
  "ROCKET", "AWESOMIUM",                               # GUI libraries
  "CARBON", "COCOA",                                   # Mac OS X toolkits
  "X11", "XF86DGA", "XRANDR", "XCURSOR",               # Unix platform support
  "PANDATOOL", "PVIEW", "DEPLOYTOOLS",                 # Toolchain
  "SKEL",                                              # Example SKEL project
  "PANDAFX",                                           # Some distortion special lenses
  "PANDAPARTICLESYSTEM",                               # Built in particle system
  "CONTRIB",                                           # Experimental
  "SSE2", "NEON",                                      # Compiler features
  "TOUCHINPUT",                                        # Touchinput interface (requires Windows 7)
])

CheckPandaSourceTree()

def keyboardInterruptHandler(x,y):
    exit("keyboard interrupt")

signal.signal(signal.SIGINT, keyboardInterruptHandler)

########################################################################
##
## Command-line parser.
##
## You can type "makepanda --help" to see all the options.
##
########################################################################

def usage(problem):
    if (problem):
        print("")
        print("Error parsing command-line input: %s" % (problem))

    print("")
    print("Makepanda generates a 'built' subdirectory containing a")
    print("compiled copy of Panda3D.  Command-line arguments are:")
    print("")
    print("  --help            (print the help message you're reading now)")
    print("  --verbose         (print out more information)")
    print("  --runtime         (build a runtime build instead of an SDK build)")
    print("  --installer       (build an installer)")
    print("  --optimize X      (optimization level can be 1,2,3,4)")
    print("  --version X       (set the panda version number)")
    print("  --lzma            (use lzma compression when building Windows installer)")
    print("  --distributor X   (short string identifying the distributor of the build)")
    print("  --outputdir X     (use the specified directory instead of 'built')")
    print("  --host URL        (set the host url (runtime build only))")
    print("  --threads N       (use the multithreaded build system. see manual)")
    print("  --osxtarget N     (the OS X version number to build for (OS X only))")
    print("  --universal       (build universal binaries (OS X only))")
    print("  --override \"O=V\"  (override dtool_config/prc option value)")
    print("  --static          (builds libraries for static linking)")
    print("  --target X        (experimental cross-compilation (android only))")
    print("  --arch X          (target architecture for cross-compilation)")
    print("")
    for pkg in PkgListGet():
        p = pkg.lower()
        print("  --use-%-9s   --no-%-9s (enable/disable use of %s)"%(p, p, pkg))
    if sys.platform != 'win32':
        print("  --<PKG>-incdir    (custom location for header files of thirdparty package)")
        print("  --<PKG>-libdir    (custom location for library files of thirdparty package)")
    print("")
    print("  --nothing         (disable every third-party lib)")
    print("  --everything      (enable every third-party lib)")
    print("  --directx-sdk=X   (specify version of DirectX SDK to use: jun2010, aug2009, mar2009, aug2006)")
    print("  --windows-sdk=X   (specify Windows SDK version, eg. 7.0, 7.1 or 10.  Default is 7.1)")
    print("  --msvc-version=X  (specify Visual C++ version, eg. 10, 11, 12, 14.  Default is 10)")
    print("  --use-icl         (experimental setting to use an intel compiler instead of MSVC on Windows)")
    print("")
    print("The simplest way to compile panda is to just type:")
    print("")
    print("  makepanda --everything")
    print("")
    os._exit(1)

def parseopts(args):
    global INSTALLER,RTDIST,RUNTIME,GENMAN,DISTRIBUTOR,VERSION
    global COMPRESSOR,THREADCOUNT,OSXTARGET,OSX_ARCHS,HOST_URL
    global DEBVERSION,RPMRELEASE,GIT_COMMIT,P3DSUFFIX
    global STRDXSDKVERSION, WINDOWS_SDK, MSVC_VERSION, BOOUSEINTELCOMPILER
    longopts = [
        "help","distributor=","verbose","runtime","osxtarget=",
        "optimize=","everything","nothing","installer","rtdist","nocolor",
        "version=","lzma","no-python","threads=","outputdir=","override=",
        "static","host=","debversion=","rpmrelease=","p3dsuffix=",
<<<<<<< HEAD
        "directx-sdk=", "windows-sdk=", "msvc-version=", "use-icl",
=======
        "directx-sdk=", "platform-sdk=", "use-icl", "clean",
>>>>>>> df4c4bc2
        "universal", "target=", "arch=", "git-commit="]
    anything = 0
    optimize = ""
    target = None
    target_arch = None
    universal = False
    clean_build = False
    for pkg in PkgListGet():
        longopts.append("use-" + pkg.lower())
        longopts.append("no-" + pkg.lower())
        longopts.append(pkg.lower() + "-incdir=")
        longopts.append(pkg.lower() + "-libdir=")
    try:
        opts, extras = getopt.getopt(args, "", longopts)
        for option, value in opts:
            if (option=="--help"): raise Exception
            elif (option=="--optimize"): optimize=value
            elif (option=="--installer"): INSTALLER=1
            elif (option=="--verbose"): SetVerbose(True)
            elif (option=="--distributor"): DISTRIBUTOR=value
            elif (option=="--rtdist"): RTDIST=1
            elif (option=="--runtime"): RUNTIME=1
            elif (option=="--genman"): GENMAN=1
            elif (option=="--everything"): PkgEnableAll()
            elif (option=="--nothing"): PkgDisableAll()
            elif (option=="--threads"): THREADCOUNT=int(value)
            elif (option=="--outputdir"): SetOutputDir(value.strip())
            elif (option=="--osxtarget"): OSXTARGET=value.strip()
            elif (option=="--universal"): universal = True
            elif (option=="--target"): target = value.strip()
            elif (option=="--arch"): target_arch = value.strip()
            elif (option=="--nocolor"): DisableColors()
            elif (option=="--version"):
                VERSION=value
                if (len(VERSION.split(".")) != 3): raise Exception
            elif (option=="--lzma"): COMPRESSOR="lzma"
            elif (option=="--override"): AddOverride(value.strip())
            elif (option=="--static"): SetLinkAllStatic(True)
            elif (option=="--host"): HOST_URL=value
            elif (option=="--debversion"): DEBVERSION=value
            elif (option=="--rpmrelease"): RPMRELEASE=value
            elif (option=="--git-commit"): GIT_COMMIT=value
            elif (option=="--p3dsuffix"): P3DSUFFIX=value
            # Backward compatibility, OPENGL was renamed to GL
            elif (option=="--use-opengl"): PkgEnable("GL")
            elif (option=="--no-opengl"): PkgDisable("GL")
            elif (option=="--directx-sdk"):
                STRDXSDKVERSION = value.strip().lower()
                if STRDXSDKVERSION == '':
                    print("No DirectX SDK version specified. Using 'default' DirectX SDK search")
                    STRDXSDKVERSION = 'default'
            elif (option=="--windows-sdk"):
                WINDOWS_SDK = value.strip().lower()
            elif (option=="--msvc-version"):
                MSVC_VERSION = value.strip().lower()
            elif (option=="--use-icl"): BOOUSEINTELCOMPILER = True
            elif (option=="--clean"): clean_build = True
            else:
                for pkg in PkgListGet():
                    if option == "--use-" + pkg.lower():
                        PkgEnable(pkg)
                        break
                    elif option == "--no-" + pkg.lower():
                        PkgDisable(pkg)
                        break
                    elif option == "--" + pkg.lower() + "-incdir":
                        PkgSetCustomLocation(pkg)
                        IncDirectory(pkg, value)
                        break
                    elif option == "--" + pkg.lower() + "-libdir":
                        PkgSetCustomLocation(pkg)
                        LibDirectory(pkg, value)
                        break
            if (option == "--everything" or option.startswith("--use-")
                or option == "--nothing" or option.startswith("--no-")):
                anything = 1
    except:
        usage(sys.exc_info()[1])

    if not anything:
        if RUNTIME:
            PkgEnableAll()
        else:
            usage("You should specify a list of packages to use or --everything to enable all packages.")

    if (RTDIST and RUNTIME):
        usage("Options --runtime and --rtdist cannot be specified at the same time!")
    if (optimize=="" and (RTDIST or RUNTIME)): optimize = "4"
    elif (optimize==""): optimize = "3"

    if OSXTARGET:
        try:
            maj, min = OSXTARGET.strip().split('.')
            OSXTARGET = int(maj), int(min)
            assert OSXTARGET[0] == 10
        except:
            usage("Invalid setting for OSXTARGET")
    else:
        OSXTARGET = None

    if target is not None or target_arch is not None:
        SetTarget(target, target_arch)

    if universal:
        if target_arch:
            exit("--universal is incompatible with --arch")

        OSX_ARCHS.append("i386")
        if OSXTARGET:
            osxver = OSXTARGET
        else:
            maj, min = platform.mac_ver()[0].split('.')[:2]
            osxver = int(maj), int(min)

        if osxver[1] < 6:
            OSX_ARCHS.append("ppc")
        else:
            OSX_ARCHS.append("x86_64")

    elif HasTargetArch():
        OSX_ARCHS.append(GetTargetArch())

    try:
        SetOptimize(int(optimize))
        assert GetOptimize() in [1, 2, 3, 4]
    except:
        usage("Invalid setting for OPTIMIZE")

    if GIT_COMMIT is not None and not re.match("^[a-f0-9]{40}$", GIT_COMMIT):
        usage("Invalid SHA-1 hash given for --git-commit option!")

    if GetTarget() == 'windows':
        if not MSVC_VERSION:
            print("No MSVC version specified. Defaulting to 10 (Visual Studio 2010).")
            MSVC_VERSION = 10

        try:
            MSVC_VERSION = int(MSVC_VERSION)
        except:
            usage("Invalid setting for --msvc-version")

        if not WINDOWS_SDK:
            print("No Windows SDK version specified. Defaulting to '7.1'.")
            WINDOWS_SDK = '7.1'

        is_win7 = False
        if sys.platform == 'win32':
            # Note: not available in cygwin.
            winver = sys.getwindowsversion()
            if winver[0] >= 6 and winver[1] >= 1:
                is_win7 = True

        if RUNTIME or not is_win7:
            PkgDisable("TOUCHINPUT")
    else:
        PkgDisable("TOUCHINPUT")

    if clean_build:
        print("Deleting %s" % (GetOutputDir()))
        shutil.rmtree(GetOutputDir())

parseopts(sys.argv[1:])

########################################################################
##
## Handle environment variables.
##
########################################################################

if ("CFLAGS" in os.environ):
    CFLAGS = os.environ["CFLAGS"].strip()

if ("CXXFLAGS" in os.environ):
    CXXFLAGS = os.environ["CXXFLAGS"].strip()

if ("RPM_OPT_FLAGS" in os.environ):
    CFLAGS += " " + os.environ["RPM_OPT_FLAGS"].strip()
    CXXFLAGS += " " + os.environ["RPM_OPT_FLAGS"].strip()

if ("LDFLAGS" in os.environ):
    LDFLAGS = os.environ["LDFLAGS"].strip()

os.environ["MAKEPANDA"] = os.path.abspath(sys.argv[0])
if GetHost() == "darwin" and OSXTARGET is not None:
    os.environ["MACOSX_DEPLOYMENT_TARGET"] = "%d.%d" % OSXTARGET

########################################################################
##
## Configure things based on the command-line parameters.
##
########################################################################

PLUGIN_VERSION = ParsePluginVersion("dtool/PandaVersion.pp")
COREAPI_VERSION = PLUGIN_VERSION + "." + ParseCoreapiVersion("dtool/PandaVersion.pp")

if VERSION is None:
    if RUNTIME:
        VERSION = PLUGIN_VERSION
    else:
        VERSION = ParsePandaVersion("dtool/PandaVersion.pp")

print("Version: %s" % VERSION)
if RUNTIME or RTDIST:
    print("Core API Version: %s" % COREAPI_VERSION)

if DEBVERSION is None:
    DEBVERSION = VERSION

MAJOR_VERSION = '.'.join(VERSION.split('.')[:2])

if P3DSUFFIX is None:
    P3DSUFFIX = MAJOR_VERSION

outputdir_suffix = ""

if (RUNTIME or RTDIST):
    # Compiling Maya/Max is pointless in rtdist build
    for ver in MAYAVERSIONS + MAXVERSIONS:
        PkgDisable(ver)

    if (DISTRIBUTOR.strip() == ""):
        exit("You must provide a valid distributor name when making a runtime or rtdist build!")

    outputdir_suffix += "_" + DISTRIBUTOR.strip()
    if (RUNTIME):
        outputdir_suffix += "_rt"

if DISTRIBUTOR == "":
    DISTRIBUTOR = "makepanda"
else:
    RTDIST_VERSION = DISTRIBUTOR.strip() + "_" + MAJOR_VERSION

if not IsCustomOutputDir():
    if GetTarget() == "windows" and GetTargetArch() == 'x64':
        outputdir_suffix += '_x64'

    SetOutputDir("built" + outputdir_suffix)

if (RUNTIME):
    for pkg in PkgListGet():
        if pkg in ["GTK2", "MFC"]:
            # Optional package(s) for runtime.
            pass
        elif pkg in ["OPENSSL", "ZLIB"]:
            # Required packages for runtime.
            if (PkgSkip(pkg)==1):
                exit("Runtime must be compiled with OpenSSL and ZLib support!")
        else:
            # Unused packages for runtime.
            PkgDisable(pkg)

if (INSTALLER and RTDIST):
    exit("Cannot build an installer for the rtdist build!")

if (INSTALLER) and (PkgSkip("PYTHON")) and (not RUNTIME) and GetTarget() == 'windows':
    exit("Cannot build installer on Windows without python")

if (RTDIST) and (PkgSkip("WX") and PkgSkip("FLTK")):
    exit("Cannot build rtdist without wx or fltk")

if (RUNTIME):
    SetLinkAllStatic(True)

if not os.path.isdir("contrib"):
    PkgDisable("CONTRIB")

########################################################################
##
## Load the dependency cache.
##
########################################################################

LoadDependencyCache()

########################################################################
##
## Locate various SDKs.
##
########################################################################

MakeBuildTree()

SdkLocateDirectX(STRDXSDKVERSION)
SdkLocateMaya()
SdkLocateMax()
SdkLocateMacOSX(OSXTARGET)
SdkLocatePython(RTDIST)
SdkLocateVisualStudio(MSVC_VERSION)
SdkLocateWindows(WINDOWS_SDK)
SdkLocatePhysX()
SdkLocateSpeedTree()
SdkLocateAndroid()

SdkAutoDisableDirectX()
SdkAutoDisableMaya()
SdkAutoDisableMax()
SdkAutoDisablePhysX()
SdkAutoDisableSpeedTree()

if RTDIST and DISTRIBUTOR == "cmu":
    # Some validation checks for the CMU builds.
    if (RTDIST_VERSION == "cmu_1.7" and SDK["PYTHONVERSION"] != "python2.6"):
        exit("The CMU 1.7 runtime distribution must be built against Python 2.6!")
    elif (RTDIST_VERSION == "cmu_1.8" and SDK["PYTHONVERSION"] != "python2.7"):
        exit("The CMU 1.8 runtime distribution must be built against Python 2.7!")
    elif (RTDIST_VERSION == "cmu_1.9" and SDK["PYTHONVERSION"] != "python2.7"):
        exit("The CMU 1.9 runtime distribution must be built against Python 2.7!")

if RTDIST and not HOST_URL:
    exit("You must specify a host URL when building the rtdist!")

if RUNTIME and not HOST_URL:
    # Set this to a nice default.
    HOST_URL = "https://runtime.panda3d.org/"

########################################################################
##
## Choose a Compiler.
##
## This should also set up any environment variables needed to make
## the compiler work.
##
########################################################################

if GetHost() == 'windows' and GetTarget() == 'windows':
    COMPILER = "MSVC"
else:
    COMPILER = "GCC"

SetupBuildEnvironment(COMPILER)

########################################################################
##
## External includes, external libraries, and external defsyms.
##
########################################################################

IncDirectory("ALWAYS", GetOutputDir()+"/tmp")
IncDirectory("ALWAYS", GetOutputDir()+"/include")

if (COMPILER == "MSVC"):
    PkgDisable("X11")
    PkgDisable("XRANDR")
    PkgDisable("XF86DGA")
    PkgDisable("XCURSOR")
    PkgDisable("GLES")
    PkgDisable("GLES2")
    PkgDisable("EGL")
    PkgDisable("CARBON")
    PkgDisable("COCOA")
    if (PkgSkip("PYTHON")==0):
        IncDirectory("ALWAYS", SDK["PYTHON"] + "/include")
        LibDirectory("ALWAYS", SDK["PYTHON"] + "/libs")
    SmartPkgEnable("EIGEN",     "eigen3",     (), ("Eigen/Dense",), target_pkg = 'ALWAYS')
    for pkg in PkgListGet():
        if (PkgSkip(pkg)==0):
            if (pkg[:4]=="MAYA"):
                IncDirectory(pkg, SDK[pkg]      + "/include")
                DefSymbol(pkg, "MAYAVERSION", pkg)
                DefSymbol(pkg, "MLIBRARY_DONTUSE_MFC_MANIFEST", "")
            elif (pkg[:3]=="MAX"):
                IncDirectory(pkg, SDK[pkg]      + "/include")
                IncDirectory(pkg, SDK[pkg]      + "/include/CS")
                IncDirectory(pkg, SDK[pkg+"CS"] + "/include")
                IncDirectory(pkg, SDK[pkg+"CS"] + "/include/CS")
                DefSymbol(pkg, "MAX", pkg)
                if (int(pkg[3:]) >= 2013):
                    DefSymbol(pkg, "UNICODE", "")
                    DefSymbol(pkg, "_UNICODE", "")
            elif (pkg[:2]=="DX"):
                IncDirectory(pkg, SDK[pkg]      + "/include")
            elif GetThirdpartyDir() is not None:
                IncDirectory(pkg, GetThirdpartyDir() + pkg.lower() + "/include")
    for pkg in DXVERSIONS:
        if (PkgSkip(pkg)==0):
            vnum=pkg[2:]

            if GetTargetArch() == 'x64':
              LibDirectory(pkg, SDK[pkg] + '/lib/x64')
            else:
              LibDirectory(pkg, SDK[pkg] + '/lib/x86')
              LibDirectory(pkg, SDK[pkg] + '/lib')

            LibName(pkg, 'd3dVNUM.lib'.replace("VNUM", vnum))
            LibName(pkg, 'd3dxVNUM.lib'.replace("VNUM", vnum))
            if int(vnum) >= 9 and "GENERIC_DXERR_LIBRARY" in SDK:
                LibName(pkg, 'dxerr.lib')
            else:
                LibName(pkg, 'dxerrVNUM.lib'.replace("VNUM", vnum))
            #LibName(pkg, 'ddraw.lib')
            LibName(pkg, 'dxguid.lib')
    IncDirectory("ALWAYS", GetThirdpartyDir() + "extras/include")
    LibName("WINSOCK", "wsock32.lib")
    LibName("WINSOCK2", "wsock32.lib")
    LibName("WINSOCK2", "ws2_32.lib")
    LibName("WINCOMCTL", "comctl32.lib")
    LibName("WINCOMDLG", "comdlg32.lib")
    LibName("WINUSER", "user32.lib")
    LibName("WINMM", "winmm.lib")
    LibName("WINIMM", "imm32.lib")
    LibName("WINKERNEL", "kernel32.lib")
    LibName("WINOLE", "ole32.lib")
    LibName("WINOLEAUT", "oleaut32.lib")
    LibName("WINOLDNAMES", "oldnames.lib")
    LibName("WINSHELL", "shell32.lib")
    LibName("WINGDI", "gdi32.lib")
    LibName("ADVAPI", "advapi32.lib")
    LibName("IPHLPAPI", "iphlpapi.lib")
    LibName("GL", "opengl32.lib")
    LibName("GLES", "libgles_cm.lib")
    LibName("GLES2", "libGLESv2.lib")
    LibName("EGL", "libEGL.lib")
    LibName("MSIMG", "msimg32.lib")
    if (PkgSkip("DIRECTCAM")==0): LibName("DIRECTCAM", "strmiids.lib")
    if (PkgSkip("DIRECTCAM")==0): LibName("DIRECTCAM", "quartz.lib")
    if (PkgSkip("DIRECTCAM")==0): LibName("DIRECTCAM", "odbc32.lib")
    if (PkgSkip("DIRECTCAM")==0): LibName("DIRECTCAM", "odbccp32.lib")
    if (PkgSkip("PNG")==0):      LibName("PNG",      GetThirdpartyDir() + "png/lib/libpng_static.lib")
    if (PkgSkip("JPEG")==0):     LibName("JPEG",     GetThirdpartyDir() + "jpeg/lib/jpeg-static.lib")
    if (PkgSkip("TIFF")==0):     LibName("TIFF",     GetThirdpartyDir() + "tiff/lib/libtiff.lib")
    if (PkgSkip("ZLIB")==0):     LibName("ZLIB",     GetThirdpartyDir() + "zlib/lib/zlibstatic.lib")
    if (PkgSkip("VRPN")==0):     LibName("VRPN",     GetThirdpartyDir() + "vrpn/lib/vrpn.lib")
    if (PkgSkip("VRPN")==0):     LibName("VRPN",     GetThirdpartyDir() + "vrpn/lib/quat.lib")
    if (PkgSkip("NVIDIACG")==0): LibName("CGGL",     GetThirdpartyDir() + "nvidiacg/lib/cgGL.lib")
    if (PkgSkip("NVIDIACG")==0): LibName("CGDX9",    GetThirdpartyDir() + "nvidiacg/lib/cgD3D9.lib")
    if (PkgSkip("NVIDIACG")==0): LibName("NVIDIACG", GetThirdpartyDir() + "nvidiacg/lib/cg.lib")
    if (PkgSkip("OPENSSL")==0):  LibName("OPENSSL",  GetThirdpartyDir() + "openssl/lib/libpandassl.lib")
    if (PkgSkip("OPENSSL")==0):  LibName("OPENSSL",  GetThirdpartyDir() + "openssl/lib/libpandaeay.lib")
    if (PkgSkip("FREETYPE")==0): LibName("FREETYPE", GetThirdpartyDir() + "freetype/lib/freetype.lib")
    if (PkgSkip("FFTW")==0):     LibName("FFTW",     GetThirdpartyDir() + "fftw/lib/rfftw.lib")
    if (PkgSkip("FFTW")==0):     LibName("FFTW",     GetThirdpartyDir() + "fftw/lib/fftw.lib")
    if (PkgSkip("ARTOOLKIT")==0):LibName("ARTOOLKIT",GetThirdpartyDir() + "artoolkit/lib/libAR.lib")
    if (PkgSkip("FCOLLADA")==0): LibName("FCOLLADA", GetThirdpartyDir() + "fcollada/lib/FCollada.lib")
    if (PkgSkip("ASSIMP")==0):   PkgDisable("ASSIMP")  # Not yet supported
    if (PkgSkip("OPENCV")==0):   LibName("OPENCV",   GetThirdpartyDir() + "opencv/lib/cv.lib")
    if (PkgSkip("OPENCV")==0):   LibName("OPENCV",   GetThirdpartyDir() + "opencv/lib/highgui.lib")
    if (PkgSkip("OPENCV")==0):   LibName("OPENCV",   GetThirdpartyDir() + "opencv/lib/cvaux.lib")
    if (PkgSkip("OPENCV")==0):   LibName("OPENCV",   GetThirdpartyDir() + "opencv/lib/ml.lib")
    if (PkgSkip("OPENCV")==0):   LibName("OPENCV",   GetThirdpartyDir() + "opencv/lib/cxcore.lib")
    if (PkgSkip("AWESOMIUM")==0):LibName("AWESOMIUM",GetThirdpartyDir() + "awesomium/lib/Awesomium.lib")
    if (PkgSkip("FFMPEG")==0):   LibName("FFMPEG",   GetThirdpartyDir() + "ffmpeg/lib/avcodec.lib")
    if (PkgSkip("FFMPEG")==0):   LibName("FFMPEG",   GetThirdpartyDir() + "ffmpeg/lib/avformat.lib")
    if (PkgSkip("FFMPEG")==0):   LibName("FFMPEG",   GetThirdpartyDir() + "ffmpeg/lib/avutil.lib")
    if (PkgSkip("SWSCALE")==0):  LibName("SWSCALE",  GetThirdpartyDir() + "ffmpeg/lib/swscale.lib")
    if (PkgSkip("SWRESAMPLE")==0):LibName("SWRESAMPLE",GetThirdpartyDir() + "ffmpeg/lib/swresample.lib")
    if (PkgSkip("SQUISH")==0):
        if GetOptimize() <= 2:
            LibName("SQUISH",   GetThirdpartyDir() + "squish/lib/squishd.lib")
        else:
            LibName("SQUISH",   GetThirdpartyDir() + "squish/lib/squish.lib")
    if (PkgSkip("ROCKET")==0):
        LibName("ROCKET", GetThirdpartyDir() + "rocket/lib/RocketCore.lib")
        LibName("ROCKET", GetThirdpartyDir() + "rocket/lib/RocketControls.lib")
        if (PkgSkip("PYTHON")==0):
            LibName("ROCKET", GetThirdpartyDir() + "rocket/lib/" + SDK["PYTHONVERSION"] + "/boost_python-vc100-mt-1_54.lib")
        if (GetOptimize() <= 3):
            LibName("ROCKET", GetThirdpartyDir() + "rocket/lib/RocketDebugger.lib")
    if (PkgSkip("OPENAL")==0):   LibName("OPENAL",   GetThirdpartyDir() + "openal/lib/OpenAL32.lib")
    if (PkgSkip("ODE")==0):
        LibName("ODE",      GetThirdpartyDir() + "ode/lib/ode_single.lib")
        DefSymbol("ODE",    "dSINGLE", "")
    if (PkgSkip("FMODEX")==0):
        if (GetTargetArch() == 'x64'):
            LibName("FMODEX",   GetThirdpartyDir() + "fmodex/lib/fmodex64_vc.lib")
        else:
            LibName("FMODEX",   GetThirdpartyDir() + "fmodex/lib/fmodex_vc.lib")
    if (PkgSkip("FLTK")==0 and RTDIST):
        LibName("FLTK", GetThirdpartyDir() + "fltk/lib/fltk.lib")
        if not PkgSkip("FLTK"):
            # If we have fltk, we don't need wx
            PkgDisable("WX")
    if (PkgSkip("WX")==0 and RTDIST):
        LibName("WX",       GetThirdpartyDir() + "wx/lib/wxbase28u.lib")
        LibName("WX",       GetThirdpartyDir() + "wx/lib/wxmsw28u_core.lib")
        DefSymbol("WX",     "__WXMSW__", "")
        DefSymbol("WX",     "_UNICODE", "")
        DefSymbol("WX",     "UNICODE", "")
    if (PkgSkip("VORBIS")==0):
        LibName("VORBIS",   GetThirdpartyDir() + "vorbis/lib/libogg_static.lib")
        LibName("VORBIS",   GetThirdpartyDir() + "vorbis/lib/libvorbis_static.lib")
        LibName("VORBIS",   GetThirdpartyDir() + "vorbis/lib/libvorbisfile_static.lib")
    for pkg in MAYAVERSIONS:
        if (PkgSkip(pkg)==0):
            LibName(pkg, '"' + SDK[pkg] + '/lib/Foundation.lib"')
            LibName(pkg, '"' + SDK[pkg] + '/lib/OpenMaya.lib"')
            LibName(pkg, '"' + SDK[pkg] + '/lib/OpenMayaAnim.lib"')
            LibName(pkg, '"' + SDK[pkg] + '/lib/OpenMayaUI.lib"')
    for pkg in MAXVERSIONS:
        if (PkgSkip(pkg)==0):
            LibName(pkg, SDK[pkg] +  '/lib/core.lib')
            LibName(pkg, SDK[pkg] +  '/lib/edmodel.lib')
            LibName(pkg, SDK[pkg] +  '/lib/gfx.lib')
            LibName(pkg, SDK[pkg] +  '/lib/geom.lib')
            LibName(pkg, SDK[pkg] +  '/lib/mesh.lib')
            LibName(pkg, SDK[pkg] +  '/lib/maxutil.lib')
            LibName(pkg, SDK[pkg] +  '/lib/paramblk2.lib')
    if (PkgSkip("PHYSX")==0):
        if GetTargetArch() == 'x64':
            LibName("PHYSX",  SDK["PHYSXLIBS"] + "/PhysXLoader64.lib")
            LibName("PHYSX",  SDK["PHYSXLIBS"] + "/NxCharacter64.lib")
        else:
            LibName("PHYSX",  SDK["PHYSXLIBS"] + "/PhysXLoader.lib")
            LibName("PHYSX",  SDK["PHYSXLIBS"] + "/NxCharacter.lib")

        IncDirectory("PHYSX", SDK["PHYSX"] + "/Physics/include")
        IncDirectory("PHYSX", SDK["PHYSX"] + "/PhysXLoader/include")
        IncDirectory("PHYSX", SDK["PHYSX"] + "/NxCharacter/include")
        IncDirectory("PHYSX", SDK["PHYSX"] + "/NxExtensions/include")
        IncDirectory("PHYSX", SDK["PHYSX"] + "/Foundation/include")
        IncDirectory("PHYSX", SDK["PHYSX"] + "/Cooking/include")

    if (PkgSkip("SPEEDTREE")==0):
        if GetTargetArch() == 'x64':
            libdir = SDK["SPEEDTREE"] + "/Lib/Windows/VC10.x64/"
            p64ext = '64'
        else:
            libdir = SDK["SPEEDTREE"] + "/Lib/Windows/VC10/"
            p64ext = ''

        debugext = ''
        if (GetOptimize() <= 2): debugext = "_d"
        libsuffix = "_v%s_VC100MT%s_Static%s.lib" % (
            SDK["SPEEDTREEVERSION"], p64ext, debugext)
        LibName("SPEEDTREE", "%sSpeedTreeCore%s" % (libdir, libsuffix))
        LibName("SPEEDTREE", "%sSpeedTreeForest%s" % (libdir, libsuffix))
        LibName("SPEEDTREE", "%sSpeedTree%sRenderer%s" % (libdir, SDK["SPEEDTREEAPI"], libsuffix))
        LibName("SPEEDTREE", "%sSpeedTreeRenderInterface%s" % (libdir, libsuffix))
        if (SDK["SPEEDTREEAPI"] == "OpenGL"):
            LibName("SPEEDTREE",  "%sglew32.lib" % (libdir))
            LibName("SPEEDTREE",  "glu32.lib")
        IncDirectory("SPEEDTREE", SDK["SPEEDTREE"] + "/Include")
    if (PkgSkip("BULLET")==0):
        suffix = '.lib'
        if GetTargetArch() == 'x64':
            suffix = '_x64.lib'
        LibName("BULLET", GetThirdpartyDir() + "bullet/lib/LinearMath" + suffix)
        LibName("BULLET", GetThirdpartyDir() + "bullet/lib/BulletCollision" + suffix)
        LibName("BULLET", GetThirdpartyDir() + "bullet/lib/BulletDynamics" + suffix)
        LibName("BULLET", GetThirdpartyDir() + "bullet/lib/BulletSoftBody" + suffix)

if (COMPILER=="GCC"):
    PkgDisable("AWESOMIUM")
    if GetTarget() != "darwin":
        PkgDisable("CARBON")
        PkgDisable("COCOA")
    elif RUNTIME:
        # We don't support Cocoa in the runtime yet.
        PkgDisable("COCOA")
    if 'x86_64' in OSX_ARCHS:
        # 64-bits OS X doesn't have Carbon.
        PkgDisable("CARBON")

    if (PkgSkip("PYTHON")==0):
        IncDirectory("ALWAYS", SDK["PYTHON"])
    if (GetHost() == "darwin"):
        if (PkgSkip("FREETYPE")==0 and not os.path.isdir(GetThirdpartyDir() + 'freetype')):
          IncDirectory("FREETYPE", "/usr/X11/include")
          IncDirectory("FREETYPE", "/usr/X11/include/freetype2")
          LibDirectory("FREETYPE", "/usr/X11/lib")

    if (GetHost() == "freebsd"):
        IncDirectory("ALWAYS", "/usr/local/include")
        LibDirectory("ALWAYS", "/usr/local/lib")
        if (os.path.isdir("/usr/PCBSD")):
            IncDirectory("ALWAYS", "/usr/PCBSD/local/include")
            LibDirectory("ALWAYS", "/usr/PCBSD/local/lib")

    fcollada_libs = ("FColladaD", "FColladaSD", "FColladaS")
    # WARNING! The order of the ffmpeg libraries matters!
    ffmpeg_libs = ("libavformat", "libavcodec", "libavutil")

    #         Name         pkg-config   libs, include(dir)s
    if (not RUNTIME):
        SmartPkgEnable("EIGEN",     "eigen3",    (), ("Eigen/Dense",), target_pkg = 'ALWAYS')
        SmartPkgEnable("ARTOOLKIT", "",          ("AR"), "AR/ar.h")
        SmartPkgEnable("FCOLLADA",  "",          ChooseLib(fcollada_libs, "FCOLLADA"), ("FCollada", "FCollada/FCollada.h"))
        SmartPkgEnable("ASSIMP",    "assimp", ("assimp"), "assimp")
        SmartPkgEnable("FFMPEG",    ffmpeg_libs, ffmpeg_libs, ffmpeg_libs)
        SmartPkgEnable("SWSCALE",   "libswscale", "libswscale", ("libswscale", "libswscale/swscale.h"), target_pkg = "FFMPEG")
        SmartPkgEnable("SWRESAMPLE","libswresample", "libswresample", ("libswresample", "libswresample/swresample.h"), target_pkg = "FFMPEG")
        SmartPkgEnable("FFTW",      "",          ("rfftw", "fftw"), ("fftw.h", "rfftw.h"))
        SmartPkgEnable("FMODEX",    "",          ("fmodex"), ("fmodex", "fmodex/fmod.h"))
        SmartPkgEnable("FREETYPE",  "freetype2", ("freetype"), ("freetype2", "freetype2/freetype/freetype.h"))
        SmartPkgEnable("GL",        "gl",        ("GL"), ("GL/gl.h"), framework = "OpenGL")
        SmartPkgEnable("GLES",      "glesv1_cm", ("GLESv1_CM"), ("GLES/gl.h"), framework = "OpenGLES")
        SmartPkgEnable("GLES2",     "glesv2",    ("GLESv2"), ("GLES2/gl2.h")) #framework = "OpenGLES"?
        SmartPkgEnable("EGL",       "egl",       ("EGL"), ("EGL/egl.h"))
        SmartPkgEnable("NVIDIACG",  "",          ("Cg"), "Cg/cg.h", framework = "Cg")
        SmartPkgEnable("ODE",       "",          ("ode"), "ode/ode.h", tool = "ode-config")
        SmartPkgEnable("OPENAL",    "openal",    ("openal"), "AL/al.h", framework = "OpenAL")
        SmartPkgEnable("SQUISH",    "",          ("squish"), "squish.h")
        SmartPkgEnable("TIFF",      "libtiff-4", ("tiff"), "tiff.h")
        SmartPkgEnable("VRPN",      "",          ("vrpn", "quat"), ("vrpn", "quat.h", "vrpn/vrpn_Types.h"))
        SmartPkgEnable("BULLET", "bullet", ("BulletSoftBody", "BulletDynamics", "BulletCollision", "LinearMath"), ("bullet", "bullet/btBulletDynamicsCommon.h"))
        SmartPkgEnable("VORBIS",    "vorbisfile",("vorbisfile", "vorbis", "ogg"), ("ogg/ogg.h", "vorbis/vorbisfile.h"))
        SmartPkgEnable("JPEG",      "",          ("jpeg"), "jpeglib.h")
        SmartPkgEnable("PNG",       "libpng",    ("png"), "png.h", tool = "libpng-config")

        if GetTarget() == "darwin" and not PkgSkip("FFMPEG"):
            LibName("FFMPEG", "-Wl,-read_only_relocs,suppress")
            LibName("FFMPEG", "-framework VideoDecodeAcceleration")

        cv_lib = ChooseLib(("opencv_core", "cv"), "OPENCV")
        if cv_lib == "opencv_core":
            OPENCV_VER_23 = True
            SmartPkgEnable("OPENCV", "opencv",   ("opencv_core", "opencv_highgui"), ("opencv2/core/core.hpp"))
        else:
            SmartPkgEnable("OPENCV", "opencv",   ("cv", "highgui", "cvaux", "ml", "cxcore"),
                           ("opencv", "opencv/cv.h", "opencv/cxcore.h", "opencv/highgui.h"))

        rocket_libs = ("RocketCore", "RocketControls")
        if (GetOptimize() <= 3):
            rocket_libs += ("RocketDebugger",)
        if (GetHost() != "darwin"):
            # We use a statically linked libboost_python on OSX
            rocket_libs += ("boost_python",)
        SmartPkgEnable("ROCKET",    "",          rocket_libs, "Rocket/Core.h")

        if not PkgSkip("PYTHON"):
            if GetTarget() == "darwin" and not RTDIST and not PkgHasCustomLocation("PYTHON"):
                LibName("PYTHON", "-framework Python")
            else:
                SmartPkgEnable("PYTHON", "", SDK["PYTHONVERSION"], (SDK["PYTHONVERSION"], SDK["PYTHONVERSION"] + "/Python.h"), tool = SDK["PYTHONVERSION"] + "-config")

    SmartPkgEnable("OPENSSL",   "openssl",   ("ssl", "crypto"), ("openssl/ssl.h", "openssl/crypto.h"))
    SmartPkgEnable("ZLIB",      "zlib",      ("z"), "zlib.h")
    SmartPkgEnable("GTK2",      "gtk+-2.0")

    if (RTDIST):
        SmartPkgEnable("WX", tool = "wx-config")
        SmartPkgEnable("FLTK", "", ("fltk"), ("FL/Fl.H"), tool = "fltk-config")

    if GetTarget() != 'darwin':
        # CgGL is covered by the Cg framework, and we don't need X11 components on OSX
        if not PkgSkip("NVIDIACG") and not RUNTIME:
            SmartPkgEnable("CGGL", "", ("CgGL"), "Cg/cgGL.h")
        if not RUNTIME:
            SmartPkgEnable("X11", "x11", "X11", ("X11", "X11/Xlib.h"))
            SmartPkgEnable("XRANDR", "xrandr", "Xrandr", "X11/extensions/Xrandr.h")
            SmartPkgEnable("XF86DGA", "xxf86dga", "Xxf86dga", "X11/extensions/xf86dga.h")
            SmartPkgEnable("XCURSOR", "xcursor", "Xcursor", "X11/Xcursor/Xcursor.h")

    if GetHost() != "darwin":
        # Workaround for an issue where pkg-config does not include this path
        if GetTargetArch() in ("x86_64", "amd64"):
            if (os.path.isdir("/usr/lib64/glib-2.0/include")):
                IncDirectory("GTK2", "/usr/lib64/glib-2.0/include")
            if (os.path.isdir("/usr/lib64/gtk-2.0/include")):
                IncDirectory("GTK2", "/usr/lib64/gtk-2.0/include")

            if not PkgSkip("X11"):
                if (os.path.isdir("/usr/X11R6/lib64")):
                    LibDirectory("ALWAYS", "/usr/X11R6/lib64")
                else:
                    LibDirectory("ALWAYS", "/usr/X11R6/lib")
        elif not PkgSkip("X11"):
            LibDirectory("ALWAYS", "/usr/X11R6/lib")

    if RUNTIME:
        # For the runtime, these packages are required
        for pkg in ["OPENSSL", "ZLIB"]:
            skips = []
            if (pkg in PkgListGet() and PkgSkip(pkg)==1):
                skips.append(pkg)
            if skips:
                exit("Runtime must be compiled with OpenSSL and ZLib support (missing %s)" % (', '.join(skips)))

    for pkg in MAYAVERSIONS:
        if (PkgSkip(pkg)==0 and (pkg in SDK)):
            if (GetHost() == "darwin"):
                # Sheesh, Autodesk really can't make up their mind
                # regarding the location of the Maya devkit on OS X.
                if (os.path.isdir(SDK[pkg] + "/Maya.app/Contents/lib")):
                    LibDirectory(pkg, SDK[pkg] + "/Maya.app/Contents/lib")
                if (os.path.isdir(SDK[pkg] + "/Maya.app/Contents/MacOS")):
                    LibDirectory(pkg, SDK[pkg] + "/Maya.app/Contents/MacOS")
                if (os.path.isdir(SDK[pkg] + "/lib")):
                    LibDirectory(pkg, SDK[pkg] + "/lib")
                if (os.path.isdir(SDK[pkg] + "/Maya.app/Contents/include/maya")):
                    IncDirectory(pkg, SDK[pkg] + "/Maya.app/Contents/include")
                if (os.path.isdir(SDK[pkg] + "/devkit/include/maya")):
                    IncDirectory(pkg, SDK[pkg] + "/devkit/include")
                if (os.path.isdir(SDK[pkg] + "/include/maya")):
                    IncDirectory(pkg, SDK[pkg] + "/include")
            else:
                LibDirectory(pkg, SDK[pkg] + "/lib")
                IncDirectory(pkg, SDK[pkg] + "/include")
            DefSymbol(pkg, "MAYAVERSION", pkg)

    if GetTarget() == 'darwin':
        LibName("ALWAYS", "-framework AppKit")
        if (PkgSkip("OPENCV")==0):
            LibName("OPENCV", "-framework QuickTime")
        LibName("AGL", "-framework AGL")
        LibName("CARBON", "-framework Carbon")
        LibName("COCOA", "-framework Cocoa")
        # Fix for a bug in OSX Leopard:
        LibName("GL", "-dylib_file /System/Library/Frameworks/OpenGL.framework/Versions/A/Libraries/libGL.dylib:/System/Library/Frameworks/OpenGL.framework/Versions/A/Libraries/libGL.dylib")

    if GetTarget() == 'android':
        LibName("ALWAYS", '-llog')
        LibName("ALWAYS", '-landroid')
        LibName("JNIGRAPHICS", '-ljnigraphics')

    for pkg in MAYAVERSIONS:
        if (PkgSkip(pkg)==0 and (pkg in SDK)):
            if GetTarget() == 'darwin':
                LibName(pkg, "-Wl,-rpath," + SDK[pkg] + "/Maya.app/Contents/MacOS")
            else:
                LibName(pkg, "-Wl,-rpath," + SDK[pkg] + "/lib")
            LibName(pkg, "-lOpenMaya")
            LibName(pkg, "-lOpenMayaAnim")
            LibName(pkg, "-lAnimSlice")
            LibName(pkg, "-lDeformSlice")
            LibName(pkg, "-lModifiers")
            LibName(pkg, "-lDynSlice")
            LibName(pkg, "-lKinSlice")
            LibName(pkg, "-lModelSlice")
            LibName(pkg, "-lNurbsSlice")
            LibName(pkg, "-lPolySlice")
            LibName(pkg, "-lProjectSlice")
            LibName(pkg, "-lImage")
            LibName(pkg, "-lShared")
            LibName(pkg, "-lTranslators")
            LibName(pkg, "-lDataModel")
            LibName(pkg, "-lRenderModel")
            LibName(pkg, "-lNurbsEngine")
            LibName(pkg, "-lDependEngine")
            LibName(pkg, "-lCommandEngine")
            LibName(pkg, "-lFoundation")
            LibName(pkg, "-lIMFbase")
            if GetTarget() != 'darwin':
                LibName(pkg, "-lOpenMayalib")
            else:
                LibName(pkg, "-dylib_file /System/Library/Frameworks/OpenGL.framework/Versions/A/Libraries/libGL.dylib:/System/Library/Frameworks/OpenGL.framework/Versions/A/Libraries/libGL.dylib")

    if (PkgSkip("PHYSX")==0):
        IncDirectory("PHYSX", SDK["PHYSX"] + "/Physics/include")
        IncDirectory("PHYSX", SDK["PHYSX"] + "/PhysXLoader/include")
        IncDirectory("PHYSX", SDK["PHYSX"] + "/NxCharacter/include")
        IncDirectory("PHYSX", SDK["PHYSX"] + "/NxExtensions/include")
        IncDirectory("PHYSX", SDK["PHYSX"] + "/Foundation/include")
        IncDirectory("PHYSX", SDK["PHYSX"] + "/Cooking/include")
        LibDirectory("PHYSX", SDK["PHYSXLIBS"])
        if (GetHost() == "darwin"):
            LibName("PHYSX", SDK["PHYSXLIBS"] + "/osxstatic/PhysXCooking.a")
            LibName("PHYSX", SDK["PHYSXLIBS"] + "/osxstatic/PhysXCore.a")
        else:
            LibName("PHYSX", "-lPhysXLoader")
            LibName("PHYSX", "-lNxCharacter")

DefSymbol("WITHINPANDA", "WITHIN_PANDA", "1")
if GetLinkAllStatic():
    DefSymbol("ALWAYS", "LINK_ALL_STATIC")
if GetTarget() == 'android':
    DefSymbol("ALWAYS", "ANDROID")

if not PkgSkip("EIGEN"):
    DefSymbol("ALWAYS", "EIGEN_MPL2_ONLY")
    if GetOptimize() >= 3:
        DefSymbol("ALWAYS", "EIGEN_NO_DEBUG")
        if COMPILER == "MSVC":
            # Squeeze out a bit more performance on MSVC builds...
            # Only do this if EIGEN_NO_DEBUG is also set, otherwise it
            # will turn them into runtime assertions.
            DefSymbol("ALWAYS", "EIGEN_NO_STATIC_ASSERT")

########################################################################
##
## Give a Status Report on Command-Line Options
##
########################################################################

def printStatus(header,warnings):
    if GetVerbose():
        print("")
        print("-------------------------------------------------------------------")
        print(header)
        tkeep = ""
        tomit = ""
        for x in PkgListGet():
            if PkgSkip(x):
                tomit = tomit + x + " "
            else:
                tkeep = tkeep + x + " "

        if RTDIST:
            print("Makepanda: Runtime distribution build")
        elif RUNTIME:
            print("Makepanda: Runtime build")
        else:
            print("Makepanda: Regular build")

        print("Makepanda: Compiler: %s" % (COMPILER))
        print("Makepanda: Optimize: %d" % (GetOptimize()))
        print("Makepanda: Keep Pkg: %s" % (tkeep))
        print("Makepanda: Omit Pkg: %s" % (tomit))

        if GENMAN:
            print("Makepanda: Generate API reference manual")
        else:
            print("Makepanda: Don't generate API reference manual")

        if GetHost() == "windows" and not RTDIST:
            if INSTALLER:
                print("Makepanda: Build installer, using %s" % (COMPRESSOR))
            else:
                print("Makepanda: Don't build installer")

        print("Makepanda: Version ID: %s" % (VERSION))
        for x in warnings:
            print("Makepanda: %s" % (x))
        print("-------------------------------------------------------------------")
        print("")
        sys.stdout.flush()

########################################################################
##
## BracketNameWithQuotes
##
########################################################################

def BracketNameWithQuotes(name):
    # Workaround for OSX bug - compiler doesn't like those flags quoted.
    if (name.startswith("-framework")): return name
    if (name.startswith("-dylib_file")): return name

    # Don't add quotes when it's not necessary.
    if " " not in name: return name

    # Account for quoted name (leave as is) but quote everything else (e.g., to protect spaces within paths from improper parsing)
    if (name.startswith('"') and name.endswith('"')): return name
    else: return '"' + name + '"'

########################################################################
##
## CompileCxx
##
########################################################################

def CompileCxx(obj,src,opts):
    ipath = GetListOption(opts, "DIR:")
    optlevel = GetOptimizeOption(opts)
    if (COMPILER=="MSVC"):
        if not BOOUSEINTELCOMPILER:
            cmd = "cl "
            if GetTargetArch() == 'x64':
                cmd += "/favor:blend "
            cmd += "/wd4996 /wd4275 /wd4267 /wd4101 /wd4273 "

            # Enable Windows 7 interfaces if we need Touchinput.
            if PkgSkip("TOUCHINPUT") == 0:
                cmd += "/DWINVER=0x601 "
            else:
                cmd += "/DWINVER=0x501 "
            cmd += "/Fo" + obj + " /nologo /c"
            if GetTargetArch() != 'x64' and (not PkgSkip("SSE2") or 'SSE2' in opts):
                cmd += " /arch:SSE2"
            for x in ipath: cmd += " /I" + x
            for (opt,dir) in INCDIRECTORIES:
                if (opt=="ALWAYS") or (opt in opts): cmd += " /I" + BracketNameWithQuotes(dir)
            for (opt,var,val) in DEFSYMBOLS:
                if (opt=="ALWAYS") or (opt in opts): cmd += " /D" + var + "=" + val
            if (opts.count('MSFORSCOPE')): cmd += ' /Zc:forScope-'

            if (optlevel==1): cmd += " /MDd /Zi /RTCs /GS"
            if (optlevel==2): cmd += " /MDd /Zi"
            if (optlevel==3): cmd += " /MD /Zi /GS- /O2 /Ob2 /Oi /Ot /fp:fast"
            if (optlevel==4):
                cmd += " /MD /Zi /GS- /Ox /Ob2 /Oi /Ot /fp:fast /DFORCE_INLINING /DNDEBUG /GL"
                cmd += " /Oy /Zp16"      # jean-claude add /Zp16 insures correct static alignment for SSEx

            cmd += " /Fd" + os.path.splitext(obj)[0] + ".pdb"

            building = GetValueOption(opts, "BUILDING:")
            if (building):
                cmd += " /DBUILDING_" + building

            if ("BIGOBJ" in opts) or GetTargetArch() == 'x64':
                cmd += " /bigobj"

            cmd += " /Zm300 /DWIN32_VC /DWIN32"
            if 'EXCEPTIONS' in opts:
                cmd += " /EHsc"
            else:
                cmd += " /D_HAS_EXCEPTIONS=0"

            if 'RTTI' not in opts:
                 cmd += " /GR-"

            if GetTargetArch() == 'x64':
                cmd += " /DWIN64_VC /DWIN64"

            if WINDOWS_SDK.startswith('7.') and MSVC_VERSION > 10:
                # To preserve Windows XP compatibility.
                cmd += " /D_USING_V110_SDK71_"

            cmd += " /W3 " + BracketNameWithQuotes(src)
            oscmd(cmd)
        else:
            cmd = "icl "
            if GetTargetArch() == 'x64':
                cmd += "/favor:blend "
            cmd += "/wd4996 /wd4275 /wd4267 /wd4101 /wd4273 "

            # Enable Windows 7 interfaces if we need Touchinput.
            if PkgSkip("TOUCHINPUT") == 0:
                cmd += "/DWINVER=0x601 "
            else:
                cmd += "/DWINVER=0x501 "
            cmd += "/Fo" + obj + " /c"
            for x in ipath: cmd += " /I" + x
            for (opt,dir) in INCDIRECTORIES:
                if (opt=="ALWAYS") or (opt in opts): cmd += " /I" + BracketNameWithQuotes(dir)
            for (opt,var,val) in DEFSYMBOLS:
                if (opt=="ALWAYS") or (opt in opts): cmd += " /D" + var + "=" + val
            if (opts.count('MSFORSCOPE')):  cmd += ' /Zc:forScope-'

            if (optlevel==1): cmd += " /MDd /Zi /RTCs /GS"
            if (optlevel==2): cmd += " /MDd /Zi /arch:SSE3"
            # core changes from jean-claude (dec 2011)
            # ----------------------------------------
            # performance will be seeked at level 3 & 4
            # -----------------------------------------
            if (optlevel==3):
                cmd += " /MD /Zi /O2 /Oi /Ot /arch:SSE3"
                cmd += " /Ob0"
                cmd += " /Qipo-"                            # beware of IPO !!!
            ##      Lesson learned: Don't use /GL flag -> end result is MESSY
            ## ----------------------------------------------------------------
            if (optlevel==4):
                cmd += " /MD /Zi /O3 /Oi /Ot /Ob0 /Yc /DNDEBUG"  # /Ob0 a ete rajoute en cours de route a 47%
                cmd += " /Qipo"                              # optimization multi file

            # for 3 & 4 optimization levels
            # -----------------------------
            if (optlevel>=3):
                cmd += " /fp:fast=2"
                cmd += " /Qftz"
                cmd += " /Qfp-speculation:fast"
                cmd += " /Qopt-matmul"                        # needs /O2 or /O3
                cmd += " /Qprec-div-"
                cmd += " /Qsimd"

                cmd += " /QxHost"                            # compile for target host; Compiling for distribs should probably strictly enforce /arch:..
                cmd += " /Quse-intel-optimized-headers"        # use intel optimized headers
                cmd += " /Qparallel"                        # enable parallelization
                cmd += " /Qvc10"                                # for Microsoft Visual C++ 2010

            ## PCH files coexistence: the /Qpchi option causes the Intel C++ Compiler to name its
            ## PCH files with a .pchi filename suffix and reduce build time.
            ## The /Qpchi option is on by default but interferes with Microsoft libs; so use /Qpchi- to turn it off.
            ## I need to have a deeper look at this since the compile time is quite influenced by this setting !!!
            cmd += " /Qpchi-"                                 # keep it this way!

            ## Inlining seems to be an issue here ! (the linker doesn't find necessary info later on)
            ## ------------------------------------
            ## so don't use cmd += " /DFORCE_INLINING"        (need to check why with Panda developpers!)
            ## Inline expansion  /Ob1    :    Allow functions marked inline to be inlined.
            ## Inline any        /Ob2    :    Inline functions deemed appropriate by compiler.

            ## Ctor displacement /vd0    :    Disable constructor displacement.
            ## Choose this option only if no class constructors or destructors call virtual functions.
            ## Use /vd1 (default) to enable. Alternate: #pragma vtordisp

            ## Best case ptrs    /vmb    :    Use best case "pointer to class member" representation.
            ## Use this option if you always define a class before you declare a pointer to a member of the class.
            ## The compiler will issue an error if it encounters a pointer declaration before the class is defined.
            ## Alternate: #pragma pointers_to_members

            cmd += " /Fd" + os.path.splitext(obj)[0] + ".pdb"
            building = GetValueOption(opts, "BUILDING:")
            if (building): cmd += " /DBUILDING_" + building
            if ("BIGOBJ" in opts) or GetTargetArch() == 'x64':
                cmd += " /bigobj"

            # level of warnings and optimization reports
            if GetVerbose():
                cmd += " /W3 " # or /W4 or /Wall
                cmd += " /Qopt-report:2 /Qopt-report-phase:hlo /Qopt-report-phase:hpo"    # some optimization reports
            else:
                cmd += " /W1 "
            cmd += " /EHa /Zm300 /DWIN32_VC /DWIN32"
            if GetTargetArch() == 'x64':
                cmd += " /DWIN64_VC /DWIN64"
            cmd += " " + BracketNameWithQuotes(src)

            oscmd(cmd)

    if (COMPILER=="GCC"):
        if (src.endswith(".c")): cmd = GetCC() +' -fPIC -c -o ' + obj
        else:                    cmd = GetCXX()+' -ftemplate-depth-70 -fPIC -c -o ' + obj
        for (opt, dir) in INCDIRECTORIES:
            if (opt=="ALWAYS") or (opt in opts): cmd += ' -I' + BracketNameWithQuotes(dir)
        for (opt, dir) in FRAMEWORKDIRECTORIES:
            if (opt=="ALWAYS") or (opt in opts): cmd += ' -F' + BracketNameWithQuotes(dir)
        for (opt,var,val) in DEFSYMBOLS:
            if (opt=="ALWAYS") or (opt in opts): cmd += ' -D' + var + '=' + val
        for x in ipath: cmd += ' -I' + x

        if not GetLinkAllStatic():
            cmd += ' -fvisibility=hidden'

        # Mac-specific flags.
        if GetTarget() == "darwin":
            cmd += " -Wno-deprecated-declarations"
            if OSXTARGET is not None:
                cmd += " -isysroot " + SDK["MACOSX"]
                cmd += " -mmacosx-version-min=%d.%d" % (OSXTARGET)

            for arch in OSX_ARCHS:
                if 'NOARCH:' + arch.upper() not in opts:
                    cmd += " -arch %s" % arch

        if "SYSROOT" in SDK:
            cmd += ' --sysroot=%s -no-canonical-prefixes' % (SDK["SYSROOT"])

        # Android-specific flags.
        arch = GetTargetArch()

        if GetTarget() == "android":
            # Most of the specific optimization flags here were
            # just copied from the default Android Makefiles.
            cmd += ' -I%s/include' % (SDK["ANDROID_STL"])
            cmd += ' -I%s/libs/%s/include' % (SDK["ANDROID_STL"], SDK["ANDROID_ABI"])
            cmd += ' -ffunction-sections -funwind-tables'
            if arch == 'armv7a':
                cmd += ' -D__ARM_ARCH_5__ -D__ARM_ARCH_5T__ -D__ARM_ARCH_5E__ -D__ARM_ARCH_5TE__'
                cmd += ' -fstack-protector -march=armv7-a -mfloat-abi=softfp -mfpu=vfpv3-d16'
            elif arch == 'arm':
                cmd += ' -D__ARM_ARCH_5__ -D__ARM_ARCH_5T__ -D__ARM_ARCH_5E__ -D__ARM_ARCH_5TE__'
                cmd += ' -fstack-protector -march=armv5te -mtune=xscale -msoft-float'
            elif arch == 'mips':
                cmd += ' -fno-strict-aliasing -finline-functions -fmessage-length=0'
                cmd += ' -fno-inline-functions-called-once -fgcse-after-reload'
                cmd += ' -frerun-cse-after-loop -frename-registers'

            cmd += " -Wa,--noexecstack"

            # Now add specific release/debug flags.
            if optlevel >= 3:
                cmd += " -fomit-frame-pointer"
                if arch.startswith('arm'):
                    cmd += ' -fno-strict-aliasing -finline-limit=64 -mthumb'
                elif arch == 'x86':
                    cmd += ' -fstrict-aliasing'
                elif arch == 'mips':
                    cmd += ' -funswitch-loops -finline-limit=300'
            else:
                cmd += ' -fno-omit-frame-pointer'
                if arch.startswith('arm'):
                    cmd += ' -marm'
                elif arch == 'x86':
                    cmd += ' -fno-strict-aliasing'

            # Enable SIMD instructions if requested
            if arch.startswith('arm') and PkgSkip("NEON") == 0:
                cmd += ' -mfpu=neon'

        else:
            cmd += " -pthread"

        if not src.endswith(".c"):
            # We don't use exceptions for most modules.
            if 'EXCEPTIONS' in opts:
                cmd += " -fexceptions"
            else:
                cmd += " -fno-exceptions"

                if src.endswith(".mm"):
                    # Work around Apple compiler bug.
                    cmd += " -U__EXCEPTIONS"

            if 'RTTI' not in opts:
                # We always disable RTTI on Android for memory usage reasons.
                if optlevel >= 4 or GetTarget() == "android":
                    cmd += " -fno-rtti"

        if ('SSE2' in opts or not PkgSkip("SSE2")) and not arch.startswith("arm"):
            cmd += " -msse2"

        if optlevel >= 3:
            cmd += " -ffast-math"
        if optlevel == 3:
            # Fast math is nice, but we'd like to see NaN in dev builds.
            cmd += " -fno-finite-math-only"

        if (optlevel==1): cmd += " -ggdb -D_DEBUG"
        if (optlevel==2): cmd += " -O1 -D_DEBUG"
        if (optlevel==3): cmd += " -O2"
        if (optlevel==4): cmd += " -O3 -DNDEBUG"

        if src.endswith(".c"):
            cmd += ' ' + CFLAGS
        else:
            cmd += ' ' + CXXFLAGS
        cmd = cmd.rstrip()

        building = GetValueOption(opts, "BUILDING:")
        if (building): cmd += " -DBUILDING_" + building
        cmd += ' ' + BracketNameWithQuotes(src)
        oscmd(cmd)

########################################################################
##
## CompileBison
##
########################################################################

def CompileBison(wobj, wsrc, opts):
    ifile = os.path.basename(wsrc)
    wdsth = GetOutputDir()+"/include/" + ifile[:-4] + ".h"
    wdstc = GetOutputDir()+"/tmp/" + ifile + ".cxx"
    pre = GetValueOption(opts, "BISONPREFIX_")
    bison = GetBison()
    if bison is None:
        # We don't have bison.  See if there is a prebuilt file.
        base, ext = os.path.splitext(wsrc)
        if os.path.isfile(base + '.h.prebuilt') and \
           os.path.isfile(base + '.cxx.prebuilt'):
            CopyFile(wdstc, base + '.cxx.prebuilt')
            CopyFile(wdsth, base + '.h.prebuilt')
        else:
            exit('Could not find bison!')
    else:
        oscmd(bison + ' -y -d -o'+GetOutputDir()+'/tmp/'+ifile+'.c -p '+pre+' '+wsrc)
        CopyFile(wdstc, GetOutputDir()+"/tmp/"+ifile+".c")
        CopyFile(wdsth, GetOutputDir()+"/tmp/"+ifile+".h")

    # Finally, compile the generated source file.
    CompileCxx(wobj,wdstc,opts)

########################################################################
##
## CompileFlex
##
########################################################################

def CompileFlex(wobj,wsrc,opts):
    ifile = os.path.basename(wsrc)
    wdst = GetOutputDir()+"/tmp/"+ifile+".cxx"
    pre = GetValueOption(opts, "BISONPREFIX_")
    dashi = opts.count("FLEXDASHI")
    flex = GetFlex()
    if flex is None:
        # We don't have flex.  See if there is a prebuilt file.
        base, ext = os.path.splitext(wsrc)
        if os.path.isfile(base + '.cxx.prebuilt'):
            CopyFile(wdst, base + '.cxx.prebuilt')
        else:
            exit('Could not find flex!')
    else:
        if (dashi):
            oscmd(flex + " -i -P" + pre + " -o"+wdst+" "+wsrc)
        else:
            oscmd(flex +    " -P" + pre + " -o"+wdst+" "+wsrc)

    # Finally, compile the generated source file.
    CompileCxx(wobj,wdst,opts)

########################################################################
##
## CompileIgate
##
########################################################################

def CompileIgate(woutd,wsrc,opts):
    outbase = os.path.basename(woutd)[:-3]
    woutc = GetOutputDir()+"/tmp/"+outbase+"_igate.cxx"
    wobj = FindLocation(outbase + "_igate.obj", [])
    srcdir = GetValueOption(opts, "SRCDIR:")
    module = GetValueOption(opts, "IMOD:")
    library = GetValueOption(opts, "ILIB:")
    ipath = GetListOption(opts, "DIR:")
    if (PkgSkip("PYTHON")):
        WriteFile(woutc, "")
        WriteFile(woutd, "")
        ConditionalWriteFile(woutd, "")
        return (wobj, woutc, opts)

    if not CrossCompiling():
        # If we're compiling for this platform, we can use the one we've built.
        cmd = os.path.join(GetOutputDir(), 'bin', 'interrogate')
    else:
        # Assume that interrogate is on the PATH somewhere.
        cmd = 'interrogate'

    if GetVerbose():
        cmd += ' -v'

    cmd += ' -srcdir %s -I%s' % (srcdir, srcdir)
    cmd += ' -DCPPPARSER -D__STDC__=1 -D__cplusplus=201103L'
    if (COMPILER=="MSVC"):
        cmd += ' -DWIN32_VC -DWIN32 -D_WIN32'
        if GetTargetArch() == 'x64':
            cmd += ' -DWIN64_VC -DWIN64 -D_WIN64 -D_M_X64 -D_M_AMD64'
        else:
            cmd += ' -D_M_IX86'
        # NOTE: this 1600 value is the version number for VC2010.
        cmd += ' -D_MSC_VER=1600 -D"__declspec(param)=" -D__cdecl -D_near -D_far -D__near -D__far -D__stdcall'
    if (COMPILER=="GCC"):
        cmd += ' -D__attribute__\(x\)='
        if GetTargetArch() in ("x86_64", "amd64"):
            cmd += ' -D_LP64'
        else:
            cmd += ' -D__i386__'

    optlevel = GetOptimizeOption(opts)
    if (optlevel==1): cmd += ' -D_DEBUG'
    if (optlevel==2): cmd += ' -D_DEBUG'
    if (optlevel==3): pass
    if (optlevel==4): cmd += ' -DNDEBUG'
    cmd += ' -oc ' + woutc + ' -od ' + woutd
    cmd += ' -fnames -string -refcount -assert -python-native'
    cmd += ' -S' + GetOutputDir() + '/include/parser-inc'

    # Add -I, -S and -D flags
    for x in ipath:
        cmd += ' -I' + BracketNameWithQuotes(x)
    for (opt,dir) in INCDIRECTORIES:
        if (opt=="ALWAYS") or (opt in opts):
            cmd += ' -S' + BracketNameWithQuotes(dir)
    for (opt,var,val) in DEFSYMBOLS:
        if (opt=="ALWAYS") or (opt in opts):
            cmd += ' -D' + var + '=' + val

    #building = GetValueOption(opts, "BUILDING:")
    #if (building): cmd += " -DBUILDING_"+building
    cmd += ' -module ' + module + ' -library ' + library
    for x in wsrc:
        if (x.startswith("/")):
            cmd += ' ' + BracketNameWithQuotes(x)
        else:
            cmd += ' ' + BracketNameWithQuotes(os.path.basename(x))
    oscmd(cmd)

    return (wobj, woutc, opts)

########################################################################
##
## CompileImod
##
########################################################################

def CompileImod(wobj, wsrc, opts):
    module = GetValueOption(opts, "IMOD:")
    library = GetValueOption(opts, "ILIB:")
    if (COMPILER=="MSVC"):
        woutc = wobj[:-4]+".cxx"
    if (COMPILER=="GCC"):
        woutc = wobj[:-2]+".cxx"
    if (PkgSkip("PYTHON")):
        WriteFile(woutc, "")
        CompileCxx(wobj, woutc, opts)
        return

    if not CrossCompiling():
        # If we're compiling for this platform, we can use the one we've built.
        cmd = os.path.join(GetOutputDir(), 'bin', 'interrogate_module')
    else:
        # Assume that interrogate_module is on the PATH somewhere.
        cmd = 'interrogate_module'

    cmd += ' -oc ' + woutc + ' -module ' + module + ' -library ' + library + ' -python-native'
    importmod = GetValueOption(opts, "IMPORT:")
    if importmod:
        cmd += ' -import ' + importmod
    for x in wsrc: cmd += ' ' + BracketNameWithQuotes(x)
    oscmd(cmd)
    CompileCxx(wobj,woutc,opts)
    return

########################################################################
##
## CompileLib
##
########################################################################

def CompileLib(lib, obj, opts):
    if (COMPILER=="MSVC"):
        if not BOOUSEINTELCOMPILER:
            #Use MSVC Linker
            cmd = 'link /lib /nologo'
            if GetOptimizeOption(opts) == 4:
                cmd += " /LTCG"
            if HasTargetArch():
                cmd += " /MACHINE:" + GetTargetArch().upper()
            cmd += ' /OUT:' + BracketNameWithQuotes(lib)
            for x in obj: cmd += ' ' + BracketNameWithQuotes(x)
            oscmd(cmd)
        else:
            # Choose Intel linker; from Jean-Claude
            cmd = 'xilink /verbose:lib /lib '
            if HasTargetArch():
                cmd += " /MACHINE:" + GetTargetArch().upper()
            cmd += ' /OUT:' + BracketNameWithQuotes(lib)
            for x in obj: cmd += ' ' + BracketNameWithQuotes(x)
            cmd += ' /LIBPATH:"C:\Program Files (x86)\Intel\Composer XE 2011 SP1\ipp\lib\ia32"'
            cmd += ' /LIBPATH:"C:\Program Files (x86)\Intel\Composer XE 2011 SP1\TBB\Lib\ia32\vc10"'
            cmd += ' /LIBPATH:"C:\Program Files (x86)\Intel\Composer XE 2011 SP1\compiler\lib\ia32"'
            oscmd(cmd)

    if (COMPILER=="GCC"):
        if GetTarget() == 'darwin':
            cmd = 'libtool -static -o ' + BracketNameWithQuotes(lib)
        else:
            cmd = GetAR() + ' cru ' + BracketNameWithQuotes(lib)
        for x in obj:
            cmd += ' ' + BracketNameWithQuotes(x)
        oscmd(cmd)

        oscmd(GetRanlib() + ' ' + BracketNameWithQuotes(lib))

########################################################################
##
## CompileLink
##
########################################################################

def CompileLink(dll, obj, opts):
    if (COMPILER=="MSVC"):
        if not BOOUSEINTELCOMPILER:
            cmd = "link /nologo "
            if HasTargetArch():
                cmd += " /MACHINE:" + GetTargetArch().upper()
            if ("MFC" not in opts):
                cmd += " /NOD:MFC90.LIB /NOD:MFC80.LIB /NOD:LIBCMT"
            cmd += " /NOD:LIBCI.LIB /DEBUG"
            cmd += " /nod:libc /nod:libcmtd /nod:atlthunk /nod:atls /nod:atlsd"
            if (GetOrigExt(dll) != ".exe"): cmd += " /DLL"
            optlevel = GetOptimizeOption(opts)
            if (optlevel==1): cmd += " /MAP /MAPINFO:EXPORTS /NOD:MSVCRT.LIB /NOD:MSVCPRT.LIB /NOD:MSVCIRT.LIB"
            if (optlevel==2): cmd += " /MAP:NUL /NOD:MSVCRT.LIB /NOD:MSVCPRT.LIB /NOD:MSVCIRT.LIB"
            if (optlevel==3): cmd += " /MAP:NUL /NOD:MSVCRTD.LIB /NOD:MSVCPRTD.LIB /NOD:MSVCIRTD.LIB"
            if (optlevel==4): cmd += " /MAP:NUL /LTCG /NOD:MSVCRTD.LIB /NOD:MSVCPRTD.LIB /NOD:MSVCIRTD.LIB"
            if ("MFC" in opts):
                if (optlevel<=2): cmd += " /NOD:MSVCRTD.LIB mfcs100d.lib MSVCRTD.lib"
                else: cmd += " /NOD:MSVCRT.LIB mfcs100.lib MSVCRT.lib"
            cmd += " /FIXED:NO /OPT:REF /STACK:4194304 /INCREMENTAL:NO "
            cmd += ' /OUT:' + BracketNameWithQuotes(dll)

            # Set the subsystem.  Specify that we want to target Windows XP.
            subsystem = GetValueOption(opts, "SUBSYSTEM:") or "CONSOLE"
            cmd += " /SUBSYSTEM:" + subsystem
            if GetTargetArch() == 'x64':
                cmd += ",5.02"
            else:
                cmd += ",5.01"

            if dll.endswith(".dll"):
                cmd += ' /IMPLIB:' + GetOutputDir() + '/lib/' + os.path.splitext(os.path.basename(dll))[0] + ".lib"

            for (opt, dir) in LIBDIRECTORIES:
                if (opt=="ALWAYS") or (opt in opts):
                    cmd += ' /LIBPATH:' + BracketNameWithQuotes(dir)

            for x in obj:
                if x.endswith(".dll"):
                    cmd += ' ' + GetOutputDir() + '/lib/' + os.path.splitext(os.path.basename(x))[0] + ".lib"
                elif x.endswith(".pyd"):
                    cmd += ' ' + os.path.splitext(x)[0] + ".lib"
                elif x.endswith(".lib"):
                    dname = os.path.splitext(os.path.basename(x))[0] + ".dll"
                    if (GetOrigExt(x) != ".ilb" and os.path.exists(GetOutputDir()+"/bin/" + dname)):
                        exit("Error: in makepanda, specify "+dname+", not "+x)
                    cmd += ' ' + BracketNameWithQuotes(x)
                elif x.endswith(".def"):
                    cmd += ' /DEF:' + BracketNameWithQuotes(x)
                elif x.endswith(".dat"):
                    pass
                else:
                    cmd += ' ' + BracketNameWithQuotes(x)

            if (GetOrigExt(dll)==".exe" and "NOICON" not in opts):
                cmd += " " + GetOutputDir() + "/tmp/pandaIcon.res"

            for (opt, name) in LIBNAMES:
                if (opt=="ALWAYS") or (opt in opts):
                    cmd += " " + BracketNameWithQuotes(name)

            oscmd(cmd)
        else:
            cmd = "xilink"
            if GetVerbose(): cmd += " /verbose:lib"
            if HasTargetArch():
                cmd += " /MACHINE:" + GetTargetArch().upper()
            if ("MFC" not in opts):
                cmd += " /NOD:MFC90.LIB /NOD:MFC80.LIB /NOD:LIBCMT"
            cmd += " /NOD:LIBCI.LIB /DEBUG"
            cmd += " /nod:libc /nod:libcmtd /nod:atlthunk /nod:atls"
            cmd += ' /LIBPATH:"C:\Program Files (x86)\Intel\Composer XE 2011 SP1\ipp\lib\ia32"'
            cmd += ' /LIBPATH:"C:\Program Files (x86)\Intel\Composer XE 2011 SP1\TBB\Lib\ia32\vc10"'
            cmd += ' /LIBPATH:"C:\Program Files (x86)\Intel\Composer XE 2011 SP1\compiler\lib\ia32"'
            if (GetOrigExt(dll) != ".exe"): cmd += " /DLL"
            optlevel = GetOptimizeOption(opts)
            if (optlevel==1): cmd += " /MAP /MAPINFO:EXPORTS /NOD:MSVCRT.LIB /NOD:MSVCPRT.LIB /NOD:MSVCIRT.LIB"
            if (optlevel==2): cmd += " /MAP:NUL /NOD:MSVCRT.LIB /NOD:MSVCPRT.LIB /NOD:MSVCIRT.LIB"
            if (optlevel==3): cmd += " /MAP:NUL /NOD:MSVCRTD.LIB /NOD:MSVCPRTD.LIB /NOD:MSVCIRTD.LIB"
            if (optlevel==4): cmd += " /MAP:NUL /LTCG /NOD:MSVCRTD.LIB /NOD:MSVCPRTD.LIB /NOD:MSVCIRTD.LIB"
            if ("MFC" in opts):
                if (optlevel<=2): cmd += " /NOD:MSVCRTD.LIB mfcs100d.lib MSVCRTD.lib"
                else: cmd += " /NOD:MSVCRT.LIB mfcs100.lib MSVCRT.lib"
            cmd += " /FIXED:NO /OPT:REF /STACK:4194304 /INCREMENTAL:NO "
            cmd += ' /OUT:' + BracketNameWithQuotes(dll)

            subsystem = GetValueOption(opts, "SUBSYSTEM:")
            if subsystem:
                cmd += " /SUBSYSTEM:" + subsystem

            if dll.endswith(".dll"):
                cmd += ' /IMPLIB:' + GetOutputDir() + '/lib/' + os.path.splitext(os.path.basename(dll))[0] + ".lib"

            for (opt, dir) in LIBDIRECTORIES:
                if (opt=="ALWAYS") or (opt in opts):
                    cmd += ' /LIBPATH:' + BracketNameWithQuotes(dir)

            for x in obj:
                if x.endswith(".dll"):
                    cmd += ' ' + GetOutputDir() + '/lib/' + os.path.splitext(os.path.basename(x))[0] + ".lib"
                elif x.endswith(".pyd"):
                    cmd += ' ' + os.path.splitext(x)[0] + ".lib"
                elif x.endswith(".lib"):
                    dname = os.path.splitext(dll)[0]+".dll"
                    if (GetOrigExt(x) != ".ilb" and os.path.exists(GetOutputDir()+"/bin/" + os.path.splitext(os.path.basename(x))[0] + ".dll")):
                        exit("Error: in makepanda, specify "+dname+", not "+x)
                    cmd += ' ' + BracketNameWithQuotes(x)
                elif x.endswith(".def"):
                    cmd += ' /DEF:' + BracketNameWithQuotes(x)
                elif x.endswith(".dat"):
                    pass
                else:
                    cmd += ' ' + BracketNameWithQuotes(x)

            if (GetOrigExt(dll)==".exe" and "NOICON" not in opts):
                cmd += " " + GetOutputDir() + "/tmp/pandaIcon.res"

            for (opt, name) in LIBNAMES:
                if (opt=="ALWAYS") or (opt in opts):
                    cmd += " " + BracketNameWithQuotes(name)

            oscmd(cmd)

    if COMPILER == "GCC":
        cxx = GetCXX()
        if GetOrigExt(dll) == ".exe" and GetTarget() != 'android':
            cmd = cxx + ' -o ' + dll + ' -L' + GetOutputDir() + '/lib -L' + GetOutputDir() + '/tmp'
        else:
            if (GetTarget() == "darwin"):
                cmd = cxx + ' -undefined dynamic_lookup'
                if ("BUNDLE" in opts or GetOrigExt(dll) == ".pyd"):
                    cmd += ' -bundle '
                else:
                    install_name = '@loader_path/../lib/' + os.path.basename(dll)
                    cmd += ' -dynamiclib -install_name ' + install_name
                    cmd += ' -compatibility_version ' + MAJOR_VERSION + ' -current_version ' + VERSION
                cmd += ' -o ' + dll + ' -L' + GetOutputDir() + '/lib -L' + GetOutputDir() + '/tmp'
            else:
                cmd = cxx + ' -shared'
                if ("MODULE" not in opts): cmd += " -Wl,-soname=" + os.path.basename(dll)
                cmd += ' -o ' + dll + ' -L' + GetOutputDir() + '/lib -L' + GetOutputDir() + '/tmp'

        for x in obj:
            if GetOrigExt(x) != ".dat":
                cmd += ' ' + x

        if (GetOrigExt(dll) == ".exe" and GetTarget() == 'windows' and "NOICON" not in opts):
            cmd += " " + GetOutputDir() + "/tmp/pandaIcon.res"

        # Mac OS X specific flags.
        if GetTarget() == 'darwin':
            cmd += " -headerpad_max_install_names"
            if OSXTARGET is not None:
                cmd += " -isysroot " + SDK["MACOSX"] + " -Wl,-syslibroot," + SDK["MACOSX"]
                cmd += " -mmacosx-version-min=%d.%d" % (OSXTARGET)

            for arch in OSX_ARCHS:
                if 'NOARCH:' + arch.upper() not in opts:
                    cmd += " -arch %s" % arch

        if "SYSROOT" in SDK:
            cmd += " --sysroot=%s -no-canonical-prefixes" % (SDK["SYSROOT"])

        # Android-specific flags.
        if GetTarget() == 'android':
            cmd += " -Wl,-z,noexecstack -Wl,-z,relro -Wl,-z,now"
            if GetTargetArch() == 'armv7a':
                cmd += " -march=armv7-a -Wl,--fix-cortex-a8"
            cmd += ' -lc -lm'
        else:
            cmd += " -pthread"

        if LDFLAGS != "":
            cmd += " " + LDFLAGS

        for (opt, dir) in LIBDIRECTORIES:
            if (opt=="ALWAYS") or (opt in opts):
                cmd += ' -L' + BracketNameWithQuotes(dir)
        for (opt, dir) in FRAMEWORKDIRECTORIES:
            if (opt=="ALWAYS") or (opt in opts):
                cmd += ' -F' + BracketNameWithQuotes(dir)
        for (opt, name) in LIBNAMES:
            if (opt=="ALWAYS") or (opt in opts):
                cmd += ' ' + BracketNameWithQuotes(name)

        if GetTarget() != 'freebsd':
            cmd += " -ldl"

        oscmd(cmd)

        if GetTarget() == 'android':
            # Copy the library to built/libs/$ANDROID_ABI and strip it.
            # This is the format that Android NDK projects should use.
            new_path = '%s/libs/%s/%s' % (GetOutputDir(), SDK["ANDROID_ABI"], os.path.basename(dll))
            CopyFile(new_path, dll)
            oscmd('%s --strip-unneeded %s' % (GetStrip(), BracketNameWithQuotes(new_path)))

        elif (GetOptimizeOption(opts)==4 and GetTarget() == 'linux'):
            oscmd(GetStrip() + " --strip-unneeded " + BracketNameWithQuotes(dll))

        os.system("chmod +x " + BracketNameWithQuotes(dll))

        if dll.endswith("." + MAJOR_VERSION + ".dylib"):
            newdll = dll[:-6-len(MAJOR_VERSION)] + "dylib"
            if os.path.isfile(newdll):
                os.remove(newdll)
            oscmd("ln -s " + BracketNameWithQuotes(os.path.basename(dll)) + " " + BracketNameWithQuotes(newdll))

        elif dll.endswith("." + MAJOR_VERSION):
            newdll = dll[:-len(MAJOR_VERSION)-1]
            if os.path.isfile(newdll):
                os.remove(newdll)
            oscmd("ln -s " + BracketNameWithQuotes(os.path.basename(dll)) + " " + BracketNameWithQuotes(newdll))

##########################################################################################
#
# CompileEgg
#
##########################################################################################

def CompileEgg(eggfile, src, opts):
    pz = False
    if eggfile.endswith(".pz"):
        pz = True
        eggfile = eggfile[:-3]

    # Determine the location of the pzip and flt2egg tools.
    if CrossCompiling():
        # We may not be able to use our generated versions of these tools,
        # so we'll expect them to already be present in the PATH.
        pzip = 'pzip'
        flt2egg = 'flt2egg'
    else:
        # If we're compiling for this machine, we can use the binaries we've built.
        pzip = os.path.join(GetOutputDir(), 'bin', 'pzip')
        flt2egg = os.path.join(GetOutputDir(), 'bin', 'flt2egg')
        if not os.path.isfile(pzip):
            pzip = 'pzip'
        if not os.path.isfile(flt2egg):
            flt2egg = 'flt2egg'

    if src.endswith(".egg"):
        CopyFile(eggfile, src)
    elif src.endswith(".flt"):
        oscmd(flt2egg + ' -ps keep -o ' + BracketNameWithQuotes(eggfile) + ' ' + BracketNameWithQuotes(src))

    if pz:
        oscmd(pzip + ' ' + BracketNameWithQuotes(eggfile))

##########################################################################################
#
# CompileRes, CompileRsrc
#
##########################################################################################

def CompileRes(target, src, opts):
    """Compiles a Windows .rc file into a .res file."""
    ipath = GetListOption(opts, "DIR:")
    if (COMPILER == "MSVC"):
        cmd = "rc"
        cmd += " /Fo" + BracketNameWithQuotes(target)
        for x in ipath: cmd += " /I" + x
        for (opt,dir) in INCDIRECTORIES:
            if (opt=="ALWAYS") or (opt in opts):
                cmd += " /I" + BracketNameWithQuotes(dir)
        for (opt,var,val) in DEFSYMBOLS:
            if (opt=="ALWAYS") or (opt in opts):
                cmd += " /D" + var + "=" + val
        cmd += " " + BracketNameWithQuotes(src)
    else:
        cmd = "windres"
        for x in ipath: cmd += " -I" + x
        for (opt,dir) in INCDIRECTORIES:
            if (opt=="ALWAYS") or (opt in opts):
                cmd += " -I" + BracketNameWithQuotes(dir)
        for (opt,var,val) in DEFSYMBOLS:
            if (opt=="ALWAYS") or (opt in opts):
                cmd += " -D" + var + "=" + val
        cmd += " -i " + BracketNameWithQuotes(src)
        cmd += " -o " + BracketNameWithQuotes(target)

    oscmd(cmd)

def CompileRsrc(target, src, opts):
    """Compiles a Mac OS .r file into an .rsrc file."""
    ipath = GetListOption(opts, "DIR:")
    if os.path.isfile("/usr/bin/Rez"):
        cmd = "Rez -useDF"
    else:
        cmd = "/Developer/Tools/Rez -useDF"
    cmd += " -o " + BracketNameWithQuotes(target)
    for x in ipath:
        cmd += " -i " + x
    for (opt,dir) in INCDIRECTORIES:
        if (opt=="ALWAYS") or (opt in opts):
            cmd += " -i " + BracketNameWithQuotes(dir)
    for (opt,var,val) in DEFSYMBOLS:
        if (opt=="ALWAYS") or (opt in opts):
            if (val == ""):
                cmd += " -d " + var
            else:
                cmd += " -d " + var + " = " + val

    cmd += " " + BracketNameWithQuotes(src)
    oscmd(cmd)

##########################################################################################
#
# FreezePy
#
##########################################################################################

def FreezePy(target, inputs, opts):
    assert len(inputs) > 0

    cmdstr = BracketNameWithQuotes(SDK["PYTHONEXEC"]) + " "
    if sys.version_info >= (2, 6):
        cmdstr += "-B "

    cmdstr += os.path.join(GetOutputDir(), "direct", "showutil", "pfreeze.py")

    if 'FREEZE_STARTUP' in opts:
        cmdstr += " -s"

    if GetOrigExt(target) == '.exe':
        src = inputs.pop(0)
    else:
        src = ""

    for i in inputs:
        i = os.path.splitext(i)[0]
        i = i.replace('/', '.')

        if i.startswith('direct.src'):
            i = i.replace('.src.', '.')

        cmdstr += " -i " + i

    cmdstr += " -o " + target + " " + src

    if ("LINK_PYTHON_STATIC" in opts):
        os.environ["LINK_PYTHON_STATIC"] = "1"
    oscmd(cmdstr)
    if ("LINK_PYTHON_STATIC" in os.environ):
        del os.environ["LINK_PYTHON_STATIC"]

    if (not os.path.exists(target)):
        exit("FREEZER_ERROR")

##########################################################################################
#
# Package
#
##########################################################################################

def Package(target, inputs, opts):
    assert len(inputs) == 1
    # Invoke the ppackage script.
    command = BracketNameWithQuotes(SDK["PYTHONEXEC"]) + " "
    if GetOptimizeOption(opts) >= 4:
        command += "-OO "

    if sys.version_info >= (2, 6):
        command += "-B "

    command += "direct/src/p3d/ppackage.py"

    if GetTarget() == "darwin":
        if SDK.get("MACOSX"):
            command += " -R \"%s\"" % SDK["MACOSX"]

        for arch in OSX_ARCHS:
            if arch == "x86_64":
                arch = "amd64"
            command += " -P osx_%s" % arch

    command += " -i \"" + GetOutputDir() + "/stage\""
    if (P3DSUFFIX):
        command += ' -a "' + P3DSUFFIX + '"'
    command += " " + inputs[0]
    oscmd(command)

##########################################################################################
#
# CompileBundle
#
##########################################################################################

def CompileBundle(target, inputs, opts):
    assert GetTarget() == "darwin", 'bundles can only be made for Mac OS X'
    plist = None
    resources = []
    objects = []
    for i in inputs:
        if (i.endswith(".plist")):
            if (plist != None): exit("Only one plist file can be used when creating a bundle!")
            plist = i
        elif (i.endswith(".rsrc") or i.endswith(".icns")):
            resources.append(i)
        elif (GetOrigExt(i) == ".obj" or GetOrigExt(i) in SUFFIX_LIB or GetOrigExt(i) in SUFFIX_DLL):
            objects.append(i)
        else:
            exit("Don't know how to bundle file %s" % i)

    # Now link the object files to form the bundle.
    if (plist == None): exit("One plist file must be used when creating a bundle!")
    bundleName = plistlib.readPlist(plist)["CFBundleExecutable"]

    oscmd("rm -rf %s" % target)
    oscmd("mkdir -p %s/Contents/MacOS/" % target)
    oscmd("mkdir -p %s/Contents/Resources/" % target)
    if target.endswith(".app"):
        SetOrigExt("%s/Contents/MacOS/%s" % (target, bundleName), ".exe")
    else:
        SetOrigExt("%s/Contents/MacOS/%s" % (target, bundleName), ".dll")
    CompileLink("%s/Contents/MacOS/%s" % (target, bundleName), objects, opts + ["BUNDLE"])
    oscmd("cp %s %s/Contents/Info.plist" % (plist, target))
    for r in resources:
        oscmd("cp %s %s/Contents/Resources/" % (r, target))

##########################################################################################
#
# CompileMIDL
#
##########################################################################################

def CompileMIDL(target, src, opts):
    ipath = GetListOption(opts, "DIR:")
    if (COMPILER=="MSVC"):
        cmd = "midl"
        cmd += " /out" + BracketNameWithQuotes(os.path.dirname(target))
        for x in ipath: cmd += " /I" + x
        for (opt,dir) in INCDIRECTORIES:
            if (opt=="ALWAYS") or (opt in opts): cmd += " /I" + BracketNameWithQuotes(dir)
        for (opt,var,val) in DEFSYMBOLS:
            if (opt=="ALWAYS") or (opt in opts): cmd += " /D" + var + "=" + val
        cmd += " " + BracketNameWithQuotes(src)

        oscmd(cmd)

##########################################################################################
#
# CompileAnything
#
##########################################################################################

def CompileAnything(target, inputs, opts, progress = None):
    if (opts.count("DEPENDENCYONLY")):
        return
    if (len(inputs)==0):
        exit("No input files for target "+target)
    infile = inputs[0]
    origsuffix = GetOrigExt(target)

    if (len(inputs) == 1 and origsuffix == GetOrigExt(infile)):
        # It must be a simple copy operation.
        ProgressOutput(progress, "Copying file", target)
        CopyFile(target, infile)
        if (origsuffix==".exe" and GetHost() != "windows"):
            os.system("chmod +x \"%s\"" % target)
        return

    elif (infile.endswith(".py")):
        if origsuffix == ".obj":
            source = os.path.splitext(target)[0] + ".c"
            SetOrigExt(source, ".c")
            ProgressOutput(progress, "Building frozen source", source)
            FreezePy(source, inputs, opts)
            ProgressOutput(progress, "Building C++ object", target)
            return CompileCxx(target, source, opts)

        if origsuffix == ".exe":
            ProgressOutput(progress, "Building frozen executable", target)
        else:
            ProgressOutput(progress, "Building frozen library", target)
        return FreezePy(target, inputs, opts)

    elif (infile.endswith(".idl")):
        ProgressOutput(progress, "Compiling MIDL file", infile)
        return CompileMIDL(target, infile, opts)
    elif (infile.endswith(".pdef")):
        ProgressOutput(progress, "Building package from pdef file", infile)
        return Package(target, inputs, opts)
    elif origsuffix in SUFFIX_LIB:
        ProgressOutput(progress, "Linking static library", target)
        return CompileLib(target, inputs, opts)
    elif origsuffix in SUFFIX_DLL or (origsuffix==".plugin" and GetTarget() != "darwin"):
        if (origsuffix==".exe"):
            ProgressOutput(progress, "Linking executable", target)
        else:
            ProgressOutput(progress, "Linking dynamic library", target)

        # Add version number to the dynamic library, on unix
        if origsuffix == ".dll" and "MODULE" not in opts and not RTDIST:
            tplatform = GetTarget()
            if tplatform == "darwin":
                # On Mac, libraries are named like libpanda.1.2.dylib
                if target.lower().endswith(".dylib"):
                    target = target[:-5] + MAJOR_VERSION + ".dylib"
                    SetOrigExt(target, origsuffix)
            elif tplatform != "windows" and tplatform != "android":
                # On Linux, libraries are named like libpanda.so.1.2
                target += "." + MAJOR_VERSION
                SetOrigExt(target, origsuffix)
        return CompileLink(target, inputs, opts)
    elif (origsuffix==".in"):
        ProgressOutput(progress, "Building Interrogate database", target)
        args = CompileIgate(target, inputs, opts)
        ProgressOutput(progress, "Building C++ object", args[0])
        return CompileCxx(*args)
    elif (origsuffix==".plugin" and GetTarget() == "darwin"):
        ProgressOutput(progress, "Building plugin bundle", target)
        return CompileBundle(target, inputs, opts)
    elif (origsuffix==".app"):
        ProgressOutput(progress, "Building application bundle", target)
        return CompileBundle(target, inputs, opts)
    elif (origsuffix==".pz"):
        ProgressOutput(progress, "Compressing", target)
        return CompileEgg(target, infile, opts)
    elif (origsuffix==".egg"):
        ProgressOutput(progress, "Converting", target)
        return CompileEgg(target, infile, opts)
    elif (origsuffix==".res"):
        ProgressOutput(progress, "Building resource object", target)
        return CompileRes(target, infile, opts)
    elif (origsuffix==".rsrc"):
        ProgressOutput(progress, "Building resource object", target)
        return CompileRsrc(target, infile, opts)
    elif (origsuffix==".obj"):
        if (infile.endswith(".cxx")):
            ProgressOutput(progress, "Building C++ object", target)
            return CompileCxx(target, infile, opts)
        elif (infile.endswith(".c")):
            ProgressOutput(progress, "Building C object", target)
            return CompileCxx(target, infile, opts)
        elif (infile.endswith(".mm")):
            ProgressOutput(progress, "Building Objective-C++ object", target)
            return CompileCxx(target, infile, opts)
        elif (infile.endswith(".yxx")):
            ProgressOutput(progress, "Building Bison object", target)
            return CompileBison(target, infile, opts)
        elif (infile.endswith(".lxx")):
            ProgressOutput(progress, "Building Flex object", target)
            return CompileFlex(target, infile, opts)
        elif (infile.endswith(".in")):
            ProgressOutput(progress, "Building Interrogate object", target)
            return CompileImod(target, inputs, opts)
        elif (infile.endswith(".rc")):
            ProgressOutput(progress, "Building resource object", target)
            return CompileRes(target, infile, opts)
        elif (infile.endswith(".r")):
            ProgressOutput(progress, "Building resource object", target)
            return CompileRsrc(target, infile, opts)
    exit("Don't know how to compile: %s from %s" % (target, inputs))

##########################################################################################
#
# Generate dtool_config.h, prc_parameters.h, and dtool_have_xxx.dat
#
##########################################################################################

DTOOL_CONFIG=[
    #_Variable_________________________Windows___________________Unix__________
    ("HAVE_PYTHON",                    '1',                      '1'),
    ("USE_DEBUG_PYTHON",               'UNDEF',                  'UNDEF'),
    ("PYTHON_FRAMEWORK",               'UNDEF',                  'UNDEF'),
    ("COMPILE_IN_DEFAULT_FONT",        '1',                      '1'),
    ("STDFLOAT_DOUBLE",                'UNDEF',                  'UNDEF'),
    ("HAVE_MAYA",                      '1',                      '1'),
    ("MAYA_PRE_5_0",                   'UNDEF',                  'UNDEF'),
    ("HAVE_SOFTIMAGE",                 'UNDEF',                  'UNDEF'),
    ("SSL_097",                        'UNDEF',                  'UNDEF'),
    ("REPORT_OPENSSL_ERRORS",          '1',                      '1'),
    ("USE_PANDAFILESTREAM",            '1',                      '1'),
    ("USE_DELETED_CHAIN",              '1',                      '1'),
    ("HAVE_WIN_TOUCHINPUT",            'UNDEF',                  'UNDEF'),
    ("HAVE_GLX",                       'UNDEF',                  '1'),
    ("HAVE_EGL",                       'UNDEF',                  'UNDEF'),
    ("HAVE_WGL",                       '1',                      'UNDEF'),
    ("HAVE_DX9",                       'UNDEF',                  'UNDEF'),
    ("HAVE_CHROMIUM",                  'UNDEF',                  'UNDEF'),
    ("HAVE_THREADS",                   '1',                      '1'),
    ("SIMPLE_THREADS",                 'UNDEF',                  'UNDEF'),
    ("OS_SIMPLE_THREADS",              '1',                      '1'),
    ("DEBUG_THREADS",                  'UNDEF',                  'UNDEF'),
    ("HAVE_POSIX_THREADS",             'UNDEF',                  '1'),
    ("HAVE_AUDIO",                     '1',                      '1'),
    ("NOTIFY_DEBUG",                   'UNDEF',                  'UNDEF'),
    ("DO_PSTATS",                      'UNDEF',                  'UNDEF'),
    ("DO_DCAST",                       'UNDEF',                  'UNDEF'),
    ("DO_COLLISION_RECORDING",         'UNDEF',                  'UNDEF'),
    ("SUPPORT_IMMEDIATE_MODE",         'UNDEF',                  'UNDEF'),
    ("SUPPORT_FIXED_FUNCTION",         '1',                      '1'),
    ("TRACK_IN_INTERPRETER",           'UNDEF',                  'UNDEF'),
    ("DO_MEMORY_USAGE",                'UNDEF',                  'UNDEF'),
    ("DO_PIPELINING",                  '1',                      '1'),
    ("EXPORT_TEMPLATES",               'yes',                    'yes'),
    ("LINK_IN_GL",                     'UNDEF',                  'UNDEF'),
    ("LINK_IN_PHYSICS",                'UNDEF',                  'UNDEF'),
    ("DEFAULT_PATHSEP",                '";"',                    '":"'),
    ("WORDS_BIGENDIAN",                'UNDEF',                  'UNDEF'),
    ("HAVE_NAMESPACE",                 '1',                      '1'),
    ("HAVE_OPEN_MASK",                 'UNDEF',                  'UNDEF'),
    ("HAVE_LOCKF",                     '1',                      '1'),
    ("HAVE_WCHAR_T",                   '1',                      '1'),
    ("HAVE_WSTRING",                   '1',                      '1'),
    ("HAVE_TYPENAME",                  '1',                      '1'),
    ("SIMPLE_STRUCT_POINTERS",         '1',                      'UNDEF'),
    ("HAVE_DINKUM",                    'UNDEF',                  'UNDEF'),
    ("HAVE_STL_HASH",                  'UNDEF',                  'UNDEF'),
    ("GETTIMEOFDAY_ONE_PARAM",         'UNDEF',                  'UNDEF'),
    ("HAVE_GETOPT",                    'UNDEF',                  '1'),
    ("HAVE_GETOPT_LONG_ONLY",          'UNDEF',                  '1'),
    ("PHAVE_GETOPT_H",                 'UNDEF',                  '1'),
    ("PHAVE_LINUX_INPUT_H",            'UNDEF',                  '1'),
    ("IOCTL_TERMINAL_WIDTH",           'UNDEF',                  '1'),
    ("HAVE_STREAMSIZE",                '1',                      '1'),
    ("HAVE_IOS_TYPEDEFS",              '1',                      '1'),
    ("HAVE_IOS_BINARY",                '1',                      '1'),
    ("STATIC_INIT_GETENV",             '1',                      'UNDEF'),
    ("HAVE_PROC_SELF_EXE",             'UNDEF',                  '1'),
    ("HAVE_PROC_SELF_MAPS",            'UNDEF',                  '1'),
    ("HAVE_PROC_SELF_ENVIRON",         'UNDEF',                  '1'),
    ("HAVE_PROC_SELF_CMDLINE",         'UNDEF',                  '1'),
    ("HAVE_PROC_CURPROC_FILE",         'UNDEF',                  'UNDEF'),
    ("HAVE_PROC_CURPROC_MAP",          'UNDEF',                  'UNDEF'),
    ("HAVE_PROC_SELF_CMDLINE",         'UNDEF',                  'UNDEF'),
    ("HAVE_GLOBAL_ARGV",               '1',                      'UNDEF'),
    ("PROTOTYPE_GLOBAL_ARGV",          'UNDEF',                  'UNDEF'),
    ("GLOBAL_ARGV",                    '__argv',                 'UNDEF'),
    ("GLOBAL_ARGC",                    '__argc',                 'UNDEF'),
    ("PHAVE_IO_H",                     '1',                      'UNDEF'),
    ("PHAVE_IOSTREAM",                 '1',                      '1'),
    ("PHAVE_STRING_H",                 'UNDEF',                  '1'),
    ("PHAVE_LIMITS_H",                 'UNDEF',                  '1'),
    ("PHAVE_STDLIB_H",                 'UNDEF',                  '1'),
    ("PHAVE_MALLOC_H",                 '1',                      '1'),
    ("PHAVE_SYS_MALLOC_H",             'UNDEF',                  'UNDEF'),
    ("PHAVE_ALLOCA_H",                 'UNDEF',                  '1'),
    ("PHAVE_LOCALE_H",                 'UNDEF',                  '1'),
    ("PHAVE_MINMAX_H",                 '1',                      'UNDEF'),
    ("PHAVE_SSTREAM",                  '1',                      '1'),
    ("PHAVE_NEW",                      '1',                      '1'),
    ("PHAVE_SYS_TYPES_H",              '1',                      '1'),
    ("PHAVE_SYS_TIME_H",               'UNDEF',                  '1'),
    ("PHAVE_UNISTD_H",                 'UNDEF',                  '1'),
    ("PHAVE_UTIME_H",                  'UNDEF',                  '1'),
    ("PHAVE_GLOB_H",                   'UNDEF',                  '1'),
    ("PHAVE_DIRENT_H",                 'UNDEF',                  '1'),
    ("PHAVE_SYS_SOUNDCARD_H",          'UNDEF',                  '1'),
    ("PHAVE_UCONTEXT_H",               'UNDEF',                  '1'),
    ("PHAVE_STDINT_H",                 'UNDEF',                  '1'),
    ("HAVE_RTTI",                      '1',                      '1'),
    ("HAVE_X11",                       'UNDEF',                  '1'),
    ("HAVE_XRANDR",                    'UNDEF',                  '1'),
    ("HAVE_XF86DGA",                   'UNDEF',                  '1'),
    ("HAVE_XCURSOR",                   'UNDEF',                  '1'),
    ("IS_LINUX",                       'UNDEF',                  '1'),
    ("IS_OSX",                         'UNDEF',                  'UNDEF'),
    ("IS_FREEBSD",                     'UNDEF',                  'UNDEF'),
    ("GLOBAL_OPERATOR_NEW_EXCEPTIONS", 'UNDEF',                  '1'),
    ("HAVE_EIGEN",                     'UNDEF',                  'UNDEF'),
    ("LINMATH_ALIGN",                  '1',                      '1'),
    ("HAVE_ZLIB",                      'UNDEF',                  'UNDEF'),
    ("HAVE_PNG",                       'UNDEF',                  'UNDEF'),
    ("HAVE_JPEG",                      'UNDEF',                  'UNDEF'),
    ("PHAVE_JPEGINT_H",                '1',                      '1'),
    ("HAVE_VIDEO4LINUX",               'UNDEF',                  '1'),
    ("HAVE_TIFF",                      'UNDEF',                  'UNDEF'),
    ("HAVE_SGI_RGB",                   '1',                      '1'),
    ("HAVE_TGA",                       '1',                      '1'),
    ("HAVE_IMG",                       '1',                      '1'),
    ("HAVE_SOFTIMAGE_PIC",             '1',                      '1'),
    ("HAVE_BMP",                       '1',                      '1'),
    ("HAVE_PNM",                       '1',                      '1'),
    ("HAVE_VORBIS",                    'UNDEF',                  'UNDEF'),
    ("HAVE_NVIDIACG",                  'UNDEF',                  'UNDEF'),
    ("HAVE_FREETYPE",                  'UNDEF',                  'UNDEF'),
    ("HAVE_FFTW",                      'UNDEF',                  'UNDEF'),
    ("HAVE_OPENSSL",                   'UNDEF',                  'UNDEF'),
    ("HAVE_NET",                       'UNDEF',                  'UNDEF'),
    ("HAVE_EGG",                       '1',                      '1'),
    ("HAVE_CG",                        'UNDEF',                  'UNDEF'),
    ("HAVE_CGGL",                      'UNDEF',                  'UNDEF'),
    ("HAVE_CGDX9",                     'UNDEF',                  'UNDEF'),
    ("HAVE_FFMPEG",                    'UNDEF',                  'UNDEF'),
    ("HAVE_SWSCALE",                   'UNDEF',                  'UNDEF'),
    ("HAVE_SWRESAMPLE",                'UNDEF',                  'UNDEF'),
    ("HAVE_ARTOOLKIT",                 'UNDEF',                  'UNDEF'),
    ("HAVE_OPENCV",                    'UNDEF',                  'UNDEF'),
    ("HAVE_DIRECTCAM",                 'UNDEF',                  'UNDEF'),
    ("HAVE_SQUISH",                    'UNDEF',                  'UNDEF'),
    ("HAVE_FCOLLADA",                  'UNDEF',                  'UNDEF'),
    ("HAVE_CARBON",                    'UNDEF',                  'UNDEF'),
    ("HAVE_COCOA",                     'UNDEF',                  'UNDEF'),
    ("HAVE_OPENAL_FRAMEWORK",          'UNDEF',                  'UNDEF'),
    ("HAVE_ROCKET_PYTHON",             '1',                      '1'),
    ("HAVE_ROCKET_DEBUGGER",           'UNDEF',                  'UNDEF'),
    ("PRC_SAVE_DESCRIPTIONS",          '1',                      '1'),
#    ("_SECURE_SCL",                    '0',                      'UNDEF'),
#    ("_SECURE_SCL_THROWS",             '0',                      'UNDEF'),
    ("HAVE_P3D_PLUGIN",                'UNDEF',                  'UNDEF'),
]

PRC_PARAMETERS=[
    ("DEFAULT_PRC_DIR",                '"<auto>etc"',            '"<auto>etc"'),
    ("PRC_DIR_ENVVARS",                '"PANDA_PRC_DIR"',        '"PANDA_PRC_DIR"'),
    ("PRC_PATH_ENVVARS",               '"PANDA_PRC_PATH"',       '"PANDA_PRC_PATH"'),
    ("PRC_PATH2_ENVVARS",              '""',                     '""'),
    ("PRC_PATTERNS",                   '"*.prc"',                '"*.prc"'),
    ("PRC_ENCRYPTED_PATTERNS",         '"*.prc.pe"',             '"*.prc.pe"'),
    ("PRC_ENCRYPTION_KEY",             '""',                     '""'),
    ("PRC_EXECUTABLE_PATTERNS",        '""',                     '""'),
    ("PRC_EXECUTABLE_ARGS_ENVVAR",     '"PANDA_PRC_XARGS"',      '"PANDA_PRC_XARGS"'),
    ("PRC_PUBLIC_KEYS_FILENAME",       '""',                     '""'),
    ("PRC_RESPECT_TRUST_LEVEL",        'UNDEF',                  'UNDEF'),
    ("PRC_DCONFIG_TRUST_LEVEL",        '0',                      '0'),
    ("PRC_INC_TRUST_LEVEL",            '0',                      '0'),
]

def WriteConfigSettings():
    dtool_config={}
    prc_parameters={}
    speedtree_parameters={}
    plugin_config={}

    if (GetTarget() == 'windows'):
        for key,win,unix in DTOOL_CONFIG:
            dtool_config[key] = win
        for key,win,unix in PRC_PARAMETERS:
            prc_parameters[key] = win
    else:
        for key,win,unix in DTOOL_CONFIG:
            dtool_config[key] = unix
        for key,win,unix in PRC_PARAMETERS:
            prc_parameters[key] = unix

    for x in PkgListGet():
        if ("HAVE_"+x in dtool_config):
            if (PkgSkip(x)==0):
                dtool_config["HAVE_"+x] = '1'
            else:
                dtool_config["HAVE_"+x] = 'UNDEF'

    if not PkgSkip("OPENCV"):
        dtool_config["OPENCV_VER_23"] = '1' if OPENCV_VER_23 else 'UNDEF'

    dtool_config["HAVE_NET"] = '1'

    if (PkgSkip("NVIDIACG")==0):
        dtool_config["HAVE_CG"] = '1'
        dtool_config["HAVE_CGGL"] = '1'
        dtool_config["HAVE_CGDX9"] = '1'

    if (GetTarget() != "linux"):
        dtool_config["HAVE_PROC_SELF_EXE"] = 'UNDEF'
        dtool_config["HAVE_PROC_SELF_MAPS"] = 'UNDEF'
        dtool_config["HAVE_PROC_SELF_CMDLINE"] = 'UNDEF'
        dtool_config["HAVE_PROC_SELF_ENVIRON"] = 'UNDEF'

    if (GetTarget() == "darwin"):
        dtool_config["PYTHON_FRAMEWORK"] = 'Python'
        dtool_config["PHAVE_MALLOC_H"] = 'UNDEF'
        dtool_config["PHAVE_SYS_MALLOC_H"] = '1'
        dtool_config["HAVE_OPENAL_FRAMEWORK"] = '1'
        dtool_config["HAVE_X11"] = 'UNDEF'  # We might have X11, but we don't need it.
        dtool_config["HAVE_XRANDR"] = 'UNDEF'
        dtool_config["HAVE_XF86DGA"] = 'UNDEF'
        dtool_config["HAVE_XCURSOR"] = 'UNDEF'
        dtool_config["HAVE_GLX"] = 'UNDEF'
        dtool_config["IS_LINUX"] = 'UNDEF'
        dtool_config["HAVE_VIDEO4LINUX"] = 'UNDEF'
        dtool_config["IS_OSX"] = '1'
        # 10.4 had a broken ucontext implementation
        if int(platform.mac_ver()[0][3]) <= 4:
            dtool_config["PHAVE_UCONTEXT_H"] = 'UNDEF'

    if (GetTarget() == "freebsd"):
        dtool_config["IS_LINUX"] = 'UNDEF'
        dtool_config["HAVE_VIDEO4LINUX"] = 'UNDEF'
        dtool_config["IS_FREEBSD"] = '1'
        dtool_config["PHAVE_ALLOCA_H"] = 'UNDEF'
        dtool_config["PHAVE_MALLOC_H"] = 'UNDEF'
        dtool_config["PHAVE_LINUX_INPUT_H"] = 'UNDEF'
        dtool_config["HAVE_PROC_CURPROC_FILE"] = '1'
        dtool_config["HAVE_PROC_CURPROC_MAP"] = '1'
        dtool_config["HAVE_PROC_CURPROC_CMDLINE"] = '1'

    if (GetTarget() == "android"):
        # Android does have RTTI, but we disable it anyway.
        dtool_config["HAVE_RTTI"] = 'UNDEF'
        dtool_config["PHAVE_GLOB_H"] = 'UNDEF'
        dtool_config["HAVE_LOCKF"] = 'UNDEF'
        dtool_config["HAVE_VIDEO4LINUX"] = 'UNDEF'

    if (GetOptimize() <= 2 and GetTarget() == "windows"):
        dtool_config["USE_DEBUG_PYTHON"] = '1'

    # This should probably be more sophisticated, such as based
    # on whether the libRocket Python modules are available.
    if (PkgSkip("PYTHON") != 0):
        dtool_config["HAVE_ROCKET_PYTHON"] = 'UNDEF'

    if (PkgSkip("TOUCHINPUT") == 0 and GetTarget() == "windows"):
        dtool_config["HAVE_WIN_TOUCHINPUT"] = '1'

    if (GetOptimize() <= 3):
        dtool_config["HAVE_ROCKET_DEBUGGER"] = '1'

    if (GetOptimize() <= 3):
        if (dtool_config["HAVE_NET"] != 'UNDEF'):
            dtool_config["DO_PSTATS"] = '1'

    if (GetOptimize() <= 3):
        dtool_config["DO_DCAST"] = '1'

    if (GetOptimize() <= 3):
        dtool_config["DO_COLLISION_RECORDING"] = '1'

    #if (GetOptimize() <= 2):
    #    dtool_config["TRACK_IN_INTERPRETER"] = '1'

    if (GetOptimize() <= 3):
        dtool_config["DO_MEMORY_USAGE"] = '1'

    if (GetOptimize() <= 3):
        dtool_config["NOTIFY_DEBUG"] = '1'

    if (GetOptimize() >= 4):
        dtool_config["PRC_SAVE_DESCRIPTIONS"] = 'UNDEF'

    if (GetOptimize() >= 4):
        # Disable RTTI on release builds.
        dtool_config["HAVE_RTTI"] = 'UNDEF'

    # Now that we have OS_SIMPLE_THREADS, we can support
    # SIMPLE_THREADS on exotic architectures like win64, so we no
    # longer need to disable it for this platform.
##     if GetTarget() == 'windows' and GetTargetArch() == 'x64':
##         dtool_config["SIMPLE_THREADS"] = 'UNDEF'

    if (RTDIST or RUNTIME):
        prc_parameters["DEFAULT_PRC_DIR"] = '""'
        if HOST_URL:
            plugin_config["PANDA_PACKAGE_HOST_URL"] = HOST_URL
        #plugin_config["P3D_PLUGIN_LOG_DIRECTORY"] = ""
        plugin_config["P3D_PLUGIN_LOG_BASENAME1"] = ""
        plugin_config["P3D_PLUGIN_LOG_BASENAME2"] = ""
        plugin_config["P3D_PLUGIN_LOG_BASENAME3"] = ""
        plugin_config["P3D_PLUGIN_P3D_PLUGIN"] = ""
        plugin_config["P3D_PLUGIN_P3DPYTHON"] = ""
        plugin_config["P3D_COREAPI_VERSION_STR"] = COREAPI_VERSION
        plugin_config["P3D_PLUGIN_VERSION_STR"] = PLUGIN_VERSION
        if PkgSkip("GTK2") == 0:
            plugin_config["HAVE_GTK"] = '1'

    if (RUNTIME):
        dtool_config["HAVE_P3D_PLUGIN"] = '1'

    # Whether it's present on the system doesn't matter here,
    # as the runtime itself doesn't include or link with X11.
    if (RUNTIME and GetTarget() == 'linux'):
        dtool_config["HAVE_X11"] = '1'

    if ("GENERIC_DXERR_LIBRARY" in SDK):
        dtool_config["USE_GENERIC_DXERR_LIBRARY"] = "1"
    else:
        dtool_config["USE_GENERIC_DXERR_LIBRARY"] = "UNDEF"

    if (PkgSkip("SPEEDTREE")==0):
        speedtree_parameters["SPEEDTREE_OPENGL"] = "UNDEF"
        speedtree_parameters["SPEEDTREE_DIRECTX9"] = "UNDEF"
        if SDK["SPEEDTREEAPI"] == "OpenGL":
            speedtree_parameters["SPEEDTREE_OPENGL"] = "1"
        elif SDK["SPEEDTREEAPI"] == "DirectX9":
            speedtree_parameters["SPEEDTREE_DIRECTX9"] = "1"

        speedtree_parameters["SPEEDTREE_BIN_DIR"] = (SDK["SPEEDTREE"] + "/Bin")

    conf = "/* prc_parameters.h.  Generated automatically by makepanda.py */\n"
    for key in sorted(prc_parameters.keys()):
        if ((key == "DEFAULT_PRC_DIR") or (key[:4]=="PRC_")):
            val = OverrideValue(key, prc_parameters[key])
            if (val == 'UNDEF'): conf = conf + "#undef " + key + "\n"
            else:                conf = conf + "#define " + key + " " + val + "\n"
    ConditionalWriteFile(GetOutputDir() + '/include/prc_parameters.h', conf)

    conf = "/* dtool_config.h.  Generated automatically by makepanda.py */\n"
    for key in sorted(dtool_config.keys()):
        val = OverrideValue(key, dtool_config[key])
        if (val == 'UNDEF'): conf = conf + "#undef " + key + "\n"
        else:                conf = conf + "#define " + key + " " + val + "\n"
    ConditionalWriteFile(GetOutputDir() + '/include/dtool_config.h', conf)

    if (RTDIST or RUNTIME):
        conf = "/* p3d_plugin_config.h.  Generated automatically by makepanda.py */\n"
        for key in sorted(plugin_config.keys()):
            val = plugin_config[key]
            if (val == 'UNDEF'): conf = conf + "#undef " + key + "\n"
            else:                conf = conf + "#define " + key + " \"" + val.replace("\\", "\\\\") + "\"\n"
        ConditionalWriteFile(GetOutputDir() + '/include/p3d_plugin_config.h', conf)

    if (PkgSkip("SPEEDTREE")==0):
        conf = "/* speedtree_parameters.h.  Generated automatically by makepanda.py */\n"
        for key in sorted(speedtree_parameters.keys()):
            val = OverrideValue(key, speedtree_parameters[key])
            if (val == 'UNDEF'): conf = conf + "#undef " + key + "\n"
            else:                conf = conf + "#define " + key + " \"" + val.replace("\\", "\\\\") + "\"\n"
        ConditionalWriteFile(GetOutputDir() + '/include/speedtree_parameters.h', conf)

    for x in PkgListGet():
        if (PkgSkip(x)): ConditionalWriteFile(GetOutputDir() + '/tmp/dtool_have_'+x.lower()+'.dat', "0\n")
        else:            ConditionalWriteFile(GetOutputDir() + '/tmp/dtool_have_'+x.lower()+'.dat', "1\n")

WriteConfigSettings()

WarnConflictingFiles()
if SystemLibraryExists("dtoolbase"):
    print("%sWARNING:%s Found conflicting Panda3D libraries from other ppremake build!" % (GetColor("red"), GetColor()))
if SystemLibraryExists("p3dtoolconfig"):
    print("%sWARNING:%s Found conflicting Panda3D libraries from other makepanda build!" % (GetColor("red"), GetColor()))

##########################################################################################
#
# Generate pandaVersion.h, pythonversion, null.cxx, etc.
#
##########################################################################################

PANDAVERSION_H="""
#define PANDA_MAJOR_VERSION $VERSION1
#define PANDA_MINOR_VERSION $VERSION2
#define PANDA_SEQUENCE_VERSION $VERSION3
#define PANDA_VERSION $NVERSION
#define PANDA_NUMERIC_VERSION $NVERSION
#define PANDA_VERSION_STR "$VERSION1.$VERSION2.$VERSION3"
#define PANDA_ABI_VERSION_STR "$VERSION1.$VERSION2"
#define PANDA_DISTRIBUTOR "$DISTRIBUTOR"
#define PANDA_PACKAGE_VERSION_STR "$RTDIST_VERSION"
#define PANDA_PACKAGE_HOST_URL "$HOST_URL"
"""

PANDAVERSION_H_RUNTIME="""
#define PANDA_MAJOR_VERSION 0
#define PANDA_MINOR_VERSION 0
#define PANDA_SEQUENCE_VERSION 0
#define PANDA_VERSION_STR "0.0.0"
#define PANDA_ABI_VERSION_STR "0.0"
#define P3D_PLUGIN_MAJOR_VERSION $VERSION1
#define P3D_PLUGIN_MINOR_VERSION $VERSION2
#define P3D_PLUGIN_SEQUENCE_VERSION $VERSION3
#define P3D_PLUGIN_VERSION_STR "$VERSION1.$VERSION2.$VERSION3"
#define P3D_COREAPI_VERSION_STR "$COREAPI_VERSION"
#define PANDA_DISTRIBUTOR "$DISTRIBUTOR"
#define PANDA_PACKAGE_VERSION_STR ""
#define PANDA_PACKAGE_HOST_URL "$HOST_URL"
"""

CHECKPANDAVERSION_CXX="""
# include "dtoolbase.h"
EXPCL_DTOOL int panda_version_$VERSION1_$VERSION2 = 0;
"""

CHECKPANDAVERSION_H="""
# include "dtoolbase.h"
extern EXPCL_DTOOL int panda_version_$VERSION1_$VERSION2;
# ifndef WIN32
/* For Windows, exporting the symbol from the DLL is sufficient; the
      DLL will not load unless all expected public symbols are defined.
      Other systems may not mind if the symbol is absent unless we
      explictly write code that references it. */
static int check_panda_version = panda_version_$VERSION1_$VERSION2;
# endif
"""

P3DACTIVEX_RC="""#include "resource.h"
#define APSTUDIO_READONLY_SYMBOLS
#include "afxres.h"
#undef APSTUDIO_READONLY_SYMBOLS
#if !defined(AFX_RESOURCE_DLL) || defined(AFX_TARG_ENU)
#ifdef _WIN32
LANGUAGE LANG_ENGLISH, SUBLANG_ENGLISH_US
#pragma code_page(1252)
#endif
#ifdef APSTUDIO_INVOKED
1 TEXTINCLUDE
BEGIN
    "resource.h\\0"
END
2 TEXTINCLUDE
BEGIN
   "#include ""afxres.h""\\r\\n"
    "\\0"
END
3 TEXTINCLUDE
BEGIN
    "1 TYPELIB ""P3DActiveX.tlb""\\r\\n"
    "\\0"
END
#endif
%s
IDB_P3DACTIVEX          BITMAP                  "P3DActiveXCtrl.bmp"
IDD_PROPPAGE_P3DACTIVEX DIALOG  0, 0, 250, 62
STYLE DS_SETFONT | WS_CHILD
FONT 8, "MS Sans Serif"
BEGIN
    LTEXT           "TODO: Place controls to manipulate properties of P3DActiveX Control on this dialog.",
                    IDC_STATIC,7,25,229,16
END
#ifdef APSTUDIO_INVOKED
GUIDELINES DESIGNINFO
BEGIN
    IDD_PROPPAGE_P3DACTIVEX, DIALOG
    BEGIN
        LEFTMARGIN, 7
        RIGHTMARGIN, 243
        TOPMARGIN, 7
        BOTTOMMARGIN, 55
    END
END
#endif
STRINGTABLE
BEGIN
    IDS_P3DACTIVEX          "P3DActiveX Control"
    IDS_P3DACTIVEX_PPG      "P3DActiveX Property Page"
END
STRINGTABLE
BEGIN
    IDS_P3DACTIVEX_PPG_CAPTION "General"
END
#endif
#ifndef APSTUDIO_INVOKED
1 TYPELIB "P3DActiveX.tlb"
#endif"""

def CreatePandaVersionFiles():
    version1=int(VERSION.split(".")[0])
    version2=int(VERSION.split(".")[1])
    version3=int(VERSION.split(".")[2])
    nversion=version1*1000000+version2*1000+version3
    if (DISTRIBUTOR != "cmu"):
        # Subtract 1 if we are not an official version.
        nversion -= 1

    if (RUNTIME):
        pandaversion_h = PANDAVERSION_H_RUNTIME
    else:
        pandaversion_h = PANDAVERSION_H
    pandaversion_h = pandaversion_h.replace("$VERSION1",str(version1))
    pandaversion_h = pandaversion_h.replace("$VERSION2",str(version2))
    pandaversion_h = pandaversion_h.replace("$VERSION3",str(version3))
    pandaversion_h = pandaversion_h.replace("$NVERSION",str(nversion))
    pandaversion_h = pandaversion_h.replace("$DISTRIBUTOR",DISTRIBUTOR)
    pandaversion_h = pandaversion_h.replace("$RTDIST_VERSION",RTDIST_VERSION)
    pandaversion_h = pandaversion_h.replace("$COREAPI_VERSION",COREAPI_VERSION)
    pandaversion_h = pandaversion_h.replace("$HOST_URL",(HOST_URL or ""))
    if (DISTRIBUTOR == "cmu"):
        pandaversion_h += "\n#define PANDA_OFFICIAL_VERSION\n"
    else:
        pandaversion_h += "\n#undef  PANDA_OFFICIAL_VERSION\n"

    if GIT_COMMIT:
        pandaversion_h += "\n#define PANDA_GIT_COMMIT_STR \"%s\"\n" % (GIT_COMMIT)

    if not RUNTIME:
        checkpandaversion_cxx = CHECKPANDAVERSION_CXX.replace("$VERSION1",str(version1))
        checkpandaversion_cxx = checkpandaversion_cxx.replace("$VERSION2",str(version2))
        checkpandaversion_cxx = checkpandaversion_cxx.replace("$VERSION3",str(version3))
        checkpandaversion_cxx = checkpandaversion_cxx.replace("$NVERSION",str(nversion))

        checkpandaversion_h = CHECKPANDAVERSION_H.replace("$VERSION1",str(version1))
        checkpandaversion_h = checkpandaversion_h.replace("$VERSION2",str(version2))
        checkpandaversion_h = checkpandaversion_h.replace("$VERSION3",str(version3))
        checkpandaversion_h = checkpandaversion_h.replace("$NVERSION",str(nversion))

    ConditionalWriteFile(GetOutputDir()+'/include/pandaVersion.h',        pandaversion_h)
    if RUNTIME:
        ConditionalWriteFile(GetOutputDir()+'/include/checkPandaVersion.cxx', '')
        ConditionalWriteFile(GetOutputDir()+'/include/checkPandaVersion.h', '')
    else:
        ConditionalWriteFile(GetOutputDir()+'/include/checkPandaVersion.cxx', checkpandaversion_cxx)
        ConditionalWriteFile(GetOutputDir()+'/include/checkPandaVersion.h',   checkpandaversion_h)
    ConditionalWriteFile(GetOutputDir()+"/tmp/null.cxx","")

    if RUNTIME:
        p3dactivex_rc = {"name" : "Panda3D Game Engine Plug-in",
                         "version" : VERSION,
                         "description" : "Runs 3-D games and interactive applets",
                         "filename" : "p3dactivex.ocx",
                         "mimetype" : "application/x-panda3d",
                         "extension" : "p3d",
                         "filedesc" : "Panda3D applet"}
        ConditionalWriteFile(GetOutputDir()+"/include/P3DActiveX.rc", P3DACTIVEX_RC % GenerateResourceFile(**p3dactivex_rc))

CreatePandaVersionFiles()

##########################################################################################
#
# Copy the "direct" tree
#
##########################################################################################

if (PkgSkip("DIRECT")==0):
    CopyPythonTree(GetOutputDir() + '/direct', 'direct/src', lib2to3_fixers=['all'])
    ConditionalWriteFile(GetOutputDir() + '/direct/__init__.py', "")

    # This file used to be copied, but would nowadays cause conflicts.
    # Let's get it out of the way in case someone hasn't cleaned their build since.
    if os.path.isfile(GetOutputDir() + '/bin/panda3d.py'):
        os.remove(GetOutputDir() + '/bin/panda3d.py')
    if os.path.isfile(GetOutputDir() + '/lib/panda3d.py'):
        os.remove(GetOutputDir() + '/lib/panda3d.py')

    # This directory doesn't exist at all any more.
    if os.path.isdir(os.path.join(GetOutputDir(), 'direct', 'ffi')):
        shutil.rmtree(os.path.join(GetOutputDir(), 'direct', 'ffi'))

# These files used to exist; remove them to avoid conflicts.
del_files = ['core.py', 'core.pyc', 'core.pyo',
             '_core.pyd', '_core.so',
             'direct.py', 'direct.pyc', 'direct.pyo',
             '_direct.pyd', '_direct.so',
             'dtoolconfig.pyd', 'dtoolconfig.so']

for basename in del_files:
    path = os.path.join(GetOutputDir(), 'panda3d', basename)
    if os.path.isfile(path):
        print("Removing %s" % (path))
        os.remove(path)

# Write an appropriate panda3d/__init__.py
p3d_init = """"Python bindings for the Panda3D libraries"
"""

if GetTarget() == 'windows':
    p3d_init += """
import os

bindir = os.path.join(os.path.dirname(__file__), '..', 'bin')
if os.path.isfile(os.path.join(bindir, 'libpanda.dll')):
    if not os.environ.get('PATH'):
        os.environ['PATH'] = bindir
    else:
        os.environ['PATH'] = bindir + os.pathsep + os.environ['PATH']

del os, bindir
"""

if not PkgSkip("PYTHON"):
    ConditionalWriteFile(GetOutputDir() + '/panda3d/__init__.py', p3d_init)

    # Also add this file, for backward compatibility.
    ConditionalWriteFile(GetOutputDir() + '/panda3d/dtoolconfig.py', """
print("Warning: panda3d.dtoolconfig is deprecated, use panda3d.interrogatedb instead.")
from .interrogatedb import *
""")

# PandaModules is now deprecated; generate a shim for backward compatibility.
for fn in glob.glob(GetOutputDir() + '/pandac/*.py') + glob.glob(GetOutputDir() + '/pandac/*.py[co]'):
    if os.path.basename(fn) not in ('PandaModules.py', '__init__.py'):
        os.remove(fn)

panda_modules = ['core']
if not PkgSkip("PANDAPHYSICS"):
    panda_modules.append('physics')
if not PkgSkip('PANDAFX'):
    panda_modules.append('fx')
if not PkgSkip("DIRECT"):
    panda_modules.append('direct')
if not PkgSkip("VISION"):
    panda_modules.append('vision')
if not PkgSkip("SKEL"):
    panda_modules.append('skel')
panda_modules.append('egg')
if not PkgSkip("AWESOMIUM"):
    panda_modules.append('awesomium')
if not PkgSkip("ODE"):
    panda_modules.append('ode')
if not PkgSkip("VRPN"):
    panda_modules.append('vrpn')

panda_modules_code = """
"This module is deprecated.  Import from panda3d.core and other panda3d.* modules instead."

print("Warning: pandac.PandaModules is deprecated, import from panda3d.core instead")
"""

for module in panda_modules:
    panda_modules_code += """
try:
    from panda3d.%s import *
except ImportError as err:
    if "No module named %s" not in str(err):
        raise""" % (module, module)

if not PkgSkip("PYTHON"):
    ConditionalWriteFile(GetOutputDir() + '/pandac/PandaModules.py', panda_modules_code)
    ConditionalWriteFile(GetOutputDir() + '/pandac/__init__.py', '')

##########################################################################################
#
# Generate the PRC files into the ETC directory.
#
##########################################################################################

confautoprc = ReadFile("makepanda/confauto.in")
if (PkgSkip("SPEEDTREE")==0):
    # If SpeedTree is available, enable it in the config file
    confautoprc = confautoprc.replace('#st#', '')
else:
    # otherwise, disable it.
    confautoprc = confautoprc.replace('#st#', '#')

if (os.path.isfile("makepanda/myconfig.in")):
    configprc = ReadFile("makepanda/myconfig.in")
else:
    configprc = ReadFile("makepanda/config.in")

if (GetTarget() == 'windows'):
    configprc = configprc.replace("$HOME/.panda3d", "$USER_APPDATA/Panda3D-%s" % MAJOR_VERSION)
else:
    configprc = configprc.replace("aux-display pandadx9", "")

if (GetTarget() == 'darwin'):
    configprc = configprc.replace(".panda3d/cache", "Library/Caches/Panda3D-%s" % MAJOR_VERSION)

    # OpenAL is not yet working well on OSX for us, so let's do this for now.
    configprc = configprc.replace("p3openal_audio", "p3fmod_audio")

ConditionalWriteFile(GetOutputDir()+"/etc/Config.prc", configprc)
ConditionalWriteFile(GetOutputDir()+"/etc/Confauto.prc", confautoprc)

##########################################################################################
#
# Copy the precompiled binaries and DLLs into the build.
#
##########################################################################################

tp_dir = GetThirdpartyDir()
if tp_dir is not None:
    dylibs = set()

    if GetTarget() == 'darwin':
        for lib in glob.glob(tp_dir + "/*/lib/*.dylib"):
            dylibs.add(os.path.basename(lib))

    for pkg in PkgListGet():
        if PkgSkip(pkg):
            continue
        tp_pkg = tp_dir + pkg.lower()

        if GetTarget() == 'windows':
            if os.path.exists(tp_pkg + "/bin"):
                CopyAllFiles(GetOutputDir() + "/bin/", tp_pkg + "/bin/")
                if (PkgSkip("PYTHON")==0 and os.path.exists(tp_pkg + "/bin/" + SDK["PYTHONVERSION"])):
                    CopyAllFiles(GetOutputDir() + "/bin/", tp_pkg + "/bin/" + SDK["PYTHONVERSION"] + "/")
        else:
            for tp_lib in glob.glob(tp_pkg + "/lib/*.so*"):
                CopyFile(GetOutputDir() + "/lib/" + os.path.basename(tp_lib), tp_lib)

            if not PkgSkip("PYTHON"):
                for tp_lib in glob.glob(os.path.join(tp_pkg, "lib", SDK["PYTHONVERSION"], "*.so*")):
                    CopyFile(GetOutputDir() + "/lib/" + os.path.basename(tp_lib), tp_lib)

            if GetTarget() == 'darwin':
                tp_libs = glob.glob(tp_pkg + "/lib/*.dylib")

                if not PkgSkip("PYTHON"):
                    tp_libs += glob.glob(os.path.join(tp_pkg, "lib", SDK["PYTHONVERSION"], "*.dylib"))

                for tp_lib in tp_libs:
                    basename = os.path.basename(tp_lib)
                    target = GetOutputDir() + "/lib/" + basename
                    if not NeedsBuild([target], [tp_lib]):
                        continue

                    CopyFile(target, tp_lib)
                    if os.path.islink(target):
                        continue

                    # Correct the inter-library dependencies so that the build is relocatable.
                    oscmd('install_name_tool -id @loader_path/../lib/%s %s' % (basename, target))
                    oscmd("otool -L %s | grep .dylib > %s/tmp/otool-libs.txt" % (target, GetOutputDir()), True)

                    for line in open(GetOutputDir() + "/tmp/otool-libs.txt", "r"):
                        line = line.strip()
                        if not line or line.startswith('@loader_path/../lib/') or line.endswith(":"):
                            continue

                        libdep = line.split(" ", 1)[0]
                        dep_basename = os.path.basename(libdep)
                        if dep_basename in dylibs:
                            oscmd("install_name_tool -change %s @loader_path/../lib/%s %s" % (libdep, dep_basename, target), True)

                    JustBuilt([target], [tp_lib])

                for fwx in glob.glob(tp_pkg + "/*.framework"):
                    CopyTree(GetOutputDir() + "/Frameworks/" + os.path.basename(fwx), fwx)

    if GetTarget() == 'windows':
        CopyAllFiles(GetOutputDir() + "/bin/", tp_dir + "extras/bin/")
        if not PkgSkip("PYTHON"):
            pydll = "/" + SDK["PYTHONVERSION"].replace(".", "")
            if (GetOptimize() <= 2): pydll += "_d.dll"
            else: pydll += ".dll"
            CopyFile(GetOutputDir() + "/bin" + pydll, SDK["PYTHON"] + pydll)
            if not RTDIST:
                CopyTree(GetOutputDir() + "/python", SDK["PYTHON"])
                if not os.path.isfile(SDK["PYTHON"] + "/ppython.exe") and os.path.isfile(SDK["PYTHON"] + "/python.exe"):
                    CopyFile(GetOutputDir() + "/python/ppython.exe", SDK["PYTHON"] + "/python.exe")
                if not os.path.isfile(SDK["PYTHON"] + "/ppythonw.exe") and os.path.isfile(SDK["PYTHON"] + "/pythonw.exe"):
                    CopyFile(GetOutputDir() + "/python/ppythonw.exe", SDK["PYTHON"] + "/pythonw.exe")
                ConditionalWriteFile(GetOutputDir() + "/python/panda.pth", "..\n../bin\n")

########################################################################
##
## Copy various stuff into the build.
##
########################################################################

CopyFile(GetOutputDir()+"/", "doc/LICENSE")
CopyFile(GetOutputDir()+"/", "doc/ReleaseNotes")
if (PkgSkip("PANDATOOL")==0):
    CopyAllFiles(GetOutputDir()+"/plugins/",  "pandatool/src/scripts/", ".mel")
    CopyAllFiles(GetOutputDir()+"/plugins/",  "pandatool/src/scripts/", ".ms")
if (PkgSkip("PYTHON")==0 and os.path.isdir(GetThirdpartyBase()+"/Pmw")):
    CopyTree(GetOutputDir()+'/Pmw',         GetThirdpartyBase()+'/Pmw')
ConditionalWriteFile(GetOutputDir()+'/include/ctl3d.h', '/* dummy file to make MAX happy */')

# Since Eigen is included by all sorts of core headers, as a convenience
# to C++ users on Windows, we include it in the Panda include directory.
if not PkgSkip("EIGEN") and GetTarget() == "windows" and GetThirdpartyDir():
    CopyTree(GetOutputDir()+'/include/Eigen', GetThirdpartyDir()+'eigen/include/Eigen')

########################################################################
#
# Copy header files to the built/include/parser-inc directory.
#
########################################################################

CopyTree(GetOutputDir()+'/include/parser-inc','dtool/src/parser-inc')
DeleteVCS(GetOutputDir()+'/include/parser-inc')

########################################################################
#
# Transfer all header files to the built/include directory.
#
########################################################################

CopyAllHeaders('dtool/src/dtoolbase')
CopyAllHeaders('dtool/src/dtoolutil', skip=["pandaVersion.h", "checkPandaVersion.h"])
CopyFile(GetOutputDir()+'/include/','dtool/src/dtoolutil/vector_src.cxx')
CopyAllHeaders('dtool/metalibs/dtool')
CopyAllHeaders('dtool/src/cppparser')
CopyAllHeaders('dtool/src/prc', skip=["prc_parameters.h"])
CopyAllHeaders('dtool/src/dconfig')
CopyAllHeaders('dtool/src/interrogatedb')
CopyAllHeaders('dtool/metalibs/dtoolconfig')
CopyAllHeaders('dtool/src/pystub')
CopyAllHeaders('dtool/src/interrogate')
CopyAllHeaders('dtool/src/test_interrogate')
CopyAllHeaders('panda/src/putil')
CopyAllHeaders('panda/src/pandabase')
CopyAllHeaders('panda/src/express')
CopyAllHeaders('panda/src/downloader')
CopyAllHeaders('panda/metalibs/pandaexpress')

CopyAllHeaders('panda/src/pipeline')
CopyAllHeaders('panda/src/linmath')
CopyAllHeaders('panda/src/putil')
CopyAllHeaders('dtool/src/prckeys')
CopyAllHeaders('panda/src/audio')
CopyAllHeaders('panda/src/event')
CopyAllHeaders('panda/src/mathutil')
CopyAllHeaders('panda/src/gsgbase')
CopyAllHeaders('panda/src/pnmimage')
CopyAllHeaders('panda/src/nativenet')
CopyAllHeaders('panda/src/net')
CopyAllHeaders('panda/src/pstatclient')
CopyAllHeaders('panda/src/gobj')
CopyAllHeaders('panda/src/movies')
CopyAllHeaders('panda/src/pgraphnodes')
CopyAllHeaders('panda/src/pgraph')
CopyAllHeaders('panda/src/cull')
CopyAllHeaders('panda/src/chan')
CopyAllHeaders('panda/src/char')
CopyAllHeaders('panda/src/dgraph')
CopyAllHeaders('panda/src/display')
CopyAllHeaders('panda/src/device')
CopyAllHeaders('panda/src/pnmtext')
CopyAllHeaders('panda/src/text')
CopyAllHeaders('panda/src/grutil')
if (PkgSkip("VISION")==0):
    CopyAllHeaders('panda/src/vision')
CopyAllHeaders('panda/src/awesomium')
if (PkgSkip("FFMPEG")==0):
    CopyAllHeaders('panda/src/ffmpeg')
CopyAllHeaders('panda/src/tform')
CopyAllHeaders('panda/src/collide')
CopyAllHeaders('panda/src/parametrics')
CopyAllHeaders('panda/src/pgui')
CopyAllHeaders('panda/src/pnmimagetypes')
CopyAllHeaders('panda/src/recorder')
if (PkgSkip("ROCKET")==0):
    CopyAllHeaders('panda/src/rocket')
if (PkgSkip("VRPN")==0):
    CopyAllHeaders('panda/src/vrpn')
CopyAllHeaders('panda/src/wgldisplay')
CopyAllHeaders('panda/src/ode')
CopyAllHeaders('panda/metalibs/pandaode')
if (PkgSkip("PANDAPHYSICS")==0):
    CopyAllHeaders('panda/src/physics')
    if (PkgSkip("PANDAPARTICLESYSTEM")==0):
        CopyAllHeaders('panda/src/particlesystem')
CopyAllHeaders('panda/src/dxml')
CopyAllHeaders('panda/metalibs/panda')
CopyAllHeaders('panda/src/audiotraits')
CopyAllHeaders('panda/src/audiotraits')
CopyAllHeaders('panda/src/distort')
CopyAllHeaders('panda/src/downloadertools')
CopyAllHeaders('panda/src/windisplay')
CopyAllHeaders('panda/src/dxgsg9')
CopyAllHeaders('panda/metalibs/pandadx9')
CopyAllHeaders('panda/src/egg')
CopyAllHeaders('panda/src/egg2pg')
CopyAllHeaders('panda/src/framework')
CopyAllHeaders('panda/metalibs/pandafx')
CopyAllHeaders('panda/src/glstuff')
CopyAllHeaders('panda/src/glgsg')
CopyAllHeaders('panda/src/glesgsg')
CopyAllHeaders('panda/src/gles2gsg')
CopyAllHeaders('panda/metalibs/pandaegg')
if GetTarget() == 'windows':
    CopyAllHeaders('panda/src/wgldisplay')
elif GetTarget() == 'darwin':
    CopyAllHeaders('panda/src/osxdisplay')
    CopyAllHeaders('panda/src/cocoadisplay')
elif GetTarget() == 'android':
    CopyAllHeaders('panda/src/android')
    CopyAllHeaders('panda/src/androiddisplay')
else:
    CopyAllHeaders('panda/src/x11display')
    CopyAllHeaders('panda/src/glxdisplay')
CopyAllHeaders('panda/src/egldisplay')
CopyAllHeaders('panda/metalibs/pandagl')
CopyAllHeaders('panda/metalibs/pandagles')
CopyAllHeaders('panda/metalibs/pandagles2')

CopyAllHeaders('panda/metalibs/pandaphysics')
CopyAllHeaders('panda/src/testbed')

if (PkgSkip("PHYSX")==0):
    CopyAllHeaders('panda/src/physx')
    CopyAllHeaders('panda/metalibs/pandaphysx')

if (PkgSkip("BULLET")==0):
    CopyAllHeaders('panda/src/bullet')
    CopyAllHeaders('panda/metalibs/pandabullet')

if (PkgSkip("SPEEDTREE")==0):
    CopyAllHeaders('panda/src/speedtree')

if (PkgSkip("DIRECT")==0):
    CopyAllHeaders('direct/src/directbase')
    CopyAllHeaders('direct/src/dcparser')
    CopyAllHeaders('direct/src/deadrec')
    CopyAllHeaders('direct/src/distributed')
    CopyAllHeaders('direct/src/interval')
    CopyAllHeaders('direct/src/showbase')
    CopyAllHeaders('direct/metalibs/direct')
    CopyAllHeaders('direct/src/dcparse')

if (RUNTIME or RTDIST):
    CopyAllHeaders('direct/src/plugin', skip=["p3d_plugin_config.h"])
if (RUNTIME):
    CopyAllHeaders('direct/src/plugin_npapi')
    CopyAllHeaders('direct/src/plugin_standalone')

if (PkgSkip("PANDATOOL")==0):
    CopyAllHeaders('pandatool/src/pandatoolbase')
    CopyAllHeaders('pandatool/src/converter')
    CopyAllHeaders('pandatool/src/progbase')
    CopyAllHeaders('pandatool/src/eggbase')
    CopyAllHeaders('pandatool/src/bam')
    CopyAllHeaders('pandatool/src/cvscopy')
    CopyAllHeaders('pandatool/src/daeegg')
    CopyAllHeaders('pandatool/src/daeprogs')
    CopyAllHeaders('pandatool/src/dxf')
    CopyAllHeaders('pandatool/src/dxfegg')
    CopyAllHeaders('pandatool/src/dxfprogs')
    CopyAllHeaders('pandatool/src/palettizer')
    CopyAllHeaders('pandatool/src/egg-mkfont')
    CopyAllHeaders('pandatool/src/eggcharbase')
    CopyAllHeaders('pandatool/src/egg-optchar')
    CopyAllHeaders('pandatool/src/egg-palettize')
    CopyAllHeaders('pandatool/src/egg-qtess')
    CopyAllHeaders('pandatool/src/eggprogs')
    CopyAllHeaders('pandatool/src/flt')
    CopyAllHeaders('pandatool/src/fltegg')
    CopyAllHeaders('pandatool/src/fltprogs')
    CopyAllHeaders('pandatool/src/imagebase')
    CopyAllHeaders('pandatool/src/imageprogs')
    CopyAllHeaders('pandatool/src/pfmprogs')
    CopyAllHeaders('pandatool/src/lwo')
    CopyAllHeaders('pandatool/src/lwoegg')
    CopyAllHeaders('pandatool/src/lwoprogs')
    CopyAllHeaders('pandatool/src/maya')
    CopyAllHeaders('pandatool/src/mayaegg')
    CopyAllHeaders('pandatool/src/maxegg')
    CopyAllHeaders('pandatool/src/maxprogs')
    CopyAllHeaders('pandatool/src/objegg')
    CopyAllHeaders('pandatool/src/objprogs')
    CopyAllHeaders('pandatool/src/vrml')
    CopyAllHeaders('pandatool/src/vrmlegg')
    CopyAllHeaders('pandatool/src/xfile')
    CopyAllHeaders('pandatool/src/xfileegg')
    CopyAllHeaders('pandatool/src/ptloader')
    CopyAllHeaders('pandatool/src/miscprogs')
    CopyAllHeaders('pandatool/src/pstatserver')
    CopyAllHeaders('pandatool/src/softprogs')
    CopyAllHeaders('pandatool/src/text-stats')
    CopyAllHeaders('pandatool/src/vrmlprogs')
    CopyAllHeaders('pandatool/src/win-stats')
    CopyAllHeaders('pandatool/src/xfileprogs')

if (PkgSkip("CONTRIB")==0):
    CopyAllHeaders('contrib/src/contribbase')
    CopyAllHeaders('contrib/src/ai')

########################################################################
#
# Copy Java files, if applicable
#
########################################################################

if GetTarget() == 'android':
    CopyAllJavaSources('panda/src/android')

########################################################################
#
# These definitions are syntactic shorthand.  They make it easy
# to link with the usual libraries without listing them all.
#
########################################################################

COMMON_DTOOL_LIBS=[
    'libp3dtool.dll',
    'libp3dtoolconfig.dll',
]

COMMON_PANDA_LIBS=[
    'libpanda.dll',
    'libpandaexpress.dll'
] + COMMON_DTOOL_LIBS

COMMON_EGG2X_LIBS=[
    'libp3eggbase.lib',
    'libp3progbase.lib',
    'libp3converter.lib',
    'libp3pandatoolbase.lib',
    'libpandaegg.dll',
] + COMMON_PANDA_LIBS

COMMON_DTOOL_LIBS_PYSTUB = COMMON_DTOOL_LIBS + ['libp3pystub.lib']
COMMON_PANDA_LIBS_PYSTUB = COMMON_PANDA_LIBS + ['libp3pystub.lib']
COMMON_EGG2X_LIBS_PYSTUB = COMMON_EGG2X_LIBS + ['libp3pystub.lib']

########################################################################
#
# This section contains a list of all the files that need to be compiled.
#
########################################################################

print("Generating dependencies...")
sys.stdout.flush()

#
# Compile Panda icon resource file.
# We do it first because we need it at
# the time we compile an executable.
#

if GetTarget() == 'windows':
  OPTS=['DIR:panda/src/configfiles']
  TargetAdd('pandaIcon.res', opts=OPTS, input='pandaIcon.rc')

#
# DIRECTORY: dtool/src/dtoolbase/
#

OPTS=['DIR:dtool/src/dtoolbase', 'BUILDING:DTOOL']
TargetAdd('p3dtoolbase_composite1.obj', opts=OPTS, input='p3dtoolbase_composite1.cxx')
TargetAdd('p3dtoolbase_composite2.obj', opts=OPTS, input='p3dtoolbase_composite2.cxx')
TargetAdd('p3dtoolbase_lookup3.obj',    opts=OPTS, input='lookup3.c')
TargetAdd('p3dtoolbase_indent.obj',     opts=OPTS, input='indent.cxx')

#
# DIRECTORY: dtool/src/dtoolutil/
#

OPTS=['DIR:dtool/src/dtoolutil', 'BUILDING:DTOOL']
TargetAdd('p3dtoolutil_composite1.obj',   opts=OPTS, input='p3dtoolutil_composite1.cxx')
TargetAdd('p3dtoolutil_composite2.obj',   opts=OPTS, input='p3dtoolutil_composite2.cxx')
if GetTarget() == 'darwin':
  TargetAdd('p3dtoolutil_filename_assist.obj',   opts=OPTS, input='filename_assist.mm')

#
# DIRECTORY: dtool/metalibs/dtool/
#

OPTS=['DIR:dtool/metalibs/dtool', 'BUILDING:DTOOL']
TargetAdd('p3dtool_dtool.obj', opts=OPTS, input='dtool.cxx')
TargetAdd('libp3dtool.dll', input='p3dtool_dtool.obj')
TargetAdd('libp3dtool.dll', input='p3dtoolutil_composite1.obj')
TargetAdd('libp3dtool.dll', input='p3dtoolutil_composite2.obj')
if GetTarget() == 'darwin':
  TargetAdd('libp3dtool.dll', input='p3dtoolutil_filename_assist.obj')
TargetAdd('libp3dtool.dll', input='p3dtoolbase_composite1.obj')
TargetAdd('libp3dtool.dll', input='p3dtoolbase_composite2.obj')
TargetAdd('libp3dtool.dll', input='p3dtoolbase_indent.obj')
TargetAdd('libp3dtool.dll', input='p3dtoolbase_lookup3.obj')
TargetAdd('libp3dtool.dll', opts=['ADVAPI','WINSHELL','WINKERNEL'])

#
# DIRECTORY: dtool/src/cppparser/
#

if (not RUNTIME):
  OPTS=['DIR:dtool/src/cppparser', 'BISONPREFIX_cppyy']
  CreateFile(GetOutputDir()+"/include/cppBison.h")
  TargetAdd('p3cppParser_cppBison.obj',  opts=OPTS, input='cppBison.yxx')
  TargetAdd('cppBison.h', input='p3cppParser_cppBison.obj', opts=['DEPENDENCYONLY'])
  TargetAdd('p3cppParser_composite1.obj', opts=OPTS, input='p3cppParser_composite1.cxx')
  TargetAdd('p3cppParser_composite2.obj', opts=OPTS, input='p3cppParser_composite2.cxx')
  TargetAdd('libp3cppParser.ilb', input='p3cppParser_composite1.obj')
  TargetAdd('libp3cppParser.ilb', input='p3cppParser_composite2.obj')
  TargetAdd('libp3cppParser.ilb', input='p3cppParser_cppBison.obj')

#
# DIRECTORY: dtool/src/prc/
#

OPTS=['DIR:dtool/src/prc', 'BUILDING:DTOOLCONFIG', 'OPENSSL']
TargetAdd('p3prc_composite1.obj', opts=OPTS, input='p3prc_composite1.cxx')
TargetAdd('p3prc_composite2.obj', opts=OPTS, input='p3prc_composite2.cxx')

#
# DIRECTORY: dtool/src/dconfig/
#

OPTS=['DIR:dtool/src/dconfig', 'BUILDING:DTOOLCONFIG']
TargetAdd('p3dconfig_composite1.obj', opts=OPTS, input='p3dconfig_composite1.cxx')

#
# DIRECTORY: dtool/metalibs/dtoolconfig/
#

OPTS=['DIR:dtool/metalibs/dtoolconfig', 'BUILDING:DTOOLCONFIG']
TargetAdd('p3dtoolconfig_dtoolconfig.obj', opts=OPTS, input='dtoolconfig.cxx')
TargetAdd('libp3dtoolconfig.dll', input='p3dtoolconfig_dtoolconfig.obj')
TargetAdd('libp3dtoolconfig.dll', input='p3dconfig_composite1.obj')
TargetAdd('libp3dtoolconfig.dll', input='p3prc_composite1.obj')
TargetAdd('libp3dtoolconfig.dll', input='p3prc_composite2.obj')
TargetAdd('libp3dtoolconfig.dll', input='libp3dtool.dll')
TargetAdd('libp3dtoolconfig.dll', opts=['ADVAPI', 'OPENSSL', 'WINGDI', 'WINUSER'])

#
# DIRECTORY: dtool/src/interrogatedb/
#

OPTS=['DIR:dtool/src/interrogatedb', 'BUILDING:INTERROGATEDB']
TargetAdd('p3interrogatedb_composite1.obj', opts=OPTS, input='p3interrogatedb_composite1.cxx')
TargetAdd('p3interrogatedb_composite2.obj', opts=OPTS, input='p3interrogatedb_composite2.cxx')
TargetAdd('libp3interrogatedb.dll', input='p3interrogatedb_composite1.obj')
TargetAdd('libp3interrogatedb.dll', input='p3interrogatedb_composite2.obj')
TargetAdd('libp3interrogatedb.dll', input='libp3dtool.dll')
TargetAdd('libp3interrogatedb.dll', input='libp3dtoolconfig.dll')
TargetAdd('libp3interrogatedb.dll', opts=['PYTHON'])

if not PkgSkip("PYTHON"):
  # This used to be called dtoolconfig.pyd, but it just contains the interrogatedb
  # stuff, so it has been renamed appropriately.
  OPTS=['DIR:dtool/metalibs/dtoolconfig']
  TargetAdd('interrogatedb_pydtool.obj', opts=OPTS, input="pydtool.cxx")
  TargetAdd('interrogatedb.pyd', input='interrogatedb_pydtool.obj')
  TargetAdd('interrogatedb.pyd', input='libp3dtool.dll')
  TargetAdd('interrogatedb.pyd', input='libp3dtoolconfig.dll')
  TargetAdd('interrogatedb.pyd', input='libp3interrogatedb.dll')
  TargetAdd('interrogatedb.pyd', opts=['PYTHON'])

#
# DIRECTORY: dtool/src/pystub/
#

OPTS=['DIR:dtool/src/pystub']
TargetAdd('p3pystub_pystub.obj', opts=OPTS, input='pystub.cxx')
TargetAdd('libp3pystub.lib', input='p3pystub_pystub.obj')
#TargetAdd('libp3pystub.lib', input='libp3dtool.dll')
TargetAdd('libp3pystub.lib', opts=['ADVAPI'])

#
# DIRECTORY: dtool/src/interrogate/
#

if (not RUNTIME):
  OPTS=['DIR:dtool/src/interrogate', 'DIR:dtool/src/cppparser', 'DIR:dtool/src/interrogatedb']
  TargetAdd('interrogate_composite1.obj', opts=OPTS, input='interrogate_composite1.cxx')
  TargetAdd('interrogate_composite2.obj', opts=OPTS, input='interrogate_composite2.cxx')
  TargetAdd('interrogate.exe', input='interrogate_composite1.obj')
  TargetAdd('interrogate.exe', input='interrogate_composite2.obj')
  TargetAdd('interrogate.exe', input='libp3cppParser.ilb')
  TargetAdd('interrogate.exe', input=COMMON_DTOOL_LIBS_PYSTUB)
  TargetAdd('interrogate.exe', input='libp3interrogatedb.dll')
  TargetAdd('interrogate.exe', opts=['ADVAPI',  'OPENSSL', 'WINSHELL', 'WINGDI', 'WINUSER'])

  TargetAdd('interrogate_module_interrogate_module.obj', opts=OPTS, input='interrogate_module.cxx')
  TargetAdd('interrogate_module.exe', input='interrogate_module_interrogate_module.obj')
  TargetAdd('interrogate_module.exe', input='libp3cppParser.ilb')
  TargetAdd('interrogate_module.exe', input=COMMON_DTOOL_LIBS_PYSTUB)
  TargetAdd('interrogate_module.exe', input='libp3interrogatedb.dll')
  TargetAdd('interrogate_module.exe', opts=['ADVAPI',  'OPENSSL', 'WINSHELL', 'WINGDI', 'WINUSER'])

  if (not RTDIST):
    TargetAdd('parse_file_parse_file.obj', opts=OPTS, input='parse_file.cxx')
    TargetAdd('parse_file.exe', input='parse_file_parse_file.obj')
    TargetAdd('parse_file.exe', input='libp3cppParser.ilb')
    TargetAdd('parse_file.exe', input=COMMON_DTOOL_LIBS_PYSTUB)
    TargetAdd('parse_file.exe', input='libp3interrogatedb.dll')
    TargetAdd('parse_file.exe', opts=['ADVAPI',  'OPENSSL', 'WINSHELL', 'WINGDI', 'WINUSER'])

#
# DIRECTORY: dtool/src/prckeys/
#

if (PkgSkip("OPENSSL")==0 and not RUNTIME and not RTDIST):
  OPTS=['DIR:dtool/src/prckeys', 'OPENSSL']
  TargetAdd('make-prc-key_makePrcKey.obj', opts=OPTS, input='makePrcKey.cxx')
  TargetAdd('make-prc-key.exe', input='make-prc-key_makePrcKey.obj')
  TargetAdd('make-prc-key.exe', input=COMMON_DTOOL_LIBS_PYSTUB)
  TargetAdd('make-prc-key.exe', opts=['ADVAPI',  'OPENSSL', 'WINSHELL', 'WINGDI', 'WINUSER'])

#
# DIRECTORY: dtool/src/test_interrogate/
#

if (not RTDIST and not RUNTIME):
  OPTS=['DIR:dtool/src/test_interrogate']
  TargetAdd('test_interrogate_test_interrogate.obj', opts=OPTS, input='test_interrogate.cxx')
  TargetAdd('test_interrogate.exe', input='test_interrogate_test_interrogate.obj')
  TargetAdd('test_interrogate.exe', input='libp3interrogatedb.dll')
  TargetAdd('test_interrogate.exe', input=COMMON_DTOOL_LIBS_PYSTUB)
  TargetAdd('test_interrogate.exe', opts=['ADVAPI',  'OPENSSL', 'WINSHELL', 'WINGDI', 'WINUSER'])

#
# DIRECTORY: panda/src/pandabase/
#

OPTS=['DIR:panda/src/pandabase', 'BUILDING:PANDAEXPRESS']
TargetAdd('p3pandabase_pandabase.obj', opts=OPTS, input='pandabase.cxx')

#
# DIRECTORY: panda/src/express/
#

OPTS=['DIR:panda/src/express', 'BUILDING:PANDAEXPRESS', 'OPENSSL', 'ZLIB']
TargetAdd('p3express_composite1.obj', opts=OPTS, input='p3express_composite1.cxx')
TargetAdd('p3express_composite2.obj', opts=OPTS, input='p3express_composite2.cxx')

OPTS=['DIR:panda/src/express', 'OPENSSL', 'ZLIB']
IGATEFILES=GetDirectoryContents('panda/src/express', ["*.h", "*_composite*.cxx"])
TargetAdd('libp3express.in', opts=OPTS, input=IGATEFILES)
TargetAdd('libp3express.in', opts=['IMOD:panda3d.core', 'ILIB:libp3express', 'SRCDIR:panda/src/express'])
TargetAdd('libp3express_igate.obj', input='libp3express.in', opts=["DEPENDENCYONLY"])
TargetAdd('p3express_ext_composite.obj', opts=OPTS, input='p3express_ext_composite.cxx')

#
# DIRECTORY: panda/src/downloader/
#

OPTS=['DIR:panda/src/downloader', 'BUILDING:PANDAEXPRESS', 'OPENSSL', 'ZLIB']
TargetAdd('p3downloader_composite1.obj', opts=OPTS, input='p3downloader_composite1.cxx')
TargetAdd('p3downloader_composite2.obj', opts=OPTS, input='p3downloader_composite2.cxx')

OPTS=['DIR:panda/src/downloader', 'OPENSSL', 'ZLIB']
IGATEFILES=GetDirectoryContents('panda/src/downloader', ["*.h", "*_composite*.cxx"])
TargetAdd('libp3downloader.in', opts=OPTS, input=IGATEFILES)
TargetAdd('libp3downloader.in', opts=['IMOD:panda3d.core', 'ILIB:libp3downloader', 'SRCDIR:panda/src/downloader'])
TargetAdd('libp3downloader_igate.obj', input='libp3downloader.in', opts=["DEPENDENCYONLY"])
TargetAdd('p3downloader_stringStream_ext.obj', opts=OPTS, input='stringStream_ext.cxx')

#
# DIRECTORY: panda/metalibs/pandaexpress/
#

OPTS=['DIR:panda/metalibs/pandaexpress', 'BUILDING:PANDAEXPRESS', 'ZLIB']
TargetAdd('pandaexpress_pandaexpress.obj', opts=OPTS, input='pandaexpress.cxx')
TargetAdd('libpandaexpress.dll', input='pandaexpress_pandaexpress.obj')
TargetAdd('libpandaexpress.dll', input='p3downloader_composite1.obj')
TargetAdd('libpandaexpress.dll', input='p3downloader_composite2.obj')
TargetAdd('libpandaexpress.dll', input='p3express_composite1.obj')
TargetAdd('libpandaexpress.dll', input='p3express_composite2.obj')
TargetAdd('libpandaexpress.dll', input='p3pandabase_pandabase.obj')
TargetAdd('libpandaexpress.dll', input=COMMON_DTOOL_LIBS)
TargetAdd('libpandaexpress.dll', opts=['ADVAPI', 'WINSOCK2',  'OPENSSL', 'ZLIB', 'WINGDI', 'WINUSER'])

#
# DIRECTORY: panda/src/pipeline/
#

if (not RUNTIME):
  OPTS=['DIR:panda/src/pipeline', 'BUILDING:PANDA']
  TargetAdd('p3pipeline_composite1.obj', opts=OPTS, input='p3pipeline_composite1.cxx')
  TargetAdd('p3pipeline_composite2.obj', opts=OPTS, input='p3pipeline_composite2.cxx')
  TargetAdd('p3pipeline_contextSwitch.obj', opts=OPTS, input='contextSwitch.c')

  OPTS=['DIR:panda/src/pipeline']
  IGATEFILES=GetDirectoryContents('panda/src/pipeline', ["*.h", "*_composite*.cxx"])
  TargetAdd('libp3pipeline.in', opts=OPTS, input=IGATEFILES)
  TargetAdd('libp3pipeline.in', opts=['IMOD:panda3d.core', 'ILIB:libp3pipeline', 'SRCDIR:panda/src/pipeline'])
  TargetAdd('libp3pipeline_igate.obj', input='libp3pipeline.in', opts=["DEPENDENCYONLY"])

#
# DIRECTORY: panda/src/linmath/
#

if (not RUNTIME):
  OPTS=['DIR:panda/src/linmath', 'BUILDING:PANDA']
  TargetAdd('p3linmath_composite1.obj', opts=OPTS, input='p3linmath_composite1.cxx')
  TargetAdd('p3linmath_composite2.obj', opts=OPTS, input='p3linmath_composite2.cxx')

  OPTS=['DIR:panda/src/linmath']
  IGATEFILES=GetDirectoryContents('panda/src/linmath', ["*.h", "*_composite*.cxx"])
  for ifile in IGATEFILES[:]:
      if "_src." in ifile:
          IGATEFILES.remove(ifile)
  IGATEFILES.remove('cast_to_double.h')
  IGATEFILES.remove('lmat_ops.h')
  IGATEFILES.remove('cast_to_float.h')
  TargetAdd('libp3linmath.in', opts=OPTS, input=IGATEFILES)
  TargetAdd('libp3linmath.in', opts=['IMOD:panda3d.core', 'ILIB:libp3linmath', 'SRCDIR:panda/src/linmath'])
  TargetAdd('libp3linmath_igate.obj', input='libp3linmath.in', opts=["DEPENDENCYONLY"])

#
# DIRECTORY: panda/src/putil/
#

if (not RUNTIME):
  OPTS=['DIR:panda/src/putil', 'BUILDING:PANDA',  'ZLIB']
  TargetAdd('p3putil_composite1.obj', opts=OPTS, input='p3putil_composite1.cxx')
  TargetAdd('p3putil_composite2.obj', opts=OPTS, input='p3putil_composite2.cxx')

  OPTS=['DIR:panda/src/putil', 'ZLIB']
  IGATEFILES=GetDirectoryContents('panda/src/putil', ["*.h", "*_composite*.cxx"])
  IGATEFILES.remove("test_bam.h")
  TargetAdd('libp3putil.in', opts=OPTS, input=IGATEFILES)
  TargetAdd('libp3putil.in', opts=['IMOD:panda3d.core', 'ILIB:libp3putil', 'SRCDIR:panda/src/putil'])
  TargetAdd('libp3putil_igate.obj', input='libp3putil.in', opts=["DEPENDENCYONLY"])
  TargetAdd('p3putil_typedWritable_ext.obj', opts=OPTS, input='typedWritable_ext.cxx')
  TargetAdd('p3putil_pythonCallbackObject.obj', opts=OPTS, input='pythonCallbackObject.cxx')

#
# DIRECTORY: panda/src/audio/
#

if (not RUNTIME):
  OPTS=['DIR:panda/src/audio', 'BUILDING:PANDA']
  TargetAdd('p3audio_composite1.obj', opts=OPTS, input='p3audio_composite1.cxx')

  OPTS=['DIR:panda/src/audio']
  IGATEFILES=["audio.h"]
  TargetAdd('libp3audio.in', opts=OPTS, input=IGATEFILES)
  TargetAdd('libp3audio.in', opts=['IMOD:panda3d.core', 'ILIB:libp3audio', 'SRCDIR:panda/src/audio'])
  TargetAdd('libp3audio_igate.obj', input='libp3audio.in', opts=["DEPENDENCYONLY"])

#
# DIRECTORY: panda/src/event/
#

if (not RUNTIME):
  OPTS=['DIR:panda/src/event', 'BUILDING:PANDA']
  TargetAdd('p3event_composite1.obj', opts=OPTS, input='p3event_composite1.cxx')
  TargetAdd('p3event_composite2.obj', opts=OPTS, input='p3event_composite2.cxx')

  OPTS=['DIR:panda/src/event']
  TargetAdd('p3event_pythonTask.obj', opts=OPTS, input='pythonTask.cxx')
  IGATEFILES=GetDirectoryContents('panda/src/event', ["*.h", "*_composite*.cxx"])
  TargetAdd('libp3event.in', opts=OPTS, input=IGATEFILES)
  TargetAdd('libp3event.in', opts=['IMOD:panda3d.core', 'ILIB:libp3event', 'SRCDIR:panda/src/event'])
  TargetAdd('libp3event_igate.obj', input='libp3event.in', opts=["DEPENDENCYONLY"])

#
# DIRECTORY: panda/src/mathutil/
#

if (not RUNTIME):
  OPTS=['DIR:panda/src/mathutil', 'BUILDING:PANDA', 'FFTW']
  TargetAdd('p3mathutil_composite1.obj', opts=OPTS, input='p3mathutil_composite1.cxx')
  TargetAdd('p3mathutil_composite2.obj', opts=OPTS, input='p3mathutil_composite2.cxx')

  OPTS=['DIR:panda/src/mathutil', 'FFTW']
  IGATEFILES=GetDirectoryContents('panda/src/mathutil', ["*.h", "*_composite*.cxx"])
  for ifile in IGATEFILES[:]:
      if "_src." in ifile:
          IGATEFILES.remove(ifile)
  TargetAdd('libp3mathutil.in', opts=OPTS, input=IGATEFILES)
  TargetAdd('libp3mathutil.in', opts=['IMOD:panda3d.core', 'ILIB:libp3mathutil', 'SRCDIR:panda/src/mathutil'])
  TargetAdd('libp3mathutil_igate.obj', input='libp3mathutil.in', opts=["DEPENDENCYONLY"])

#
# DIRECTORY: panda/src/gsgbase/
#

if (not RUNTIME):
  OPTS=['DIR:panda/src/gsgbase', 'BUILDING:PANDA']
  TargetAdd('p3gsgbase_composite1.obj', opts=OPTS, input='p3gsgbase_composite1.cxx')

  OPTS=['DIR:panda/src/gsgbase']
  IGATEFILES=GetDirectoryContents('panda/src/gsgbase', ["*.h", "*_composite*.cxx"])
  TargetAdd('libp3gsgbase.in', opts=OPTS, input=IGATEFILES)
  TargetAdd('libp3gsgbase.in', opts=['IMOD:panda3d.core', 'ILIB:libp3gsgbase', 'SRCDIR:panda/src/gsgbase'])
  TargetAdd('libp3gsgbase_igate.obj', input='libp3gsgbase.in', opts=["DEPENDENCYONLY"])

#
# DIRECTORY: panda/src/pnmimage/
#

if (not RUNTIME):
  OPTS=['DIR:panda/src/pnmimage', 'BUILDING:PANDA',  'ZLIB']
  TargetAdd('p3pnmimage_composite1.obj', opts=OPTS, input='p3pnmimage_composite1.cxx')
  TargetAdd('p3pnmimage_composite2.obj', opts=OPTS, input='p3pnmimage_composite2.cxx')
  TargetAdd('p3pnmimage_convert_srgb_sse2.obj', opts=OPTS+['SSE2'], input='convert_srgb_sse2.cxx')

  OPTS=['DIR:panda/src/pnmimage', 'ZLIB']
  IGATEFILES=GetDirectoryContents('panda/src/pnmimage', ["*.h", "*_composite*.cxx"])
  TargetAdd('libp3pnmimage.in', opts=OPTS, input=IGATEFILES)
  TargetAdd('libp3pnmimage.in', opts=['IMOD:panda3d.core', 'ILIB:libp3pnmimage', 'SRCDIR:panda/src/pnmimage'])
  TargetAdd('libp3pnmimage_igate.obj', input='libp3pnmimage.in', opts=["DEPENDENCYONLY"])
  TargetAdd('p3pnmimage_pfmFile_ext.obj', opts=OPTS, input='pfmFile_ext.cxx')

#
# DIRECTORY: panda/src/nativenet/
#

if (not RUNTIME):
  OPTS=['DIR:panda/src/nativenet', 'OPENSSL', 'BUILDING:PANDA']
  TargetAdd('p3nativenet_composite1.obj', opts=OPTS, input='p3nativenet_composite1.cxx')

  OPTS=['DIR:panda/src/nativenet', 'OPENSSL']
  IGATEFILES=GetDirectoryContents('panda/src/nativenet', ["*.h", "*_composite*.cxx"])
  TargetAdd('libp3nativenet.in', opts=OPTS, input=IGATEFILES)
  TargetAdd('libp3nativenet.in', opts=['IMOD:panda3d.core', 'ILIB:libp3nativenet', 'SRCDIR:panda/src/nativenet'])
  TargetAdd('libp3nativenet_igate.obj', input='libp3nativenet.in', opts=["DEPENDENCYONLY"])

#
# DIRECTORY: panda/src/net/
#

if (not RUNTIME):
  OPTS=['DIR:panda/src/net', 'BUILDING:PANDA']
  TargetAdd('p3net_composite1.obj', opts=OPTS, input='p3net_composite1.cxx')
  TargetAdd('p3net_composite2.obj', opts=OPTS, input='p3net_composite2.cxx')

  OPTS=['DIR:panda/src/net']
  IGATEFILES=GetDirectoryContents('panda/src/net', ["*.h", "*_composite*.cxx"])
  IGATEFILES.remove("datagram_ui.h")
  TargetAdd('libp3net.in', opts=OPTS, input=IGATEFILES)
  TargetAdd('libp3net.in', opts=['IMOD:panda3d.core', 'ILIB:libp3net', 'SRCDIR:panda/src/net'])
  TargetAdd('libp3net_igate.obj', input='libp3net.in', opts=["DEPENDENCYONLY"])

#
# DIRECTORY: panda/src/pstatclient/
#

if (not RUNTIME):
  OPTS=['DIR:panda/src/pstatclient', 'BUILDING:PANDA']
  TargetAdd('p3pstatclient_composite1.obj', opts=OPTS, input='p3pstatclient_composite1.cxx')
  TargetAdd('p3pstatclient_composite2.obj', opts=OPTS, input='p3pstatclient_composite2.cxx')

  OPTS=['DIR:panda/src/pstatclient']
  IGATEFILES=GetDirectoryContents('panda/src/pstatclient', ["*.h", "*_composite*.cxx"])
  TargetAdd('libp3pstatclient.in', opts=OPTS, input=IGATEFILES)
  TargetAdd('libp3pstatclient.in', opts=['IMOD:panda3d.core', 'ILIB:libp3pstatclient', 'SRCDIR:panda/src/pstatclient'])
  TargetAdd('libp3pstatclient_igate.obj', input='libp3pstatclient.in', opts=["DEPENDENCYONLY"])

#
# DIRECTORY: panda/src/gobj/
#

if (not RUNTIME):
  OPTS=['DIR:panda/src/gobj', 'BUILDING:PANDA',  'NVIDIACG', 'ZLIB', 'SQUISH']
  TargetAdd('p3gobj_composite1.obj', opts=OPTS, input='p3gobj_composite1.cxx')
  TargetAdd('p3gobj_composite2.obj', opts=OPTS, input='p3gobj_composite2.cxx')

  OPTS=['DIR:panda/src/gobj', 'NVIDIACG', 'ZLIB', 'SQUISH']
  IGATEFILES=GetDirectoryContents('panda/src/gobj', ["*.h", "*_composite*.cxx"])
  if ("cgfx_states.h" in IGATEFILES): IGATEFILES.remove("cgfx_states.h")
  TargetAdd('libp3gobj.in', opts=OPTS, input=IGATEFILES)
  TargetAdd('libp3gobj.in', opts=['IMOD:panda3d.core', 'ILIB:libp3gobj', 'SRCDIR:panda/src/gobj'])
  TargetAdd('libp3gobj_igate.obj', input='libp3gobj.in', opts=["DEPENDENCYONLY"])
  TargetAdd('p3gobj_ext_composite.obj', opts=OPTS, input='p3gobj_ext_composite.cxx')

#
# DIRECTORY: panda/src/pgraphnodes/
#

if (not RUNTIME):
  OPTS=['DIR:panda/src/pgraphnodes', 'BUILDING:PANDA']
  TargetAdd('p3pgraphnodes_composite1.obj', opts=OPTS, input='p3pgraphnodes_composite1.cxx')
  TargetAdd('p3pgraphnodes_composite2.obj', opts=OPTS, input='p3pgraphnodes_composite2.cxx')

  OPTS=['DIR:panda/src/pgraphnodes']
  IGATEFILES=GetDirectoryContents('panda/src/pgraphnodes', ["*.h", "*_composite*.cxx"])
  TargetAdd('libp3pgraphnodes.in', opts=OPTS, input=IGATEFILES)
  TargetAdd('libp3pgraphnodes.in', opts=['IMOD:panda3d.core', 'ILIB:libp3pgraphnodes', 'SRCDIR:panda/src/pgraphnodes'])
  TargetAdd('libp3pgraphnodes_igate.obj', input='libp3pgraphnodes.in', opts=["DEPENDENCYONLY"])

#
# DIRECTORY: panda/src/pgraph/
#

if (not RUNTIME):
  OPTS=['DIR:panda/src/pgraph', 'BUILDING:PANDA']
  TargetAdd('p3pgraph_nodePath.obj', opts=OPTS, input='nodePath.cxx')
  TargetAdd('p3pgraph_composite1.obj', opts=OPTS, input='p3pgraph_composite1.cxx')
  TargetAdd('p3pgraph_composite2.obj', opts=OPTS, input='p3pgraph_composite2.cxx')
  TargetAdd('p3pgraph_composite3.obj', opts=OPTS, input='p3pgraph_composite3.cxx')
  TargetAdd('p3pgraph_composite4.obj', opts=OPTS, input='p3pgraph_composite4.cxx')

  OPTS=['DIR:panda/src/pgraph']
  IGATEFILES=GetDirectoryContents('panda/src/pgraph', ["*.h", "nodePath.cxx", "*_composite*.cxx"])
  TargetAdd('libp3pgraph.in', opts=OPTS, input=IGATEFILES)
  TargetAdd('libp3pgraph.in', opts=['IMOD:panda3d.core', 'ILIB:libp3pgraph', 'SRCDIR:panda/src/pgraph'])
  TargetAdd('libp3pgraph_igate.obj', input='libp3pgraph.in', opts=["DEPENDENCYONLY","BIGOBJ"])
  TargetAdd('p3pgraph_ext_composite.obj', opts=OPTS, input='p3pgraph_ext_composite.cxx')

#
# DIRECTORY: panda/src/cull/
#

if (not RUNTIME):
  OPTS=['DIR:panda/src/cull', 'BUILDING:PANDA']
  TargetAdd('p3cull_composite1.obj', opts=OPTS, input='p3cull_composite1.cxx')
  TargetAdd('p3cull_composite2.obj', opts=OPTS, input='p3cull_composite2.cxx')

  OPTS=['DIR:panda/src/cull']
  IGATEFILES=GetDirectoryContents('panda/src/cull', ["*.h", "*_composite*.cxx"])
  TargetAdd('libp3cull.in', opts=OPTS, input=IGATEFILES)
  TargetAdd('libp3cull.in', opts=['IMOD:panda3d.core', 'ILIB:libp3cull', 'SRCDIR:panda/src/cull'])
  TargetAdd('libp3cull_igate.obj', input='libp3cull.in', opts=["DEPENDENCYONLY"])

#
# DIRECTORY: panda/src/chan/
#

if (not RUNTIME):
  OPTS=['DIR:panda/src/chan', 'BUILDING:PANDA']
  TargetAdd('p3chan_composite1.obj', opts=OPTS, input='p3chan_composite1.cxx')
  TargetAdd('p3chan_composite2.obj', opts=OPTS, input='p3chan_composite2.cxx')

  OPTS=['DIR:panda/src/chan']
  IGATEFILES=GetDirectoryContents('panda/src/chan', ["*.h", "*_composite*.cxx"])
  IGATEFILES.remove('movingPart.h')
  IGATEFILES.remove('animChannelFixed.h')
  TargetAdd('libp3chan.in', opts=OPTS, input=IGATEFILES)
  TargetAdd('libp3chan.in', opts=['IMOD:panda3d.core', 'ILIB:libp3chan', 'SRCDIR:panda/src/chan'])
  TargetAdd('libp3chan_igate.obj', input='libp3chan.in', opts=["DEPENDENCYONLY"])


# DIRECTORY: panda/src/char/
#

if (not RUNTIME):
  OPTS=['DIR:panda/src/char', 'BUILDING:PANDA']
  TargetAdd('p3char_composite1.obj', opts=OPTS, input='p3char_composite1.cxx')
  TargetAdd('p3char_composite2.obj', opts=OPTS, input='p3char_composite2.cxx')

  OPTS=['DIR:panda/src/char']
  IGATEFILES=GetDirectoryContents('panda/src/char', ["*.h", "*_composite*.cxx"])
  TargetAdd('libp3char.in', opts=OPTS, input=IGATEFILES)
  TargetAdd('libp3char.in', opts=['IMOD:panda3d.core', 'ILIB:libp3char', 'SRCDIR:panda/src/char'])
  TargetAdd('libp3char_igate.obj', input='libp3char.in', opts=["DEPENDENCYONLY"])

#
# DIRECTORY: panda/src/dgraph/
#

if (not RUNTIME):
  OPTS=['DIR:panda/src/dgraph', 'BUILDING:PANDA']
  TargetAdd('p3dgraph_composite1.obj', opts=OPTS, input='p3dgraph_composite1.cxx')
  TargetAdd('p3dgraph_composite2.obj', opts=OPTS, input='p3dgraph_composite2.cxx')

  OPTS=['DIR:panda/src/dgraph']
  IGATEFILES=GetDirectoryContents('panda/src/dgraph', ["*.h", "*_composite*.cxx"])
  TargetAdd('libp3dgraph.in', opts=OPTS, input=IGATEFILES)
  TargetAdd('libp3dgraph.in', opts=['IMOD:panda3d.core', 'ILIB:libp3dgraph', 'SRCDIR:panda/src/dgraph'])
  TargetAdd('libp3dgraph_igate.obj', input='libp3dgraph.in', opts=["DEPENDENCYONLY"])

#
# DIRECTORY: panda/src/display/
#

if (not RUNTIME):
  OPTS=['DIR:panda/src/display', 'BUILDING:PANDA']
  TargetAdd('p3display_composite1.obj', opts=OPTS, input='p3display_composite1.cxx')
  TargetAdd('p3display_composite2.obj', opts=OPTS, input='p3display_composite2.cxx')

  OPTS=['DIR:panda/src/display']
  IGATEFILES=GetDirectoryContents('panda/src/display', ["*.h", "*_composite*.cxx"])
  IGATEFILES.remove("renderBuffer.h")
  TargetAdd('libp3display.in', opts=OPTS, input=IGATEFILES)
  TargetAdd('libp3display.in', opts=['IMOD:panda3d.core', 'ILIB:libp3display', 'SRCDIR:panda/src/display'])
  TargetAdd('libp3display_igate.obj', input='libp3display.in', opts=["DEPENDENCYONLY"])
  TargetAdd('p3display_graphicsStateGuardian_ext.obj', opts=OPTS, input='graphicsStateGuardian_ext.cxx')
  TargetAdd('p3display_graphicsWindow_ext.obj', opts=OPTS, input='graphicsWindow_ext.cxx')
  TargetAdd('p3display_pythonGraphicsWindowProc.obj', opts=OPTS, input='pythonGraphicsWindowProc.cxx')

  if RTDIST and GetTarget() == 'darwin':
    OPTS=['DIR:panda/src/display']
    TargetAdd('subprocessWindowBuffer.obj', opts=OPTS, input='subprocessWindowBuffer.cxx')
    TargetAdd('libp3subprocbuffer.ilb', input='subprocessWindowBuffer.obj')

#
# DIRECTORY: panda/src/device/
#

if (not RUNTIME):
  OPTS=['DIR:panda/src/device', 'BUILDING:PANDA']
  TargetAdd('p3device_composite1.obj', opts=OPTS, input='p3device_composite1.cxx')
  TargetAdd('p3device_composite2.obj', opts=OPTS, input='p3device_composite2.cxx')

  OPTS=['DIR:panda/src/device']
  IGATEFILES=GetDirectoryContents('panda/src/device', ["*.h", "*_composite*.cxx"])
  TargetAdd('libp3device.in', opts=OPTS, input=IGATEFILES)
  TargetAdd('libp3device.in', opts=['IMOD:panda3d.core', 'ILIB:libp3device', 'SRCDIR:panda/src/device'])
  TargetAdd('libp3device_igate.obj', input='libp3device.in', opts=["DEPENDENCYONLY"])

#
# DIRECTORY: panda/src/pnmtext/
#

if (PkgSkip("FREETYPE")==0 and not RUNTIME):
  OPTS=['DIR:panda/src/pnmtext', 'BUILDING:PANDA',  'FREETYPE']
  TargetAdd('p3pnmtext_composite1.obj', opts=OPTS, input='p3pnmtext_composite1.cxx')

  OPTS=['DIR:panda/src/pnmtext', 'FREETYPE']
  IGATEFILES=GetDirectoryContents('panda/src/pnmtext', ["*.h", "*_composite*.cxx"])
  TargetAdd('libp3pnmtext.in', opts=OPTS, input=IGATEFILES)
  TargetAdd('libp3pnmtext.in', opts=['IMOD:panda3d.core', 'ILIB:libp3pnmtext', 'SRCDIR:panda/src/pnmtext'])
  TargetAdd('libp3pnmtext_igate.obj', input='libp3pnmtext.in', opts=["DEPENDENCYONLY"])

#
# DIRECTORY: panda/src/text/
#

if (not RUNTIME):
  OPTS=['DIR:panda/src/text', 'BUILDING:PANDA', 'ZLIB',  'FREETYPE']
  TargetAdd('p3text_composite1.obj', opts=OPTS, input='p3text_composite1.cxx')
  TargetAdd('p3text_composite2.obj', opts=OPTS, input='p3text_composite2.cxx')

  OPTS=['DIR:panda/src/text', 'ZLIB', 'FREETYPE']
  IGATEFILES=GetDirectoryContents('panda/src/text', ["*.h", "*_composite*.cxx"])
  TargetAdd('libp3text.in', opts=OPTS, input=IGATEFILES)
  TargetAdd('libp3text.in', opts=['IMOD:panda3d.core', 'ILIB:libp3text', 'SRCDIR:panda/src/text'])
  TargetAdd('libp3text_igate.obj', input='libp3text.in', opts=["DEPENDENCYONLY"])

#
# DIRECTORY: panda/src/movies/
#

if (not RUNTIME):
  OPTS=['DIR:panda/src/movies', 'BUILDING:PANDA', 'VORBIS']
  TargetAdd('p3movies_composite1.obj', opts=OPTS, input='p3movies_composite1.cxx')

  OPTS=['DIR:panda/src/movies', 'VORBIS']
  IGATEFILES=GetDirectoryContents('panda/src/movies', ["*.h", "*_composite*.cxx"])
  TargetAdd('libp3movies.in', opts=OPTS, input=IGATEFILES)
  TargetAdd('libp3movies.in', opts=['IMOD:panda3d.core', 'ILIB:libp3movies', 'SRCDIR:panda/src/movies'])
  TargetAdd('libp3movies_igate.obj', input='libp3movies.in', opts=["DEPENDENCYONLY"])

#
# DIRECTORY: panda/src/grutil/
#

if (not RUNTIME):
  OPTS=['DIR:panda/src/grutil', 'BUILDING:PANDA']
  TargetAdd('p3grutil_multitexReducer.obj', opts=OPTS, input='multitexReducer.cxx')
  TargetAdd('p3grutil_composite1.obj', opts=OPTS, input='p3grutil_composite1.cxx')
  TargetAdd('p3grutil_composite2.obj', opts=OPTS, input='p3grutil_composite2.cxx')

  OPTS=['DIR:panda/src/grutil']
  IGATEFILES=GetDirectoryContents('panda/src/grutil', ["*.h", "*_composite*.cxx"])
  if 'convexHull.h' in IGATEFILES: IGATEFILES.remove('convexHull.h')
  TargetAdd('libp3grutil.in', opts=OPTS, input=IGATEFILES)
  TargetAdd('libp3grutil.in', opts=['IMOD:panda3d.core', 'ILIB:libp3grutil', 'SRCDIR:panda/src/grutil'])
  TargetAdd('libp3grutil_igate.obj', input='libp3grutil.in', opts=["DEPENDENCYONLY"])

#
# DIRECTORY: panda/src/tform/
#

if (not RUNTIME):
  OPTS=['DIR:panda/src/tform', 'BUILDING:PANDA']
  TargetAdd('p3tform_composite1.obj', opts=OPTS, input='p3tform_composite1.cxx')
  TargetAdd('p3tform_composite2.obj', opts=OPTS, input='p3tform_composite2.cxx')

  OPTS=['DIR:panda/src/tform']
  IGATEFILES=GetDirectoryContents('panda/src/tform', ["*.h", "*_composite*.cxx"])
  TargetAdd('libp3tform.in', opts=OPTS, input=IGATEFILES)
  TargetAdd('libp3tform.in', opts=['IMOD:panda3d.core', 'ILIB:libp3tform', 'SRCDIR:panda/src/tform'])
  TargetAdd('libp3tform_igate.obj', input='libp3tform.in', opts=["DEPENDENCYONLY"])

#
# DIRECTORY: panda/src/collide/
#

if (not RUNTIME):
  OPTS=['DIR:panda/src/collide', 'BUILDING:PANDA']
  TargetAdd('p3collide_composite1.obj', opts=OPTS, input='p3collide_composite1.cxx')
  TargetAdd('p3collide_composite2.obj', opts=OPTS, input='p3collide_composite2.cxx')

  OPTS=['DIR:panda/src/collide']
  IGATEFILES=GetDirectoryContents('panda/src/collide', ["*.h", "*_composite*.cxx"])
  TargetAdd('libp3collide.in', opts=OPTS, input=IGATEFILES)
  TargetAdd('libp3collide.in', opts=['IMOD:panda3d.core', 'ILIB:libp3collide', 'SRCDIR:panda/src/collide'])
  TargetAdd('libp3collide_igate.obj', input='libp3collide.in', opts=["DEPENDENCYONLY"])

#
# DIRECTORY: panda/src/parametrics/
#

if (not RUNTIME):
  OPTS=['DIR:panda/src/parametrics', 'BUILDING:PANDA']
  TargetAdd('p3parametrics_composite1.obj', opts=OPTS, input='p3parametrics_composite1.cxx')
  TargetAdd('p3parametrics_composite2.obj', opts=OPTS, input='p3parametrics_composite2.cxx')

  OPTS=['DIR:panda/src/parametrics']
  IGATEFILES=GetDirectoryContents('panda/src/parametrics', ["*.h", "*_composite*.cxx"])
  TargetAdd('libp3parametrics.in', opts=OPTS, input=IGATEFILES)
  TargetAdd('libp3parametrics.in', opts=['IMOD:panda3d.core', 'ILIB:libp3parametrics', 'SRCDIR:panda/src/parametrics'])
  TargetAdd('libp3parametrics_igate.obj', input='libp3parametrics.in', opts=["DEPENDENCYONLY"])

#
# DIRECTORY: panda/src/pgui/
#

if (not RUNTIME):
  OPTS=['DIR:panda/src/pgui', 'BUILDING:PANDA']
  TargetAdd('p3pgui_composite1.obj', opts=OPTS, input='p3pgui_composite1.cxx')
  TargetAdd('p3pgui_composite2.obj', opts=OPTS, input='p3pgui_composite2.cxx')

  OPTS=['DIR:panda/src/pgui']
  IGATEFILES=GetDirectoryContents('panda/src/pgui', ["*.h", "*_composite*.cxx"])
  TargetAdd('libp3pgui.in', opts=OPTS, input=IGATEFILES)
  TargetAdd('libp3pgui.in', opts=['IMOD:panda3d.core', 'ILIB:libp3pgui', 'SRCDIR:panda/src/pgui'])
  TargetAdd('libp3pgui_igate.obj', input='libp3pgui.in', opts=["DEPENDENCYONLY"])

#
# DIRECTORY: panda/src/pnmimagetypes/
#

if (not RUNTIME):
  OPTS=['DIR:panda/src/pnmimagetypes', 'DIR:panda/src/pnmimage', 'BUILDING:PANDA', 'PNG', 'ZLIB', 'JPEG', 'TIFF']
  TargetAdd('p3pnmimagetypes_composite1.obj', opts=OPTS, input='p3pnmimagetypes_composite1.cxx')
  TargetAdd('p3pnmimagetypes_composite2.obj', opts=OPTS, input='p3pnmimagetypes_composite2.cxx')

#
# DIRECTORY: panda/src/recorder/
#

if (not RUNTIME):
  OPTS=['DIR:panda/src/recorder', 'BUILDING:PANDA']
  TargetAdd('p3recorder_composite1.obj', opts=OPTS, input='p3recorder_composite1.cxx')
  TargetAdd('p3recorder_composite2.obj', opts=OPTS, input='p3recorder_composite2.cxx')

  OPTS=['DIR:panda/src/recorder']
  IGATEFILES=GetDirectoryContents('panda/src/recorder', ["*.h", "*_composite*.cxx"])
  TargetAdd('libp3recorder.in', opts=OPTS, input=IGATEFILES)
  TargetAdd('libp3recorder.in', opts=['IMOD:panda3d.core', 'ILIB:libp3recorder', 'SRCDIR:panda/src/recorder'])
  TargetAdd('libp3recorder_igate.obj', input='libp3recorder.in', opts=["DEPENDENCYONLY"])

#
# DIRECTORY: panda/src/dxml/
#

DefSymbol("TINYXML", "TIXML_USE_STL", "")

OPTS=['DIR:panda/src/dxml', 'TINYXML']
TargetAdd('tinyxml_composite1.obj', opts=OPTS, input='tinyxml_composite1.cxx')
TargetAdd('libp3tinyxml.ilb', input='tinyxml_composite1.obj')

if (not RUNTIME):
  OPTS=['DIR:panda/src/dxml', 'BUILDING:PANDA', 'TINYXML']
  TargetAdd('p3dxml_composite1.obj', opts=OPTS, input='p3dxml_composite1.cxx')

  OPTS=['DIR:panda/src/dxml', 'TINYXML']
  IGATEFILES=GetDirectoryContents('panda/src/dxml', ["*.h", "p3dxml_composite1.cxx"])
  TargetAdd('libp3dxml.in', opts=OPTS, input=IGATEFILES)
  TargetAdd('libp3dxml.in', opts=['IMOD:panda3d.core', 'ILIB:libp3dxml', 'SRCDIR:panda/src/dxml'])
  TargetAdd('libp3dxml_igate.obj', input='libp3dxml.in', opts=["DEPENDENCYONLY"])

#
# DIRECTORY: panda/metalibs/panda/
#

if (not RUNTIME):
  OPTS=['DIR:panda/metalibs/panda', 'BUILDING:PANDA', 'JPEG', 'PNG',
      'TIFF', 'ZLIB', 'OPENSSL', 'FREETYPE', 'FFTW', 'ADVAPI', 'WINSOCK2',
      'SQUISH', 'NVIDIACG', 'VORBIS', 'WINUSER', 'WINMM', 'WINGDI', 'IPHLPAPI']

  TargetAdd('panda_panda.obj', opts=OPTS, input='panda.cxx')

  TargetAdd('libpanda.dll', input='panda_panda.obj')
  TargetAdd('libpanda.dll', input='p3recorder_composite1.obj')
  TargetAdd('libpanda.dll', input='p3recorder_composite2.obj')
  TargetAdd('libpanda.dll', input='p3pgraphnodes_composite1.obj')
  TargetAdd('libpanda.dll', input='p3pgraphnodes_composite2.obj')
  TargetAdd('libpanda.dll', input='p3pgraph_nodePath.obj')
  TargetAdd('libpanda.dll', input='p3pgraph_composite1.obj')
  TargetAdd('libpanda.dll', input='p3pgraph_composite2.obj')
  TargetAdd('libpanda.dll', input='p3pgraph_composite3.obj')
  TargetAdd('libpanda.dll', input='p3pgraph_composite4.obj')
  TargetAdd('libpanda.dll', input='p3cull_composite1.obj')
  TargetAdd('libpanda.dll', input='p3cull_composite2.obj')
  TargetAdd('libpanda.dll', input='p3movies_composite1.obj')
  TargetAdd('libpanda.dll', input='p3grutil_multitexReducer.obj')
  TargetAdd('libpanda.dll', input='p3grutil_composite1.obj')
  TargetAdd('libpanda.dll', input='p3grutil_composite2.obj')
  TargetAdd('libpanda.dll', input='p3chan_composite1.obj')
  TargetAdd('libpanda.dll', input='p3chan_composite2.obj')
  TargetAdd('libpanda.dll', input='p3pstatclient_composite1.obj')
  TargetAdd('libpanda.dll', input='p3pstatclient_composite2.obj')
  TargetAdd('libpanda.dll', input='p3char_composite1.obj')
  TargetAdd('libpanda.dll', input='p3char_composite2.obj')
  TargetAdd('libpanda.dll', input='p3collide_composite1.obj')
  TargetAdd('libpanda.dll', input='p3collide_composite2.obj')
  TargetAdd('libpanda.dll', input='p3device_composite1.obj')
  TargetAdd('libpanda.dll', input='p3device_composite2.obj')
  TargetAdd('libpanda.dll', input='p3dgraph_composite1.obj')
  TargetAdd('libpanda.dll', input='p3dgraph_composite2.obj')
  TargetAdd('libpanda.dll', input='p3display_composite1.obj')
  TargetAdd('libpanda.dll', input='p3display_composite2.obj')
  TargetAdd('libpanda.dll', input='p3pipeline_composite1.obj')
  TargetAdd('libpanda.dll', input='p3pipeline_composite2.obj')
  TargetAdd('libpanda.dll', input='p3pipeline_contextSwitch.obj')
  TargetAdd('libpanda.dll', input='p3event_composite1.obj')
  TargetAdd('libpanda.dll', input='p3event_composite2.obj')
  TargetAdd('libpanda.dll', input='p3gobj_composite1.obj')
  TargetAdd('libpanda.dll', input='p3gobj_composite2.obj')
  TargetAdd('libpanda.dll', input='p3gsgbase_composite1.obj')
  TargetAdd('libpanda.dll', input='p3linmath_composite1.obj')
  TargetAdd('libpanda.dll', input='p3linmath_composite2.obj')
  TargetAdd('libpanda.dll', input='p3mathutil_composite1.obj')
  TargetAdd('libpanda.dll', input='p3mathutil_composite2.obj')
  TargetAdd('libpanda.dll', input='p3parametrics_composite1.obj')
  TargetAdd('libpanda.dll', input='p3parametrics_composite2.obj')
  TargetAdd('libpanda.dll', input='p3pnmimagetypes_composite1.obj')
  TargetAdd('libpanda.dll', input='p3pnmimagetypes_composite2.obj')
  TargetAdd('libpanda.dll', input='p3pnmimage_composite1.obj')
  TargetAdd('libpanda.dll', input='p3pnmimage_composite2.obj')
  TargetAdd('libpanda.dll', input='p3pnmimage_convert_srgb_sse2.obj')
  TargetAdd('libpanda.dll', input='p3text_composite1.obj')
  TargetAdd('libpanda.dll', input='p3text_composite2.obj')
  TargetAdd('libpanda.dll', input='p3tform_composite1.obj')
  TargetAdd('libpanda.dll', input='p3tform_composite2.obj')
  TargetAdd('libpanda.dll', input='p3putil_composite1.obj')
  TargetAdd('libpanda.dll', input='p3putil_composite2.obj')
  TargetAdd('libpanda.dll', input='p3audio_composite1.obj')
  TargetAdd('libpanda.dll', input='p3pgui_composite1.obj')
  TargetAdd('libpanda.dll', input='p3pgui_composite2.obj')
  TargetAdd('libpanda.dll', input='p3net_composite1.obj')
  TargetAdd('libpanda.dll', input='p3net_composite2.obj')
  TargetAdd('libpanda.dll', input='p3nativenet_composite1.obj')
  TargetAdd('libpanda.dll', input='p3pandabase_pandabase.obj')
  TargetAdd('libpanda.dll', input='libpandaexpress.dll')
  TargetAdd('libpanda.dll', input='p3dxml_composite1.obj')
  TargetAdd('libpanda.dll', input='libp3dtoolconfig.dll')
  TargetAdd('libpanda.dll', input='libp3dtool.dll')

  if PkgSkip("FREETYPE")==0:
    TargetAdd('libpanda.dll', input="p3pnmtext_composite1.obj")

  TargetAdd('libpanda.dll', dep='dtool_have_freetype.dat')
  TargetAdd('libpanda.dll', opts=OPTS)

  TargetAdd('core_module.obj', input='libp3downloader.in')
  TargetAdd('core_module.obj', input='libp3express.in')

  TargetAdd('core_module.obj', input='libp3recorder.in')
  TargetAdd('core_module.obj', input='libp3pgraphnodes.in')
  TargetAdd('core_module.obj', input='libp3pgraph.in')
  TargetAdd('core_module.obj', input='libp3cull.in')
  TargetAdd('core_module.obj', input='libp3grutil.in')
  TargetAdd('core_module.obj', input='libp3chan.in')
  TargetAdd('core_module.obj', input='libp3pstatclient.in')
  TargetAdd('core_module.obj', input='libp3char.in')
  TargetAdd('core_module.obj', input='libp3collide.in')
  TargetAdd('core_module.obj', input='libp3device.in')
  TargetAdd('core_module.obj', input='libp3dgraph.in')
  TargetAdd('core_module.obj', input='libp3display.in')
  TargetAdd('core_module.obj', input='libp3pipeline.in')
  TargetAdd('core_module.obj', input='libp3event.in')
  TargetAdd('core_module.obj', input='libp3gobj.in')
  TargetAdd('core_module.obj', input='libp3gsgbase.in')
  TargetAdd('core_module.obj', input='libp3linmath.in')
  TargetAdd('core_module.obj', input='libp3mathutil.in')
  TargetAdd('core_module.obj', input='libp3parametrics.in')
  TargetAdd('core_module.obj', input='libp3pnmimage.in')
  TargetAdd('core_module.obj', input='libp3text.in')
  TargetAdd('core_module.obj', input='libp3tform.in')
  TargetAdd('core_module.obj', input='libp3putil.in')
  TargetAdd('core_module.obj', input='libp3audio.in')
  TargetAdd('core_module.obj', input='libp3nativenet.in')
  TargetAdd('core_module.obj', input='libp3net.in')
  TargetAdd('core_module.obj', input='libp3pgui.in')
  TargetAdd('core_module.obj', input='libp3movies.in')
  TargetAdd('core_module.obj', input='libp3dxml.in')

  if PkgSkip("FREETYPE")==0:
    TargetAdd('core_module.obj', input='libp3pnmtext.in')

  TargetAdd('core_module.obj', opts=['IMOD:panda3d.core', 'ILIB:core'])

  TargetAdd('core.pyd', input='libp3downloader_igate.obj')
  TargetAdd('core.pyd', input='p3downloader_stringStream_ext.obj')
  TargetAdd('core.pyd', input='p3express_ext_composite.obj')
  TargetAdd('core.pyd', input='libp3express_igate.obj')

  TargetAdd('core.pyd', input='libp3recorder_igate.obj')
  TargetAdd('core.pyd', input='libp3pgraphnodes_igate.obj')
  TargetAdd('core.pyd', input='libp3pgraph_igate.obj')
  TargetAdd('core.pyd', input='libp3movies_igate.obj')
  TargetAdd('core.pyd', input='libp3grutil_igate.obj')
  TargetAdd('core.pyd', input='libp3chan_igate.obj')
  TargetAdd('core.pyd', input='libp3pstatclient_igate.obj')
  TargetAdd('core.pyd', input='libp3char_igate.obj')
  TargetAdd('core.pyd', input='libp3collide_igate.obj')
  TargetAdd('core.pyd', input='libp3device_igate.obj')
  TargetAdd('core.pyd', input='libp3dgraph_igate.obj')
  TargetAdd('core.pyd', input='libp3display_igate.obj')
  TargetAdd('core.pyd', input='libp3pipeline_igate.obj')
  TargetAdd('core.pyd', input='libp3event_igate.obj')
  TargetAdd('core.pyd', input='libp3gobj_igate.obj')
  TargetAdd('core.pyd', input='libp3gsgbase_igate.obj')
  TargetAdd('core.pyd', input='libp3linmath_igate.obj')
  TargetAdd('core.pyd', input='libp3mathutil_igate.obj')
  TargetAdd('core.pyd', input='libp3parametrics_igate.obj')
  TargetAdd('core.pyd', input='libp3pnmimage_igate.obj')
  TargetAdd('core.pyd', input='libp3text_igate.obj')
  TargetAdd('core.pyd', input='libp3tform_igate.obj')
  TargetAdd('core.pyd', input='libp3putil_igate.obj')
  TargetAdd('core.pyd', input='libp3audio_igate.obj')
  TargetAdd('core.pyd', input='libp3pgui_igate.obj')
  TargetAdd('core.pyd', input='libp3net_igate.obj')
  TargetAdd('core.pyd', input='libp3nativenet_igate.obj')
  TargetAdd('core.pyd', input='libp3dxml_igate.obj')

  if PkgSkip("FREETYPE")==0:
    TargetAdd('core.pyd', input="libp3pnmtext_igate.obj")

  TargetAdd('core.pyd', input='p3putil_typedWritable_ext.obj')
  TargetAdd('core.pyd', input='p3putil_pythonCallbackObject.obj')
  TargetAdd('core.pyd', input='p3pnmimage_pfmFile_ext.obj')
  TargetAdd('core.pyd', input='p3event_pythonTask.obj')
  TargetAdd('core.pyd', input='p3gobj_ext_composite.obj')
  TargetAdd('core.pyd', input='p3pgraph_ext_composite.obj')
  TargetAdd('core.pyd', input='p3display_graphicsStateGuardian_ext.obj')
  TargetAdd('core.pyd', input='p3display_graphicsWindow_ext.obj')
  TargetAdd('core.pyd', input='p3display_pythonGraphicsWindowProc.obj')

  TargetAdd('core.pyd', input='core_module.obj')
  TargetAdd('core.pyd', input='libp3tinyxml.ilb')
  TargetAdd('core.pyd', input='libp3interrogatedb.dll')
  TargetAdd('core.pyd', input=COMMON_PANDA_LIBS)
  TargetAdd('core.pyd', opts=['PYTHON', 'WINSOCK2'])

#
# DIRECTORY: panda/src/vision/
#

if (PkgSkip("VISION") == 0) and (not RUNTIME):
  OPTS=['DIR:panda/src/vision', 'BUILDING:VISION', 'ARTOOLKIT', 'OPENCV', 'DX9', 'DIRECTCAM', 'JPEG', 'EXCEPTIONS']
  TargetAdd('p3vision_composite1.obj', opts=OPTS, input='p3vision_composite1.cxx')

  TargetAdd('libp3vision.dll', input='p3vision_composite1.obj')
  TargetAdd('libp3vision.dll', input=COMMON_PANDA_LIBS)
  TargetAdd('libp3vision.dll', opts=OPTS)

  OPTS=['DIR:panda/src/vision', 'ARTOOLKIT', 'OPENCV', 'DX9', 'DIRECTCAM', 'JPEG', 'EXCEPTIONS']
  IGATEFILES=GetDirectoryContents('panda/src/vision', ["*.h", "*_composite*.cxx"])
  TargetAdd('libp3vision.in', opts=OPTS, input=IGATEFILES)
  TargetAdd('libp3vision.in', opts=['IMOD:panda3d.vision', 'ILIB:libp3vision', 'SRCDIR:panda/src/vision'])
  TargetAdd('libp3vision_igate.obj', input='libp3vision.in', opts=["DEPENDENCYONLY"])

  TargetAdd('vision_module.obj', input='libp3vision.in')
  TargetAdd('vision_module.obj', opts=OPTS)
  TargetAdd('vision_module.obj', opts=['IMOD:panda3d.vision', 'ILIB:vision', 'IMPORT:panda3d.core'])

  TargetAdd('vision.pyd', input='vision_module.obj')
  TargetAdd('vision.pyd', input='libp3vision_igate.obj')
  TargetAdd('vision.pyd', input='libp3vision.dll')
  TargetAdd('vision.pyd', input='libp3interrogatedb.dll')
  TargetAdd('vision.pyd', input=COMMON_PANDA_LIBS)
  TargetAdd('vision.pyd', opts=['PYTHON'])

#
# DIRECTORY: panda/src/rocket/
#

if (PkgSkip("ROCKET") == 0) and (not RUNTIME):
  OPTS=['DIR:panda/src/rocket', 'BUILDING:ROCKET', 'ROCKET']
  TargetAdd('p3rocket_composite1.obj', opts=OPTS, input='p3rocket_composite1.cxx')

  TargetAdd('libp3rocket.dll', input='p3rocket_composite1.obj')
  TargetAdd('libp3rocket.dll', input=COMMON_PANDA_LIBS)
  TargetAdd('libp3rocket.dll', opts=OPTS)

  OPTS=['DIR:panda/src/rocket', 'ROCKET', 'RTTI', 'EXCEPTIONS']
  IGATEFILES=GetDirectoryContents('panda/src/rocket', ["rocketInputHandler.h",
    "rocketInputHandler.cxx", "rocketRegion.h", "rocketRegion.cxx", "rocketRegion_ext.h"])
  TargetAdd('libp3rocket.in', opts=OPTS, input=IGATEFILES)
  TargetAdd('libp3rocket.in', opts=['IMOD:panda3d.rocket', 'ILIB:libp3rocket', 'SRCDIR:panda/src/rocket'])
  TargetAdd('libp3rocket_igate.obj', input='libp3rocket.in', opts=["DEPENDENCYONLY"])
  TargetAdd('p3rocket_rocketRegion_ext.obj', opts=OPTS, input='rocketRegion_ext.cxx')

  TargetAdd('rocket_module.obj', input='libp3rocket.in')
  TargetAdd('rocket_module.obj', opts=OPTS)
  TargetAdd('rocket_module.obj', opts=['IMOD:panda3d.rocket', 'ILIB:rocket', 'IMPORT:panda3d.core'])

  TargetAdd('rocket.pyd', input='rocket_module.obj')
  TargetAdd('rocket.pyd', input='libp3rocket_igate.obj')
  TargetAdd('rocket.pyd', input='p3rocket_rocketRegion_ext.obj')
  TargetAdd('rocket.pyd', input='libp3rocket.dll')
  TargetAdd('rocket.pyd', input='libp3interrogatedb.dll')
  TargetAdd('rocket.pyd', input=COMMON_PANDA_LIBS)
  TargetAdd('rocket.pyd', opts=['PYTHON', 'ROCKET'])

#
# DIRECTORY: panda/src/p3awesomium
#
if PkgSkip("AWESOMIUM") == 0 and not RUNTIME:
  OPTS=['DIR:panda/src/awesomium', 'BUILDING:PANDAAWESOMIUM',  'AWESOMIUM']
  TargetAdd('pandaawesomium_composite1.obj', opts=OPTS, input='pandaawesomium_composite1.cxx')
  TargetAdd('libp3awesomium.dll', input='pandaawesomium_composite1.obj')
  TargetAdd('libp3awesomium.dll', input=COMMON_PANDA_LIBS)
  TargetAdd('libp3awesomium.dll', opts=OPTS)

  OPTS=['DIR:panda/src/awesomium', 'AWESOMIUM']
  IGATEFILES=GetDirectoryContents('panda/src/awesomium', ["*.h", "*_composite1.cxx"])
  TargetAdd('libp3awesomium.in', opts=OPTS, input=IGATEFILES)
  TargetAdd('libp3awesomium.in', opts=['IMOD:panda3d.awesomium', 'ILIB:libp3awesomium', 'SRCDIR:panda/src/awesomium'])
  TargetAdd('libp3awesomium_igate.obj', input='libp3awesomium.in', opts=["DEPENDENCYONLY"])

  TargetAdd('awesomium_module.obj', input='libp3awesomium.in')
  TargetAdd('awesomium_module.obj', opts=OPTS)
  TargetAdd('awesomium_module.obj', opts=['IMOD:panda3d.awesomium', 'ILIB:awesomium', 'IMPORT:panda3d.core'])

  TargetAdd('awesomium.pyd', input='awesomium_module.obj')
  TargetAdd('awesomium.pyd', input='libp3awesomium_igate.obj')
  TargetAdd('awesomium.pyd', input='libp3awesomium.dll')
  TargetAdd('awesomium.pyd', input='libp3interrogatedb.dll')
  TargetAdd('awesomium.pyd', input=COMMON_PANDA_LIBS)
  TargetAdd('awesomium.pyd', opts=['PYTHON'])

#
# DIRECTORY: panda/src/p3skel
#

if (PkgSkip('SKEL')==0) and (not RUNTIME):
  OPTS=['DIR:panda/src/skel', 'BUILDING:PANDASKEL', 'ADVAPI']
  TargetAdd('p3skel_composite1.obj', opts=OPTS, input='p3skel_composite1.cxx')

  OPTS=['DIR:panda/src/skel', 'ADVAPI']
  IGATEFILES=GetDirectoryContents("panda/src/skel", ["*.h", "*_composite*.cxx"])
  TargetAdd('libp3skel.in', opts=OPTS, input=IGATEFILES)
  TargetAdd('libp3skel.in', opts=['IMOD:panda3d.skel', 'ILIB:libp3skel', 'SRCDIR:panda/src/skel'])
  TargetAdd('libp3skel_igate.obj', input='libp3skel.in', opts=["DEPENDENCYONLY"])

#
# DIRECTORY: panda/src/p3skel
#

if (PkgSkip('SKEL')==0) and (not RUNTIME):
  OPTS=['BUILDING:PANDASKEL', 'ADVAPI']
  TargetAdd('libpandaskel.dll', input='p3skel_composite1.obj')
  TargetAdd('libpandaskel.dll', input=COMMON_PANDA_LIBS)
  TargetAdd('libpandaskel.dll', opts=OPTS)

  TargetAdd('skel_module.obj', input='libp3skel.in')
  TargetAdd('skel_module.obj', opts=['IMOD:panda3d.skel', 'ILIB:skel', 'IMPORT:panda3d.core'])

  TargetAdd('skel.pyd', input='skel_module.obj')
  TargetAdd('skel.pyd', input='libp3skel_igate.obj')
  TargetAdd('skel.pyd', input='libpandaskel.dll')
  TargetAdd('skel.pyd', input='libp3interrogatedb.dll')
  TargetAdd('skel.pyd', input=COMMON_PANDA_LIBS)
  TargetAdd('skel.pyd', opts=['PYTHON'])

#
# DIRECTORY: panda/src/distort/
#

if (PkgSkip('PANDAFX')==0) and (not RUNTIME):
  OPTS=['DIR:panda/src/distort', 'BUILDING:PANDAFX']
  TargetAdd('p3distort_composite1.obj', opts=OPTS, input='p3distort_composite1.cxx')

  OPTS=['DIR:panda/metalibs/pandafx', 'DIR:panda/src/distort', 'NVIDIACG']
  IGATEFILES=GetDirectoryContents('panda/src/distort', ["*.h", "*_composite*.cxx"])
  TargetAdd('libp3distort.in', opts=OPTS, input=IGATEFILES)
  TargetAdd('libp3distort.in', opts=['IMOD:panda3d.fx', 'ILIB:libp3distort', 'SRCDIR:panda/src/distort'])
  TargetAdd('libp3distort_igate.obj', input='libp3distort.in', opts=["DEPENDENCYONLY"])

#
# DIRECTORY: panda/metalibs/pandafx/
#

if (PkgSkip('PANDAFX')==0) and (not RUNTIME):
  OPTS=['DIR:panda/metalibs/pandafx', 'DIR:panda/src/distort', 'BUILDING:PANDAFX',  'NVIDIACG']
  TargetAdd('pandafx_pandafx.obj', opts=OPTS, input='pandafx.cxx')

  TargetAdd('libpandafx.dll', input='pandafx_pandafx.obj')
  TargetAdd('libpandafx.dll', input='p3distort_composite1.obj')
  TargetAdd('libpandafx.dll', input=COMMON_PANDA_LIBS)
  TargetAdd('libpandafx.dll', opts=['ADVAPI',  'NVIDIACG'])

  OPTS=['DIR:panda/metalibs/pandafx', 'DIR:panda/src/distort', 'NVIDIACG']
  TargetAdd('fx_module.obj', input='libp3distort.in')
  TargetAdd('fx_module.obj', opts=OPTS)
  TargetAdd('fx_module.obj', opts=['IMOD:panda3d.fx', 'ILIB:fx', 'IMPORT:panda3d.core'])

  TargetAdd('fx.pyd', input='fx_module.obj')
  TargetAdd('fx.pyd', input='libp3distort_igate.obj')
  TargetAdd('fx.pyd', input='libpandafx.dll')
  TargetAdd('fx.pyd', input='libp3interrogatedb.dll')
  TargetAdd('fx.pyd', input=COMMON_PANDA_LIBS)
  TargetAdd('fx.pyd', opts=['PYTHON'])

#
# DIRECTORY: panda/src/vrpn/
#

if (PkgSkip("VRPN")==0 and not RUNTIME):
  OPTS=['DIR:panda/src/vrpn', 'BUILDING:VRPN', 'VRPN']
  TargetAdd('p3vrpn_composite1.obj', opts=OPTS, input='p3vrpn_composite1.cxx')
  TargetAdd('libp3vrpn.dll', input='p3vrpn_composite1.obj')
  TargetAdd('libp3vrpn.dll', input=COMMON_PANDA_LIBS)
  TargetAdd('libp3vrpn.dll', opts=['VRPN'])

  OPTS=['DIR:panda/src/vrpn', 'VRPN']
  IGATEFILES=GetDirectoryContents('panda/src/vrpn', ["*.h", "*_composite*.cxx"])
  TargetAdd('libp3vrpn.in', opts=OPTS, input=IGATEFILES)
  TargetAdd('libp3vrpn.in', opts=['IMOD:panda3d.vrpn', 'ILIB:libp3vrpn', 'SRCDIR:panda/src/vrpn'])
  TargetAdd('libp3vrpn_igate.obj', input='libp3vrpn.in', opts=["DEPENDENCYONLY"])

  TargetAdd('vrpn_module.obj', input='libp3vrpn.in')
  TargetAdd('vrpn_module.obj', opts=OPTS)
  TargetAdd('vrpn_module.obj', opts=['IMOD:panda3d.vrpn', 'ILIB:vrpn', 'IMPORT:panda3d.core'])

  TargetAdd('vrpn.pyd', input='vrpn_module.obj')
  TargetAdd('vrpn.pyd', input='libp3vrpn_igate.obj')
  TargetAdd('vrpn.pyd', input='libp3vrpn.dll')
  TargetAdd('vrpn.pyd', input='libp3interrogatedb.dll')
  TargetAdd('vrpn.pyd', input=COMMON_PANDA_LIBS)
  TargetAdd('vrpn.pyd', opts=['PYTHON'])

#
# DIRECTORY: panda/src/ffmpeg
#
if PkgSkip("FFMPEG") == 0 and not RUNTIME:
  OPTS=['DIR:panda/src/ffmpeg', 'BUILDING:FFMPEG', 'FFMPEG', 'SWSCALE', 'SWRESAMPLE']
  TargetAdd('p3ffmpeg_composite1.obj', opts=OPTS, input='p3ffmpeg_composite1.cxx')
  TargetAdd('libp3ffmpeg.dll', input='p3ffmpeg_composite1.obj')
  TargetAdd('libp3ffmpeg.dll', input=COMMON_PANDA_LIBS)
  TargetAdd('libp3ffmpeg.dll', opts=OPTS)

#
# DIRECTORY: panda/src/audiotraits/
#

if PkgSkip("FMODEX") == 0 and not RUNTIME:
  OPTS=['DIR:panda/src/audiotraits', 'BUILDING:FMOD_AUDIO',  'FMODEX']
  TargetAdd('fmod_audio_fmod_audio_composite1.obj', opts=OPTS, input='fmod_audio_composite1.cxx')
  TargetAdd('libp3fmod_audio.dll', input='fmod_audio_fmod_audio_composite1.obj')
  TargetAdd('libp3fmod_audio.dll', input=COMMON_PANDA_LIBS)
  TargetAdd('libp3fmod_audio.dll', opts=['MODULE', 'ADVAPI', 'WINUSER', 'WINMM', 'FMODEX'])

if PkgSkip("OPENAL") == 0 and not RUNTIME:
  OPTS=['DIR:panda/src/audiotraits', 'BUILDING:OPENAL_AUDIO',  'OPENAL']
  TargetAdd('openal_audio_openal_audio_composite1.obj', opts=OPTS, input='openal_audio_composite1.cxx')
  TargetAdd('libp3openal_audio.dll', input='openal_audio_openal_audio_composite1.obj')
  TargetAdd('libp3openal_audio.dll', input=COMMON_PANDA_LIBS)
  TargetAdd('libp3openal_audio.dll', opts=['MODULE', 'ADVAPI', 'WINUSER', 'WINMM', 'OPENAL'])

#
# DIRECTORY: panda/src/downloadertools/
#

if (PkgSkip("OPENSSL")==0 and not RTDIST and not RUNTIME and PkgSkip("DEPLOYTOOLS")==0):
  OPTS=['DIR:panda/src/downloadertools', 'OPENSSL', 'ZLIB', 'ADVAPI', 'WINSOCK2', 'WINSHELL', 'WINGDI', 'WINUSER']

  TargetAdd('apply_patch_apply_patch.obj', opts=OPTS, input='apply_patch.cxx')
  TargetAdd('apply_patch.exe', input=['apply_patch_apply_patch.obj'])
  TargetAdd('apply_patch.exe', input=COMMON_PANDA_LIBS_PYSTUB)
  TargetAdd('apply_patch.exe', opts=OPTS)

  TargetAdd('build_patch_build_patch.obj', opts=OPTS, input='build_patch.cxx')
  TargetAdd('build_patch.exe', input=['build_patch_build_patch.obj'])
  TargetAdd('build_patch.exe', input=COMMON_PANDA_LIBS_PYSTUB)
  TargetAdd('build_patch.exe', opts=OPTS)

  if not PkgSkip("ZLIB"):
    TargetAdd('check_adler_check_adler.obj', opts=OPTS, input='check_adler.cxx')
    TargetAdd('check_adler.exe', input=['check_adler_check_adler.obj'])
    TargetAdd('check_adler.exe', input=COMMON_PANDA_LIBS_PYSTUB)
    TargetAdd('check_adler.exe', opts=OPTS)

    TargetAdd('check_crc_check_crc.obj', opts=OPTS, input='check_crc.cxx')
    TargetAdd('check_crc.exe', input=['check_crc_check_crc.obj'])
    TargetAdd('check_crc.exe', input=COMMON_PANDA_LIBS_PYSTUB)
    TargetAdd('check_crc.exe', opts=OPTS)

  TargetAdd('check_md5_check_md5.obj', opts=OPTS, input='check_md5.cxx')
  TargetAdd('check_md5.exe', input=['check_md5_check_md5.obj'])
  TargetAdd('check_md5.exe', input=COMMON_PANDA_LIBS_PYSTUB)
  TargetAdd('check_md5.exe', opts=OPTS)

  TargetAdd('pdecrypt_pdecrypt.obj', opts=OPTS, input='pdecrypt.cxx')
  TargetAdd('pdecrypt.exe', input=['pdecrypt_pdecrypt.obj'])
  TargetAdd('pdecrypt.exe', input=COMMON_PANDA_LIBS_PYSTUB)
  TargetAdd('pdecrypt.exe', opts=OPTS)

  TargetAdd('pencrypt_pencrypt.obj', opts=OPTS, input='pencrypt.cxx')
  TargetAdd('pencrypt.exe', input=['pencrypt_pencrypt.obj'])
  TargetAdd('pencrypt.exe', input=COMMON_PANDA_LIBS_PYSTUB)
  TargetAdd('pencrypt.exe', opts=OPTS)

  TargetAdd('show_ddb_show_ddb.obj', opts=OPTS, input='show_ddb.cxx')
  TargetAdd('show_ddb.exe', input=['show_ddb_show_ddb.obj'])
  TargetAdd('show_ddb.exe', input=COMMON_PANDA_LIBS_PYSTUB)
  TargetAdd('show_ddb.exe', opts=OPTS)

#
# DIRECTORY: panda/src/downloadertools/
#

if (PkgSkip("ZLIB")==0 and not RTDIST and not RUNTIME and PkgSkip("DEPLOYTOOLS")==0):
  OPTS=['DIR:panda/src/downloadertools', 'ZLIB', 'OPENSSL', 'ADVAPI', 'WINSOCK2', 'WINSHELL', 'WINGDI', 'WINUSER']

  TargetAdd('multify_multify.obj', opts=OPTS, input='multify.cxx')
  TargetAdd('multify.exe', input=['multify_multify.obj'])
  TargetAdd('multify.exe', input=COMMON_PANDA_LIBS_PYSTUB)
  TargetAdd('multify.exe', opts=OPTS)

  TargetAdd('pzip_pzip.obj', opts=OPTS, input='pzip.cxx')
  TargetAdd('pzip.exe', input=['pzip_pzip.obj'])
  TargetAdd('pzip.exe', input=COMMON_PANDA_LIBS_PYSTUB)
  TargetAdd('pzip.exe', opts=OPTS)

  TargetAdd('punzip_punzip.obj', opts=OPTS, input='punzip.cxx')
  TargetAdd('punzip.exe', input=['punzip_punzip.obj'])
  TargetAdd('punzip.exe', input=COMMON_PANDA_LIBS_PYSTUB)
  TargetAdd('punzip.exe', opts=OPTS)

#
# DIRECTORY: panda/src/windisplay/
#

if (GetTarget() == 'windows' and not RUNTIME):
  OPTS=['DIR:panda/src/windisplay', 'BUILDING:PANDAWIN']
  TargetAdd('p3windisplay_composite1.obj', opts=OPTS+["BIGOBJ"], input='p3windisplay_composite1.cxx')
  TargetAdd('p3windisplay_windetectdx9.obj', opts=OPTS + ["DX9"], input='winDetectDx9.cxx')
  TargetAdd('libp3windisplay.dll', input='p3windisplay_composite1.obj')
  TargetAdd('libp3windisplay.dll', input='p3windisplay_windetectdx9.obj')
  TargetAdd('libp3windisplay.dll', input=COMMON_PANDA_LIBS)
  TargetAdd('libp3windisplay.dll', opts=['WINIMM', 'WINGDI', 'WINKERNEL', 'WINOLDNAMES', 'WINUSER', 'WINMM',"BIGOBJ"])

#
# DIRECTORY: panda/metalibs/pandadx9/
#

if PkgSkip("DX9")==0 and not RUNTIME:
  OPTS=['DIR:panda/src/dxgsg9', 'BUILDING:PANDADX', 'DX9',  'NVIDIACG', 'CGDX9']
  TargetAdd('p3dxgsg9_dxGraphicsStateGuardian9.obj', opts=OPTS, input='dxGraphicsStateGuardian9.cxx')
  TargetAdd('p3dxgsg9_composite1.obj', opts=OPTS, input='p3dxgsg9_composite1.cxx')
  OPTS=['DIR:panda/metalibs/pandadx9', 'BUILDING:PANDADX', 'DX9',  'NVIDIACG', 'CGDX9']
  TargetAdd('pandadx9_pandadx9.obj', opts=OPTS, input='pandadx9.cxx')
  TargetAdd('libpandadx9.dll', input='pandadx9_pandadx9.obj')
  TargetAdd('libpandadx9.dll', input='p3dxgsg9_dxGraphicsStateGuardian9.obj')
  TargetAdd('libpandadx9.dll', input='p3dxgsg9_composite1.obj')
  TargetAdd('libpandadx9.dll', input='libp3windisplay.dll')
  TargetAdd('libpandadx9.dll', input=COMMON_PANDA_LIBS)
  TargetAdd('libpandadx9.dll', opts=['MODULE', 'ADVAPI', 'WINGDI', 'WINKERNEL', 'WINUSER', 'WINMM', 'DX9',  'NVIDIACG', 'CGDX9'])

#
# DIRECTORY: panda/src/egg/
#

if (not RUNTIME):
  OPTS=['DIR:panda/src/egg', 'BUILDING:PANDAEGG', 'ZLIB', 'BISONPREFIX_eggyy', 'FLEXDASHI']
  CreateFile(GetOutputDir()+"/include/parser.h")
  TargetAdd('p3egg_parser.obj', opts=OPTS, input='parser.yxx')
  TargetAdd('parser.h', input='p3egg_parser.obj', opts=['DEPENDENCYONLY'])
  TargetAdd('p3egg_lexer.obj', opts=OPTS, input='lexer.lxx')
  TargetAdd('p3egg_composite1.obj', opts=OPTS, input='p3egg_composite1.cxx')
  TargetAdd('p3egg_composite2.obj', opts=OPTS, input='p3egg_composite2.cxx')

  OPTS=['DIR:panda/src/egg', 'ZLIB']
  IGATEFILES=GetDirectoryContents('panda/src/egg', ["*.h", "*_composite*.cxx"])
  if "parser.h" in IGATEFILES: IGATEFILES.remove("parser.h")
  TargetAdd('libp3egg.in', opts=OPTS, input=IGATEFILES)
  TargetAdd('libp3egg.in', opts=['IMOD:panda3d.egg', 'ILIB:libp3egg', 'SRCDIR:panda/src/egg'])
  TargetAdd('libp3egg_igate.obj', input='libp3egg.in', opts=["DEPENDENCYONLY"])
  TargetAdd('p3egg_eggGroupNode_ext.obj', opts=OPTS, input='eggGroupNode_ext.cxx')

#
# DIRECTORY: panda/src/egg2pg/
#

if (not RUNTIME):
  OPTS=['DIR:panda/src/egg2pg', 'BUILDING:PANDAEGG']
  TargetAdd('p3egg2pg_composite1.obj', opts=OPTS, input='p3egg2pg_composite1.cxx')
  TargetAdd('p3egg2pg_composite2.obj', opts=OPTS, input='p3egg2pg_composite2.cxx')

  OPTS=['DIR:panda/src/egg2pg']
  IGATEFILES=['load_egg_file.h']
  TargetAdd('libp3egg2pg.in', opts=OPTS, input=IGATEFILES)
  TargetAdd('libp3egg2pg.in', opts=['IMOD:panda3d.egg', 'ILIB:libp3egg2pg', 'SRCDIR:panda/src/egg2pg'])
  TargetAdd('libp3egg2pg_igate.obj', input='libp3egg2pg.in', opts=["DEPENDENCYONLY"])

#
# DIRECTORY: panda/src/framework/
#

if (not RUNTIME):
  OPTS=['DIR:panda/src/framework', 'BUILDING:FRAMEWORK']
  TargetAdd('p3framework_composite1.obj', opts=OPTS, input='p3framework_composite1.cxx')
  TargetAdd('libp3framework.dll', input='p3framework_composite1.obj')
  TargetAdd('libp3framework.dll', input=COMMON_PANDA_LIBS)
  TargetAdd('libp3framework.dll', opts=['ADVAPI'])

#
# DIRECTORY: panda/src/glgsg/
#

if (not RUNTIME and PkgSkip("GL")==0):
  OPTS=['DIR:panda/src/glgsg', 'DIR:panda/src/glstuff', 'BUILDING:PANDAGL', 'GL', 'NVIDIACG']
  TargetAdd('p3glgsg_config_glgsg.obj', opts=OPTS, input='config_glgsg.cxx')
  TargetAdd('p3glgsg_glgsg.obj', opts=OPTS, input='glgsg.cxx')

#
# DIRECTORY: panda/src/glesgsg/
#

if (not RUNTIME and PkgSkip("GLES")==0):
  OPTS=['DIR:panda/src/glesgsg', 'DIR:panda/src/glstuff', 'BUILDING:PANDAGLES', 'GLES']
  TargetAdd('p3glesgsg_config_glesgsg.obj', opts=OPTS, input='config_glesgsg.cxx')
  TargetAdd('p3glesgsg_glesgsg.obj', opts=OPTS, input='glesgsg.cxx')

#
# DIRECTORY: panda/src/gles2gsg/
#

if (not RUNTIME and PkgSkip("GLES2")==0):
  OPTS=['DIR:panda/src/gles2gsg', 'DIR:panda/src/glstuff', 'BUILDING:PANDAGLES2', 'GLES2']
  TargetAdd('p3gles2gsg_config_gles2gsg.obj', opts=OPTS, input='config_gles2gsg.cxx')
  TargetAdd('p3gles2gsg_gles2gsg.obj', opts=OPTS, input='gles2gsg.cxx')

#
# DIRECTORY: panda/metalibs/pandaegg/
#

if (not RUNTIME):
  OPTS=['DIR:panda/metalibs/pandaegg', 'DIR:panda/src/egg', 'BUILDING:PANDAEGG']
  TargetAdd('pandaegg_pandaegg.obj', opts=OPTS, input='pandaegg.cxx')

  TargetAdd('libpandaegg.dll', input='pandaegg_pandaegg.obj')
  TargetAdd('libpandaegg.dll', input='p3egg2pg_composite1.obj')
  TargetAdd('libpandaegg.dll', input='p3egg2pg_composite2.obj')
  TargetAdd('libpandaegg.dll', input='p3egg_composite1.obj')
  TargetAdd('libpandaegg.dll', input='p3egg_composite2.obj')
  TargetAdd('libpandaegg.dll', input='p3egg_parser.obj')
  TargetAdd('libpandaegg.dll', input='p3egg_lexer.obj')
  TargetAdd('libpandaegg.dll', input=COMMON_PANDA_LIBS)
  TargetAdd('libpandaegg.dll', opts=['ADVAPI'])

  OPTS=['DIR:panda/metalibs/pandaegg', 'DIR:panda/src/egg']
  TargetAdd('egg_module.obj', input='libp3egg2pg.in')
  TargetAdd('egg_module.obj', input='libp3egg.in')
  TargetAdd('egg_module.obj', opts=OPTS)
  TargetAdd('egg_module.obj', opts=['IMOD:panda3d.egg', 'ILIB:egg', 'IMPORT:panda3d.core'])

  TargetAdd('egg.pyd', input='egg_module.obj')
  TargetAdd('egg.pyd', input='p3egg_eggGroupNode_ext.obj')
  TargetAdd('egg.pyd', input='libp3egg_igate.obj')
  TargetAdd('egg.pyd', input='libp3egg2pg_igate.obj')
  TargetAdd('egg.pyd', input='libpandaegg.dll')
  TargetAdd('egg.pyd', input='libp3interrogatedb.dll')
  TargetAdd('egg.pyd', input=COMMON_PANDA_LIBS)
  TargetAdd('egg.pyd', opts=['PYTHON'])

#
# DIRECTORY: panda/src/x11display/
#

if (GetTarget() not in ['windows', 'darwin'] and PkgSkip("X11")==0 and not RUNTIME):
  OPTS=['DIR:panda/src/x11display', 'BUILDING:PANDAX11', 'X11']
  TargetAdd('p3x11display_composite1.obj', opts=OPTS, input='p3x11display_composite1.cxx')

#
# DIRECTORY: panda/src/glxdisplay/
#

if (GetTarget() not in ['windows', 'darwin'] and PkgSkip("GL")==0 and PkgSkip("X11")==0 and not RUNTIME):
  OPTS=['DIR:panda/src/glxdisplay', 'BUILDING:PANDAGL',  'GL', 'NVIDIACG', 'CGGL']
  TargetAdd('p3glxdisplay_composite1.obj', opts=OPTS, input='p3glxdisplay_composite1.cxx')
  OPTS=['DIR:panda/metalibs/pandagl', 'BUILDING:PANDAGL',  'GL', 'NVIDIACG', 'CGGL']
  TargetAdd('pandagl_pandagl.obj', opts=OPTS, input='pandagl.cxx')
  TargetAdd('libpandagl.dll', input='p3x11display_composite1.obj')
  TargetAdd('libpandagl.dll', input='pandagl_pandagl.obj')
  TargetAdd('libpandagl.dll', input='p3glgsg_config_glgsg.obj')
  TargetAdd('libpandagl.dll', input='p3glgsg_glgsg.obj')
  TargetAdd('libpandagl.dll', input='p3glxdisplay_composite1.obj')
  TargetAdd('libpandagl.dll', input=COMMON_PANDA_LIBS)
  TargetAdd('libpandagl.dll', opts=['MODULE', 'GL', 'NVIDIACG', 'CGGL', 'X11', 'XRANDR', 'XF86DGA', 'XCURSOR'])

#
# DIRECTORY: panda/src/cocoadisplay/
#

if (GetTarget() == 'darwin' and PkgSkip("COCOA")==0 and PkgSkip("GL")==0 and not RUNTIME):
  OPTS=['DIR:panda/src/cocoadisplay', 'BUILDING:PANDAGL', 'GL', 'NVIDIACG', 'CGGL']
  TargetAdd('p3cocoadisplay_composite1.obj', opts=OPTS, input='p3cocoadisplay_composite1.mm')
  OPTS=['DIR:panda/metalibs/pandagl', 'BUILDING:PANDAGL', 'GL', 'NVIDIACG', 'CGGL']
  TargetAdd('pandagl_pandagl.obj', opts=OPTS, input='pandagl.cxx')
  TargetAdd('libpandagl.dll', input='pandagl_pandagl.obj')
  TargetAdd('libpandagl.dll', input='p3glgsg_config_glgsg.obj')
  TargetAdd('libpandagl.dll', input='p3glgsg_glgsg.obj')
  TargetAdd('libpandagl.dll', input='p3cocoadisplay_composite1.obj')
  if (PkgSkip('PANDAFX')==0):
    TargetAdd('libpandagl.dll', input='libpandafx.dll')
  TargetAdd('libpandagl.dll', input=COMMON_PANDA_LIBS)
  TargetAdd('libpandagl.dll', opts=['MODULE', 'GL', 'NVIDIACG', 'CGGL', 'COCOA'])

#
# DIRECTORY: panda/src/osxdisplay/
#

elif (GetTarget() == 'darwin' and PkgSkip("CARBON")==0 and PkgSkip("GL")==0 and not RUNTIME):
  OPTS=['DIR:panda/src/osxdisplay', 'BUILDING:PANDAGL',  'GL', 'NVIDIACG', 'CGGL']
  TargetAdd('p3osxdisplay_composite1.obj', opts=OPTS, input='p3osxdisplay_composite1.cxx')
  TargetAdd('p3osxdisplay_osxGraphicsWindow.obj', opts=OPTS, input='osxGraphicsWindow.mm')
  OPTS=['DIR:panda/metalibs/pandagl', 'BUILDING:PANDAGL',  'GL', 'NVIDIACG', 'CGGL']
  TargetAdd('pandagl_pandagl.obj', opts=OPTS, input='pandagl.cxx')
  TargetAdd('libpandagl.dll', input='pandagl_pandagl.obj')
  TargetAdd('libpandagl.dll', input='p3glgsg_config_glgsg.obj')
  TargetAdd('libpandagl.dll', input='p3glgsg_glgsg.obj')
  TargetAdd('libpandagl.dll', input='p3osxdisplay_composite1.obj')
  TargetAdd('libpandagl.dll', input='p3osxdisplay_osxGraphicsWindow.obj')
  if (PkgSkip('PANDAFX')==0):
    TargetAdd('libpandagl.dll', input='libpandafx.dll')
  TargetAdd('libpandagl.dll', input=COMMON_PANDA_LIBS)
  TargetAdd('libpandagl.dll', opts=['MODULE', 'GL', 'NVIDIACG', 'CGGL', 'CARBON', 'AGL', 'COCOA'])

#
# DIRECTORY: panda/src/wgldisplay/
#

if (GetTarget() == 'windows' and PkgSkip("GL")==0 and not RUNTIME):
  OPTS=['DIR:panda/src/wgldisplay', 'DIR:panda/src/glstuff', 'BUILDING:PANDAGL',  'NVIDIACG', 'CGGL']
  TargetAdd('p3wgldisplay_composite1.obj', opts=OPTS, input='p3wgldisplay_composite1.cxx')
  OPTS=['DIR:panda/metalibs/pandagl', 'BUILDING:PANDAGL',  'NVIDIACG', 'CGGL']
  TargetAdd('pandagl_pandagl.obj', opts=OPTS, input='pandagl.cxx')
  TargetAdd('libpandagl.dll', input='pandagl_pandagl.obj')
  TargetAdd('libpandagl.dll', input='p3glgsg_config_glgsg.obj')
  TargetAdd('libpandagl.dll', input='p3glgsg_glgsg.obj')
  TargetAdd('libpandagl.dll', input='p3wgldisplay_composite1.obj')
  TargetAdd('libpandagl.dll', input='libp3windisplay.dll')
  if (PkgSkip('PANDAFX')==0):
    TargetAdd('libpandagl.dll', input='libpandafx.dll')
  TargetAdd('libpandagl.dll', input=COMMON_PANDA_LIBS)
  TargetAdd('libpandagl.dll', opts=['MODULE', 'WINGDI', 'GL', 'WINKERNEL', 'WINOLDNAMES', 'WINUSER', 'WINMM',  'NVIDIACG', 'CGGL'])

#
# DIRECTORY: panda/src/egldisplay/
#

if (PkgSkip("EGL")==0 and PkgSkip("GLES")==0 and PkgSkip("X11")==0 and not RUNTIME):
  DefSymbol('GLES', 'OPENGLES_1', '')
  OPTS=['DIR:panda/src/egldisplay', 'DIR:panda/src/glstuff', 'BUILDING:PANDAGLES',  'GLES', 'EGL']
  TargetAdd('pandagles_egldisplay_composite1.obj', opts=OPTS, input='p3egldisplay_composite1.cxx')
  OPTS=['DIR:panda/metalibs/pandagles', 'BUILDING:PANDAGLES', 'GLES', 'EGL']
  TargetAdd('pandagles_pandagles.obj', opts=OPTS, input='pandagles.cxx')
  # Uncomment this as soon as x11-specific stuff is removed from p3egldisplay
  #TargetAdd('libpandagles.dll', input='p3x11display_composite1.obj')
  TargetAdd('libpandagles.dll', input='pandagles_pandagles.obj')
  TargetAdd('libpandagles.dll', input='p3glesgsg_config_glesgsg.obj')
  TargetAdd('libpandagles.dll', input='p3glesgsg_glesgsg.obj')
  TargetAdd('libpandagles.dll', input='pandagles_egldisplay_composite1.obj')
  TargetAdd('libpandagles.dll', input=COMMON_PANDA_LIBS)
  TargetAdd('libpandagles.dll', opts=['MODULE', 'GLES', 'EGL', 'X11', 'XRANDR', 'XF86DGA', 'XCURSOR'])

#
# DIRECTORY: panda/src/egldisplay/
#

if (PkgSkip("EGL")==0 and PkgSkip("GLES2")==0 and PkgSkip("X11")==0 and not RUNTIME):
  DefSymbol('GLES2', 'OPENGLES_2', '')
  OPTS=['DIR:panda/src/egldisplay', 'DIR:panda/src/glstuff', 'BUILDING:PANDAGLES2',  'GLES2', 'EGL']
  TargetAdd('pandagles2_egldisplay_composite1.obj', opts=OPTS, input='p3egldisplay_composite1.cxx')
  OPTS=['DIR:panda/metalibs/pandagles2', 'BUILDING:PANDAGLES2', 'GLES2', 'EGL']
  TargetAdd('pandagles2_pandagles2.obj', opts=OPTS, input='pandagles2.cxx')
  # Uncomment this as soon as x11-specific stuff is removed from p3egldisplay
  #TargetAdd('libpandagles2.dll', input='p3x11display_composite1.obj')
  TargetAdd('libpandagles2.dll', input='pandagles2_pandagles2.obj')
  TargetAdd('libpandagles2.dll', input='p3gles2gsg_config_gles2gsg.obj')
  TargetAdd('libpandagles2.dll', input='p3gles2gsg_gles2gsg.obj')
  TargetAdd('libpandagles2.dll', input='pandagles2_egldisplay_composite1.obj')
  TargetAdd('libpandagles2.dll', input=COMMON_PANDA_LIBS)
  TargetAdd('libpandagles2.dll', opts=['MODULE', 'GLES2', 'EGL', 'X11', 'XRANDR', 'XF86DGA', 'XCURSOR'])

#
# DIRECTORY: panda/src/ode/
#
if (PkgSkip("ODE")==0 and not RUNTIME):
  OPTS=['DIR:panda/src/ode', 'BUILDING:PANDAODE', 'ODE']
  TargetAdd('p3ode_composite1.obj', opts=OPTS, input='p3ode_composite1.cxx')
  TargetAdd('p3ode_composite2.obj', opts=OPTS, input='p3ode_composite2.cxx')
  TargetAdd('p3ode_composite3.obj', opts=OPTS, input='p3ode_composite3.cxx')

  OPTS=['DIR:panda/src/ode', 'ODE']
  IGATEFILES=GetDirectoryContents('panda/src/ode', ["*.h", "*_composite*.cxx"])
  IGATEFILES.remove("odeConvexGeom.h")
  IGATEFILES.remove("odeHeightFieldGeom.h")
  IGATEFILES.remove("odeHelperStructs.h")
  TargetAdd('libpandaode.in', opts=OPTS, input=IGATEFILES)
  TargetAdd('libpandaode.in', opts=['IMOD:panda3d.ode', 'ILIB:libpandaode', 'SRCDIR:panda/src/ode'])
  TargetAdd('libpandaode_igate.obj', input='libpandaode.in', opts=["DEPENDENCYONLY"])
  TargetAdd('p3ode_ext_composite.obj', opts=OPTS, input='p3ode_ext_composite.cxx')

#
# DIRECTORY: panda/metalibs/pandaode/
#
if (PkgSkip("ODE")==0 and not RUNTIME):
  OPTS=['DIR:panda/metalibs/pandaode', 'BUILDING:PANDAODE', 'ODE']
  TargetAdd('pandaode_pandaode.obj', opts=OPTS, input='pandaode.cxx')

  TargetAdd('libpandaode.dll', input='pandaode_pandaode.obj')
  TargetAdd('libpandaode.dll', input='p3ode_composite1.obj')
  TargetAdd('libpandaode.dll', input='p3ode_composite2.obj')
  TargetAdd('libpandaode.dll', input='p3ode_composite3.obj')
  TargetAdd('libpandaode.dll', input=COMMON_PANDA_LIBS)
  TargetAdd('libpandaode.dll', opts=['WINUSER', 'ODE'])

  OPTS=['DIR:panda/metalibs/pandaode', 'ODE']
  TargetAdd('ode_module.obj', input='libpandaode.in')
  TargetAdd('ode_module.obj', opts=OPTS)
  TargetAdd('ode_module.obj', opts=['IMOD:panda3d.ode', 'ILIB:ode', 'IMPORT:panda3d.core'])

  TargetAdd('ode.pyd', input='ode_module.obj')
  TargetAdd('ode.pyd', input='libpandaode_igate.obj')
  TargetAdd('ode.pyd', input='p3ode_ext_composite.obj')
  TargetAdd('ode.pyd', input='libpandaode.dll')
  TargetAdd('ode.pyd', input='libp3interrogatedb.dll')
  TargetAdd('ode.pyd', input=COMMON_PANDA_LIBS)
  TargetAdd('ode.pyd', opts=['PYTHON', 'WINUSER', 'ODE'])

#
# DIRECTORY: panda/src/bullet/
#
if (PkgSkip("BULLET")==0 and not RUNTIME):
  OPTS=['DIR:panda/src/bullet', 'BUILDING:PANDABULLET', 'BULLET']
  TargetAdd('p3bullet_composite.obj', opts=OPTS, input='p3bullet_composite.cxx')

  OPTS=['DIR:panda/src/bullet', 'BULLET']
  IGATEFILES=GetDirectoryContents('panda/src/bullet', ["*.h", "*_composite*.cxx"])
  TargetAdd('libpandabullet.in', opts=OPTS, input=IGATEFILES)
  TargetAdd('libpandabullet.in', opts=['IMOD:panda3d.bullet', 'ILIB:libpandabullet', 'SRCDIR:panda/src/bullet'])
  TargetAdd('libpandabullet_igate.obj', input='libpandabullet.in', opts=["DEPENDENCYONLY"])

#
# DIRECTORY: panda/metalibs/pandabullet/
#
if (PkgSkip("BULLET")==0 and not RUNTIME):
  OPTS=['DIR:panda/metalibs/pandabullet', 'BUILDING:PANDABULLET', 'BULLET']
  TargetAdd('pandabullet_pandabullet.obj', opts=OPTS, input='pandabullet.cxx')

  TargetAdd('libpandabullet.dll', input='pandabullet_pandabullet.obj')
  TargetAdd('libpandabullet.dll', input='p3bullet_composite.obj')
  TargetAdd('libpandabullet.dll', input=COMMON_PANDA_LIBS)
  TargetAdd('libpandabullet.dll', opts=['WINUSER', 'BULLET'])

  OPTS=['DIR:panda/metalibs/pandabullet', 'BULLET']
  TargetAdd('bullet_module.obj', input='libpandabullet.in')
  TargetAdd('bullet_module.obj', opts=OPTS)
  TargetAdd('bullet_module.obj', opts=['IMOD:panda3d.bullet', 'ILIB:bullet', 'IMPORT:panda3d.core'])

  TargetAdd('bullet.pyd', input='bullet_module.obj')
  TargetAdd('bullet.pyd', input='libpandabullet_igate.obj')
  TargetAdd('bullet.pyd', input='libpandabullet.dll')
  TargetAdd('bullet.pyd', input='libp3interrogatedb.dll')
  TargetAdd('bullet.pyd', input=COMMON_PANDA_LIBS)
  TargetAdd('bullet.pyd', opts=['PYTHON', 'WINUSER', 'BULLET'])

#
# DIRECTORY: panda/src/physx/
#

if (PkgSkip("PHYSX")==0):
  OPTS=['DIR:panda/src/physx', 'BUILDING:PANDAPHYSX', 'PHYSX', 'NOARCH:PPC']
  TargetAdd('p3physx_composite.obj', opts=OPTS, input='p3physx_composite.cxx')

  OPTS=['DIR:panda/src/physx', 'PHYSX', 'NOARCH:PPC']
  IGATEFILES=GetDirectoryContents('panda/src/physx', ["*.h", "*_composite*.cxx"])
  TargetAdd('libpandaphysx.in', opts=OPTS, input=IGATEFILES)
  TargetAdd('libpandaphysx.in', opts=['IMOD:panda3d.physx', 'ILIB:libpandaphysx', 'SRCDIR:panda/src/physx'])
  TargetAdd('libpandaphysx_igate.obj', input='libpandaphysx.in', opts=["DEPENDENCYONLY"])

#
# DIRECTORY: panda/metalibs/pandaphysx/
#

if (PkgSkip("PHYSX")==0):
  OPTS=['DIR:panda/metalibs/pandaphysx', 'BUILDING:PANDAPHYSX', 'PHYSX', 'NOARCH:PPC']
  TargetAdd('pandaphysx_pandaphysx.obj', opts=OPTS, input='pandaphysx.cxx')

  TargetAdd('libpandaphysx.dll', input='pandaphysx_pandaphysx.obj')
  TargetAdd('libpandaphysx.dll', input='p3physx_composite.obj')
  TargetAdd('libpandaphysx.dll', input=COMMON_PANDA_LIBS)
  TargetAdd('libpandaphysx.dll', opts=['WINUSER', 'PHYSX', 'NOARCH:PPC'])

  OPTS=['DIR:panda/metalibs/pandaphysx', 'PHYSX', 'NOARCH:PPC']
  TargetAdd('physx_module.obj', input='libpandaphysx.in')
  TargetAdd('physx_module.obj', opts=OPTS)
  TargetAdd('physx_module.obj', opts=['IMOD:panda3d.physx', 'ILIB:physx', 'IMPORT:panda3d.core'])

  TargetAdd('physx.pyd', input='physx_module.obj')
  TargetAdd('physx.pyd', input='libpandaphysx_igate.obj')
  TargetAdd('physx.pyd', input='libpandaphysx.dll')
  TargetAdd('physx.pyd', input='libp3interrogatedb.dll')
  TargetAdd('physx.pyd', input=COMMON_PANDA_LIBS)
  TargetAdd('physx.pyd', opts=['PYTHON', 'WINUSER', 'PHYSX', 'NOARCH:PPC'])

#
# DIRECTORY: panda/src/physics/
#

if (PkgSkip("PANDAPHYSICS")==0) and (not RUNTIME):
  OPTS=['DIR:panda/src/physics', 'BUILDING:PANDAPHYSICS']
  TargetAdd('p3physics_composite1.obj', opts=OPTS, input='p3physics_composite1.cxx')
  TargetAdd('p3physics_composite2.obj', opts=OPTS, input='p3physics_composite2.cxx')

  OPTS=['DIR:panda/src/physics']
  IGATEFILES=GetDirectoryContents('panda/src/physics', ["*.h", "*_composite*.cxx"])
  IGATEFILES.remove("forces.h")
  TargetAdd('libp3physics.in', opts=OPTS, input=IGATEFILES)
  TargetAdd('libp3physics.in', opts=['IMOD:panda3d.physics', 'ILIB:libp3physics', 'SRCDIR:panda/src/physics'])
  TargetAdd('libp3physics_igate.obj', input='libp3physics.in', opts=["DEPENDENCYONLY"])

#
# DIRECTORY: panda/src/particlesystem/
#

if (PkgSkip("PANDAPHYSICS")==0) and (PkgSkip("PANDAPARTICLESYSTEM")==0) and (not RUNTIME):
  OPTS=['DIR:panda/src/particlesystem', 'BUILDING:PANDAPHYSICS']
  TargetAdd('p3particlesystem_composite1.obj', opts=OPTS, input='p3particlesystem_composite1.cxx')
  TargetAdd('p3particlesystem_composite2.obj', opts=OPTS, input='p3particlesystem_composite2.cxx')

  OPTS=['DIR:panda/src/particlesystem']
  IGATEFILES=GetDirectoryContents('panda/src/particlesystem', ["*.h", "*_composite*.cxx"])
  IGATEFILES.remove('orientedParticle.h')
  IGATEFILES.remove('orientedParticleFactory.h')
  IGATEFILES.remove('particlefactories.h')
  IGATEFILES.remove('emitters.h')
  IGATEFILES.remove('particles.h')
  TargetAdd('libp3particlesystem.in', opts=OPTS, input=IGATEFILES)
  TargetAdd('libp3particlesystem.in', opts=['IMOD:panda3d.physics', 'ILIB:libp3particlesystem', 'SRCDIR:panda/src/particlesystem'])
  TargetAdd('libp3particlesystem_igate.obj', input='libp3particlesystem.in', opts=["DEPENDENCYONLY"])

#
# DIRECTORY: panda/metalibs/pandaphysics/
#

if (PkgSkip("PANDAPHYSICS")==0) and (not RUNTIME):
  OPTS=['DIR:panda/metalibs/pandaphysics', 'BUILDING:PANDAPHYSICS']
  TargetAdd('pandaphysics_pandaphysics.obj', opts=OPTS, input='pandaphysics.cxx')

  TargetAdd('libpandaphysics.dll', input='pandaphysics_pandaphysics.obj')
  TargetAdd('libpandaphysics.dll', input='p3physics_composite1.obj')
  TargetAdd('libpandaphysics.dll', input='p3physics_composite2.obj')
  TargetAdd('libpandaphysics.dll', input='p3particlesystem_composite1.obj')
  TargetAdd('libpandaphysics.dll', input='p3particlesystem_composite2.obj')
  TargetAdd('libpandaphysics.dll', input=COMMON_PANDA_LIBS)
  TargetAdd('libpandaphysics.dll', opts=['ADVAPI'])

  OPTS=['DIR:panda/metalibs/pandaphysics']
  TargetAdd('physics_module.obj', input='libp3physics.in')
  if (PkgSkip("PANDAPARTICLESYSTEM")==0):
    TargetAdd('physics_module.obj', input='libp3particlesystem.in')
  TargetAdd('physics_module.obj', opts=OPTS)
  TargetAdd('physics_module.obj', opts=['IMOD:panda3d.physics', 'ILIB:physics', 'IMPORT:panda3d.core'])

  TargetAdd('physics.pyd', input='physics_module.obj')
  TargetAdd('physics.pyd', input='libp3physics_igate.obj')
  if (PkgSkip("PANDAPARTICLESYSTEM")==0):
    TargetAdd('physics.pyd', input='libp3particlesystem_igate.obj')
  TargetAdd('physics.pyd', input='libpandaphysics.dll')
  TargetAdd('physics.pyd', input='libp3interrogatedb.dll')
  TargetAdd('physics.pyd', input=COMMON_PANDA_LIBS)
  TargetAdd('physics.pyd', opts=['PYTHON'])

#
# DIRECTORY: panda/src/speedtree/
#

if (PkgSkip("SPEEDTREE")==0):
  OPTS=['DIR:panda/src/speedtree', 'BUILDING:PANDASPEEDTREE', 'SPEEDTREE']
  TargetAdd('pandaspeedtree_composite1.obj', opts=OPTS, input='pandaspeedtree_composite1.cxx')
  IGATEFILES=GetDirectoryContents('panda/src/speedtree', ["*.h", "*_composite*.cxx"])
  TargetAdd('libpandaspeedtree.in', opts=OPTS, input=IGATEFILES)
  TargetAdd('libpandaspeedtree.in', opts=['IMOD:libpandaspeedtree', 'ILIB:libpandaspeedtree', 'SRCDIR:panda/src/speedtree'])
  TargetAdd('libpandaspeedtree_igate.obj', input='libpandaspeedtree.in', opts=["DEPENDENCYONLY"])
  TargetAdd('libpandaspeedtree_module.obj', input='libpandaspeedtree.in')
  TargetAdd('libpandaspeedtree_module.obj', opts=OPTS)
  TargetAdd('libpandaspeedtree_module.obj', opts=['IMOD:libpandaspeedtree', 'ILIB:libpandaspeedtree'])
  TargetAdd('libpandaspeedtree.dll', input='pandaspeedtree_composite1.obj')
  TargetAdd('libpandaspeedtree.dll', input='libpandaspeedtree_igate.obj')
  TargetAdd('libpandaspeedtree.dll', input='libpandaspeedtree_module.obj')
  TargetAdd('libpandaspeedtree.dll', input=COMMON_PANDA_LIBS)
  TargetAdd('libpandaspeedtree.dll', opts=['SPEEDTREE'])
  if SDK["SPEEDTREEAPI"] == 'OpenGL':
      TargetAdd('libpandaspeedtree.dll', opts=['GL', 'NVIDIACG', 'CGGL'])
  elif SDK["SPEEDTREEAPI"] == 'DirectX9':
      TargetAdd('libpandaspeedtree.dll', opts=['DX9',  'NVIDIACG', 'CGDX9'])

#
# DIRECTORY: panda/src/testbed/
#

if (not RTDIST and not RUNTIME and PkgSkip("PVIEW")==0 and GetTarget() != 'android'):
  OPTS=['DIR:panda/src/testbed']
  TargetAdd('pview_pview.obj', opts=OPTS, input='pview.cxx')
  TargetAdd('pview.exe', input='pview_pview.obj')
  TargetAdd('pview.exe', input='libp3framework.dll')
  TargetAdd('pview.exe', input='libpandaegg.dll')
  TargetAdd('pview.exe', input=COMMON_PANDA_LIBS_PYSTUB)
  TargetAdd('pview.exe', opts=['ADVAPI', 'WINSOCK2', 'WINSHELL'])

#
# DIRECTORY: panda/src/android/
#

if (not RUNTIME and GetTarget() == 'android'):
  native_app_glue = os.path.join(SDK['ANDROID_NDK'], 'sources', 'android', 'native_app_glue')
  OPTS=['DIR:panda/src/android', 'DIR:' + native_app_glue]

  TargetAdd('p3android_composite1.obj', opts=OPTS, input='p3android_composite1.cxx')
  TargetAdd('libp3android.dll', input='p3android_composite1.obj')
  TargetAdd('libp3android.dll', input=COMMON_PANDA_LIBS)
  TargetAdd('libp3android.dll', opts=['JNIGRAPHICS'])

  TargetAdd('android_native_app_glue.obj', opts=OPTS, input='android_native_app_glue.c')
  TargetAdd('android_main.obj', opts=OPTS, input='android_main.cxx')

  if (not RTDIST and PkgSkip("PVIEW")==0):
    TargetAdd('pview_pview.obj', opts=OPTS, input='pview.cxx')
    TargetAdd('pview.exe', input='android_native_app_glue.obj')
    TargetAdd('pview.exe', input='android_main.obj')
    TargetAdd('pview.exe', input='pview_pview.obj')
    TargetAdd('pview.exe', input='libp3framework.dll')
    TargetAdd('pview.exe', input='libpandaegg.dll')
    TargetAdd('pview.exe', input='libp3android.dll')
    TargetAdd('pview.exe', input=COMMON_PANDA_LIBS_PYSTUB)
    TargetAdd('AndroidManifest.xml', opts=OPTS, input='pview_manifest.xml')

#
# DIRECTORY: panda/src/androiddisplay/
#

if (GetTarget() == 'android' and PkgSkip("EGL")==0 and PkgSkip("GLES")==0 and not RUNTIME):
  DefSymbol('GLES', 'OPENGLES_1', '')
  OPTS=['DIR:panda/src/androiddisplay', 'DIR:panda/src/glstuff', 'DIR:' + native_app_glue, 'BUILDING:PANDAGLES',  'GLES', 'EGL']
  TargetAdd('pandagles_androiddisplay_composite1.obj', opts=OPTS, input='p3androiddisplay_composite1.cxx')
  OPTS=['DIR:panda/metalibs/pandagles', 'BUILDING:PANDAGLES', 'GLES', 'EGL']
  TargetAdd('pandagles_pandagles.obj', opts=OPTS, input='pandagles.cxx')
  TargetAdd('libpandagles.dll', input='pandagles_pandagles.obj')
  TargetAdd('libpandagles.dll', input='p3glesgsg_config_glesgsg.obj')
  TargetAdd('libpandagles.dll', input='p3glesgsg_glesgsg.obj')
  TargetAdd('libpandagles.dll', input='pandagles_androiddisplay_composite1.obj')
  TargetAdd('libpandagles.dll', input='libp3android.dll')
  TargetAdd('libpandagles.dll', input=COMMON_PANDA_LIBS)
  TargetAdd('libpandagles.dll', opts=['MODULE', 'GLES', 'EGL'])

#
# DIRECTORY: panda/src/tinydisplay/
#

if (not RUNTIME and (GetTarget() in ('windows', 'darwin') or PkgSkip("X11")==0) and PkgSkip("TINYDISPLAY")==0):
  OPTS=['DIR:panda/src/tinydisplay', 'BUILDING:TINYDISPLAY']
  TargetAdd('p3tinydisplay_composite1.obj', opts=OPTS, input='p3tinydisplay_composite1.cxx')
  TargetAdd('p3tinydisplay_composite2.obj', opts=OPTS, input='p3tinydisplay_composite2.cxx')
  TargetAdd('p3tinydisplay_ztriangle_1.obj', opts=OPTS, input='ztriangle_1.cxx')
  TargetAdd('p3tinydisplay_ztriangle_2.obj', opts=OPTS, input='ztriangle_2.cxx')
  TargetAdd('p3tinydisplay_ztriangle_3.obj', opts=OPTS, input='ztriangle_3.cxx')
  TargetAdd('p3tinydisplay_ztriangle_4.obj', opts=OPTS, input='ztriangle_4.cxx')
  TargetAdd('p3tinydisplay_ztriangle_table.obj', opts=OPTS, input='ztriangle_table.cxx')
  if GetTarget() == 'darwin':
    TargetAdd('p3tinydisplay_tinyOsxGraphicsWindow.obj', opts=OPTS, input='tinyOsxGraphicsWindow.mm')
    TargetAdd('libp3tinydisplay.dll', input='p3tinydisplay_tinyOsxGraphicsWindow.obj')
    TargetAdd('libp3tinydisplay.dll', opts=['CARBON', 'AGL', 'COCOA'])
  elif GetTarget() == 'windows':
    TargetAdd('libp3tinydisplay.dll', input='libp3windisplay.dll')
    TargetAdd('libp3tinydisplay.dll', opts=['WINIMM', 'WINGDI', 'WINKERNEL', 'WINOLDNAMES', 'WINUSER', 'WINMM'])
  else:
    TargetAdd('libp3tinydisplay.dll', input='p3x11display_composite1.obj')
    TargetAdd('libp3tinydisplay.dll', opts=['X11', 'XRANDR', 'XF86DGA', 'XCURSOR'])
  TargetAdd('libp3tinydisplay.dll', input='p3tinydisplay_composite1.obj')
  TargetAdd('libp3tinydisplay.dll', input='p3tinydisplay_composite2.obj')
  TargetAdd('libp3tinydisplay.dll', input='p3tinydisplay_ztriangle_1.obj')
  TargetAdd('libp3tinydisplay.dll', input='p3tinydisplay_ztriangle_2.obj')
  TargetAdd('libp3tinydisplay.dll', input='p3tinydisplay_ztriangle_3.obj')
  TargetAdd('libp3tinydisplay.dll', input='p3tinydisplay_ztriangle_4.obj')
  TargetAdd('libp3tinydisplay.dll', input='p3tinydisplay_ztriangle_table.obj')
  TargetAdd('libp3tinydisplay.dll', input=COMMON_PANDA_LIBS)

#
# DIRECTORY: direct/src/directbase/
#

if (PkgSkip("DIRECT")==0):
  OPTS=['DIR:direct/src/directbase', 'PYTHON']
  TargetAdd('p3directbase_directbase.obj', opts=OPTS+['BUILDING:DIRECT'], input='directbase.cxx')

  if (PkgSkip("PYTHON")==0 and not RTDIST and not RUNTIME):
    DefSymbol("BUILDING:PACKPANDA", "IMPORT_MODULE", "direct.directscripts.packpanda")
    TargetAdd('packpanda.obj', opts=OPTS+['BUILDING:PACKPANDA'], input='ppython.cxx')
    TargetAdd('packpanda.exe', input='packpanda.obj')
    TargetAdd('packpanda.exe', opts=['PYTHON'])

    DefSymbol("BUILDING:EGGCACHER", "IMPORT_MODULE", "direct.directscripts.eggcacher")
    TargetAdd('eggcacher.obj', opts=OPTS+['BUILDING:EGGCACHER'], input='ppython.cxx')
    TargetAdd('eggcacher.exe', input='eggcacher.obj')
    TargetAdd('eggcacher.exe', opts=['PYTHON'])

#
# DIRECTORY: direct/src/dcparser/
#

if (PkgSkip("DIRECT")==0):
  OPTS=['DIR:direct/src/dcparser', 'WITHINPANDA', 'BUILDING:DIRECT', 'BISONPREFIX_dcyy']
  CreateFile(GetOutputDir()+"/include/dcParser.h")
  TargetAdd('p3dcparser_dcParser.obj', opts=OPTS, input='dcParser.yxx')
  TargetAdd('dcParser.h', input='p3dcparser_dcParser.obj', opts=['DEPENDENCYONLY'])
  TargetAdd('p3dcparser_dcLexer.obj', opts=OPTS, input='dcLexer.lxx')
  TargetAdd('p3dcparser_composite1.obj', opts=OPTS, input='p3dcparser_composite1.cxx')
  TargetAdd('p3dcparser_composite2.obj', opts=OPTS, input='p3dcparser_composite2.cxx')

  OPTS=['DIR:direct/src/dcparser', 'WITHINPANDA']
  IGATEFILES=GetDirectoryContents('direct/src/dcparser', ["*.h", "*_composite*.cxx"])
  if "dcParser.h" in IGATEFILES: IGATEFILES.remove("dcParser.h")
  if "dcmsgtypes.h" in IGATEFILES: IGATEFILES.remove('dcmsgtypes.h')
  TargetAdd('libp3dcparser.in', opts=OPTS, input=IGATEFILES)
  TargetAdd('libp3dcparser.in', opts=['IMOD:panda3d.direct', 'ILIB:libp3dcparser', 'SRCDIR:direct/src/dcparser'])
  TargetAdd('libp3dcparser_igate.obj', input='libp3dcparser.in', opts=["DEPENDENCYONLY"])

#
# DIRECTORY: direct/src/deadrec/
#

if (PkgSkip("DIRECT")==0):
  OPTS=['DIR:direct/src/deadrec', 'BUILDING:DIRECT']
  TargetAdd('p3deadrec_composite1.obj', opts=OPTS, input='p3deadrec_composite1.cxx')

  OPTS=['DIR:direct/src/deadrec']
  IGATEFILES=GetDirectoryContents('direct/src/deadrec', ["*.h", "*_composite*.cxx"])
  TargetAdd('libp3deadrec.in', opts=OPTS, input=IGATEFILES)
  TargetAdd('libp3deadrec.in', opts=['IMOD:panda3d.direct', 'ILIB:libp3deadrec', 'SRCDIR:direct/src/deadrec'])
  TargetAdd('libp3deadrec_igate.obj', input='libp3deadrec.in', opts=["DEPENDENCYONLY"])

#
# DIRECTORY: direct/src/distributed/
#

if (PkgSkip("DIRECT")==0):
  OPTS=['DIR:direct/src/distributed', 'DIR:direct/src/dcparser', 'WITHINPANDA', 'BUILDING:DIRECT', 'OPENSSL']
  TargetAdd('p3distributed_config_distributed.obj', opts=OPTS, input='config_distributed.cxx')
  TargetAdd('p3distributed_cConnectionRepository.obj', opts=OPTS, input='cConnectionRepository.cxx')
  TargetAdd('p3distributed_cDistributedSmoothNodeBase.obj', opts=OPTS, input='cDistributedSmoothNodeBase.cxx')

  OPTS=['DIR:direct/src/distributed', 'WITHINPANDA', 'OPENSSL']
  IGATEFILES=GetDirectoryContents('direct/src/distributed', ["*.h", "*.cxx"])
  TargetAdd('libp3distributed.in', opts=OPTS, input=IGATEFILES)
  TargetAdd('libp3distributed.in', opts=['IMOD:panda3d.direct', 'ILIB:libp3distributed', 'SRCDIR:direct/src/distributed'])
  TargetAdd('libp3distributed_igate.obj', input='libp3distributed.in', opts=["DEPENDENCYONLY"])

#
# DIRECTORY: direct/src/interval/
#

if (PkgSkip("DIRECT")==0):
  OPTS=['DIR:direct/src/interval', 'BUILDING:DIRECT']
  TargetAdd('p3interval_composite1.obj', opts=OPTS, input='p3interval_composite1.cxx')

  OPTS=['DIR:direct/src/interval']
  IGATEFILES=GetDirectoryContents('direct/src/interval', ["*.h", "*_composite*.cxx"])
  TargetAdd('libp3interval.in', opts=OPTS, input=IGATEFILES)
  TargetAdd('libp3interval.in', opts=['IMOD:panda3d.direct', 'ILIB:libp3interval', 'SRCDIR:direct/src/interval'])
  TargetAdd('libp3interval_igate.obj', input='libp3interval.in', opts=["DEPENDENCYONLY"])

#
# DIRECTORY: direct/src/showbase/
#

if (PkgSkip("DIRECT")==0):
  OPTS=['DIR:direct/src/showbase', 'BUILDING:DIRECT']
  TargetAdd('p3showbase_showBase.obj', opts=OPTS, input='showBase.cxx')
  if GetTarget() == 'darwin':
    TargetAdd('p3showbase_showBase_assist.obj', opts=OPTS, input='showBase_assist.mm')

  OPTS=['DIR:direct/src/showbase']
  IGATEFILES=GetDirectoryContents('direct/src/showbase', ["*.h", "showBase.cxx"])
  TargetAdd('libp3showbase.in', opts=OPTS, input=IGATEFILES)
  TargetAdd('libp3showbase.in', opts=['IMOD:panda3d.direct', 'ILIB:libp3showbase', 'SRCDIR:direct/src/showbase'])
  TargetAdd('libp3showbase_igate.obj', input='libp3showbase.in', opts=["DEPENDENCYONLY"])

#
# DIRECTORY: direct/metalibs/direct/
#

if (PkgSkip("DIRECT")==0):
  OPTS=['DIR:direct/metalibs/direct', 'BUILDING:DIRECT']
  TargetAdd('p3direct_direct.obj', opts=OPTS, input='direct.cxx')

  TargetAdd('libp3direct.dll', input='p3direct_direct.obj')
  TargetAdd('libp3direct.dll', input='p3directbase_directbase.obj')
  TargetAdd('libp3direct.dll', input='p3dcparser_composite1.obj')
  TargetAdd('libp3direct.dll', input='p3dcparser_composite2.obj')
  TargetAdd('libp3direct.dll', input='p3dcparser_dcParser.obj')
  TargetAdd('libp3direct.dll', input='p3dcparser_dcLexer.obj')
  TargetAdd('libp3direct.dll', input='p3showbase_showBase.obj')
  if GetTarget() == 'darwin':
    TargetAdd('libp3direct.dll', input='p3showbase_showBase_assist.obj')
  TargetAdd('libp3direct.dll', input='p3deadrec_composite1.obj')
  TargetAdd('libp3direct.dll', input='p3interval_composite1.obj')
  TargetAdd('libp3direct.dll', input='p3distributed_config_distributed.obj')
  TargetAdd('libp3direct.dll', input='p3distributed_cConnectionRepository.obj')
  TargetAdd('libp3direct.dll', input='p3distributed_cDistributedSmoothNodeBase.obj')
  TargetAdd('libp3direct.dll', input=COMMON_PANDA_LIBS)
  TargetAdd('libp3direct.dll', opts=['ADVAPI',  'OPENSSL', 'WINUSER', 'WINGDI'])

  OPTS=['DIR:direct/metalibs/direct']
  TargetAdd('direct_module.obj', input='libp3dcparser.in')
  TargetAdd('direct_module.obj', input='libp3showbase.in')
  TargetAdd('direct_module.obj', input='libp3deadrec.in')
  TargetAdd('direct_module.obj', input='libp3interval.in')
  TargetAdd('direct_module.obj', input='libp3distributed.in')
  TargetAdd('direct_module.obj', opts=OPTS)
  TargetAdd('direct_module.obj', opts=['IMOD:panda3d.direct', 'ILIB:direct', 'IMPORT:panda3d.core'])

  TargetAdd('direct.pyd', input='libp3dcparser_igate.obj')
  TargetAdd('direct.pyd', input='libp3showbase_igate.obj')
  TargetAdd('direct.pyd', input='libp3deadrec_igate.obj')
  TargetAdd('direct.pyd', input='libp3interval_igate.obj')
  TargetAdd('direct.pyd', input='libp3distributed_igate.obj')

  TargetAdd('direct.pyd', input='direct_module.obj')
  TargetAdd('direct.pyd', input='libp3direct.dll')
  TargetAdd('direct.pyd', input='libp3interrogatedb.dll')
  TargetAdd('direct.pyd', input=COMMON_PANDA_LIBS)
  TargetAdd('direct.pyd', opts=['PYTHON', 'OPENSSL', 'WINUSER', 'WINGDI'])

#
# DIRECTORY: direct/src/dcparse/
#

if (PkgSkip("PYTHON")==0 and PkgSkip("DIRECT")==0 and not RTDIST and not RUNTIME):
  OPTS=['DIR:direct/src/dcparse', 'DIR:direct/src/dcparser', 'WITHINPANDA', 'ADVAPI']
  TargetAdd('dcparse_dcparse.obj', opts=OPTS, input='dcparse.cxx')
  TargetAdd('p3dcparse.exe', input='dcparse_dcparse.obj')
  TargetAdd('p3dcparse.exe', input='libp3direct.dll')
  TargetAdd('p3dcparse.exe', input=COMMON_PANDA_LIBS_PYSTUB)
  TargetAdd('p3dcparse.exe', opts=['ADVAPI'])

#
# DIRECTORY: direct/src/plugin/
#

if (RTDIST or RUNTIME):
  # Explicitly define this as we don't include dtool_config.h here.
  if GetTarget() not in ('windows', 'darwin'):
    DefSymbol("RUNTIME", "HAVE_X11", "1")

  OPTS=['DIR:direct/src/plugin', 'BUILDING:P3D_PLUGIN', 'RUNTIME', 'OPENSSL']
  TargetAdd('plugin_common.obj', opts=OPTS, input='plugin_common_composite1.cxx')

  OPTS += ['ZLIB', 'MSIMG']
  TargetAdd('plugin_plugin.obj', opts=OPTS, input='p3d_plugin_composite1.cxx')
  TargetAdd('plugin_mkdir_complete.obj', opts=OPTS, input='mkdir_complete.cxx')
  TargetAdd('plugin_wstring_encode.obj', opts=OPTS, input='wstring_encode.cxx')
  TargetAdd('plugin_parse_color.obj', opts=OPTS, input='parse_color.cxx')
  TargetAdd('plugin_get_twirl_data.obj', opts=OPTS, input='get_twirl_data.cxx')
  TargetAdd('plugin_find_root_dir.obj', opts=OPTS, input='find_root_dir.cxx')
  if GetTarget() == 'darwin':
    TargetAdd('plugin_find_root_dir_assist.obj', opts=OPTS, input='find_root_dir_assist.mm')
  TargetAdd('plugin_binaryXml.obj', opts=OPTS, input='binaryXml.cxx')
  TargetAdd('plugin_fileSpec.obj', opts=OPTS, input='fileSpec.cxx')
  TargetAdd('plugin_handleStream.obj', opts=OPTS, input='handleStream.cxx')
  TargetAdd('plugin_handleStreamBuf.obj', opts=OPTS, input='handleStreamBuf.cxx')
  if (RTDIST):
    for fname in ("p3d_plugin.dll", "libp3d_plugin_static.ilb"):
      TargetAdd(fname, input='plugin_plugin.obj')
      TargetAdd(fname, input='plugin_mkdir_complete.obj')
      TargetAdd(fname, input='plugin_wstring_encode.obj')
      TargetAdd(fname, input='plugin_parse_color.obj')
      TargetAdd(fname, input='plugin_find_root_dir.obj')
      if GetTarget() == 'darwin':
        TargetAdd(fname, input='plugin_find_root_dir_assist.obj')
      TargetAdd(fname, input='plugin_fileSpec.obj')
      TargetAdd(fname, input='plugin_binaryXml.obj')
      TargetAdd(fname, input='plugin_handleStream.obj')
      TargetAdd(fname, input='plugin_handleStreamBuf.obj')
      TargetAdd(fname, input='libp3tinyxml.ilb')
      if GetTarget() == 'darwin':
        TargetAdd(fname, input='libp3subprocbuffer.ilb')
      TargetAdd(fname, opts=['OPENSSL', 'ZLIB', 'X11', 'ADVAPI', 'WINUSER', 'WINGDI', 'WINSHELL', 'WINCOMCTL', 'WINOLE', 'MSIMG'])
    TargetAdd("libp3d_plugin_static.ilb", input='plugin_get_twirl_data.obj')

  if (PkgSkip("PYTHON")==0 and RTDIST):
    # Freeze VFSImporter and its dependency modules into p3dpython.
    # Mark panda3d.core as a dependency to make sure to build that first.
    TargetAdd('p3dpython_frozen.obj', input='VFSImporter.py', opts=['DIR:direct/src/showbase', 'FREEZE_STARTUP'])
    TargetAdd('p3dpython_frozen.obj', dep='core.pyd')

    TargetAdd('p3dpython_p3dpython_composite1.obj', opts=OPTS, input='p3dpython_composite1.cxx')
    TargetAdd('p3dpython_p3dPythonMain.obj', opts=OPTS, input='p3dPythonMain.cxx')
    TargetAdd('p3dpython.exe', input='p3dpython_p3dpython_composite1.obj')
    TargetAdd('p3dpython.exe', input='p3dpython_p3dPythonMain.obj')
    TargetAdd('p3dpython.exe', input='p3dpython_frozen.obj')
    TargetAdd('p3dpython.exe', input=COMMON_PANDA_LIBS)
    TargetAdd('p3dpython.exe', input='libp3tinyxml.ilb')
    TargetAdd('p3dpython.exe', input='libp3interrogatedb.dll')
    TargetAdd('p3dpython.exe', opts=['PYTHON', 'WINUSER'])

    TargetAdd('libp3dpython.dll', input='p3dpython_p3dpython_composite1.obj')
    TargetAdd('libp3dpython.dll', input='p3dpython_frozen.obj')
    TargetAdd('libp3dpython.dll', input=COMMON_PANDA_LIBS)
    TargetAdd('libp3dpython.dll', input='libp3tinyxml.ilb')
    TargetAdd('libp3dpython.dll', input='libp3interrogatedb.dll')
    TargetAdd('libp3dpython.dll', opts=['PYTHON', 'WINUSER'])

    if GetTarget() == 'windows':
      DefSymbol("NON_CONSOLE", "NON_CONSOLE", "")
      OPTS.append("NON_CONSOLE")
      TargetAdd('p3dpythonw_p3dpython_composite1.obj', opts=OPTS, input='p3dpython_composite1.cxx')
      TargetAdd('p3dpythonw_p3dPythonMain.obj', opts=OPTS, input='p3dPythonMain.cxx')
      TargetAdd('p3dpythonw.exe', input='p3dpythonw_p3dpython_composite1.obj')
      TargetAdd('p3dpythonw.exe', input='p3dpythonw_p3dPythonMain.obj')
      TargetAdd('p3dpythonw.exe', input='p3dpython_frozen.obj')
      TargetAdd('p3dpythonw.exe', input=COMMON_PANDA_LIBS)
      TargetAdd('p3dpythonw.exe', input='libp3tinyxml.ilb')
      TargetAdd('p3dpythonw.exe', input='libp3interrogatedb.dll')
      TargetAdd('p3dpythonw.exe', opts=['SUBSYSTEM:WINDOWS', 'PYTHON', 'WINUSER'])

  if (PkgSkip("OPENSSL")==0 and RTDIST):
    OPTS=['DIR:direct/src/plugin', 'DIR:panda/src/express', 'OPENSSL']
    if GetTarget() == 'darwin':
        OPTS += ['OPT:2']
    if (PkgSkip("FLTK")==0):
      OPTS.append("FLTK")
      TargetAdd('plugin_p3dCert.obj', opts=OPTS, input='p3dCert.cxx')
      TargetAdd('plugin_p3dCert_strings.obj', opts=OPTS, input='p3dCert_strings.cxx')
      TargetAdd('p3dcert.exe', input='plugin_mkdir_complete.obj')
      TargetAdd('p3dcert.exe', input='plugin_wstring_encode.obj')
      TargetAdd('p3dcert.exe', input='plugin_p3dCert.obj')
      TargetAdd('p3dcert.exe', input='plugin_p3dCert_strings.obj')
      OPTS=['SUBSYSTEM:WINDOWS', 'OPENSSL', 'FLTK', 'X11', 'WINCOMCTL', 'WINSOCK', 'WINGDI', 'WINUSER', 'ADVAPI', 'WINOLE', 'WINSHELL', 'SUBSYSTEM:WINDOWS']
      if GetTarget() == 'darwin':
          OPTS += ['OPT:2']
      TargetAdd('p3dcert.exe', opts=OPTS)
    elif (PkgSkip("WX")==0):
      OPTS += ["WX", "RTTI"]
      TargetAdd('plugin_p3dCert.obj', opts=OPTS, input='p3dCert_wx.cxx')
      TargetAdd('p3dcert.exe', input='plugin_mkdir_complete.obj')
      TargetAdd('p3dcert.exe', input='plugin_wstring_encode.obj')
      TargetAdd('p3dcert.exe', input='plugin_p3dCert.obj')
      OPTS=['SUBSYSTEM:WINDOWS', 'OPENSSL', 'WX', 'CARBON', 'WINOLE', 'WINOLEAUT', 'WINUSER', 'ADVAPI', 'WINSHELL', 'WINCOMCTL', 'WINGDI', 'WINCOMDLG']
      if GetTarget() == "darwin":
          OPTS += ['GL', 'OPT:2']
      TargetAdd('p3dcert.exe', opts=OPTS)

#
# DIRECTORY: direct/src/plugin_npapi/
#

if RUNTIME:
  OPTS=['DIR:direct/src/plugin_npapi', 'RUNTIME', 'GTK2']
  if GetTarget() == 'windows':
    nppanda3d_rc = {"name" : "Panda3D Game Engine Plug-in",
                    "version" : VERSION,
                    "description" : "Runs 3-D games and interactive applets",
                    "filename" : "nppanda3d.dll",
                    "mimetype" : "application/x-panda3d",
                    "extension" : "p3d",
                    "filedesc" : "Panda3D applet"}
    TargetAdd('nppanda3d.res', opts=OPTS, winrc=nppanda3d_rc)
  elif GetTarget() == 'darwin':
    TargetAdd('nppanda3d.rsrc', opts=OPTS, input='nppanda3d.r')

  OPTS += ['GTK2']
  TargetAdd('plugin_npapi_nppanda3d_composite1.obj', opts=OPTS, input='nppanda3d_composite1.cxx')

  TargetAdd('nppanda3d.plugin', input='plugin_common.obj')
  TargetAdd('nppanda3d.plugin', input='plugin_parse_color.obj')
  TargetAdd('nppanda3d.plugin', input='plugin_get_twirl_data.obj')
  TargetAdd('nppanda3d.plugin', input='plugin_wstring_encode.obj')
  TargetAdd('nppanda3d.plugin', input='plugin_npapi_nppanda3d_composite1.obj')
  if GetTarget() == 'windows':
    TargetAdd('nppanda3d.plugin', input='nppanda3d.res')
    TargetAdd('nppanda3d.plugin', input='nppanda3d.def', ipath=OPTS)
  elif GetTarget() == 'darwin':
    TargetAdd('nppanda3d.plugin', input='nppanda3d.rsrc')
    TargetAdd('nppanda3d.plugin', input='nppanda3d.plist', ipath=OPTS)
    TargetAdd('nppanda3d.plugin', input='plugin_find_root_dir_assist.obj')
  TargetAdd('nppanda3d.plugin', input='libp3tinyxml.ilb')
  TargetAdd('nppanda3d.plugin', opts=['OPENSSL', 'WINGDI', 'WINUSER', 'WINSHELL', 'WINOLE', 'CARBON'])

#
# DIRECTORY: direct/src/plugin_activex/
#

if (RUNTIME and GetTarget() == 'windows' and PkgSkip("MFC")==0):
  OPTS=['DIR:direct/src/plugin_activex', 'RUNTIME', 'ACTIVEX', 'MFC']
  DefSymbol('ACTIVEX', '_USRDLL', '')
  DefSymbol('ACTIVEX', '_WINDLL', '')
  DefSymbol('ACTIVEX', '_AFXDLL', '')
  DefSymbol('ACTIVEX', '_MBCS', '')
  TargetAdd('P3DActiveX.tlb', opts=OPTS, input='P3DActiveX.idl')
  TargetAdd('P3DActiveX.res', opts=OPTS, input='P3DActiveX.rc')

  TargetAdd('plugin_activex_p3dactivex_composite1.obj', opts=OPTS, input='p3dactivex_composite1.cxx')

  TargetAdd('p3dactivex.ocx', input='plugin_common.obj')
  TargetAdd('p3dactivex.ocx', input='plugin_parse_color.obj')
  TargetAdd('p3dactivex.ocx', input='plugin_get_twirl_data.obj')
  TargetAdd('p3dactivex.ocx', input='plugin_wstring_encode.obj')
  TargetAdd('p3dactivex.ocx', input='plugin_activex_p3dactivex_composite1.obj')
  TargetAdd('p3dactivex.ocx', input='P3DActiveX.res')
  TargetAdd('p3dactivex.ocx', input='P3DActiveX.def', ipath=OPTS)
  TargetAdd('p3dactivex.ocx', input='libp3tinyxml.ilb')
  TargetAdd('p3dactivex.ocx', opts=['MFC', 'WINSOCK2', 'OPENSSL', 'WINGDI', 'WINUSER'])

#
# DIRECTORY: direct/src/plugin_standalone/
#

if (RUNTIME):
  OPTS=['DIR:direct/src/plugin_standalone', 'RUNTIME', 'OPENSSL']
  TargetAdd('plugin_standalone_panda3d.obj', opts=OPTS, input='panda3d.cxx')
  TargetAdd('plugin_standalone_panda3dBase.obj', opts=OPTS, input='panda3dBase.cxx')

  if GetTarget() == 'windows':
    panda3d_rc = {"name" : "Panda3D Game Engine Plug-in",
                  "version" : VERSION,
                  "description" : "Runs 3-D games and interactive applets",
                  "filename" : "panda3d.exe",
                  "mimetype" : "application/x-panda3d",
                  "extension" : "p3d",
                  "filedesc" : "Panda3D applet",
                  "icon" : "panda3d.ico"}
    TargetAdd('panda3d.res', opts=OPTS, winrc=panda3d_rc)

  TargetAdd('plugin_standalone_panda3dMain.obj', opts=OPTS, input='panda3dMain.cxx')
  TargetAdd('panda3d.exe', input='plugin_standalone_panda3d.obj')
  TargetAdd('panda3d.exe', input='plugin_standalone_panda3dMain.obj')
  TargetAdd('panda3d.exe', input='plugin_standalone_panda3dBase.obj')
  TargetAdd('panda3d.exe', input='plugin_common.obj')
  TargetAdd('panda3d.exe', input='plugin_wstring_encode.obj')
  if GetTarget() == 'darwin':
    TargetAdd('panda3d.exe', input='plugin_find_root_dir_assist.obj')
  elif GetTarget() == 'windows':
    TargetAdd('panda3d.exe', input='panda3d.res')
  TargetAdd('panda3d.exe', input='libpandaexpress.dll')
  TargetAdd('panda3d.exe', input='libp3dtoolconfig.dll')
  TargetAdd('panda3d.exe', input='libp3dtool.dll')
  TargetAdd('panda3d.exe', input='libp3pystub.lib')
  TargetAdd('panda3d.exe', input='libp3tinyxml.ilb')
  TargetAdd('panda3d.exe', opts=['NOICON', 'OPENSSL', 'ZLIB', 'WINGDI', 'WINUSER', 'WINSHELL', 'ADVAPI', 'WINSOCK2', 'WINOLE', 'CARBON'])

  if (GetTarget() == 'darwin'):
    TargetAdd('plugin_standalone_panda3dMac.obj', opts=OPTS, input='panda3dMac.cxx')
    TargetAdd('Panda3D.app', input='plugin_standalone_panda3d.obj')
    TargetAdd('Panda3D.app', input='plugin_standalone_panda3dMac.obj')
    TargetAdd('Panda3D.app', input='plugin_standalone_panda3dBase.obj')
    TargetAdd('Panda3D.app', input='plugin_common.obj')
    TargetAdd('Panda3D.app', input='plugin_find_root_dir_assist.obj')
    TargetAdd('Panda3D.app', input='libpandaexpress.dll')
    TargetAdd('Panda3D.app', input='libp3dtoolconfig.dll')
    TargetAdd('Panda3D.app', input='libp3dtool.dll')
    TargetAdd('Panda3D.app', input='libp3pystub.lib')
    TargetAdd('Panda3D.app', input='libp3tinyxml.ilb')
    TargetAdd('Panda3D.app', input='panda3d_mac.plist', ipath=OPTS)
    TargetAdd('Panda3D.app', input='models/plugin_images/panda3d.icns')
    TargetAdd('Panda3D.app', opts=['OPENSSL', 'ZLIB', 'WINGDI', 'WINUSER', 'WINSHELL', 'ADVAPI', 'WINSOCK2', 'WINOLE', 'CARBON'])
  elif (GetTarget() == 'windows'):
    TargetAdd('plugin_standalone_panda3dWinMain.obj', opts=OPTS, input='panda3dWinMain.cxx')
    TargetAdd('panda3dw.exe', input='plugin_standalone_panda3d.obj')
    TargetAdd('panda3dw.exe', input='plugin_standalone_panda3dWinMain.obj')
    TargetAdd('panda3dw.exe', input='plugin_standalone_panda3dBase.obj')
    TargetAdd('panda3dw.exe', input='plugin_wstring_encode.obj')
    TargetAdd('panda3dw.exe', input='plugin_common.obj')
    TargetAdd('panda3dw.exe', input='libpandaexpress.dll')
    TargetAdd('panda3dw.exe', input='libp3dtoolconfig.dll')
    TargetAdd('panda3dw.exe', input='libp3dtool.dll')
    TargetAdd('panda3dw.exe', input='libp3pystub.lib')
    TargetAdd('panda3dw.exe', input='libp3tinyxml.ilb')
    TargetAdd('panda3dw.exe', opts=['SUBSYSTEM:WINDOWS', 'OPENSSL', 'ZLIB', 'WINGDI', 'WINUSER', 'WINSHELL', 'ADVAPI', 'WINSOCK2', 'WINOLE', 'CARBON'])

if (RTDIST):
  OPTS=['BUILDING:P3D_PLUGIN', 'DIR:direct/src/plugin_standalone', 'DIR:direct/src/plugin', 'DIR:dtool/src/dtoolbase', 'DIR:dtool/src/dtoolutil', 'DIR:dtool/src/pystub', 'DIR:dtool/src/prc', 'DIR:dtool/src/dconfig', 'DIR:panda/src/express', 'DIR:panda/src/downloader', 'RUNTIME', 'P3DEMBED', 'OPENSSL', 'ZLIB']
  # This is arguably a big fat ugly hack, but doing it otherwise would complicate the build process considerably.
  DefSymbol("P3DEMBED", "LINK_ALL_STATIC", "")
  TargetAdd('plugin_standalone_panda3dBase.obj', opts=OPTS, input='panda3dBase.cxx')
  TargetAdd('plugin_standalone_p3dEmbedMain.obj', opts=OPTS, input='p3dEmbedMain.cxx')
  TargetAdd('plugin_standalone_p3dEmbed.obj', opts=OPTS, input='p3dEmbed.cxx')
  TargetAdd('plugin_standalone_pystub.obj', opts=OPTS, input='pystub.cxx')
  TargetAdd('plugin_standalone_dtoolbase_composite1.obj', opts=OPTS, input='p3dtoolbase_composite1.cxx')
  TargetAdd('plugin_standalone_dtoolbase_composite2.obj', opts=OPTS, input='p3dtoolbase_composite2.cxx')
  TargetAdd('plugin_standalone_lookup3.obj', opts=OPTS, input='lookup3.c')
  TargetAdd('plugin_standalone_indent.obj', opts=OPTS, input='indent.cxx')
  TargetAdd('plugin_standalone_dtoolutil_composite1.obj', opts=OPTS, input='p3dtoolutil_composite1.cxx')
  TargetAdd('plugin_standalone_dtoolutil_composite2.obj', opts=OPTS, input='p3dtoolutil_composite2.cxx')
  if (GetTarget() == 'darwin'):
      TargetAdd('plugin_standalone_dtoolutil_filename_assist.obj', opts=OPTS, input='filename_assist.mm')
  TargetAdd('plugin_standalone_prc_composite1.obj', opts=OPTS, input='p3prc_composite1.cxx')
  TargetAdd('plugin_standalone_prc_composite2.obj', opts=OPTS, input='p3prc_composite2.cxx')
  TargetAdd('plugin_standalone_dconfig_composite1.obj', opts=OPTS, input='p3dconfig_composite1.cxx')
  TargetAdd('plugin_standalone_express_composite1.obj', opts=OPTS, input='p3express_composite1.cxx')
  TargetAdd('plugin_standalone_express_composite2.obj', opts=OPTS, input='p3express_composite2.cxx')
  TargetAdd('plugin_standalone_downloader_composite1.obj', opts=OPTS, input='p3downloader_composite1.cxx')
  TargetAdd('plugin_standalone_downloader_composite2.obj', opts=OPTS, input='p3downloader_composite2.cxx')
  TargetAdd('p3dembed.exe', input='plugin_standalone_panda3dBase.obj')
  TargetAdd('p3dembed.exe', input='plugin_standalone_p3dEmbedMain.obj')
  TargetAdd('p3dembed.exe', input='plugin_standalone_p3dEmbed.obj')
  TargetAdd('p3dembed.exe', input='plugin_standalone_pystub.obj')
  TargetAdd('p3dembed.exe', input='plugin_standalone_dtoolbase_composite1.obj')
  TargetAdd('p3dembed.exe', input='plugin_standalone_dtoolbase_composite2.obj')
  TargetAdd('p3dembed.exe', input='plugin_standalone_lookup3.obj')
  TargetAdd('p3dembed.exe', input='plugin_standalone_indent.obj')
  TargetAdd('p3dembed.exe', input='plugin_standalone_dtoolutil_composite1.obj')
  TargetAdd('p3dembed.exe', input='plugin_standalone_dtoolutil_composite2.obj')
  if GetTarget() == 'darwin':
      TargetAdd('p3dembed.exe', input='plugin_standalone_dtoolutil_filename_assist.obj')
  TargetAdd('p3dembed.exe', input='plugin_standalone_prc_composite1.obj')
  TargetAdd('p3dembed.exe', input='plugin_standalone_prc_composite2.obj')
  TargetAdd('p3dembed.exe', input='plugin_standalone_dconfig_composite1.obj')
  TargetAdd('p3dembed.exe', input='plugin_standalone_express_composite1.obj')
  TargetAdd('p3dembed.exe', input='plugin_standalone_express_composite2.obj')
  TargetAdd('p3dembed.exe', input='plugin_standalone_downloader_composite1.obj')
  TargetAdd('p3dembed.exe', input='plugin_standalone_downloader_composite2.obj')
  TargetAdd('p3dembed.exe', input='plugin_common.obj')
  if GetTarget() == 'darwin':
    TargetAdd('p3dembed.exe', input='plugin_find_root_dir_assist.obj')
    TargetAdd('p3dembed.exe', input='libp3subprocbuffer.ilb')
  TargetAdd('p3dembed.exe', input='libp3tinyxml.ilb')
  TargetAdd('p3dembed.exe', input='libp3d_plugin_static.ilb')
  TargetAdd('p3dembed.exe', opts=['NOICON', 'WINGDI', 'WINSOCK2', 'ZLIB', 'WINUSER', 'OPENSSL', 'WINOLE', 'CARBON', 'MSIMG', 'WINCOMCTL', 'ADVAPI', 'WINSHELL', 'X11'])

  if GetTarget() == 'windows':
    OPTS.append("P3DEMBEDW")
    DefSymbol("P3DEMBEDW", "P3DEMBEDW", "")
    TargetAdd('plugin_standalone_p3dEmbedWinMain.obj', opts=OPTS, input='p3dEmbedMain.cxx')
    TargetAdd('p3dembedw.exe', input='plugin_standalone_panda3dBase.obj')
    TargetAdd('p3dembedw.exe', input='plugin_standalone_p3dEmbedWinMain.obj')
    TargetAdd('p3dembedw.exe', input='plugin_standalone_p3dEmbed.obj')
    TargetAdd('p3dembedw.exe', input='plugin_standalone_pystub.obj')
    TargetAdd('p3dembedw.exe', input='plugin_standalone_dtoolbase_composite1.obj')
    TargetAdd('p3dembedw.exe', input='plugin_standalone_dtoolbase_composite2.obj')
    TargetAdd('p3dembedw.exe', input='plugin_standalone_lookup3.obj')
    TargetAdd('p3dembedw.exe', input='plugin_standalone_indent.obj')
    TargetAdd('p3dembedw.exe', input='plugin_standalone_dtoolutil_composite1.obj')
    TargetAdd('p3dembedw.exe', input='plugin_standalone_dtoolutil_composite2.obj')
    TargetAdd('p3dembedw.exe', input='plugin_standalone_prc_composite1.obj')
    TargetAdd('p3dembedw.exe', input='plugin_standalone_prc_composite2.obj')
    TargetAdd('p3dembedw.exe', input='plugin_standalone_dconfig_composite1.obj')
    TargetAdd('p3dembedw.exe', input='plugin_standalone_express_composite1.obj')
    TargetAdd('p3dembedw.exe', input='plugin_standalone_express_composite2.obj')
    TargetAdd('p3dembedw.exe', input='plugin_standalone_downloader_composite1.obj')
    TargetAdd('p3dembedw.exe', input='plugin_standalone_downloader_composite2.obj')
    TargetAdd('p3dembedw.exe', input='plugin_common.obj')
    TargetAdd('p3dembedw.exe', input='libp3tinyxml.ilb')
    TargetAdd('p3dembedw.exe', input='libp3d_plugin_static.ilb')
    TargetAdd('p3dembedw.exe', opts=['SUBSYSTEM:WINDOWS', 'NOICON', 'WINGDI', 'WINSOCK2', 'ZLIB', 'WINUSER', 'OPENSSL', 'WINOLE', 'MSIMG', 'WINCOMCTL', 'ADVAPI', 'WINSHELL'])

#
# DIRECTORY: pandatool/src/pandatoolbase/
#

if (PkgSkip("PANDATOOL")==0):
  OPTS=['DIR:pandatool/src/pandatoolbase']
  TargetAdd('p3pandatoolbase_composite1.obj', opts=OPTS, input='p3pandatoolbase_composite1.cxx')
  TargetAdd('libp3pandatoolbase.lib', input='p3pandatoolbase_composite1.obj')

#
# DIRECTORY: pandatool/src/converter/
#

if (PkgSkip("PANDATOOL")==0):
  OPTS=['DIR:pandatool/src/converter']
  TargetAdd('p3converter_somethingToEggConverter.obj', opts=OPTS, input='somethingToEggConverter.cxx')
  TargetAdd('p3converter_eggToSomethingConverter.obj', opts=OPTS, input='eggToSomethingConverter.cxx')
  TargetAdd('libp3converter.lib', input='p3converter_somethingToEggConverter.obj')
  TargetAdd('libp3converter.lib', input='p3converter_eggToSomethingConverter.obj')

#
# DIRECTORY: pandatool/src/progbase/
#

if (PkgSkip("PANDATOOL")==0):
  OPTS=['DIR:pandatool/src/progbase', 'ZLIB']
  TargetAdd('p3progbase_composite1.obj', opts=OPTS, input='p3progbase_composite1.cxx')
  TargetAdd('libp3progbase.lib', input='p3progbase_composite1.obj')

#
# DIRECTORY: pandatool/src/eggbase/
#

if (PkgSkip("PANDATOOL")==0):
  OPTS=['DIR:pandatool/src/eggbase']
  TargetAdd('p3eggbase_composite1.obj', opts=OPTS, input='p3eggbase_composite1.cxx')
  TargetAdd('libp3eggbase.lib', input='p3eggbase_composite1.obj')

#
# DIRECTORY: pandatool/src/bam/
#

if (PkgSkip("PANDATOOL")==0):
  OPTS=['DIR:pandatool/src/bam']
  TargetAdd('bam-info_bamInfo.obj', opts=OPTS, input='bamInfo.cxx')
  TargetAdd('bam-info.exe', input='bam-info_bamInfo.obj')
  TargetAdd('bam-info.exe', input='libp3progbase.lib')
  TargetAdd('bam-info.exe', input='libp3pandatoolbase.lib')
  TargetAdd('bam-info.exe', input='libpandaegg.dll')
  TargetAdd('bam-info.exe', input=COMMON_PANDA_LIBS_PYSTUB)
  TargetAdd('bam-info.exe', opts=['ADVAPI', 'FFTW'])

  TargetAdd('bam2egg_bamToEgg.obj', opts=OPTS, input='bamToEgg.cxx')
  TargetAdd('bam2egg.exe', input='bam2egg_bamToEgg.obj')
  TargetAdd('bam2egg.exe', input=COMMON_EGG2X_LIBS_PYSTUB)
  TargetAdd('bam2egg.exe', opts=['ADVAPI',  'FFTW'])

  TargetAdd('egg2bam_eggToBam.obj', opts=OPTS, input='eggToBam.cxx')
  TargetAdd('egg2bam.exe', input='egg2bam_eggToBam.obj')
  TargetAdd('egg2bam.exe', input=COMMON_EGG2X_LIBS_PYSTUB)
  TargetAdd('egg2bam.exe', opts=['ADVAPI',  'FFTW'])

#
# DIRECTORY: pandatool/src/cvscopy/
#

if (PkgSkip("PANDATOOL")==0):
  OPTS=['DIR:pandatool/src/cvscopy']
  TargetAdd('p3cvscopy_composite1.obj', opts=OPTS, input='p3cvscopy_composite1.cxx')
  TargetAdd('libp3cvscopy.lib', input='p3cvscopy_composite1.obj')

#
# DIRECTORY: pandatool/src/daeegg/
#
if (PkgSkip("PANDATOOL")==0 and PkgSkip("FCOLLADA")==0):
  OPTS=['DIR:pandatool/src/daeegg', 'FCOLLADA']
  TargetAdd('p3daeegg_composite1.obj', opts=OPTS, input='p3daeegg_composite1.cxx')
  TargetAdd('libp3daeegg.lib', input='p3daeegg_composite1.obj')
  TargetAdd('libp3daeegg.lib', opts=['FCOLLADA', 'CARBON'])

#
# DIRECTORY: pandatool/src/assimp
#
if (PkgSkip("PANDATOOL") == 0 and PkgSkip("ASSIMP")==0):
  OPTS=['DIR:pandatool/src/assimp', 'BUILDING:ASSIMP', 'ASSIMP', 'MODULE']
  TargetAdd('p3assimp_composite1.obj', opts=OPTS, input='p3assimp_composite1.cxx')
  TargetAdd('libp3assimp.dll', input='p3assimp_composite1.obj')
  TargetAdd('libp3assimp.dll', input=COMMON_PANDA_LIBS)
  TargetAdd('libp3assimp.dll', opts=OPTS)

#
# DIRECTORY: pandatool/src/daeprogs/
#
if (PkgSkip("PANDATOOL")==0 and PkgSkip("FCOLLADA")==0):
  OPTS=['DIR:pandatool/src/daeprogs', 'FCOLLADA']
  TargetAdd('dae2egg_daeToEgg.obj', opts=OPTS, input='daeToEgg.cxx')
  TargetAdd('dae2egg.exe', input='dae2egg_daeToEgg.obj')
  TargetAdd('dae2egg.exe', input='libp3daeegg.lib')
  TargetAdd('dae2egg.exe', input=COMMON_EGG2X_LIBS_PYSTUB)
  TargetAdd('dae2egg.exe', opts=['WINUSER', 'FCOLLADA', 'CARBON'])

#
# DIRECTORY: pandatool/src/dxf/
#

if (PkgSkip("PANDATOOL")==0):
  OPTS=['DIR:pandatool/src/dxf']
  TargetAdd('p3dxf_composite1.obj', opts=OPTS, input='p3dxf_composite1.cxx')
  TargetAdd('libp3dxf.lib', input='p3dxf_composite1.obj')

#
# DIRECTORY: pandatool/src/dxfegg/
#

if (PkgSkip("PANDATOOL")==0):
  OPTS=['DIR:pandatool/src/dxfegg']
  TargetAdd('p3dxfegg_dxfToEggConverter.obj', opts=OPTS, input='dxfToEggConverter.cxx')
  TargetAdd('p3dxfegg_dxfToEggLayer.obj', opts=OPTS, input='dxfToEggLayer.cxx')
  TargetAdd('libp3dxfegg.lib', input='p3dxfegg_dxfToEggConverter.obj')
  TargetAdd('libp3dxfegg.lib', input='p3dxfegg_dxfToEggLayer.obj')

#
# DIRECTORY: pandatool/src/dxfprogs/
#

if (PkgSkip("PANDATOOL")==0):
  OPTS=['DIR:pandatool/src/dxfprogs']
  TargetAdd('dxf-points_dxfPoints.obj', opts=OPTS, input='dxfPoints.cxx')
  TargetAdd('dxf-points.exe', input='dxf-points_dxfPoints.obj')
  TargetAdd('dxf-points.exe', input='libp3progbase.lib')
  TargetAdd('dxf-points.exe', input='libp3dxf.lib')
  TargetAdd('dxf-points.exe', input='libp3pandatoolbase.lib')
  TargetAdd('dxf-points.exe', input=COMMON_PANDA_LIBS_PYSTUB)
  TargetAdd('dxf-points.exe', opts=['ADVAPI',  'FFTW'])

  TargetAdd('dxf2egg_dxfToEgg.obj', opts=OPTS, input='dxfToEgg.cxx')
  TargetAdd('dxf2egg.exe', input='dxf2egg_dxfToEgg.obj')
  TargetAdd('dxf2egg.exe', input='libp3dxfegg.lib')
  TargetAdd('dxf2egg.exe', input='libp3dxf.lib')
  TargetAdd('dxf2egg.exe', input=COMMON_EGG2X_LIBS_PYSTUB)
  TargetAdd('dxf2egg.exe', opts=['ADVAPI',  'FFTW'])

  TargetAdd('egg2dxf_eggToDXF.obj', opts=OPTS, input='eggToDXF.cxx')
  TargetAdd('egg2dxf_eggToDXFLayer.obj', opts=OPTS, input='eggToDXFLayer.cxx')
  TargetAdd('egg2dxf.exe', input='egg2dxf_eggToDXF.obj')
  TargetAdd('egg2dxf.exe', input='egg2dxf_eggToDXFLayer.obj')
  TargetAdd('egg2dxf.exe', input='libp3dxf.lib')
  TargetAdd('egg2dxf.exe', input=COMMON_EGG2X_LIBS_PYSTUB)
  TargetAdd('egg2dxf.exe', opts=['ADVAPI',  'FFTW'])

#
# DIRECTORY: pandatool/src/objegg/
#

if (PkgSkip("PANDATOOL")==0):
  OPTS=['DIR:pandatool/src/objegg']
  TargetAdd('p3objegg_objToEggConverter.obj', opts=OPTS, input='objToEggConverter.cxx')
  TargetAdd('p3objegg_eggToObjConverter.obj', opts=OPTS, input='eggToObjConverter.cxx')
  TargetAdd('p3objegg_config_objegg.obj', opts=OPTS, input='config_objegg.cxx')
  TargetAdd('libp3objegg.lib', input='p3objegg_objToEggConverter.obj')
  TargetAdd('libp3objegg.lib', input='p3objegg_eggToObjConverter.obj')
  TargetAdd('libp3objegg.lib', input='p3objegg_config_objegg.obj')

#
# DIRECTORY: pandatool/src/objprogs/
#

if (PkgSkip("PANDATOOL")==0):
  OPTS=['DIR:pandatool/src/objprogs']
  TargetAdd('obj2egg_objToEgg.obj', opts=OPTS, input='objToEgg.cxx')
  TargetAdd('obj2egg.exe', input='obj2egg_objToEgg.obj')
  TargetAdd('obj2egg.exe', input='libp3objegg.lib')
  TargetAdd('obj2egg.exe', input=COMMON_EGG2X_LIBS_PYSTUB)

  TargetAdd('egg2obj_eggToObj.obj', opts=OPTS, input='eggToObj.cxx')
  TargetAdd('egg2obj.exe', input='egg2obj_eggToObj.obj')
  TargetAdd('egg2obj.exe', input='libp3objegg.lib')
  TargetAdd('egg2obj.exe', input=COMMON_EGG2X_LIBS_PYSTUB)

#
# DIRECTORY: pandatool/src/palettizer/
#

if (PkgSkip("PANDATOOL")==0):
  OPTS=['DIR:pandatool/src/palettizer']
  TargetAdd('p3palettizer_composite1.obj', opts=OPTS, input='p3palettizer_composite1.cxx')
  TargetAdd('libp3palettizer.lib', input='p3palettizer_composite1.obj')

#
# DIRECTORY: pandatool/src/egg-mkfont/
#

if (PkgSkip("FREETYPE")==0) and (PkgSkip("PANDATOOL")==0):
  OPTS=['DIR:pandatool/src/egg-mkfont', 'DIR:pandatool/src/palettizer', 'FREETYPE']
  TargetAdd('egg-mkfont_eggMakeFont.obj', opts=OPTS, input='eggMakeFont.cxx')
  TargetAdd('egg-mkfont_rangeDescription.obj', opts=OPTS, input='rangeDescription.cxx')
  TargetAdd('egg-mkfont_rangeIterator.obj', opts=OPTS, input='rangeIterator.cxx')
  TargetAdd('egg-mkfont.exe', input='egg-mkfont_eggMakeFont.obj')
  TargetAdd('egg-mkfont.exe', input='egg-mkfont_rangeDescription.obj')
  TargetAdd('egg-mkfont.exe', input='egg-mkfont_rangeIterator.obj')
  TargetAdd('egg-mkfont.exe', input='libp3palettizer.lib')
  TargetAdd('egg-mkfont.exe', input=COMMON_EGG2X_LIBS_PYSTUB)
  TargetAdd('egg-mkfont.exe', opts=['ADVAPI', 'FREETYPE'])

#
# DIRECTORY: pandatool/src/eggcharbase/
#

if (PkgSkip("PANDATOOL")==0):
  OPTS=['DIR:pandatool/src/eggcharbase', 'ZLIB']
  TargetAdd('p3eggcharbase_composite1.obj', opts=OPTS, input='p3eggcharbase_composite1.cxx')
  TargetAdd('libp3eggcharbase.lib', input='p3eggcharbase_composite1.obj')

#
# DIRECTORY: pandatool/src/egg-optchar/
#

if (PkgSkip("PANDATOOL")==0):
  OPTS=['DIR:pandatool/src/egg-optchar']
  TargetAdd('egg-optchar_config_egg_optchar.obj', opts=OPTS, input='config_egg_optchar.cxx')
  TargetAdd('egg-optchar_eggOptchar.obj', opts=OPTS, input='eggOptchar.cxx')
  TargetAdd('egg-optchar_eggOptcharUserData.obj', opts=OPTS, input='eggOptcharUserData.cxx')
  TargetAdd('egg-optchar_vertexMembership.obj', opts=OPTS, input='vertexMembership.cxx')
  TargetAdd('egg-optchar.exe', input='egg-optchar_config_egg_optchar.obj')
  TargetAdd('egg-optchar.exe', input='egg-optchar_eggOptchar.obj')
  TargetAdd('egg-optchar.exe', input='egg-optchar_eggOptcharUserData.obj')
  TargetAdd('egg-optchar.exe', input='egg-optchar_vertexMembership.obj')
  TargetAdd('egg-optchar.exe', input='libp3eggcharbase.lib')
  TargetAdd('egg-optchar.exe', input=COMMON_EGG2X_LIBS_PYSTUB)
  TargetAdd('egg-optchar.exe', opts=['ADVAPI', 'FREETYPE'])

#
# DIRECTORY: pandatool/src/egg-palettize/
#

if (PkgSkip("PANDATOOL")==0):
  OPTS=['DIR:pandatool/src/egg-palettize', 'DIR:pandatool/src/palettizer']
  TargetAdd('egg-palettize_eggPalettize.obj', opts=OPTS, input='eggPalettize.cxx')
  TargetAdd('egg-palettize.exe', input='egg-palettize_eggPalettize.obj')
  TargetAdd('egg-palettize.exe', input='libp3palettizer.lib')
  TargetAdd('egg-palettize.exe', input=COMMON_EGG2X_LIBS_PYSTUB)
  TargetAdd('egg-palettize.exe', opts=['ADVAPI'])

#
# DIRECTORY: pandatool/src/egg-qtess/
#

if (PkgSkip("PANDATOOL")==0):
  OPTS=['DIR:pandatool/src/egg-qtess']
  TargetAdd('egg-qtess_composite1.obj', opts=OPTS, input='egg-qtess_composite1.cxx')
  TargetAdd('egg-qtess.exe', input='egg-qtess_composite1.obj')
  TargetAdd('egg-qtess.exe', input='libp3eggbase.lib')
  TargetAdd('egg-qtess.exe', input='libp3progbase.lib')
  TargetAdd('egg-qtess.exe', input='libp3converter.lib')
  TargetAdd('egg-qtess.exe', input=COMMON_EGG2X_LIBS_PYSTUB)
  TargetAdd('egg-qtess.exe', opts=['ADVAPI'])

#
# DIRECTORY: pandatool/src/eggprogs/
#

if (PkgSkip("PANDATOOL")==0):
  OPTS=['DIR:pandatool/src/eggprogs']
  TargetAdd('egg-crop_eggCrop.obj', opts=OPTS, input='eggCrop.cxx')
  TargetAdd('egg-crop.exe', input='egg-crop_eggCrop.obj')
  TargetAdd('egg-crop.exe', input=COMMON_EGG2X_LIBS_PYSTUB)
  TargetAdd('egg-crop.exe', opts=['ADVAPI'])

  TargetAdd('egg-make-tube_eggMakeTube.obj', opts=OPTS, input='eggMakeTube.cxx')
  TargetAdd('egg-make-tube.exe', input='egg-make-tube_eggMakeTube.obj')
  TargetAdd('egg-make-tube.exe', input=COMMON_EGG2X_LIBS_PYSTUB)
  TargetAdd('egg-make-tube.exe', opts=['ADVAPI'])

  TargetAdd('egg-texture-cards_eggTextureCards.obj', opts=OPTS, input='eggTextureCards.cxx')
  TargetAdd('egg-texture-cards.exe', input='egg-texture-cards_eggTextureCards.obj')
  TargetAdd('egg-texture-cards.exe', input=COMMON_EGG2X_LIBS_PYSTUB)
  TargetAdd('egg-texture-cards.exe', opts=['ADVAPI'])

  TargetAdd('egg-topstrip_eggTopstrip.obj', opts=OPTS, input='eggTopstrip.cxx')
  TargetAdd('egg-topstrip.exe', input='egg-topstrip_eggTopstrip.obj')
  TargetAdd('egg-topstrip.exe', input='libp3eggcharbase.lib')
  TargetAdd('egg-topstrip.exe', input=COMMON_EGG2X_LIBS_PYSTUB)
  TargetAdd('egg-topstrip.exe', opts=['ADVAPI'])

  TargetAdd('egg-trans_eggTrans.obj', opts=OPTS, input='eggTrans.cxx')
  TargetAdd('egg-trans.exe', input='egg-trans_eggTrans.obj')
  TargetAdd('egg-trans.exe', input=COMMON_EGG2X_LIBS_PYSTUB)
  TargetAdd('egg-trans.exe', opts=['ADVAPI'])

  TargetAdd('egg2c_eggToC.obj', opts=OPTS, input='eggToC.cxx')
  TargetAdd('egg2c.exe', input='egg2c_eggToC.obj')
  TargetAdd('egg2c.exe', input=COMMON_EGG2X_LIBS_PYSTUB)
  TargetAdd('egg2c.exe', opts=['ADVAPI'])

  TargetAdd('egg-rename_eggRename.obj', opts=OPTS, input='eggRename.cxx')
  TargetAdd('egg-rename.exe', input='egg-rename_eggRename.obj')
  TargetAdd('egg-rename.exe', input=COMMON_EGG2X_LIBS_PYSTUB)
  TargetAdd('egg-rename.exe', opts=['ADVAPI'])

  TargetAdd('egg-retarget-anim_eggRetargetAnim.obj', opts=OPTS, input='eggRetargetAnim.cxx')
  TargetAdd('egg-retarget-anim.exe', input='egg-retarget-anim_eggRetargetAnim.obj')
  TargetAdd('egg-retarget-anim.exe', input='libp3eggcharbase.lib')
  TargetAdd('egg-retarget-anim.exe', input=COMMON_EGG2X_LIBS_PYSTUB)
  TargetAdd('egg-retarget-anim.exe', opts=['ADVAPI'])

  TargetAdd('egg-list-textures_eggListTextures.obj', opts=OPTS, input='eggListTextures.cxx')
  TargetAdd('egg-list-textures.exe', input='egg-list-textures_eggListTextures.obj')
  TargetAdd('egg-list-textures.exe', input=COMMON_EGG2X_LIBS_PYSTUB)
  TargetAdd('egg-list-textures.exe', opts=['ADVAPI'])

#
# DIRECTORY: pandatool/src/flt/
#

if (PkgSkip("PANDATOOL")==0):
  OPTS=['DIR:pandatool/src/flt', 'ZLIB']
  TargetAdd('p3flt_composite1.obj', opts=OPTS, input='p3flt_composite1.cxx')
  TargetAdd('libp3flt.lib', input=['p3flt_composite1.obj'])

#
# DIRECTORY: pandatool/src/fltegg/
#

if (PkgSkip("PANDATOOL")==0):
  OPTS=['DIR:pandatool/src/fltegg']
  TargetAdd('p3fltegg_fltToEggConverter.obj', opts=OPTS, input='fltToEggConverter.cxx')
  TargetAdd('p3fltegg_fltToEggLevelState.obj', opts=OPTS, input='fltToEggLevelState.cxx')
  TargetAdd('libp3fltegg.lib', input=['p3fltegg_fltToEggConverter.obj', 'p3fltegg_fltToEggLevelState.obj'])

#
# DIRECTORY: pandatool/src/fltprogs/
#

if (PkgSkip("PANDATOOL")==0):
  OPTS=['DIR:pandatool/src/fltprogs', 'DIR:pandatool/src/flt', 'DIR:pandatool/src/cvscopy']
  TargetAdd('egg2flt_eggToFlt.obj', opts=OPTS, input='eggToFlt.cxx')
  TargetAdd('egg2flt.exe', input='egg2flt_eggToFlt.obj')
  TargetAdd('egg2flt.exe', input='libp3flt.lib')
  TargetAdd('egg2flt.exe', input=COMMON_EGG2X_LIBS_PYSTUB)
  TargetAdd('egg2flt.exe', opts=['ADVAPI'])

  TargetAdd('flt-info_fltInfo.obj', opts=OPTS, input='fltInfo.cxx')
  TargetAdd('flt-info.exe', input='flt-info_fltInfo.obj')
  TargetAdd('flt-info.exe', input='libp3flt.lib')
  TargetAdd('flt-info.exe', input=COMMON_EGG2X_LIBS_PYSTUB)
  TargetAdd('flt-info.exe', opts=['ADVAPI'])

  TargetAdd('flt-trans_fltTrans.obj', opts=OPTS, input='fltTrans.cxx')
  TargetAdd('flt-trans.exe', input='flt-trans_fltTrans.obj')
  TargetAdd('flt-trans.exe', input='libp3flt.lib')
  TargetAdd('flt-trans.exe', input=COMMON_EGG2X_LIBS_PYSTUB)
  TargetAdd('flt-trans.exe', opts=['ADVAPI'])

  TargetAdd('flt2egg_fltToEgg.obj', opts=OPTS, input='fltToEgg.cxx')
  TargetAdd('flt2egg.exe', input='flt2egg_fltToEgg.obj')
  TargetAdd('flt2egg.exe', input='libp3flt.lib')
  TargetAdd('flt2egg.exe', input='libp3fltegg.lib')
  TargetAdd('flt2egg.exe', input=COMMON_EGG2X_LIBS_PYSTUB)
  TargetAdd('flt2egg.exe', opts=['ADVAPI'])

  TargetAdd('fltcopy_fltCopy.obj', opts=OPTS, input='fltCopy.cxx')
  TargetAdd('fltcopy.exe', input='fltcopy_fltCopy.obj')
  TargetAdd('fltcopy.exe', input='libp3cvscopy.lib')
  TargetAdd('fltcopy.exe', input='libp3flt.lib')
  TargetAdd('fltcopy.exe', input=COMMON_EGG2X_LIBS_PYSTUB)
  TargetAdd('fltcopy.exe', opts=['ADVAPI'])


#
# DIRECTORY: pandatool/src/imagebase/
#

if (PkgSkip("PANDATOOL")==0):
  OPTS=['DIR:pandatool/src/imagebase']
  TargetAdd('p3imagebase_composite1.obj', opts=OPTS, input='p3imagebase_composite1.cxx')
  TargetAdd('libp3imagebase.lib', input='p3imagebase_composite1.obj')

#
# DIRECTORY: pandatool/src/imageprogs/
#

if (PkgSkip("PANDATOOL")==0):
  OPTS=['DIR:pandatool/src/imageprogs']
  TargetAdd('image-info_imageInfo.obj', opts=OPTS, input='imageInfo.cxx')
  TargetAdd('image-info.exe', input='image-info_imageInfo.obj')
  TargetAdd('image-info.exe', input='libp3imagebase.lib')
  TargetAdd('image-info.exe', input='libp3progbase.lib')
  TargetAdd('image-info.exe', input='libp3pandatoolbase.lib')
  TargetAdd('image-info.exe', input='libpandaegg.dll')
  TargetAdd('image-info.exe', input=COMMON_PANDA_LIBS)
  TargetAdd('image-info.exe', input='libp3pystub.lib')
  TargetAdd('image-info.exe', opts=['ADVAPI'])

  TargetAdd('image-resize_imageResize.obj', opts=OPTS, input='imageResize.cxx')
  TargetAdd('image-resize.exe', input='image-resize_imageResize.obj')
  TargetAdd('image-resize.exe', input='libp3imagebase.lib')
  TargetAdd('image-resize.exe', input='libp3progbase.lib')
  TargetAdd('image-resize.exe', input='libp3pandatoolbase.lib')
  TargetAdd('image-resize.exe', input='libpandaegg.dll')
  TargetAdd('image-resize.exe', input=COMMON_PANDA_LIBS)
  TargetAdd('image-resize.exe', input='libp3pystub.lib')
  TargetAdd('image-resize.exe', opts=['ADVAPI'])

  TargetAdd('image-trans_imageTrans.obj', opts=OPTS, input='imageTrans.cxx')
  TargetAdd('image-trans.exe', input='image-trans_imageTrans.obj')
  TargetAdd('image-trans.exe', input='libp3imagebase.lib')
  TargetAdd('image-trans.exe', input='libp3progbase.lib')
  TargetAdd('image-trans.exe', input='libp3pandatoolbase.lib')
  TargetAdd('image-trans.exe', input='libpandaegg.dll')
  TargetAdd('image-trans.exe', input=COMMON_PANDA_LIBS)
  TargetAdd('image-trans.exe', input='libp3pystub.lib')
  TargetAdd('image-trans.exe', opts=['ADVAPI'])

#
# DIRECTORY: pandatool/src/pfmprogs/
#

if (PkgSkip("PANDATOOL")==0):
  OPTS=['DIR:pandatool/src/pfmprogs']
  TargetAdd('pfm-trans_pfmTrans.obj', opts=OPTS, input='pfmTrans.cxx')
  TargetAdd('pfm-trans.exe', input='pfm-trans_pfmTrans.obj')
  TargetAdd('pfm-trans.exe', input='libp3progbase.lib')
  TargetAdd('pfm-trans.exe', input='libp3pandatoolbase.lib')
  TargetAdd('pfm-trans.exe', input=COMMON_PANDA_LIBS)
  TargetAdd('pfm-trans.exe', input='libp3pystub.lib')
  TargetAdd('pfm-trans.exe', opts=['ADVAPI'])

  TargetAdd('pfm-bba_pfmBba.obj', opts=OPTS, input='pfmBba.cxx')
  TargetAdd('pfm-bba_config_pfm.obj', opts=OPTS, input='config_pfm.cxx')
  TargetAdd('pfm-bba.exe', input='pfm-bba_pfmBba.obj')
  TargetAdd('pfm-bba.exe', input='pfm-bba_config_pfm.obj')
  TargetAdd('pfm-bba.exe', input='libp3progbase.lib')
  TargetAdd('pfm-bba.exe', input='libp3pandatoolbase.lib')
  TargetAdd('pfm-bba.exe', input=COMMON_PANDA_LIBS)
  TargetAdd('pfm-bba.exe', input='libp3pystub.lib')
  TargetAdd('pfm-bba.exe', opts=['ADVAPI'])

#
# DIRECTORY: pandatool/src/lwo/
#

if (PkgSkip("PANDATOOL")==0):
  OPTS=['DIR:pandatool/src/lwo']
  TargetAdd('p3lwo_composite1.obj', opts=OPTS, input='p3lwo_composite1.cxx')
  TargetAdd('libp3lwo.lib', input='p3lwo_composite1.obj')

#
# DIRECTORY: pandatool/src/lwoegg/
#

if (PkgSkip("PANDATOOL")==0):
  OPTS=['DIR:pandatool/src/lwoegg']
  TargetAdd('p3lwoegg_composite1.obj', opts=OPTS, input='p3lwoegg_composite1.cxx')
  TargetAdd('libp3lwoegg.lib', input='p3lwoegg_composite1.obj')

#
# DIRECTORY: pandatool/src/lwoprogs/
#

if (PkgSkip("PANDATOOL")==0):
  OPTS=['DIR:pandatool/src/lwoprogs', 'DIR:pandatool/src/lwo']
  TargetAdd('lwo-scan_lwoScan.obj', opts=OPTS, input='lwoScan.cxx')
  TargetAdd('lwo-scan.exe', input='lwo-scan_lwoScan.obj')
  TargetAdd('lwo-scan.exe', input='libp3lwo.lib')
  TargetAdd('lwo-scan.exe', input='libp3progbase.lib')
  TargetAdd('lwo-scan.exe', input='libp3pandatoolbase.lib')
  TargetAdd('lwo-scan.exe', input='libpandaegg.dll')
  TargetAdd('lwo-scan.exe', input=COMMON_PANDA_LIBS)
  TargetAdd('lwo-scan.exe', input='libp3pystub.lib')
  TargetAdd('lwo-scan.exe', opts=['ADVAPI'])

  TargetAdd('lwo2egg_lwoToEgg.obj', opts=OPTS, input='lwoToEgg.cxx')
  TargetAdd('lwo2egg.exe', input='lwo2egg_lwoToEgg.obj')
  TargetAdd('lwo2egg.exe', input='libp3lwo.lib')
  TargetAdd('lwo2egg.exe', input='libp3lwoegg.lib')
  TargetAdd('lwo2egg.exe', input=COMMON_EGG2X_LIBS_PYSTUB)
  TargetAdd('lwo2egg.exe', opts=['ADVAPI'])

#
# DIRECTORY: pandatool/src/maya/
#

for VER in MAYAVERSIONS:
  VNUM=VER[4:]
  if (PkgSkip(VER)==0) and (PkgSkip("PANDATOOL")==0):
    OPTS=['DIR:pandatool/src/maya', VER]
    TargetAdd('maya'+VNUM+'_composite1.obj', opts=OPTS, input='p3maya_composite1.cxx')
    TargetAdd('libmaya'+VNUM+'.lib', input='maya'+VNUM+'_composite1.obj')

#
# DIRECTORY: pandatool/src/mayaegg/
#

for VER in MAYAVERSIONS:
  VNUM=VER[4:]
  if (PkgSkip(VER)==0) and (PkgSkip("PANDATOOL")==0):
    OPTS=['DIR:pandatool/src/mayaegg', 'DIR:pandatool/src/maya', VER]
    TargetAdd('mayaegg'+VNUM+'_loader.obj', opts=OPTS, input='mayaEggLoader.cxx')
    TargetAdd('mayaegg'+VNUM+'_composite1.obj', opts=OPTS, input='p3mayaegg_composite1.cxx')
    TargetAdd('libmayaegg'+VNUM+'.lib', input='mayaegg'+VNUM+'_loader.obj')
    TargetAdd('libmayaegg'+VNUM+'.lib', input='mayaegg'+VNUM+'_composite1.obj')

#
# DIRECTORY: pandatool/src/maxegg/
#

for VER in MAXVERSIONS:
  VNUM=VER[3:]
  if (PkgSkip(VER)==0) and (PkgSkip("PANDATOOL")==0):
    OPTS=['DIR:pandatool/src/maxegg', VER,  "WINCOMCTL", "WINCOMDLG", "WINUSER", "MSFORSCOPE", "RTTI"]
    TargetAdd('maxEgg'+VNUM+'.res', opts=OPTS, input='maxEgg.rc')
    TargetAdd('maxegg'+VNUM+'_loader.obj', opts=OPTS, input='maxEggLoader.cxx')
    TargetAdd('maxegg'+VNUM+'_composite1.obj', opts=OPTS, input='p3maxegg_composite1.cxx')
    TargetAdd('maxegg'+VNUM+'.dlo', input='maxegg'+VNUM+'_composite1.obj')
    TargetAdd('maxegg'+VNUM+'.dlo', input='maxEgg'+VNUM+'.res')
    TargetAdd('maxegg'+VNUM+'.dlo', input='maxEgg.def', ipath=OPTS)
    TargetAdd('maxegg'+VNUM+'.dlo', input=COMMON_EGG2X_LIBS_PYSTUB)
    TargetAdd('maxegg'+VNUM+'.dlo', opts=OPTS)

#
# DIRECTORY: pandatool/src/maxprogs/
#

for VER in MAXVERSIONS:
  VNUM=VER[3:]
  if (PkgSkip(VER)==0) and (PkgSkip("PANDATOOL")==0):
    OPTS=['DIR:pandatool/src/maxprogs', VER,  "WINCOMCTL", "WINCOMDLG", "WINUSER", "MSFORSCOPE", "RTTI"]
    TargetAdd('maxImportRes.res', opts=OPTS, input='maxImportRes.rc')
    TargetAdd('maxprogs'+VNUM+'_maxeggimport.obj', opts=OPTS, input='maxEggImport.cxx')
    TargetAdd('maxeggimport'+VNUM+'.dle', input='maxegg'+VNUM+'_loader.obj')
    TargetAdd('maxeggimport'+VNUM+'.dle', input='maxprogs'+VNUM+'_maxeggimport.obj')
    TargetAdd('maxeggimport'+VNUM+'.dle', input='libpandaegg.dll')
    TargetAdd('maxeggimport'+VNUM+'.dle', input='libpanda.dll')
    TargetAdd('maxeggimport'+VNUM+'.dle', input='libpandaexpress.dll')
    TargetAdd('maxeggimport'+VNUM+'.dle', input='maxImportRes.res')
    TargetAdd('maxeggimport'+VNUM+'.dle', input='maxEggImport.def', ipath=OPTS)
    TargetAdd('maxeggimport'+VNUM+'.dle', input=COMMON_DTOOL_LIBS)
    TargetAdd('maxeggimport'+VNUM+'.dle', opts=OPTS)

#
# DIRECTORY: pandatool/src/vrml/
#

if (PkgSkip("PANDATOOL")==0):
  OPTS=['DIR:pandatool/src/vrml', 'ZLIB', 'BISONPREFIX_vrmlyy']
  CreateFile(GetOutputDir()+"/include/vrmlParser.h")
  TargetAdd('p3vrml_vrmlParser.obj', opts=OPTS, input='vrmlParser.yxx')
  TargetAdd('vrmlParser.h', input='p3vrml_vrmlParser.obj', opts=['DEPENDENCYONLY'])
  TargetAdd('p3vrml_vrmlLexer.obj', opts=OPTS, input='vrmlLexer.lxx')
  TargetAdd('p3vrml_parse_vrml.obj', opts=OPTS, input='parse_vrml.cxx')
  TargetAdd('p3vrml_standard_nodes.obj', opts=OPTS, input='standard_nodes.cxx')
  TargetAdd('p3vrml_vrmlNode.obj', opts=OPTS, input='vrmlNode.cxx')
  TargetAdd('p3vrml_vrmlNodeType.obj', opts=OPTS, input='vrmlNodeType.cxx')
  TargetAdd('libp3vrml.lib', input='p3vrml_parse_vrml.obj')
  TargetAdd('libp3vrml.lib', input='p3vrml_standard_nodes.obj')
  TargetAdd('libp3vrml.lib', input='p3vrml_vrmlNode.obj')
  TargetAdd('libp3vrml.lib', input='p3vrml_vrmlNodeType.obj')
  TargetAdd('libp3vrml.lib', input='p3vrml_vrmlParser.obj')
  TargetAdd('libp3vrml.lib', input='p3vrml_vrmlLexer.obj')

#
# DIRECTORY: pandatool/src/vrmlegg/
#

if (PkgSkip("PANDATOOL")==0):
  OPTS=['DIR:pandatool/src/vrmlegg', 'DIR:pandatool/src/vrml']
  TargetAdd('p3vrmlegg_indexedFaceSet.obj', opts=OPTS, input='indexedFaceSet.cxx')
  TargetAdd('p3vrmlegg_vrmlAppearance.obj', opts=OPTS, input='vrmlAppearance.cxx')
  TargetAdd('p3vrmlegg_vrmlToEggConverter.obj', opts=OPTS, input='vrmlToEggConverter.cxx')
  TargetAdd('libp3vrmlegg.lib', input='p3vrmlegg_indexedFaceSet.obj')
  TargetAdd('libp3vrmlegg.lib', input='p3vrmlegg_vrmlAppearance.obj')
  TargetAdd('libp3vrmlegg.lib', input='p3vrmlegg_vrmlToEggConverter.obj')

#
# DIRECTORY: pandatool/src/xfile/
#

if (PkgSkip("PANDATOOL")==0):
    OPTS=['DIR:pandatool/src/xfile', 'ZLIB', 'BISONPREFIX_xyy', 'FLEXDASHI']
    CreateFile(GetOutputDir()+"/include/xParser.h")
    TargetAdd('p3xfile_xParser.obj', opts=OPTS, input='xParser.yxx')
    TargetAdd('xParser.h', input='p3xfile_xParser.obj', opts=['DEPENDENCYONLY'])
    TargetAdd('p3xfile_xLexer.obj', opts=OPTS, input='xLexer.lxx')
    TargetAdd('p3xfile_composite1.obj', opts=OPTS, input='p3xfile_composite1.cxx')
    TargetAdd('libp3xfile.lib', input='p3xfile_composite1.obj')
    TargetAdd('libp3xfile.lib', input='p3xfile_xParser.obj')
    TargetAdd('libp3xfile.lib', input='p3xfile_xLexer.obj')

#
# DIRECTORY: pandatool/src/xfileegg/
#

if (PkgSkip("PANDATOOL")==0):
    OPTS=['DIR:pandatool/src/xfileegg', 'DIR:pandatool/src/xfile']
    TargetAdd('p3xfileegg_composite1.obj', opts=OPTS, input='p3xfileegg_composite1.cxx')
    TargetAdd('libp3xfileegg.lib', input='p3xfileegg_composite1.obj')

#
# DIRECTORY: pandatool/src/ptloader/
#

if (PkgSkip("PANDATOOL")==0):
    OPTS=['DIR:pandatool/src/ptloader', 'DIR:pandatool/src/flt', 'DIR:pandatool/src/lwo', 'DIR:pandatool/src/xfile', 'DIR:pandatool/src/xfileegg', 'DIR:pandatool/src/daeegg', 'BUILDING:PTLOADER', 'FCOLLADA']
    TargetAdd('p3ptloader_config_ptloader.obj', opts=OPTS, input='config_ptloader.cxx')
    TargetAdd('p3ptloader_loaderFileTypePandatool.obj', opts=OPTS, input='loaderFileTypePandatool.cxx')
    TargetAdd('libp3ptloader.dll', input='p3ptloader_config_ptloader.obj')
    TargetAdd('libp3ptloader.dll', input='p3ptloader_loaderFileTypePandatool.obj')
    TargetAdd('libp3ptloader.dll', input='libp3fltegg.lib')
    TargetAdd('libp3ptloader.dll', input='libp3flt.lib')
    TargetAdd('libp3ptloader.dll', input='libp3lwoegg.lib')
    TargetAdd('libp3ptloader.dll', input='libp3lwo.lib')
    TargetAdd('libp3ptloader.dll', input='libp3dxfegg.lib')
    TargetAdd('libp3ptloader.dll', input='libp3dxf.lib')
    TargetAdd('libp3ptloader.dll', input='libp3objegg.lib')
    TargetAdd('libp3ptloader.dll', input='libp3vrmlegg.lib')
    TargetAdd('libp3ptloader.dll', input='libp3vrml.lib')
    TargetAdd('libp3ptloader.dll', input='libp3xfileegg.lib')
    TargetAdd('libp3ptloader.dll', input='libp3xfile.lib')
    if (PkgSkip("FCOLLADA")==0): TargetAdd('libp3ptloader.dll', input='libp3daeegg.lib')
    TargetAdd('libp3ptloader.dll', input='libp3eggbase.lib')
    TargetAdd('libp3ptloader.dll', input='libp3progbase.lib')
    TargetAdd('libp3ptloader.dll', input='libp3converter.lib')
    TargetAdd('libp3ptloader.dll', input='libp3pandatoolbase.lib')
    TargetAdd('libp3ptloader.dll', input='libpandaegg.dll')
    TargetAdd('libp3ptloader.dll', input=COMMON_PANDA_LIBS)
    TargetAdd('libp3ptloader.dll', opts=['MODULE', 'ADVAPI', 'FCOLLADA', 'WINUSER'])

#
# DIRECTORY: pandatool/src/miscprogs/
#

# This is a bit of an esoteric tool, and it causes issues because
# it conflicts with tools of the same name in different packages.
#if (PkgSkip("PANDATOOL")==0):
#    OPTS=['DIR:pandatool/src/miscprogs']
#    TargetAdd('bin2c_binToC.obj', opts=OPTS, input='binToC.cxx')
#    TargetAdd('bin2c.exe', input='bin2c_binToC.obj')
#    TargetAdd('bin2c.exe', input='libp3progbase.lib')
#    TargetAdd('bin2c.exe', input='libp3pandatoolbase.lib')
#    TargetAdd('bin2c.exe', input=COMMON_PANDA_LIBS)
#    TargetAdd('bin2c.exe', input='libp3pystub.lib')
#    TargetAdd('bin2c.exe', opts=['ADVAPI'])

#
# DIRECTORY: pandatool/src/pstatserver/
#

if (PkgSkip("PANDATOOL")==0):
    OPTS=['DIR:pandatool/src/pstatserver']
    TargetAdd('p3pstatserver_composite1.obj', opts=OPTS, input='p3pstatserver_composite1.cxx')
    TargetAdd('libp3pstatserver.lib', input='p3pstatserver_composite1.obj')

#
# DIRECTORY: pandatool/src/softprogs/
#

if (PkgSkip("PANDATOOL")==0):
    OPTS=['DIR:pandatool/src/softprogs', 'OPENSSL']
    TargetAdd('softcvs_softCVS.obj', opts=OPTS, input='softCVS.cxx')
    TargetAdd('softcvs_softFilename.obj', opts=OPTS, input='softFilename.cxx')
    TargetAdd('softcvs.exe', input='softcvs_softCVS.obj')
    TargetAdd('softcvs.exe', input='softcvs_softFilename.obj')
    TargetAdd('softcvs.exe', input='libp3progbase.lib')
    TargetAdd('softcvs.exe', input='libp3pandatoolbase.lib')
    TargetAdd('softcvs.exe', input='libpandaegg.dll')
    TargetAdd('softcvs.exe', input=COMMON_PANDA_LIBS)
    TargetAdd('softcvs.exe', input='libp3pystub.lib')
    TargetAdd('softcvs.exe', opts=['ADVAPI'])

#
# DIRECTORY: pandatool/src/text-stats/
#

if (PkgSkip("PANDATOOL")==0):
    OPTS=['DIR:pandatool/src/text-stats']
    TargetAdd('text-stats_textMonitor.obj', opts=OPTS, input='textMonitor.cxx')
    TargetAdd('text-stats_textStats.obj', opts=OPTS, input='textStats.cxx')
    TargetAdd('text-stats.exe', input='text-stats_textMonitor.obj')
    TargetAdd('text-stats.exe', input='text-stats_textStats.obj')
    TargetAdd('text-stats.exe', input='libp3progbase.lib')
    TargetAdd('text-stats.exe', input='libp3pstatserver.lib')
    TargetAdd('text-stats.exe', input='libp3pandatoolbase.lib')
    TargetAdd('text-stats.exe', input='libpandaegg.dll')
    TargetAdd('text-stats.exe', input=COMMON_PANDA_LIBS)
    TargetAdd('text-stats.exe', input='libp3pystub.lib')
    TargetAdd('text-stats.exe', opts=['ADVAPI'])

#
# DIRECTORY: pandatool/src/vrmlprogs/
#

if (PkgSkip("PANDATOOL")==0):
    OPTS=['DIR:pandatool/src/vrmlprogs', 'DIR:pandatool/src/vrml', 'DIR:pandatool/src/vrmlegg']
    TargetAdd('vrml-trans_vrmlTrans.obj', opts=OPTS, input='vrmlTrans.cxx')
    TargetAdd('vrml-trans.exe', input='vrml-trans_vrmlTrans.obj')
    TargetAdd('vrml-trans.exe', input='libp3vrml.lib')
    TargetAdd('vrml-trans.exe', input='libp3progbase.lib')
    TargetAdd('vrml-trans.exe', input='libp3pandatoolbase.lib')
    TargetAdd('vrml-trans.exe', input=COMMON_PANDA_LIBS)
    TargetAdd('vrml-trans.exe', input='libp3pystub.lib')
    TargetAdd('vrml-trans.exe', opts=['ADVAPI'])

    TargetAdd('vrml2egg_vrmlToEgg.obj', opts=OPTS, input='vrmlToEgg.cxx')
    TargetAdd('vrml2egg.exe', input='vrml2egg_vrmlToEgg.obj')
    TargetAdd('vrml2egg.exe', input='libp3vrmlegg.lib')
    TargetAdd('vrml2egg.exe', input='libp3vrml.lib')
    TargetAdd('vrml2egg.exe', input=COMMON_EGG2X_LIBS_PYSTUB)
    TargetAdd('vrml2egg.exe', opts=['ADVAPI'])

#
# DIRECTORY: pandatool/src/win-stats/
# DIRECTORY: pandatool/src/gtk-stats/
#

if (PkgSkip("PANDATOOL")==0 and (GetTarget() == 'windows' or PkgSkip("GTK2")==0)):
    if GetTarget() == 'windows':
      OPTS=['DIR:pandatool/src/win-stats']
      TargetAdd('pstats_composite1.obj', opts=OPTS, input='winstats_composite1.cxx')
    else:
      OPTS=['DIR:pandatool/src/gtk-stats', 'GTK2']
      TargetAdd('pstats_composite1.obj', opts=OPTS, input='gtkstats_composite1.cxx')
    TargetAdd('pstats.exe', input='pstats_composite1.obj')
    TargetAdd('pstats.exe', input='libp3pstatserver.lib')
    TargetAdd('pstats.exe', input='libp3progbase.lib')
    TargetAdd('pstats.exe', input='libp3pandatoolbase.lib')
    TargetAdd('pstats.exe', input=COMMON_PANDA_LIBS)
    TargetAdd('pstats.exe', input='libp3pystub.lib')
    TargetAdd('pstats.exe', opts=['SUBSYSTEM:WINDOWS', 'WINSOCK', 'WINIMM', 'WINGDI', 'WINKERNEL', 'WINOLDNAMES', 'WINUSER', 'WINMM', 'GTK2'])

#
# DIRECTORY: pandatool/src/xfileprogs/
#

if (PkgSkip("PANDATOOL")==0):
    OPTS=['DIR:pandatool/src/xfileprogs', 'DIR:pandatool/src/xfile', 'DIR:pandatool/src/xfileegg']
    TargetAdd('egg2x_eggToX.obj', opts=OPTS, input='eggToX.cxx')
    TargetAdd('egg2x.exe', input='egg2x_eggToX.obj')
    TargetAdd('egg2x.exe', input='libp3xfileegg.lib')
    TargetAdd('egg2x.exe', input='libp3xfile.lib')
    TargetAdd('egg2x.exe', input=COMMON_EGG2X_LIBS_PYSTUB)
    TargetAdd('egg2x.exe', opts=['ADVAPI'])

    TargetAdd('x-trans_xFileTrans.obj', opts=OPTS, input='xFileTrans.cxx')
    TargetAdd('x-trans.exe', input='x-trans_xFileTrans.obj')
    TargetAdd('x-trans.exe', input='libp3progbase.lib')
    TargetAdd('x-trans.exe', input='libp3xfile.lib')
    TargetAdd('x-trans.exe', input='libp3pandatoolbase.lib')
    TargetAdd('x-trans.exe', input=COMMON_PANDA_LIBS)
    TargetAdd('x-trans.exe', input='libp3pystub.lib')
    TargetAdd('x-trans.exe', opts=['ADVAPI'])

    TargetAdd('x2egg_xFileToEgg.obj', opts=OPTS, input='xFileToEgg.cxx')
    TargetAdd('x2egg.exe', input='x2egg_xFileToEgg.obj')
    TargetAdd('x2egg.exe', input='libp3xfileegg.lib')
    TargetAdd('x2egg.exe', input='libp3xfile.lib')
    TargetAdd('x2egg.exe', input=COMMON_EGG2X_LIBS_PYSTUB)
    TargetAdd('x2egg.exe', opts=['ADVAPI'])

#
# DIRECTORY: pandatool/src/mayaprogs/
#

for VER in MAYAVERSIONS:
  VNUM = VER[4:]
  if not PkgSkip(VER) and not PkgSkip("PANDATOOL"):
    if GetTarget() == 'darwin' and int(VNUM) >= 2012:
      ARCH_OPTS = ['NOARCH:PPC', 'NOARCH:I386']
      if len(OSX_ARCHS) != 0 and 'x86_64' not in OSX_ARCHS:
        continue
    elif GetTarget() == 'darwin' and int(VNUM) >= 2009:
      ARCH_OPTS = ['NOARCH:PPC']
    else:
      ARCH_OPTS = []

    OPTS=['DIR:pandatool/src/mayaprogs', 'DIR:pandatool/src/maya', 'DIR:pandatool/src/mayaegg', 'DIR:pandatool/src/cvscopy', 'BUILDING:MISC', VER] + ARCH_OPTS
    TargetAdd('mayaeggimport'+VNUM+'_mayaeggimport.obj', opts=OPTS, input='mayaEggImport.cxx')
    TargetAdd('mayaeggimport'+VNUM+'.mll', input='mayaegg'+VNUM+'_loader.obj')
    TargetAdd('mayaeggimport'+VNUM+'.mll', input='mayaeggimport'+VNUM+'_mayaeggimport.obj')
    TargetAdd('mayaeggimport'+VNUM+'.mll', input='libpandaegg.dll')
    TargetAdd('mayaeggimport'+VNUM+'.mll', input=COMMON_PANDA_LIBS)
    if GetTarget() == 'windows':
      TargetAdd('mayaeggimport'+VNUM+'.mll', input='libp3pystub.lib')
    TargetAdd('mayaeggimport'+VNUM+'.mll', opts=['ADVAPI', VER]+ARCH_OPTS)

    TargetAdd('mayaloader'+VNUM+'_config_mayaloader.obj', opts=OPTS, input='config_mayaloader.cxx')
    TargetAdd('libp3mayaloader'+VNUM+'.dll', input='mayaloader'+VNUM+'_config_mayaloader.obj')
    TargetAdd('libp3mayaloader'+VNUM+'.dll', input='libmayaegg'+VNUM+'.lib')
    TargetAdd('libp3mayaloader'+VNUM+'.dll', input='libp3ptloader.dll')
    TargetAdd('libp3mayaloader'+VNUM+'.dll', input='libmaya'+VNUM+'.lib')
    TargetAdd('libp3mayaloader'+VNUM+'.dll', input='libp3fltegg.lib')
    TargetAdd('libp3mayaloader'+VNUM+'.dll', input='libp3flt.lib')
    TargetAdd('libp3mayaloader'+VNUM+'.dll', input='libp3lwoegg.lib')
    TargetAdd('libp3mayaloader'+VNUM+'.dll', input='libp3lwo.lib')
    TargetAdd('libp3mayaloader'+VNUM+'.dll', input='libp3dxfegg.lib')
    TargetAdd('libp3mayaloader'+VNUM+'.dll', input='libp3dxf.lib')
    TargetAdd('libp3mayaloader'+VNUM+'.dll', input='libp3objegg.lib')
    TargetAdd('libp3mayaloader'+VNUM+'.dll', input='libp3vrmlegg.lib')
    TargetAdd('libp3mayaloader'+VNUM+'.dll', input='libp3vrml.lib')
    TargetAdd('libp3mayaloader'+VNUM+'.dll', input='libp3xfileegg.lib')
    TargetAdd('libp3mayaloader'+VNUM+'.dll', input='libp3xfile.lib')
    TargetAdd('libp3mayaloader'+VNUM+'.dll', input='libp3eggbase.lib')
    TargetAdd('libp3mayaloader'+VNUM+'.dll', input='libp3progbase.lib')
    TargetAdd('libp3mayaloader'+VNUM+'.dll', input='libp3converter.lib')
    TargetAdd('libp3mayaloader'+VNUM+'.dll', input='libp3pandatoolbase.lib')
    TargetAdd('libp3mayaloader'+VNUM+'.dll', input='libpandaegg.dll')
    TargetAdd('libp3mayaloader'+VNUM+'.dll', input=COMMON_PANDA_LIBS)
    TargetAdd('libp3mayaloader'+VNUM+'.dll', opts=['ADVAPI', VER]+ARCH_OPTS)

    TargetAdd('mayapview'+VNUM+'_mayaPview.obj', opts=OPTS, input='mayaPview.cxx')
    TargetAdd('libmayapview'+VNUM+'.mll', input='mayapview'+VNUM+'_mayaPview.obj')
    TargetAdd('libmayapview'+VNUM+'.mll', input='libmayaegg'+VNUM+'.lib')
    TargetAdd('libmayapview'+VNUM+'.mll', input='libmaya'+VNUM+'.lib')
    TargetAdd('libmayapview'+VNUM+'.mll', input='libp3framework.dll')
    if GetTarget() == 'windows':
      TargetAdd('libmayapview'+VNUM+'.mll', input=COMMON_EGG2X_LIBS_PYSTUB)
    else:
      TargetAdd('libmayapview'+VNUM+'.mll', input=COMMON_EGG2X_LIBS)
    TargetAdd('libmayapview'+VNUM+'.mll', opts=['ADVAPI', VER]+ARCH_OPTS)

    TargetAdd('maya2egg'+VNUM+'_mayaToEgg.obj', opts=OPTS, input='mayaToEgg.cxx')
    TargetAdd('maya2egg'+VNUM+'_bin.exe', input='maya2egg'+VNUM+'_mayaToEgg.obj')
    TargetAdd('maya2egg'+VNUM+'_bin.exe', input='libmayaegg'+VNUM+'.lib')
    TargetAdd('maya2egg'+VNUM+'_bin.exe', input='libmaya'+VNUM+'.lib')
    if GetTarget() == 'windows':
      TargetAdd('maya2egg'+VNUM+'_bin.exe', input=COMMON_EGG2X_LIBS_PYSTUB)
    else:
      TargetAdd('maya2egg'+VNUM+'_bin.exe', input=COMMON_EGG2X_LIBS)
    TargetAdd('maya2egg'+VNUM+'_bin.exe', opts=['ADVAPI', VER]+ARCH_OPTS)

    TargetAdd('egg2maya'+VNUM+'_eggToMaya.obj', opts=OPTS, input='eggToMaya.cxx')
    TargetAdd('egg2maya'+VNUM+'_bin.exe', input='egg2maya'+VNUM+'_eggToMaya.obj')
    TargetAdd('egg2maya'+VNUM+'_bin.exe', input='libmayaegg'+VNUM+'.lib')
    TargetAdd('egg2maya'+VNUM+'_bin.exe', input='libmaya'+VNUM+'.lib')
    if GetTarget() == 'windows':
      TargetAdd('egg2maya'+VNUM+'_bin.exe', input=COMMON_EGG2X_LIBS_PYSTUB)
    else:
      TargetAdd('egg2maya'+VNUM+'_bin.exe', input=COMMON_EGG2X_LIBS)
    TargetAdd('egg2maya'+VNUM+'_bin.exe', opts=['ADVAPI', VER]+ARCH_OPTS)

    TargetAdd('mayacopy'+VNUM+'_mayaCopy.obj', opts=OPTS, input='mayaCopy.cxx')
    TargetAdd('mayacopy'+VNUM+'_bin.exe', input='mayacopy'+VNUM+'_mayaCopy.obj')
    TargetAdd('mayacopy'+VNUM+'_bin.exe', input='libp3cvscopy.lib')
    TargetAdd('mayacopy'+VNUM+'_bin.exe', input='libmaya'+VNUM+'.lib')
    if GetTarget() == 'windows':
      TargetAdd('mayacopy'+VNUM+'_bin.exe', input=COMMON_EGG2X_LIBS_PYSTUB)
    else:
      TargetAdd('mayacopy'+VNUM+'_bin.exe', input=COMMON_EGG2X_LIBS)
    TargetAdd('mayacopy'+VNUM+'_bin.exe', opts=['ADVAPI', VER]+ARCH_OPTS)

    TargetAdd('mayasavepview'+VNUM+'_mayaSavePview.obj', opts=OPTS, input='mayaSavePview.cxx')
    TargetAdd('libmayasavepview'+VNUM+'.mll', input='mayasavepview'+VNUM+'_mayaSavePview.obj')
    TargetAdd('libmayasavepview'+VNUM+'.mll', opts=['ADVAPI', VER]+ARCH_OPTS)

    TargetAdd('mayapath'+VNUM+'.obj', opts=OPTS, input='mayapath.cxx')

    TargetAdd('maya2egg'+VNUM+'.exe', input='mayapath'+VNUM+'.obj')
    TargetAdd('maya2egg'+VNUM+'.exe', input='libpandaexpress.dll')
    TargetAdd('maya2egg'+VNUM+'.exe', input=COMMON_DTOOL_LIBS_PYSTUB)
    TargetAdd('maya2egg'+VNUM+'.exe', opts=['ADVAPI']+ARCH_OPTS)

    TargetAdd('egg2maya'+VNUM+'.exe', input='mayapath'+VNUM+'.obj')
    TargetAdd('egg2maya'+VNUM+'.exe', input='libpandaexpress.dll')
    TargetAdd('egg2maya'+VNUM+'.exe', input=COMMON_DTOOL_LIBS_PYSTUB)
    TargetAdd('egg2maya'+VNUM+'.exe', opts=['ADVAPI']+ARCH_OPTS)

    TargetAdd('mayacopy'+VNUM+'.exe', input='mayapath'+VNUM+'.obj')
    TargetAdd('mayacopy'+VNUM+'.exe', input='libpandaexpress.dll')
    TargetAdd('mayacopy'+VNUM+'.exe', input=COMMON_DTOOL_LIBS_PYSTUB)
    TargetAdd('mayacopy'+VNUM+'.exe', opts=['ADVAPI']+ARCH_OPTS)

#
# DIRECTORY: contrib/src/ai/
#
if (PkgSkip("CONTRIB")==0 and not RUNTIME):
  OPTS=['DIR:contrib/src/ai', 'BUILDING:PANDAAI']
  TargetAdd('p3ai_composite1.obj', opts=OPTS, input='p3ai_composite1.cxx')
  TargetAdd('libpandaai.dll', input='p3ai_composite1.obj')
  TargetAdd('libpandaai.dll', input=COMMON_PANDA_LIBS)

  OPTS=['DIR:contrib/src/ai']
  IGATEFILES=GetDirectoryContents('contrib/src/ai', ["*.h", "*_composite*.cxx"])
  TargetAdd('libpandaai.in', opts=OPTS, input=IGATEFILES)
  TargetAdd('libpandaai.in', opts=['IMOD:panda3d.ai', 'ILIB:libpandaai', 'SRCDIR:contrib/src/ai'])
  TargetAdd('libpandaai_igate.obj', input='libpandaai.in', opts=["DEPENDENCYONLY"])

  TargetAdd('ai_module.obj', input='libpandaai.in')
  TargetAdd('ai_module.obj', opts=OPTS)
  TargetAdd('ai_module.obj', opts=['IMOD:panda3d.ai', 'ILIB:ai', 'IMPORT:panda3d.core'])

  TargetAdd('ai.pyd', input='ai_module.obj')
  TargetAdd('ai.pyd', input='libpandaai_igate.obj')
  TargetAdd('ai.pyd', input='libpandaai.dll')
  TargetAdd('ai.pyd', input='libp3interrogatedb.dll')
  TargetAdd('ai.pyd', input=COMMON_PANDA_LIBS)
  TargetAdd('ai.pyd', opts=['PYTHON'])

#
# Generate the models directory and samples directory
#

if (PkgSkip("DIRECT")==0 and not RUNTIME):
  model_extensions = ["*.egg"]
  # Check if we have access to an flt2egg utility, either self-compiled or on the system.
  if ((PkgSkip("PANDATOOL")==0 and GetHost()==GetTarget()) or LocateBinary('flt2egg')):
      model_extensions.append("*.flt")

  for model in GetDirectoryContents("dmodels/src/misc", model_extensions):
      if (PkgSkip("ZLIB")==0 and PkgSkip("DEPLOYTOOLS")==0 and not RTDIST):
          newname = model[:-4] + ".egg.pz"
      else:
          newname = model[:-4] + ".egg"
      TargetAdd(GetOutputDir()+"/models/misc/"+newname, input="dmodels/src/misc/"+model)

  for model in GetDirectoryContents("dmodels/src/gui", model_extensions):
      if (PkgSkip("ZLIB")==0 and PkgSkip("DEPLOYTOOLS")==0 and not RTDIST):
          newname = model[:-4] + ".egg.pz"
      else:
          newname = model[:-4] + ".egg"
      TargetAdd(GetOutputDir()+"/models/gui/"+newname, input="dmodels/src/gui/"+model)

  for model in GetDirectoryContents("models", model_extensions):
      if (PkgSkip("ZLIB")==0 and PkgSkip("DEPLOYTOOLS")==0 and not RTDIST):
          newname = model[:-4] + ".egg.pz"
      else:
          newname = model[:-4] + ".egg"
      TargetAdd(GetOutputDir()+"/models/"+newname, input="models/"+model)

  CopyAllFiles(GetOutputDir()+"/models/audio/sfx/",  "dmodels/src/audio/sfx/", ".wav")
  CopyAllFiles(GetOutputDir()+"/models/icons/",      "dmodels/src/icons/",     ".gif")

  CopyAllFiles(GetOutputDir()+"/models/maps/",       "models/maps/",           ".jpg")
  CopyAllFiles(GetOutputDir()+"/models/maps/",       "models/maps/",           ".png")
  CopyAllFiles(GetOutputDir()+"/models/maps/",       "models/maps/",           ".rgb")
  CopyAllFiles(GetOutputDir()+"/models/maps/",       "models/maps/",           ".rgba")

  CopyAllFiles(GetOutputDir()+"/models/maps/",       "dmodels/src/maps/",      ".jpg")
  CopyAllFiles(GetOutputDir()+"/models/maps/",       "dmodels/src/maps/",      ".png")
  CopyAllFiles(GetOutputDir()+"/models/maps/",       "dmodels/src/maps/",      ".rgb")
  CopyAllFiles(GetOutputDir()+"/models/maps/",       "dmodels/src/maps/",      ".rgba")

#
# Build the rtdist.
#

if (RTDIST):
  OPTS=['DIR:direct/src/p3d']
  TargetAdd('_panda3d', opts=OPTS, input='panda3d.pdef')
  TargetAdd('_coreapi', opts=OPTS, input='coreapi.pdef')
  TargetAdd('_thirdparty', opts=OPTS, input='thirdparty.pdef')

#
# Distribute prebuilt .p3d files as executable.
#

if (PkgSkip("DIRECT")==0 and not RUNTIME and not RTDIST):
  if GetTarget() == 'windows':
    OPTS=['DIR:direct/src/p3d']
    TargetAdd('p3dWrapper.obj', opts=OPTS, input='p3dWrapper.c')
    TargetAdd('p3dWrapper.exe', input='p3dWrapper.obj')
    TargetAdd('p3dWrapper.exe', opts=["ADVAPI"])

  for g in glob.glob("direct/src/p3d/*.p3d"):
    base = os.path.basename(g)
    base = base.split(".", 1)[0]

    if GetTarget() == 'windows':
      TargetAdd(base+".exe", input='p3dWrapper.exe')
      CopyFile(GetOutputDir()+"/bin/"+base+".p3d", g)
    else:
      CopyFile(GetOutputDir()+"/bin/"+base, g)
      oscmd("chmod +x "+GetOutputDir()+"/bin/"+base)

##########################################################################################
#
# Dependency-Based Distributed Build System.
#
##########################################################################################

DEPENDENCYQUEUE=[]

for target in TARGET_LIST:
    name = target.name
    inputs = target.inputs
    opts = target.opts
    deps = target.deps
    DEPENDENCYQUEUE.append([CompileAnything, [name, inputs, opts], [name], deps, []])

def BuildWorker(taskqueue, donequeue):
    while True:
        try:
            task = taskqueue.get(timeout=1)
        except:
            ProgressOutput(None, "Waiting for tasks...")
            task = taskqueue.get()
        sys.stdout.flush()
        if (task == 0): return
        try:
            task[0](*task[1])
            donequeue.put(task)
        except:
            donequeue.put(0)

def AllSourcesReady(task, pending):
    sources = task[3]
    for x in sources:
        if (x in pending):
            return 0
    sources = task[1][1]
    for x in sources:
        if (x in pending):
            return 0
    altsources = task[4]
    for x in altsources:
        if (x in pending):
            return 0
    return 1

def ParallelMake(tasklist):
    # Create the communication queues.
    donequeue = queue.Queue()
    taskqueue = queue.Queue()
    # Build up a table listing all the pending targets
    #task = [CompileAnything, [name, inputs, opts], [name], deps, []]
    # task[2] = [name]
    # task[3] = deps
    # The python tool package, in particular fltegg seems to throw parallelmake off
    # A hack for now is to divide the tasklist into two parts, one to be built in parallel
    # and another subpart to be built sequentially. The most time consuming part of the process
    # is the c++ code generation anyways.

    tasklist_seq = []
    i = 0
    while i < len(tasklist):
        if tasklist[i][2][0].endswith('.egg') | tasklist[i][2][0].endswith('.egg.pz'):
            break
        i += 1
    if i < len(tasklist):
        tasklist_seq = tasklist[i:]
        tasklist = tasklist[:i]
    iNumStartingTasks = len(tasklist)

    pending = {}
    for task in tasklist:
        for target in task[2]:
            pending[target] = 1
    # Create the workers
    for slave in range(THREADCOUNT):
        th = threading.Thread(target=BuildWorker, args=[taskqueue, donequeue])
        th.setDaemon(1)
        th.start()
    # Feed tasks to the workers.
    tasksqueued = 0
    while True:
        if (tasksqueued < THREADCOUNT):
            extras = []
            for task in tasklist:
                if (tasksqueued < THREADCOUNT) and (AllSourcesReady(task, pending)):
                    if (NeedsBuild(task[2], task[3])):
                        tasksqueued += 1
                        taskqueue.put(task)
                    else:
                        for target in task[2]:
                            del pending[target]
                else:
                    extras.append(task)
            tasklist = extras
        sys.stdout.flush()
        if (tasksqueued == 0): break
        donetask = donequeue.get()
        if (donetask == 0):
            exit("Build process aborting.")
        sys.stdout.flush()
        tasksqueued -= 1
        JustBuilt(donetask[2], donetask[3])
        for target in donetask[2]:
            del pending[target]
    # Kill the workers.
    for slave in range(THREADCOUNT):
        taskqueue.put(0)
    # Make sure there aren't any unsatisfied tasks
    if len(tasklist) > 0:
        exit("Dependency problems: " + str(len(tasklist)) + " tasks not finished. First task unsatisfied: "+str(tasklist[0][2]))
    SequentialMake(tasklist_seq)


def SequentialMake(tasklist):
    i = 0
    for task in tasklist:
        if (NeedsBuild(task[2], task[3])):
            task[0](*task[1] + [(i * 100.0) / len(tasklist)])
            JustBuilt(task[2], task[3])
        i += 1

def RunDependencyQueue(tasklist):
    if (THREADCOUNT!=0):
        ParallelMake(tasklist)
    else:
        SequentialMake(tasklist)

try:
    RunDependencyQueue(DEPENDENCYQUEUE)
except:
    SaveDependencyCache()
    raise

##########################################################################################
#
# The Installers
#
# Under windows, we can build an 'exe' package using NSIS
# Under linux, we can build a 'deb' package or an 'rpm' package.
# Under OSX, we can make a 'dmg' package.
#
##########################################################################################

def MakeInstallerNSIS(file, title, installdir):
    if (os.path.isfile(file)):
        os.remove(file)
    elif (os.path.isdir(file)):
        shutil.rmtree(file)

    if GetTargetArch() == 'x64':
        regview = '64'
    else:
        regview = '32'

    if (RUNTIME):
        # Invoke the make_installer script.
        AddToPathEnv("PATH", GetOutputDir() + "\\bin")
        AddToPathEnv("PATH", GetOutputDir() + "\\plugins")

        cmd = sys.executable + " -B -u direct\\src\\plugin_installer\\make_installer.py"
        cmd += " --version %s --regview %s" % (VERSION, regview)

        if GetTargetArch() == 'x64':
            cmd += " --install \"$PROGRAMFILES64\\Panda3D\" "
        else:
            cmd += " --install \"$PROGRAMFILES32\\Panda3D\" "

        oscmd(cmd)
        shutil.move("direct\\src\\plugin_installer\\p3d-setup.exe", file)
        return

    print("Building "+title+" installer at %s" % (file))
    if (COMPRESSOR != "lzma"):
        print("Note: you are using zlib, which is faster, but lzma gives better compression.")
    if (os.path.exists("nsis-output.exe")):
        os.remove("nsis-output.exe")
    WriteFile(GetOutputDir()+"/tmp/__init__.py", "")
    psource = os.path.abspath(".")
    panda = os.path.abspath(GetOutputDir())

    nsis_defs = {
        'COMPRESSOR'  : COMPRESSOR,
        'TITLE'       : title,
        'INSTALLDIR'  : installdir,
        'OUTFILE'     : os.path.join(psource, 'nsis-output.exe'),
        'LICENSE'     : os.path.join(panda, 'LICENSE'),
        'BUILT'       : panda,
        'SOURCE'      : psource,
        'PYVER'       : SDK["PYTHONVERSION"][6:9],
        'PYEXTRAS'    : os.path.join(os.path.abspath(GetThirdpartyBase()), 'win-extras'),
        'REGVIEW'     : regview,
    }

    if GetHost() == 'windows':
        cmd = os.path.join(GetThirdpartyBase(), 'win-nsis', 'makensis') + ' /V2'
        for item in nsis_defs.items():
            cmd += ' /D%s="%s"' % item
    else:
        cmd = 'makensis -V2'
        for item in nsis_defs.items():
            cmd += ' -D%s="%s"' % item

    cmd += ' "%s"' % (os.path.join(psource, 'makepanda', 'installer.nsi'))
    oscmd(cmd)
    os.rename("nsis-output.exe", file)


INSTALLER_DEB_FILE="""
Package: panda3dMAJOR
Version: VERSION
Section: libdevel
Priority: optional
Architecture: ARCH
Essential: no
Depends: DEPENDS
Recommends: RECOMMENDS
Suggests: panda3d-runtime
Provides: panda3d
Conflicts: panda3d
Replaces: panda3d
Maintainer: rdb <me@rdb.name>
Installed-Size: INSTSIZE
Description: Panda3D free 3D engine SDK
 Panda3D is a game engine which includes graphics, audio, I/O, collision detection, and other abilities relevant to the creation of 3D games. Panda3D is open source and free software under the revised BSD license, and can be used for both free and commercial game development at no financial cost.
 Panda3D's intended game-development language is Python. The engine itself is written in C++, and utilizes an automatic wrapper-generator to expose the complete functionality of the engine in a Python interface.
 .
 This package contains the SDK for development with Panda3D, install panda3d-runtime for the runtime files.

"""

RUNTIME_INSTALLER_DEB_FILE="""
Package: panda3d-runtime
Version: VERSION
Section: web
Priority: optional
Architecture: ARCH
Essential: no
Depends: DEPENDS
Provides: panda3d-runtime
Maintainer: rdb <me@rdb.name>
Installed-Size: INSTSIZE
Description: Runtime binary and browser plugin for the Panda3D Game Engine
 This package contains the runtime distribution and browser plugin of the Panda3D engine. It allows you view webpages that contain Panda3D content and to run games created with Panda3D that are packaged as .p3d file.

"""


# We're not putting "python" in the "Requires" field,
# since the rpm-based distros don't have a common
# naming for the Python package.
INSTALLER_SPEC_FILE="""
Summary: The Panda3D free 3D engine SDK
Name: panda3d
Version: VERSION
Release: RPMRELEASE
License: BSD License
Group: Development/Libraries
BuildRoot: PANDASOURCE/targetroot
%description
Panda3D is a game engine which includes graphics, audio, I/O, collision detection, and other abilities relevant to the creation of 3D games. Panda3D is open source and free software under the revised BSD license, and can be used for both free and commercial game development at no financial cost.
Panda3D's intended game-development language is Python. The engine itself is written in C++, and utilizes an automatic wrapper-generator to expose the complete functionality of the engine in a Python interface.

This package contains the SDK for development with Panda3D, install panda3d-runtime for the runtime files.
%post
/sbin/ldconfig
%postun
/sbin/ldconfig
%files
%defattr(-,root,root)
/etc/Confauto.prc
/etc/Config.prc
/usr/share/panda3d
/usr/share/mime-info/panda3d.mime
/usr/share/mime-info/panda3d.keys
/usr/share/mime/packages/panda3d.xml
/usr/share/application-registry/panda3d.applications
/usr/share/applications/*.desktop
/etc/ld.so.conf.d/panda3d.conf
/usr/%_lib/panda3d
""" + PYTHON_SITEPACKAGES + """
/usr/include/panda3d
"""

RUNTIME_INSTALLER_SPEC_FILE="""
Summary: Runtime binary and browser plugin for the Panda3D Game Engine
Name: panda3d-runtime
Version: VERSION
Release: RPMRELEASE
License: BSD License
Group: Productivity/Graphics/Other
BuildRoot: PANDASOURCE/targetroot
%description
This package contains the runtime distribution and browser plugin of the Panda3D engine. It allows you view webpages that contain Panda3D content and to run games created with Panda3D that are packaged as .p3d file.
%files
%defattr(-,root,root)
/usr/bin/panda3d
/usr/%_lib/nppanda3d.so
/usr/%_lib/mozilla/plugins/nppanda3d.so
/usr/%_lib/mozilla-firefox/plugins/nppanda3d.so
/usr/%_lib/xulrunner-addons/plugins/nppanda3d.so
/usr/share/mime-info/panda3d-runtime.mime
/usr/share/mime-info/panda3d-runtime.keys
/usr/share/mime/packages/panda3d-runtime.xml
/usr/share/application-registry/panda3d-runtime.applications
/usr/share/applications/*.desktop
"""

# plist file for Mac OSX
Info_plist = """<?xml version="1.0" encoding="UTF-8"?>
<!DOCTYPE plist PUBLIC "-//Apple//DTD PLIST 1.0//EN" "http://www.apple.com/DTDs/PropertyList-1.0.dtd">
<plist version="1.0">
<dict>
  <key>CFBundleIdentifier</key>
  <string>%(package_id)s</string>
  <key>CFBundleShortVersionString</key>
  <string>%(version)s</string>
  <key>IFPkgFlagRelocatable</key>
  <false/>
  <key>IFPkgFlagAuthorizationAction</key>
  <string>RootAuthorization</string>
  <key>IFPkgFlagAllowBackRev</key>
  <true/>
</dict>
</plist>
"""

# FreeBSD pkg-descr
INSTALLER_PKG_DESCR_FILE = """
Panda3D is a game engine which includes graphics, audio, I/O, collision detection, and other abilities relevant to the creation of 3D games. Panda3D is open source and free software under the revised BSD license, and can be used for both free and commercial game development at no financial cost.
Panda3D's intended game-development language is Python. The engine itself is written in C++, and utilizes an automatic wrapper-generator to expose the complete functionality of the engine in a Python interface.

This package contains the SDK for development with Panda3D, install panda3d-runtime for the runtime files.

WWW: http://www.panda3d.org/
"""

# FreeBSD pkg-descr
RUNTIME_INSTALLER_PKG_DESCR_FILE = """
Runtime binary and browser plugin for the Panda3D Game Engine

This package contains the runtime distribution and browser plugin of the Panda3D engine. It allows you view webpages that contain Panda3D content and to run games created with Panda3D that are packaged as .p3d file.

WWW: http://www.panda3d.org/
"""

# FreeBSD PKG Manifest template file
INSTALLER_PKG_MANIFEST_FILE = """
name: NAME
version: VERSION
arch: ARCH
origin: ORIGIN
comment: "Panda 3D Engine"
www: http://www.panda3d.org
maintainer: rdb <me@rdb.name>
prefix: /usr/local
flatsize: INSTSIZEMB
deps: {DEPENDS}
"""

def MakeInstallerLinux():
    if not RUNTIME and not PkgSkip("PYTHON"):
        PYTHONV = SDK["PYTHONVERSION"]
    else:
        PYTHONV = "python"
    PV = PYTHONV.replace("python", "")

    # Clean and set up a directory to install Panda3D into
    oscmd("rm -rf targetroot data.tar.gz control.tar.gz panda3d.spec")
    oscmd("mkdir --mode=0755 targetroot")

    dpkg_present = False
    if os.path.exists("/usr/bin/dpkg-architecture") and os.path.exists("/usr/bin/dpkg-deb"):
        dpkg_present = True
    rpmbuild_present = False
    if os.path.exists("/usr/bin/rpmbuild"):
        rpmbuild_present = True

    if dpkg_present and rpmbuild_present:
        print("Warning: both dpkg and rpmbuild present.")

    if dpkg_present:
        # Invoke installpanda.py to install it into a temporary dir
        lib_dir = GetDebLibDir()
        if RUNTIME:
            InstallRuntime(destdir="targetroot", prefix="/usr", outputdir=GetOutputDir(), libdir=lib_dir)
        else:
            InstallPanda(destdir="targetroot", prefix="/usr", outputdir=GetOutputDir(), libdir=lib_dir)
            oscmd("chmod -R 755 targetroot/usr/share/panda3d")
            oscmd("mkdir -p targetroot/usr/share/man/man1")
            oscmd("cp doc/man/*.1 targetroot/usr/share/man/man1/")

        oscmd("dpkg --print-architecture > "+GetOutputDir()+"/tmp/architecture.txt")
        pkg_arch = ReadFile(GetOutputDir()+"/tmp/architecture.txt").strip()
        if (RUNTIME):
            txt = RUNTIME_INSTALLER_DEB_FILE[1:]
        else:
            txt = INSTALLER_DEB_FILE[1:]
        txt = txt.replace("VERSION", DEBVERSION).replace("ARCH", pkg_arch).replace("PV", PV).replace("MAJOR", MAJOR_VERSION)
        txt = txt.replace("INSTSIZE", str(GetDirectorySize("targetroot") / 1024))
        oscmd("mkdir --mode=0755 -p targetroot/DEBIAN")
        oscmd("cd targetroot ; (find usr -type f -exec md5sum {} \;) >  DEBIAN/md5sums")
        if (not RUNTIME):
          oscmd("cd targetroot ; (find etc -type f -exec md5sum {} \;) >> DEBIAN/md5sums")
          WriteFile("targetroot/DEBIAN/conffiles","/etc/Config.prc\n")
        WriteFile("targetroot/DEBIAN/postinst","#!/bin/sh\necho running ldconfig\nldconfig\n")
        oscmd("cp targetroot/DEBIAN/postinst targetroot/DEBIAN/postrm")

        # Determine the package name and the locations that
        # dpkg-shlibdeps should look in for executables.
        pkg_version = DEBVERSION
        if RUNTIME:
            pkg_name = "panda3d-runtime"
            lib_pattern = "debian/%s/usr/%s/*.so" % (pkg_name, lib_dir)
        else:
            pkg_name = "panda3d" + MAJOR_VERSION
            lib_pattern = "debian/%s/usr/%s/panda3d/*.so*" % (pkg_name, lib_dir)
        bin_pattern = "debian/%s/usr/bin/*" % (pkg_name)

        # dpkg-shlibdeps looks in the debian/{pkg_name}/DEBIAN/shlibs directory
        # and also expects a debian/control file, so we create this dummy set-up.
        oscmd("mkdir targetroot/debian")
        oscmd("ln -s .. targetroot/debian/" + pkg_name)
        WriteFile("targetroot/debian/control", "")

        dpkg_shlibdeps = "dpkg-shlibdeps"
        if GetVerbose():
            dpkg_shlibdeps += " -v"

        if RUNTIME:
            # The runtime doesn't export any useful symbols, so just query the dependencies.
            oscmd("cd targetroot; %(dpkg_shlibdeps)s -x%(pkg_name)s %(lib_pattern)s %(bin_pattern)s*" % locals())
            depends = ReadFile("targetroot/debian/substvars").replace("shlibs:Depends=", "").strip()
            recommends = ""
        else:
            pkg_name = "panda3d" + MAJOR_VERSION
            pkg_dir = "debian/panda3d" + MAJOR_VERSION

            # Generate a symbols file so that other packages can know which symbols we export.
            oscmd("cd targetroot; dpkg-gensymbols -q -ODEBIAN/symbols -v%(pkg_version)s -p%(pkg_name)s -e%(lib_pattern)s" % locals())

            # Library dependencies are required, binary dependencies are recommended.
            # We explicitly exclude libphysx-extras since we don't want to depend on PhysX.
            oscmd("cd targetroot; LD_LIBRARY_PATH=usr/%(lib_dir)s/panda3d %(dpkg_shlibdeps)s -Tdebian/substvars_dep --ignore-missing-info -x%(pkg_name)s -xlibphysx-extras %(lib_pattern)s" % locals())
            oscmd("cd targetroot; LD_LIBRARY_PATH=usr/%(lib_dir)s/panda3d %(dpkg_shlibdeps)s -Tdebian/substvars_rec --ignore-missing-info -x%(pkg_name)s %(bin_pattern)s" % locals())

            # Parse the substvars files generated by dpkg-shlibdeps.
            depends = ReadFile("targetroot/debian/substvars_dep").replace("shlibs:Depends=", "").strip()
            recommends = ReadFile("targetroot/debian/substvars_rec").replace("shlibs:Depends=", "").strip()
            if PkgSkip("PYTHON")==0:
                depends += ", " + PYTHONV
                recommends += ", python-wxversion, python-profiler (>= " + PV + "), python-pmw, python-tk (>= " + PV + ")"
            if PkgSkip("NVIDIACG")==0:
                depends += ", nvidia-cg-toolkit"

        # Write back the dependencies, and delete the dummy set-up.
        txt = txt.replace("DEPENDS", depends.strip(', '))
        txt = txt.replace("RECOMMENDS", recommends.strip(', '))
        WriteFile("targetroot/DEBIAN/control", txt)
        oscmd("rm -rf targetroot/debian")

        # Package it all up into a .deb file.
        oscmd("chmod -R 755 targetroot/DEBIAN")
        oscmd("chmod 644 targetroot/DEBIAN/control targetroot/DEBIAN/md5sums")
        if not RUNTIME:
            oscmd("chmod 644 targetroot/DEBIAN/conffiles targetroot/DEBIAN/symbols")
        oscmd("fakeroot dpkg-deb -b targetroot %s_%s_%s.deb" % (pkg_name, pkg_version, pkg_arch))

    elif rpmbuild_present:
        # Invoke installpanda.py to install it into a temporary dir
        if RUNTIME:
            InstallRuntime(destdir="targetroot", prefix="/usr", outputdir=GetOutputDir(), libdir=GetRPMLibDir())
        else:
            InstallPanda(destdir="targetroot", prefix="/usr", outputdir=GetOutputDir(), libdir=GetRPMLibDir())
            oscmd("chmod -R 755 targetroot/usr/share/panda3d")

        oscmd("rpm -E '%_target_cpu' > "+GetOutputDir()+"/tmp/architecture.txt")
        ARCH = ReadFile(GetOutputDir()+"/tmp/architecture.txt").strip()
        pandasource = os.path.abspath(os.getcwd())

        if RUNTIME:
            txt = RUNTIME_INSTALLER_SPEC_FILE[1:]
        else:
            txt = INSTALLER_SPEC_FILE[1:]
            # Add the binaries in /usr/bin explicitly to the spec file
            for base in os.listdir(GetOutputDir() + "/bin"):
                txt += "/usr/bin/%s\n" % (base)

        # Write out the spec file.
        txt = txt.replace("VERSION", VERSION)
        txt = txt.replace("RPMRELEASE", RPMRELEASE)
        txt = txt.replace("PANDASOURCE", pandasource)
        txt = txt.replace("PV", PV)
        WriteFile("panda3d.spec", txt)

        oscmd("fakeroot rpmbuild --define '_rpmdir "+pandasource+"' --buildroot '"+os.path.abspath("targetroot")+"' -bb panda3d.spec")
        if (RUNTIME):
            oscmd("mv "+ARCH+"/panda3d-runtime-"+VERSION+"-"+RPMRELEASE+"."+ARCH+".rpm .")
        else:
            oscmd("mv "+ARCH+"/panda3d-"+VERSION+"-"+RPMRELEASE+"."+ARCH+".rpm .")
        oscmd("rm -rf "+ARCH, True)

    else:
        exit("To build an installer, either rpmbuild or dpkg-deb must be present on your system!")

def MakeInstallerOSX():
    if (RUNTIME):
        # Invoke the make_installer script.
        AddToPathEnv("DYLD_LIBRARY_PATH", GetOutputDir() + "/plugins")
        cmdstr = sys.executable + " "
        if sys.version_info >= (2, 6):
            cmdstr += "-B "

        cmdstr += "direct/src/plugin_installer/make_installer.py --version %s" % VERSION
        oscmd(cmdstr)
        return

    import compileall
    if (os.path.isfile("Panda3D-%s.dmg" % VERSION)): oscmd("rm -f Panda3D-%s.dmg" % VERSION)
    if (os.path.exists("dstroot")): oscmd("rm -rf dstroot")
    if (os.path.exists("Panda3D-rw.dmg")): oscmd('rm -f Panda3D-rw.dmg')

    oscmd("mkdir -p dstroot/base/Developer/Panda3D/lib")
    oscmd("mkdir -p dstroot/base/Developer/Panda3D/panda3d")
    oscmd("mkdir -p dstroot/base/Developer/Panda3D/etc")
    oscmd("cp %s/etc/Config.prc           dstroot/base/Developer/Panda3D/etc/Config.prc" % GetOutputDir())
    oscmd("cp %s/etc/Confauto.prc         dstroot/base/Developer/Panda3D/etc/Confauto.prc" % GetOutputDir())
    oscmd("cp -R %s/models                dstroot/base/Developer/Panda3D/models" % GetOutputDir())
    oscmd("cp -R doc/LICENSE              dstroot/base/Developer/Panda3D/LICENSE")
    oscmd("cp -R doc/ReleaseNotes         dstroot/base/Developer/Panda3D/ReleaseNotes")
    oscmd("cp -R %s/Frameworks            dstroot/base/Developer/Panda3D/Frameworks" % GetOutputDir())
    if os.path.isdir(GetOutputDir()+"/plugins"):
        oscmd("cp -R %s/plugins           dstroot/base/Developer/Panda3D/plugins" % GetOutputDir())

    install_libs = []
    for base in os.listdir(GetOutputDir()+"/lib"):
        if (not base.endswith(".a")):
            install_libs.append("lib/"+base)
    for base in os.listdir(GetOutputDir()+"/panda3d"):
        if (not base.endswith(".a")):
            install_libs.append("panda3d/"+base)

    for base in install_libs:
        libname = "dstroot/base/Developer/Panda3D/" + base
        # We really need to specify -R in order not to follow symlinks
        # On OSX, just specifying -P is not enough to do that.
        oscmd("cp -R -P " + GetOutputDir() + "/" + base + " " + libname)

    oscmd("mkdir -p dstroot/tools/Developer/Tools/Panda3D")
    oscmd("mkdir -p dstroot/tools/Developer/Panda3D")
    oscmd("mkdir -p dstroot/tools/etc/paths.d")
    # Trailing newline is important, works around a bug in OSX
    WriteFile("dstroot/tools/etc/paths.d/Panda3D", "/Developer/Tools/Panda3D\n")

    oscmd("mkdir -p dstroot/tools/usr/local/share/man/man1")
    oscmd("cp doc/man/*.1 dstroot/tools/usr/local/share/man/man1/")

    for base in os.listdir(GetOutputDir()+"/bin"):
        binname = "dstroot/tools/Developer/Tools/Panda3D/" + base
        # OSX needs the -R argument to copy symbolic links correctly, it doesn't have -d. How weird.
        oscmd("cp -R " + GetOutputDir() + "/bin/" + base + " " + binname)

    if PkgSkip("PYTHON")==0:
        PV = SDK["PYTHONVERSION"].replace("python", "")
        oscmd("mkdir -p dstroot/pythoncode/usr/local/bin")
        oscmd("mkdir -p dstroot/pythoncode/Developer/Panda3D")
        oscmd("mkdir -p dstroot/pythoncode/Library/Python/%s/site-packages" % PV)
        WriteFile("dstroot/pythoncode/Library/Python/%s/site-packages/Panda3D.pth" % PV, "/Developer/Panda3D")
        oscmd("cp -R %s/pandac                dstroot/pythoncode/Developer/Panda3D/pandac" % GetOutputDir())
        oscmd("cp -R %s/direct                dstroot/pythoncode/Developer/Panda3D/direct" % GetOutputDir())
        oscmd("ln -s %s                       dstroot/pythoncode/usr/local/bin/ppython" % SDK["PYTHONEXEC"])
        if os.path.isdir(GetOutputDir()+"/Pmw"):
            oscmd("cp -R %s/Pmw               dstroot/pythoncode/Developer/Panda3D/Pmw" % GetOutputDir())
            compileall.compile_dir("dstroot/pythoncode/Developer/Panda3D/Pmw")
        WriteFile("dstroot/pythoncode/Developer/Panda3D/direct/__init__.py", "")
        for base in os.listdir("dstroot/pythoncode/Developer/Panda3D/direct"):
            if ((base != "extensions") and (base != "extensions_native")):
                compileall.compile_dir("dstroot/pythoncode/Developer/Panda3D/direct/"+base)

    oscmd("mkdir -p dstroot/headers/Developer/Panda3D")
    oscmd("cp -R %s/include               dstroot/headers/Developer/Panda3D/include" % GetOutputDir())

    if os.path.isdir("samples"):
        oscmd("mkdir -p dstroot/samples/Developer/Examples/Panda3D")
        oscmd("cp -R samples/* dstroot/samples/Developer/Examples/Panda3D/")

    oscmd("chmod -R 0775 dstroot/*")
    DeleteVCS("dstroot")
    DeleteBuildFiles("dstroot")
    # We need to be root to perform a chown. Bleh.
    # Fortunately PackageMaker does it for us, on 10.5 and above.
    #oscmd("chown -R root:admin dstroot/*", True)

    oscmd("mkdir -p dstroot/Panda3D/Panda3D.mpkg/Contents/Packages/")
    oscmd("mkdir -p dstroot/Panda3D/Panda3D.mpkg/Contents/Resources/en.lproj/")

    pkgs = ["base", "tools", "headers"]
    if PkgSkip("PYTHON")==0:     pkgs.append("pythoncode")
    if os.path.isdir("samples"): pkgs.append("samples")
    for pkg in pkgs:
        identifier = "org.panda3d.panda3d.%s.pkg" % pkg
        plist = open("/tmp/Info_plist", "w")
        plist.write(Info_plist % { "package_id" : identifier, "version" : VERSION })
        plist.close()
        if not os.path.isdir("dstroot/" + pkg):
            os.makedirs("dstroot/" + pkg)

        if OSXTARGET and OSXTARGET <= (10, 5):
            target = '--target %d.%d' % (OSXTARGET)
        else:
            target = ''

        if os.path.exists("/usr/bin/pkgbuild"):
            # This new package builder is used in Lion and above.
            cmd = '/usr/bin/pkgbuild --identifier ' + identifier + ' --version ' + VERSION + ' --root dstroot/' + pkg + '/ dstroot/Panda3D/Panda3D.mpkg/Contents/Packages/' + pkg + '.pkg'

        # In older versions, we use PackageMaker.  Apple keeps changing its location.
        elif os.path.exists("/Developer/usr/bin/packagemaker"):
            cmd = '/Developer/usr/bin/packagemaker --info /tmp/Info_plist --version ' + VERSION + ' --out dstroot/Panda3D/Panda3D.mpkg/Contents/Packages/' + pkg + '.pkg ' + target + ' --domain system --root dstroot/' + pkg + '/ --no-relocate'
        elif os.path.exists("/Applications/Xcode.app/Contents/Applications/PackageMaker.app/Contents/MacOS/PackageMaker"):
            cmd = '/Applications/Xcode.app/Contents/Applications/PackageMaker.app/Contents/MacOS/PackageMaker --info /tmp/Info_plist --version ' + VERSION + ' --out dstroot/Panda3D/Panda3D.mpkg/Contents/Packages/' + pkg + '.pkg ' + target + ' --domain system --root dstroot/' + pkg + '/ --no-relocate'
        elif os.path.exists("/Developer/Tools/PackageMaker.app/Contents/MacOS/PackageMaker"):
            cmd = '/Developer/Tools/PackageMaker.app/Contents/MacOS/PackageMaker --info /tmp/Info_plist --version ' + VERSION + ' --out dstroot/Panda3D/Panda3D.mpkg/Contents/Packages/' + pkg + '.pkg ' + target + ' --domain system --root dstroot/' + pkg + '/ --no-relocate'
        elif os.path.exists("/Developer/Tools/packagemaker"):
            cmd = '/Developer/Tools/packagemaker -build -f dstroot/' + pkg + '/ -p dstroot/Panda3D/Panda3D.mpkg/Contents/Packages/' + pkg + '.pkg -i /tmp/Info_plist'
        elif os.path.exists("/Applications/PackageMaker.app/Contents/MacOS/PackageMaker"):
            cmd = '/Applications/PackageMaker.app/Contents/MacOS/PackageMaker --info /tmp/Info_plist --version ' + VERSION + ' --out dstroot/Panda3D/Panda3D.mpkg/Contents/Packages/' + pkg + '.pkg ' + target + ' --domain system --root dstroot/' + pkg + '/ --no-relocate'
        else:
            exit("Neither pkgbuild nor PackageMaker could be found!")
        oscmd(cmd)

    if os.path.isfile("/tmp/Info_plist"):
        oscmd("rm -f /tmp/Info_plist")

    # Now that we've built all of the individual packages, build the metapackage.
    dist = open("dstroot/Panda3D/Panda3D.mpkg/Contents/distribution.dist", "w")
    dist.write('<?xml version="1.0" encoding="utf-8"?>\n')
    dist.write('<installer-script minSpecVersion="1.000000" authoringTool="com.apple.PackageMaker" authoringToolVersion="3.0.3" authoringToolBuild="174">\n')
    dist.write('    <title>Panda3D SDK %s</title>\n' % (VERSION))
    dist.write('    <options customize="always" allow-external-scripts="no" rootVolumeOnly="false"/>\n')
    dist.write('    <license language="en" mime-type="text/plain">%s</license>\n' % ReadFile("doc/LICENSE"))
    dist.write('    <choices-outline>\n')
    dist.write('        <line choice="base"/>\n')
    dist.write('        <line choice="tools"/>\n')
    if PkgSkip("PYTHON")==0:
        dist.write('        <line choice="pythoncode"/>\n')
    if os.path.isdir("samples"):
        dist.write('        <line choice="samples"/>\n')
    dist.write('        <line choice="headers"/>\n')
    dist.write('    </choices-outline>\n')
    dist.write('    <choice id="base" title="Panda3D Base Installation" description="This package contains the Panda3D libraries, configuration files and models/textures that are needed to use Panda3D. Location: /Developer/Panda3D/" start_enabled="false">\n')
    dist.write('        <pkg-ref id="org.panda3d.panda3d.base.pkg"/>\n')
    dist.write('    </choice>\n')
    dist.write('    <choice id="tools" title="Tools" tooltip="Useful tools and model converters to help with Panda3D development" description="This package contains the various utilities that ship with Panda3D, including packaging tools, model converters, and many more. Location: /Developer/Tools/Panda3D/">\n')
    dist.write('        <pkg-ref id="org.panda3d.panda3d.tools.pkg"/>\n')
    dist.write('    </choice>\n')
    if PkgSkip("PYTHON")==0:
        dist.write('    <choice id="pythoncode" title="Python Code" tooltip="Code you\'ll need for Python development" description="This package contains the \'direct\', \'pandac\' and \'panda3d\' python packages that are needed to do Python development with Panda3D. Location: /Developer/Panda3D/">\n')
        dist.write('        <pkg-ref id="org.panda3d.panda3d.pythoncode.pkg"/>\n')
        dist.write('    </choice>\n')
    if os.path.isdir("samples"):
        dist.write('    <choice id="samples" title="Sample Programs" tooltip="Python sample programs that use Panda3D" description="This package contains the Python sample programs that can help you with learning how to use Panda3D. Location: /Developer/Examples/Panda3D/">\n')
        dist.write('        <pkg-ref id="org.panda3d.panda3d.samples.pkg"/>\n')
        dist.write('    </choice>\n')
    dist.write('    <choice id="headers" title="C++ Header Files" tooltip="Header files for C++ development with Panda3D" description="This package contains the C++ header files that are needed in order to do C++ development with Panda3D. You don\'t need this if you want to develop in Python. Location: /Developer/Panda3D/include/" start_selected="false">\n')
    dist.write('        <pkg-ref id="org.panda3d.panda3d.headers.pkg"/>\n')
    dist.write('    </choice>\n')
    dist.write('    <pkg-ref id="org.panda3d.panda3d.base.pkg" installKBytes="%d" version="1" auth="Root">file:./Contents/Packages/base.pkg</pkg-ref>\n' % (GetDirectorySize("dstroot/base") // 1024))
    dist.write('    <pkg-ref id="org.panda3d.panda3d.tools.pkg" installKBytes="%d" version="1" auth="Root">file:./Contents/Packages/tools.pkg</pkg-ref>\n' % (GetDirectorySize("dstroot/tools") // 1024))
    if PkgSkip("PYTHON")==0:
        dist.write('    <pkg-ref id="org.panda3d.panda3d.pythoncode.pkg" installKBytes="%d" version="1" auth="Root">file:./Contents/Packages/pythoncode.pkg</pkg-ref>\n' % (GetDirectorySize("dstroot/pythoncode") // 1024))
    if os.path.isdir("samples"):
        dist.write('    <pkg-ref id="org.panda3d.panda3d.samples.pkg" installKBytes="%d" version="1" auth="Root">file:./Contents/Packages/samples.pkg</pkg-ref>\n' % (GetDirectorySize("dstroot/samples") // 1024))
    dist.write('    <pkg-ref id="org.panda3d.panda3d.headers.pkg" installKBytes="%d" version="1" auth="Root">file:./Contents/Packages/headers.pkg</pkg-ref>\n' % (GetDirectorySize("dstroot/headers") // 1024))
    dist.write('</installer-script>\n')
    dist.close()

    oscmd('hdiutil create Panda3D-rw.dmg -volname "Panda3D SDK %s" -srcfolder dstroot/Panda3D' % (VERSION))
    oscmd('hdiutil convert Panda3D-rw.dmg -format UDBZ -o Panda3D-%s.dmg' % (VERSION))
    oscmd('rm -f Panda3D-rw.dmg')

def MakeInstallerFreeBSD():
    oscmd("rm -rf targetroot +DESC pkg-plist +MANIFEST")
    oscmd("mkdir targetroot")

    # Invoke installpanda.py to install it into a temporary dir
    if RUNTIME:
        InstallRuntime(destdir = "targetroot", prefix = "/usr/local", outputdir = GetOutputDir())
    else:
        InstallPanda(destdir = "targetroot", prefix = "/usr/local", outputdir = GetOutputDir())

    if not os.path.exists("/usr/sbin/pkg"):
        exit("Cannot create an installer without pkg")

    plist_txt = ''
    for root, dirs, files in os.walk("targetroot/usr/local/", True):
        for f in files:
            plist_txt += os.path.join(root, f)[21:] + "\n"

    if not RUNTIME:
        plist_txt += "@exec /sbin/ldconfig -m /usr/local/lib\n"
        plist_txt += "@unexec /sbin/ldconfig -R\n"

        for remdir in ("lib/panda3d", "share/panda3d", "include/panda3d"):
            for root, dirs, files in os.walk("targetroot/usr/local/" + remdir, False):
                for d in dirs:
                    plist_txt += "@dir %s\n" % os.path.join(root, d)[21:]
            plist_txt += "@dir %s\n" % remdir

    oscmd("echo \"`pkg config abi | tr '[:upper:]' '[:lower:]' | cut -d: -f1,2`:*\" > " + GetOutputDir() + "/tmp/architecture.txt")
    pkg_arch = ReadFile(GetOutputDir()+"/tmp/architecture.txt").strip()

    dependencies = ''
    if PkgSkip("PYTHON") == 0:
        # If this version of Python was installed from a package or ports, let's mark it as dependency.
        oscmd("rm -f %s/tmp/python_dep" % GetOutputDir())
        oscmd("pkg query \"\n\t%%n : {\n\t\torigin : %%o,\n\t\tversion : %%v\n\t},\n\" python%s > %s/tmp/python_dep" % (SDK["PYTHONVERSION"][6:9:2], GetOutputDir()), True)
        if os.path.isfile(GetOutputDir() + "/tmp/python_dep"):
            python_pkg = ReadFile(GetOutputDir() + "/tmp/python_dep")
            if python_pkg:
                dependencies += python_pkg

    manifest_txt = INSTALLER_PKG_MANIFEST_FILE[1:].replace("NAME", 'Panda3D' if not RUNTIME else 'Panda3D-Runtime')
    manifest_txt = manifest_txt.replace("VERSION", VERSION)
    manifest_txt = manifest_txt.replace("ARCH", pkg_arch)
    manifest_txt = manifest_txt.replace("ORIGIN", 'devel/panda3d' if not RUNTIME else 'graphics/panda3d-runtime')
    manifest_txt = manifest_txt.replace("DEPENDS", dependencies)
    manifest_txt = manifest_txt.replace("INSTSIZE", str(GetDirectorySize("targetroot") / 1024 / 1024))

    WriteFile("pkg-plist", plist_txt)
    WriteFile("+DESC", INSTALLER_PKG_DESCR_FILE[1:] if not RUNTIME else RUNTIME_INSTALLER_PKG_DESCR_FILE[1:])
    WriteFile("+MANIFEST", manifest_txt)
    oscmd("pkg create -p pkg-plist -r %s  -m . -o . %s" % (os.path.abspath("targetroot"), "--verbose" if GetVerbose() else "--quiet"))

try:
    if INSTALLER:
        ProgressOutput(100.0, "Building installer")
        target = GetTarget()
        if target == 'windows':
            fn = "Panda3D-"
            dir = "C:\\Panda3D-" + VERSION

            if RUNTIME:
                fn += "Runtime-"
                title = "Panda3D " + VERSION
            else:
                title = "Panda3D SDK " + VERSION

            fn += VERSION

            if not RUNTIME and SDK["PYTHONVERSION"] != "python2.7":
                fn += '-py' + SDK["PYTHONVERSION"][6:]

            if GetOptimize() <= 2:
                fn += "-dbg"
            if GetTargetArch() == 'x64':
                fn += '-x64'
                dir += '-x64'

            fn += '.exe'
            MakeInstallerNSIS(fn, title, dir)
        elif (target == 'linux'):
            MakeInstallerLinux()
        elif (target == 'darwin'):
            MakeInstallerOSX()
        elif (target == 'freebsd'):
            MakeInstallerFreeBSD()
        else:
            exit("Do not know how to make an installer for this platform")
finally:
    SaveDependencyCache()

##########################################################################################
#
# Print final status report.
#
##########################################################################################

WARNINGS.append("Elapsed Time: "+PrettyTime(time.time() - STARTTIME))

printStatus("Makepanda Final Status Report", WARNINGS)
print(GetColor("green") + "Build successfully finished, elapsed time: " + PrettyTime(time.time() - STARTTIME) + GetColor())<|MERGE_RESOLUTION|>--- conflicted
+++ resolved
@@ -169,11 +169,7 @@
         "optimize=","everything","nothing","installer","rtdist","nocolor",
         "version=","lzma","no-python","threads=","outputdir=","override=",
         "static","host=","debversion=","rpmrelease=","p3dsuffix=",
-<<<<<<< HEAD
-        "directx-sdk=", "windows-sdk=", "msvc-version=", "use-icl",
-=======
-        "directx-sdk=", "platform-sdk=", "use-icl", "clean",
->>>>>>> df4c4bc2
+        "directx-sdk=", "windows-sdk=", "msvc-version=", "clean", "use-icl",
         "universal", "target=", "arch=", "git-commit="]
     anything = 0
     optimize = ""
