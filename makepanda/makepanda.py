#!/usr/bin/env python
########################################################################
#
# To build panda using this script, type 'makepanda.py' on unix
# or 'makepanda.bat' on windows, and examine the help-text.
# Then run the script again with the appropriate options to compile
# panda3d.
#
########################################################################
try:
    import sys, os, platform, time, stat, re, getopt, threading, signal, shutil
    if sys.platform == "darwin" or sys.version_info >= (2, 6):
        import plistlib
    if sys.version_info >= (3, 0):
        import queue
    else:
        import Queue as queue
except:
    print("You are either using an incomplete or an old version of Python!")
    print("Please install the development package of Python 2.x and try again.")
    exit(1)

from makepandacore import *
from installpanda import *
import time
import os
import sys

########################################################################
##
## PARSING THE COMMAND LINE OPTIONS
##
## You might be tempted to change the defaults by editing them
## here.  Don't do it.  Instead, create a script that compiles
## panda with your preferred options.  Or, create
## a 'makepandaPreferences' file and put it into your python path.
##
########################################################################

COMPILER=0
INSTALLER=0
WHEEL=0
GENMAN=0
COMPRESSOR="zlib"
THREADCOUNT=0
CFLAGS=""
CXXFLAGS=""
LDFLAGS=""
RTDIST=0
RTDIST_VERSION=None
RUNTIME=0
DISTRIBUTOR=""
VERSION=None
DEBVERSION=None
RPMRELEASE="1"
GIT_COMMIT=None
P3DSUFFIX=None
MAJOR_VERSION=None
COREAPI_VERSION=None
PLUGIN_VERSION=None
OSXTARGET=None
OSX_ARCHS=[]
HOST_URL=None
global STRDXSDKVERSION, BOOUSEINTELCOMPILER
STRDXSDKVERSION = 'default'
WINDOWS_SDK = None
MSVC_VERSION = None
BOOUSEINTELCOMPILER = False
OPENCV_VER_23 = False
DIRECTSCRIPTS = True

if "MACOSX_DEPLOYMENT_TARGET" in os.environ:
    OSXTARGET=os.environ["MACOSX_DEPLOYMENT_TARGET"]

PkgListSet(["PYTHON", "DIRECT",                        # Python support
  "GL", "GLES", "GLES2"] + DXVERSIONS + ["TINYDISPLAY", "NVIDIACG", # 3D graphics
  "EGL",                                               # OpenGL (ES) integration
  "EIGEN",                                             # Linear algebra acceleration
  "OPENAL", "FMODEX",                                  # Audio playback
  "VORBIS", "FFMPEG", "SWSCALE", "SWRESAMPLE",         # Audio decoding
  "ODE", "PHYSX", "BULLET", "PANDAPHYSICS",            # Physics
  "SPEEDTREE",                                         # SpeedTree
  "ZLIB", "PNG", "JPEG", "TIFF", "OPENEXR", "SQUISH", "FREETYPE", # 2D Formats support
  ] + MAYAVERSIONS + MAXVERSIONS + [ "FCOLLADA", "ASSIMP", # 3D Formats support
  "VRPN", "OPENSSL",                                   # Transport
  "FFTW",                                              # Algorithm helpers
  "ARTOOLKIT", "OPENCV", "DIRECTCAM", "VISION",        # Augmented Reality
  "GTK2",                                              # GTK2 is used for PStats on Unix
  "MFC", "WX", "FLTK",                                 # Used for web plug-in only
  "ROCKET", "AWESOMIUM",                               # GUI libraries
  "CARBON", "COCOA",                                   # Mac OS X toolkits
  "X11",                                               # Unix platform support
  "PANDATOOL", "PVIEW", "DEPLOYTOOLS",                 # Toolchain
  "SKEL",                                              # Example SKEL project
  "PANDAFX",                                           # Some distortion special lenses
  "PANDAPARTICLESYSTEM",                               # Built in particle system
  "CONTRIB",                                           # Experimental
  "SSE2", "NEON",                                      # Compiler features
])

CheckPandaSourceTree()

def keyboardInterruptHandler(x,y):
    exit("keyboard interrupt")

signal.signal(signal.SIGINT, keyboardInterruptHandler)

########################################################################
##
## Command-line parser.
##
## You can type "makepanda --help" to see all the options.
##
########################################################################

def usage(problem):
    if (problem):
        print("")
        print("Error parsing command-line input: %s" % (problem))

    print("")
    print("Makepanda generates a 'built' subdirectory containing a")
    print("compiled copy of Panda3D.  Command-line arguments are:")
    print("")
    print("  --help            (print the help message you're reading now)")
    print("  --verbose         (print out more information)")
    print("  --runtime         (build a runtime build instead of an SDK build)")
    print("  --installer       (build an installer)")
    print("  --wheel           (build a pip-installable .whl)")
    print("  --optimize X      (optimization level can be 1,2,3,4)")
    print("  --version X       (set the panda version number)")
    print("  --lzma            (use lzma compression when building Windows installer)")
    print("  --distributor X   (short string identifying the distributor of the build)")
    print("  --outputdir X     (use the specified directory instead of 'built')")
    print("  --host URL        (set the host url (runtime build only))")
    print("  --threads N       (use the multithreaded build system. see manual)")
    print("  --osxtarget N     (the OS X version number to build for (OS X only))")
    print("  --universal       (build universal binaries (OS X only))")
    print("  --override \"O=V\"  (override dtool_config/prc option value)")
    print("  --static          (builds libraries for static linking)")
    print("  --target X        (experimental cross-compilation (android only))")
    print("  --arch X          (target architecture for cross-compilation)")
    print("")
    for pkg in PkgListGet():
        p = pkg.lower()
        print("  --use-%-9s   --no-%-9s (enable/disable use of %s)"%(p, p, pkg))
    if sys.platform != 'win32':
        print("  --<PKG>-incdir    (custom location for header files of thirdparty package)")
        print("  --<PKG>-libdir    (custom location for library files of thirdparty package)")
    print("")
    print("  --nothing         (disable every third-party lib)")
    print("  --everything      (enable every third-party lib)")
    print("  --directx-sdk=X   (specify version of DirectX SDK to use: jun2010, aug2009, mar2009, aug2006)")
    print("  --windows-sdk=X   (specify Windows SDK version, eg. 7.0, 7.1 or 10.  Default is 7.1)")
    print("  --msvc-version=X  (specify Visual C++ version, eg. 10, 11, 12, 14.  Default is 10)")
    print("  --use-icl         (experimental setting to use an intel compiler instead of MSVC on Windows)")
    print("")
    print("The simplest way to compile panda is to just type:")
    print("")
    print("  makepanda --everything")
    print("")
    os._exit(1)

def parseopts(args):
    global INSTALLER,WHEEL,RTDIST,RUNTIME,GENMAN,DISTRIBUTOR,VERSION
    global COMPRESSOR,THREADCOUNT,OSXTARGET,OSX_ARCHS,HOST_URL
<<<<<<< HEAD
    global DEBVERSION,RPMRELEASE,GIT_COMMIT,P3DSUFFIX,RTDIST_VERSION
    global STRDXSDKVERSION, WINDOWS_SDK, MSVC_VERSION, BOOUSEINTELCOMPILER
=======
    global DEBVERSION,RPMRELEASE,GIT_COMMIT,P3DSUFFIX,DIRECTSCRIPTS
    global STRDXSDKVERSION, STRMSPLATFORMVERSION, BOOUSEINTELCOMPILER
>>>>>>> 0c742d59
    longopts = [
        "help","distributor=","verbose","runtime","osxtarget=",
        "optimize=","everything","nothing","installer","wheel","rtdist","nocolor",
        "version=","lzma","no-python","threads=","outputdir=","override=",
<<<<<<< HEAD
        "static","host=","debversion=","rpmrelease=","p3dsuffix=","rtdist-version=",
        "directx-sdk=", "windows-sdk=", "msvc-version=", "clean", "use-icl",
        "universal", "target=", "arch=", "git-commit=",
        "use-touchinput", "no-touchinput"]
=======
        "static","host=","debversion=","rpmrelease=","p3dsuffix=",
        "directx-sdk=", "platform-sdk=", "use-icl", "clean",
        "universal", "target=", "arch=", "git-commit=", "no-directscripts"]
>>>>>>> 0c742d59
    anything = 0
    optimize = ""
    target = None
    target_arch = None
    universal = False
    clean_build = False
    for pkg in PkgListGet():
        longopts.append("use-" + pkg.lower())
        longopts.append("no-" + pkg.lower())
        longopts.append(pkg.lower() + "-incdir=")
        longopts.append(pkg.lower() + "-libdir=")
    try:
        opts, extras = getopt.getopt(args, "", longopts)
        for option, value in opts:
            if (option=="--help"): raise Exception
            elif (option=="--optimize"): optimize=value
            elif (option=="--installer"): INSTALLER=1
            elif (option=="--wheel"): WHEEL=1
            elif (option=="--verbose"): SetVerbose(True)
            elif (option=="--distributor"): DISTRIBUTOR=value
            elif (option=="--rtdist"): RTDIST=1
            elif (option=="--runtime"): RUNTIME=1
            elif (option=="--genman"): GENMAN=1
            elif (option=="--everything"): PkgEnableAll()
            elif (option=="--nothing"): PkgDisableAll()
            elif (option=="--threads"): THREADCOUNT=int(value)
            elif (option=="--outputdir"): SetOutputDir(value.strip())
            elif (option=="--osxtarget"): OSXTARGET=value.strip()
            elif (option=="--universal"): universal = True
            elif (option=="--target"): target = value.strip()
            elif (option=="--arch"): target_arch = value.strip()
            elif (option=="--nocolor"): DisableColors()
            elif (option=="--version"):
                VERSION=value
                if (len(VERSION.split(".")) != 3): raise Exception
            elif (option=="--lzma"): COMPRESSOR="lzma"
            elif (option=="--override"): AddOverride(value.strip())
            elif (option=="--static"): SetLinkAllStatic(True)
            elif (option=="--host"): HOST_URL=value
            elif (option=="--debversion"): DEBVERSION=value
            elif (option=="--rpmrelease"): RPMRELEASE=value
            elif (option=="--git-commit"): GIT_COMMIT=value
            elif (option=="--p3dsuffix"): P3DSUFFIX=value
            elif (option=="--rtdist-version"): RTDIST_VERSION=value
            # Backward compatibility, OPENGL was renamed to GL
            elif (option=="--use-opengl"): PkgEnable("GL")
            elif (option=="--no-opengl"): PkgDisable("GL")
            elif (option=="--no-directscripts"): DIRECTSCRIPTS=False
            elif (option=="--directx-sdk"):
                STRDXSDKVERSION = value.strip().lower()
                if STRDXSDKVERSION == '':
                    print("No DirectX SDK version specified. Using 'default' DirectX SDK search")
                    STRDXSDKVERSION = 'default'
            elif (option=="--windows-sdk"):
                WINDOWS_SDK = value.strip().lower()
            elif (option=="--msvc-version"):
                MSVC_VERSION = value.strip().lower()
            elif (option=="--use-icl"): BOOUSEINTELCOMPILER = True
            elif (option=="--clean"): clean_build = True
            else:
                for pkg in PkgListGet():
                    if option == "--use-" + pkg.lower():
                        PkgEnable(pkg)
                        break
                    elif option == "--no-" + pkg.lower():
                        PkgDisable(pkg)
                        break
                    elif option == "--" + pkg.lower() + "-incdir":
                        PkgSetCustomLocation(pkg)
                        IncDirectory(pkg, value)
                        break
                    elif option == "--" + pkg.lower() + "-libdir":
                        PkgSetCustomLocation(pkg)
                        LibDirectory(pkg, value)
                        break
            if (option == "--everything" or option.startswith("--use-")
                or option == "--nothing" or option.startswith("--no-")):
                anything = 1
    except:
        usage(sys.exc_info()[1])

    if not anything:
        if RUNTIME:
            PkgEnableAll()
        else:
            usage("You should specify a list of packages to use or --everything to enable all packages.")

    if (RTDIST and RUNTIME):
        usage("Options --runtime and --rtdist cannot be specified at the same time!")
    if (optimize=="" and (RTDIST or RUNTIME)): optimize = "4"
    elif (optimize==""): optimize = "3"

    if OSXTARGET:
        try:
            maj, min = OSXTARGET.strip().split('.')
            OSXTARGET = int(maj), int(min)
            assert OSXTARGET[0] == 10
        except:
            usage("Invalid setting for OSXTARGET")
    else:
        OSXTARGET = None

    if target is not None or target_arch is not None:
        SetTarget(target, target_arch)

    if universal:
        if target_arch:
            exit("--universal is incompatible with --arch")

        OSX_ARCHS.append("i386")
        if OSXTARGET:
            osxver = OSXTARGET
        else:
            maj, min = platform.mac_ver()[0].split('.')[:2]
            osxver = int(maj), int(min)

        if osxver[1] < 6:
            OSX_ARCHS.append("ppc")
        else:
            OSX_ARCHS.append("x86_64")

    elif HasTargetArch():
        OSX_ARCHS.append(GetTargetArch())

    try:
        SetOptimize(int(optimize))
        assert GetOptimize() in [1, 2, 3, 4]
    except:
        usage("Invalid setting for OPTIMIZE")

    if GIT_COMMIT is not None and not re.match("^[a-f0-9]{40}$", GIT_COMMIT):
        usage("Invalid SHA-1 hash given for --git-commit option!")

    if GetTarget() == 'windows':
        if not MSVC_VERSION:
            print("No MSVC version specified. Defaulting to 10 (Visual Studio 2010).")
            MSVC_VERSION = 10

        try:
            MSVC_VERSION = int(MSVC_VERSION)
        except:
            usage("Invalid setting for --msvc-version")

        if not WINDOWS_SDK:
            print("No Windows SDK version specified. Defaulting to '7.1'.")
            WINDOWS_SDK = '7.1'

    if clean_build and os.path.isdir(GetOutputDir()):
        print("Deleting %s" % (GetOutputDir()))
        shutil.rmtree(GetOutputDir())

parseopts(sys.argv[1:])

########################################################################
##
## Handle environment variables.
##
########################################################################

if ("CFLAGS" in os.environ):
    CFLAGS = os.environ["CFLAGS"].strip()

if ("CXXFLAGS" in os.environ):
    CXXFLAGS = os.environ["CXXFLAGS"].strip()

if ("RPM_OPT_FLAGS" in os.environ):
    CFLAGS += " " + os.environ["RPM_OPT_FLAGS"].strip()
    CXXFLAGS += " " + os.environ["RPM_OPT_FLAGS"].strip()

if ("LDFLAGS" in os.environ):
    LDFLAGS = os.environ["LDFLAGS"].strip()

os.environ["MAKEPANDA"] = os.path.abspath(sys.argv[0])
if GetHost() == "darwin" and OSXTARGET is not None:
    os.environ["MACOSX_DEPLOYMENT_TARGET"] = "%d.%d" % OSXTARGET

########################################################################
##
## Configure things based on the command-line parameters.
##
########################################################################

PLUGIN_VERSION = ParsePluginVersion("dtool/PandaVersion.pp")
COREAPI_VERSION = PLUGIN_VERSION + "." + ParseCoreapiVersion("dtool/PandaVersion.pp")

if VERSION is None:
    if RUNTIME:
        VERSION = PLUGIN_VERSION
    else:
        VERSION = ParsePandaVersion("dtool/PandaVersion.pp")

print("Version: %s" % VERSION)
if RUNTIME or RTDIST:
    print("Core API Version: %s" % COREAPI_VERSION)

if DEBVERSION is None:
    DEBVERSION = VERSION

MAJOR_VERSION = '.'.join(VERSION.split('.')[:2])

if P3DSUFFIX is None:
    P3DSUFFIX = MAJOR_VERSION

outputdir_suffix = ""

if (RUNTIME or RTDIST):
    # Compiling Maya/Max is pointless in rtdist build
    for ver in MAYAVERSIONS + MAXVERSIONS:
        PkgDisable(ver)

    if (DISTRIBUTOR.strip() == ""):
        exit("You must provide a valid distributor name when making a runtime or rtdist build!")

    outputdir_suffix += "_" + DISTRIBUTOR.strip()
    if (RUNTIME):
        outputdir_suffix += "_rt"

if DISTRIBUTOR == "":
    DISTRIBUTOR = "makepanda"
elif not RTDIST_VERSION:
    RTDIST_VERSION = DISTRIBUTOR.strip() + "_" + MAJOR_VERSION

if not RTDIST_VERSION:
    RTDIST_VERSION = "dev"

if not IsCustomOutputDir():
    if GetTarget() == "windows" and GetTargetArch() == 'x64':
        outputdir_suffix += '_x64'

    SetOutputDir("built" + outputdir_suffix)

if (RUNTIME):
    for pkg in PkgListGet():
        if pkg in ["GTK2", "MFC"]:
            # Optional package(s) for runtime.
            pass
        elif pkg in ["OPENSSL", "ZLIB"]:
            # Required packages for runtime.
            if (PkgSkip(pkg)==1):
                exit("Runtime must be compiled with OpenSSL and ZLib support!")
        else:
            # Unused packages for runtime.
            PkgDisable(pkg)

if (INSTALLER and RTDIST):
    exit("Cannot build an installer for the rtdist build!")

if (WHEEL and RUNTIME):
    exit("Cannot build a wheel for the runtime build!")

if (WHEEL and RTDIST):
    exit("Cannot build a wheel for the rtdist build!")

if (INSTALLER) and (PkgSkip("PYTHON")) and (not RUNTIME) and GetTarget() == 'windows':
    exit("Cannot build installer on Windows without python")

if WHEEL and PkgSkip("PYTHON"):
    exit("Cannot build wheel without Python")

if (RTDIST) and (PkgSkip("WX") and PkgSkip("FLTK")):
    exit("Cannot build rtdist without wx or fltk")

if (RUNTIME):
    SetLinkAllStatic(True)

if not os.path.isdir("contrib"):
    PkgDisable("CONTRIB")

########################################################################
##
## Load the dependency cache.
##
########################################################################

LoadDependencyCache()

########################################################################
##
## Locate various SDKs.
##
########################################################################

MakeBuildTree()

SdkLocateDirectX(STRDXSDKVERSION)
SdkLocateMaya()
SdkLocateMax()
SdkLocateMacOSX(OSXTARGET)
SdkLocatePython(RTDIST)
SdkLocateWindows(WINDOWS_SDK)
SdkLocatePhysX()
SdkLocateSpeedTree()
SdkLocateAndroid()

SdkAutoDisableDirectX()
SdkAutoDisableMaya()
SdkAutoDisableMax()
SdkAutoDisablePhysX()
SdkAutoDisableSpeedTree()

if RTDIST and DISTRIBUTOR == "cmu":
    # Some validation checks for the CMU builds.
    if (RTDIST_VERSION == "cmu_1.7" and SDK["PYTHONVERSION"] != "python2.6"):
        exit("The CMU 1.7 runtime distribution must be built against Python 2.6!")
    elif (RTDIST_VERSION == "cmu_1.8" and SDK["PYTHONVERSION"] != "python2.7"):
        exit("The CMU 1.8 runtime distribution must be built against Python 2.7!")
    elif (RTDIST_VERSION == "cmu_1.9" and SDK["PYTHONVERSION"] != "python2.7"):
        exit("The CMU 1.9 runtime distribution must be built against Python 2.7!")

if RTDIST and not HOST_URL:
    exit("You must specify a host URL when building the rtdist!")

if RUNTIME and not HOST_URL:
    # Set this to a nice default.
    HOST_URL = "https://runtime.panda3d.org/"

########################################################################
##
## Choose a Compiler.
##
## This should also set up any environment variables needed to make
## the compiler work.
##
########################################################################

if GetHost() == 'windows' and GetTarget() == 'windows':
    COMPILER = "MSVC"
    SdkLocateVisualStudio(MSVC_VERSION)
else:
    COMPILER = "GCC"

SetupBuildEnvironment(COMPILER)

########################################################################
##
## External includes, external libraries, and external defsyms.
##
########################################################################

IncDirectory("ALWAYS", GetOutputDir()+"/tmp")
IncDirectory("ALWAYS", GetOutputDir()+"/include")

if (COMPILER == "MSVC"):
    PkgDisable("X11")
    PkgDisable("GLES")
    PkgDisable("GLES2")
    PkgDisable("EGL")
    PkgDisable("CARBON")
    PkgDisable("COCOA")
    if (PkgSkip("PYTHON")==0):
        IncDirectory("ALWAYS", SDK["PYTHON"] + "/include")
        LibDirectory("ALWAYS", SDK["PYTHON"] + "/libs")
    SmartPkgEnable("EIGEN",     "eigen3",     (), ("Eigen/Dense",), target_pkg = 'ALWAYS')
    for pkg in PkgListGet():
        if (PkgSkip(pkg)==0):
            if (pkg[:4]=="MAYA"):
                IncDirectory(pkg, SDK[pkg]      + "/include")
                DefSymbol(pkg, "MAYAVERSION", pkg)
                DefSymbol(pkg, "MLIBRARY_DONTUSE_MFC_MANIFEST", "")
            elif (pkg[:3]=="MAX"):
                IncDirectory(pkg, SDK[pkg]      + "/include")
                IncDirectory(pkg, SDK[pkg]      + "/include/CS")
                IncDirectory(pkg, SDK[pkg+"CS"] + "/include")
                IncDirectory(pkg, SDK[pkg+"CS"] + "/include/CS")
                DefSymbol(pkg, "MAX", pkg)
                if (int(pkg[3:]) >= 2013):
                    DefSymbol(pkg, "UNICODE", "")
                    DefSymbol(pkg, "_UNICODE", "")
            elif (pkg[:2]=="DX"):
                IncDirectory(pkg, SDK[pkg]      + "/include")
            elif GetThirdpartyDir() is not None:
                IncDirectory(pkg, GetThirdpartyDir() + pkg.lower() + "/include")
    for pkg in DXVERSIONS:
        if (PkgSkip(pkg)==0):
            vnum=pkg[2:]

            if GetTargetArch() == 'x64':
              LibDirectory(pkg, SDK[pkg] + '/lib/x64')
            else:
              LibDirectory(pkg, SDK[pkg] + '/lib/x86')
              LibDirectory(pkg, SDK[pkg] + '/lib')

            LibName(pkg, 'd3dVNUM.lib'.replace("VNUM", vnum))
            LibName(pkg, 'd3dxVNUM.lib'.replace("VNUM", vnum))
            if int(vnum) >= 9 and "GENERIC_DXERR_LIBRARY" in SDK:
                LibName(pkg, 'dxerr.lib')
            else:
                LibName(pkg, 'dxerrVNUM.lib'.replace("VNUM", vnum))
            #LibName(pkg, 'ddraw.lib')
            LibName(pkg, 'dxguid.lib')

    if not PkgSkip("FREETYPE") and os.path.isdir(GetThirdpartyDir() + "freetype/include/freetype2"):
        IncDirectory("FREETYPE", GetThirdpartyDir() + "freetype/include/freetype2")

    IncDirectory("ALWAYS", GetThirdpartyDir() + "extras/include")
    LibName("WINSOCK", "wsock32.lib")
    LibName("WINSOCK2", "wsock32.lib")
    LibName("WINSOCK2", "ws2_32.lib")
    LibName("WINCOMCTL", "comctl32.lib")
    LibName("WINCOMDLG", "comdlg32.lib")
    LibName("WINUSER", "user32.lib")
    LibName("WINMM", "winmm.lib")
    LibName("WINIMM", "imm32.lib")
    LibName("WINKERNEL", "kernel32.lib")
    LibName("WINOLE", "ole32.lib")
    LibName("WINOLEAUT", "oleaut32.lib")
    LibName("WINOLDNAMES", "oldnames.lib")
    LibName("WINSHELL", "shell32.lib")
    LibName("WINGDI", "gdi32.lib")
    LibName("ADVAPI", "advapi32.lib")
    LibName("IPHLPAPI", "iphlpapi.lib")
    LibName("GL", "opengl32.lib")
    LibName("GLES", "libgles_cm.lib")
    LibName("GLES2", "libGLESv2.lib")
    LibName("EGL", "libEGL.lib")
    LibName("MSIMG", "msimg32.lib")
    if (PkgSkip("DIRECTCAM")==0): LibName("DIRECTCAM", "strmiids.lib")
    if (PkgSkip("DIRECTCAM")==0): LibName("DIRECTCAM", "quartz.lib")
    if (PkgSkip("DIRECTCAM")==0): LibName("DIRECTCAM", "odbc32.lib")
    if (PkgSkip("DIRECTCAM")==0): LibName("DIRECTCAM", "odbccp32.lib")
    if (PkgSkip("OPENSSL")==0):
        if os.path.isfile(GetThirdpartyDir() + "openssl/lib/libpandassl.lib"):
            LibName("OPENSSL", GetThirdpartyDir() + "openssl/lib/libpandassl.lib")
            LibName("OPENSSL", GetThirdpartyDir() + "openssl/lib/libpandaeay.lib")
        else:
            LibName("OPENSSL", GetThirdpartyDir() + "openssl/lib/libeay32.lib")
            LibName("OPENSSL", GetThirdpartyDir() + "openssl/lib/ssleay32.lib")
    if (PkgSkip("PNG")==0):
        if os.path.isfile(GetThirdpartyDir() + "png/lib/libpng16_static.lib"):
            LibName("PNG", GetThirdpartyDir() + "png/lib/libpng16_static.lib")
        else:
            LibName("PNG", GetThirdpartyDir() + "png/lib/libpng_static.lib")
    if (PkgSkip("TIFF")==0):
        if os.path.isfile(GetThirdpartyDir() + "tiff/lib/libtiff.lib"):
            LibName("TIFF", GetThirdpartyDir() + "tiff/lib/libtiff.lib")
        else:
            LibName("TIFF", GetThirdpartyDir() + "tiff/lib/tiff.lib")
    if (PkgSkip("OPENEXR")==0):
        suffix = ""
        if os.path.isfile(GetThirdpartyDir() + "openexr/lib/IlmImf-2_2.lib"):
            suffix = "-2_2"
        LibName("OPENEXR", GetThirdpartyDir() + "openexr/lib/IlmImf" + suffix + ".lib")
        LibName("OPENEXR", GetThirdpartyDir() + "openexr/lib/IlmThread" + suffix + ".lib")
        LibName("OPENEXR", GetThirdpartyDir() + "openexr/lib/Iex" + suffix + ".lib")
        LibName("OPENEXR", GetThirdpartyDir() + "openexr/lib/Half.lib")
        IncDirectory("OPENEXR", GetThirdpartyDir() + "openexr/include/OpenEXR")
    if (PkgSkip("JPEG")==0):     LibName("JPEG",     GetThirdpartyDir() + "jpeg/lib/jpeg-static.lib")
    if (PkgSkip("ZLIB")==0):     LibName("ZLIB",     GetThirdpartyDir() + "zlib/lib/zlibstatic.lib")
    if (PkgSkip("VRPN")==0):     LibName("VRPN",     GetThirdpartyDir() + "vrpn/lib/vrpn.lib")
    if (PkgSkip("VRPN")==0):     LibName("VRPN",     GetThirdpartyDir() + "vrpn/lib/quat.lib")
    if (PkgSkip("NVIDIACG")==0): LibName("CGGL",     GetThirdpartyDir() + "nvidiacg/lib/cgGL.lib")
    if (PkgSkip("NVIDIACG")==0): LibName("CGDX9",    GetThirdpartyDir() + "nvidiacg/lib/cgD3D9.lib")
    if (PkgSkip("NVIDIACG")==0): LibName("NVIDIACG", GetThirdpartyDir() + "nvidiacg/lib/cg.lib")
    if (PkgSkip("FREETYPE")==0): LibName("FREETYPE", GetThirdpartyDir() + "freetype/lib/freetype.lib")
    if (PkgSkip("FFTW")==0):     LibName("FFTW",     GetThirdpartyDir() + "fftw/lib/rfftw.lib")
    if (PkgSkip("FFTW")==0):     LibName("FFTW",     GetThirdpartyDir() + "fftw/lib/fftw.lib")
    if (PkgSkip("ARTOOLKIT")==0):LibName("ARTOOLKIT",GetThirdpartyDir() + "artoolkit/lib/libAR.lib")
    if (PkgSkip("ASSIMP")==0):   PkgDisable("ASSIMP")  # Not yet supported
    if (PkgSkip("OPENCV")==0):   LibName("OPENCV",   GetThirdpartyDir() + "opencv/lib/cv.lib")
    if (PkgSkip("OPENCV")==0):   LibName("OPENCV",   GetThirdpartyDir() + "opencv/lib/highgui.lib")
    if (PkgSkip("OPENCV")==0):   LibName("OPENCV",   GetThirdpartyDir() + "opencv/lib/cvaux.lib")
    if (PkgSkip("OPENCV")==0):   LibName("OPENCV",   GetThirdpartyDir() + "opencv/lib/ml.lib")
    if (PkgSkip("OPENCV")==0):   LibName("OPENCV",   GetThirdpartyDir() + "opencv/lib/cxcore.lib")
    if (PkgSkip("AWESOMIUM")==0):LibName("AWESOMIUM",GetThirdpartyDir() + "awesomium/lib/Awesomium.lib")
    if (PkgSkip("FFMPEG")==0):   LibName("FFMPEG",   GetThirdpartyDir() + "ffmpeg/lib/avcodec.lib")
    if (PkgSkip("FFMPEG")==0):   LibName("FFMPEG",   GetThirdpartyDir() + "ffmpeg/lib/avformat.lib")
    if (PkgSkip("FFMPEG")==0):   LibName("FFMPEG",   GetThirdpartyDir() + "ffmpeg/lib/avutil.lib")
    if (PkgSkip("SWSCALE")==0):  LibName("SWSCALE",  GetThirdpartyDir() + "ffmpeg/lib/swscale.lib")
    if (PkgSkip("SWRESAMPLE")==0):LibName("SWRESAMPLE",GetThirdpartyDir() + "ffmpeg/lib/swresample.lib")
    if (PkgSkip("FCOLLADA")==0):
        LibName("FCOLLADA", GetThirdpartyDir() + "fcollada/lib/FCollada.lib")
        IncDirectory("FCOLLADA", GetThirdpartyDir() + "fcollada/include/FCollada")
    if (PkgSkip("SQUISH")==0):
        if GetOptimize() <= 2:
            LibName("SQUISH",   GetThirdpartyDir() + "squish/lib/squishd.lib")
        else:
            LibName("SQUISH",   GetThirdpartyDir() + "squish/lib/squish.lib")
    if (PkgSkip("ROCKET")==0):
        LibName("ROCKET", GetThirdpartyDir() + "rocket/lib/RocketCore.lib")
        LibName("ROCKET", GetThirdpartyDir() + "rocket/lib/RocketControls.lib")
        if (PkgSkip("PYTHON")==0):
            LibName("ROCKET", GetThirdpartyDir() + "rocket/lib/" + SDK["PYTHONVERSION"] + "/boost_python-vc100-mt-1_54.lib")
        if (GetOptimize() <= 3):
            LibName("ROCKET", GetThirdpartyDir() + "rocket/lib/RocketDebugger.lib")
    if (PkgSkip("OPENAL")==0):
        LibName("OPENAL", GetThirdpartyDir() + "openal/lib/OpenAL32.lib")
        if not os.path.isfile(GetThirdpartyDir() + "openal/bin/OpenAL32.dll"):
            # Link OpenAL Soft statically.
            DefSymbol("OPENAL", "AL_LIBTYPE_STATIC")
    if (PkgSkip("ODE")==0):
        LibName("ODE",      GetThirdpartyDir() + "ode/lib/ode_single.lib")
        DefSymbol("ODE",    "dSINGLE", "")
    if (PkgSkip("FMODEX")==0):
        if (GetTargetArch() == 'x64'):
            LibName("FMODEX",   GetThirdpartyDir() + "fmodex/lib/fmodex64_vc.lib")
        else:
            LibName("FMODEX",   GetThirdpartyDir() + "fmodex/lib/fmodex_vc.lib")
    if (PkgSkip("FLTK")==0 and RTDIST):
        LibName("FLTK", GetThirdpartyDir() + "fltk/lib/fltk.lib")
        if not PkgSkip("FLTK"):
            # If we have fltk, we don't need wx
            PkgDisable("WX")
    if (PkgSkip("WX")==0 and RTDIST):
        LibName("WX",       GetThirdpartyDir() + "wx/lib/wxbase28u.lib")
        LibName("WX",       GetThirdpartyDir() + "wx/lib/wxmsw28u_core.lib")
        DefSymbol("WX",     "__WXMSW__", "")
        DefSymbol("WX",     "_UNICODE", "")
        DefSymbol("WX",     "UNICODE", "")
    if (PkgSkip("VORBIS")==0):
        LibName("VORBIS",   GetThirdpartyDir() + "vorbis/lib/libogg_static.lib")
        LibName("VORBIS",   GetThirdpartyDir() + "vorbis/lib/libvorbis_static.lib")
        LibName("VORBIS",   GetThirdpartyDir() + "vorbis/lib/libvorbisfile_static.lib")
    for pkg in MAYAVERSIONS:
        if (PkgSkip(pkg)==0):
            LibName(pkg, '"' + SDK[pkg] + '/lib/Foundation.lib"')
            LibName(pkg, '"' + SDK[pkg] + '/lib/OpenMaya.lib"')
            LibName(pkg, '"' + SDK[pkg] + '/lib/OpenMayaAnim.lib"')
            LibName(pkg, '"' + SDK[pkg] + '/lib/OpenMayaUI.lib"')
    for pkg in MAXVERSIONS:
        if (PkgSkip(pkg)==0):
            LibName(pkg, SDK[pkg] +  '/lib/core.lib')
            LibName(pkg, SDK[pkg] +  '/lib/edmodel.lib')
            LibName(pkg, SDK[pkg] +  '/lib/gfx.lib')
            LibName(pkg, SDK[pkg] +  '/lib/geom.lib')
            LibName(pkg, SDK[pkg] +  '/lib/mesh.lib')
            LibName(pkg, SDK[pkg] +  '/lib/maxutil.lib')
            LibName(pkg, SDK[pkg] +  '/lib/paramblk2.lib')
    if (PkgSkip("PHYSX")==0):
        if GetTargetArch() == 'x64':
            LibName("PHYSX",  SDK["PHYSXLIBS"] + "/PhysXLoader64.lib")
            LibName("PHYSX",  SDK["PHYSXLIBS"] + "/NxCharacter64.lib")
        else:
            LibName("PHYSX",  SDK["PHYSXLIBS"] + "/PhysXLoader.lib")
            LibName("PHYSX",  SDK["PHYSXLIBS"] + "/NxCharacter.lib")

        IncDirectory("PHYSX", SDK["PHYSX"] + "/Physics/include")
        IncDirectory("PHYSX", SDK["PHYSX"] + "/PhysXLoader/include")
        IncDirectory("PHYSX", SDK["PHYSX"] + "/NxCharacter/include")
        IncDirectory("PHYSX", SDK["PHYSX"] + "/NxExtensions/include")
        IncDirectory("PHYSX", SDK["PHYSX"] + "/Foundation/include")
        IncDirectory("PHYSX", SDK["PHYSX"] + "/Cooking/include")

    if (PkgSkip("SPEEDTREE")==0):
        if GetTargetArch() == 'x64':
            libdir = SDK["SPEEDTREE"] + "/Lib/Windows/VC10.x64/"
            p64ext = '64'
        else:
            libdir = SDK["SPEEDTREE"] + "/Lib/Windows/VC10/"
            p64ext = ''

        debugext = ''
        if (GetOptimize() <= 2): debugext = "_d"
        libsuffix = "_v%s_VC100MT%s_Static%s.lib" % (
            SDK["SPEEDTREEVERSION"], p64ext, debugext)
        LibName("SPEEDTREE", "%sSpeedTreeCore%s" % (libdir, libsuffix))
        LibName("SPEEDTREE", "%sSpeedTreeForest%s" % (libdir, libsuffix))
        LibName("SPEEDTREE", "%sSpeedTree%sRenderer%s" % (libdir, SDK["SPEEDTREEAPI"], libsuffix))
        LibName("SPEEDTREE", "%sSpeedTreeRenderInterface%s" % (libdir, libsuffix))
        if (SDK["SPEEDTREEAPI"] == "OpenGL"):
            LibName("SPEEDTREE",  "%sglew32.lib" % (libdir))
            LibName("SPEEDTREE",  "glu32.lib")
        IncDirectory("SPEEDTREE", SDK["SPEEDTREE"] + "/Include")
    if (PkgSkip("BULLET")==0):
        suffix = '.lib'
        if GetTargetArch() == 'x64' and os.path.isfile(GetThirdpartyDir() + "bullet/lib/BulletCollision_x64.lib"):
            suffix = '_x64.lib'
        LibName("BULLET", GetThirdpartyDir() + "bullet/lib/LinearMath" + suffix)
        LibName("BULLET", GetThirdpartyDir() + "bullet/lib/BulletCollision" + suffix)
        LibName("BULLET", GetThirdpartyDir() + "bullet/lib/BulletDynamics" + suffix)
        LibName("BULLET", GetThirdpartyDir() + "bullet/lib/BulletSoftBody" + suffix)

if (COMPILER=="GCC"):
    PkgDisable("AWESOMIUM")
    if GetTarget() != "darwin":
        PkgDisable("CARBON")
        PkgDisable("COCOA")
    elif RUNTIME:
        # We don't support Cocoa in the runtime yet.
        PkgDisable("COCOA")
    if 'x86_64' in OSX_ARCHS:
        # 64-bits OS X doesn't have Carbon.
        PkgDisable("CARBON")

    #if (PkgSkip("PYTHON")==0):
    #    IncDirectory("PYTHON", SDK["PYTHON"])
    if (GetHost() == "darwin"):
        if (PkgSkip("FREETYPE")==0 and not os.path.isdir(GetThirdpartyDir() + 'freetype')):
          IncDirectory("FREETYPE", "/usr/X11/include")
          IncDirectory("FREETYPE", "/usr/X11/include/freetype2")
          LibDirectory("FREETYPE", "/usr/X11/lib")

    if (GetHost() == "freebsd"):
        IncDirectory("ALWAYS", "/usr/local/include")
        LibDirectory("ALWAYS", "/usr/local/lib")
        if (os.path.isdir("/usr/PCBSD")):
            IncDirectory("ALWAYS", "/usr/PCBSD/local/include")
            LibDirectory("ALWAYS", "/usr/PCBSD/local/lib")

    if GetTarget() != "windows":
        PkgDisable("DIRECTCAM")

    fcollada_libs = ("FColladaD", "FColladaSD", "FColladaS")
    # WARNING! The order of the ffmpeg libraries matters!
    ffmpeg_libs = ("libavformat", "libavcodec", "libavutil")

    #         Name         pkg-config   libs, include(dir)s
    if (not RUNTIME):
        SmartPkgEnable("EIGEN",     "eigen3",    (), ("Eigen/Dense",), target_pkg = 'ALWAYS')
        SmartPkgEnable("ARTOOLKIT", "",          ("AR"), "AR/ar.h")
        SmartPkgEnable("FCOLLADA",  "",          ChooseLib(fcollada_libs, "FCOLLADA"), ("FCollada", "FCollada/FCollada.h"))
        SmartPkgEnable("ASSIMP",    "assimp", ("assimp"), "assimp")
        SmartPkgEnable("FFMPEG",    ffmpeg_libs, ffmpeg_libs, ("libavformat/avformat.h", "libavcodec/avcodec.h", "libavutil/avutil.h"))
        SmartPkgEnable("SWSCALE",   "libswscale", "libswscale", ("libswscale/swscale.h"), target_pkg = "FFMPEG", thirdparty_dir = "ffmpeg")
        SmartPkgEnable("SWRESAMPLE","libswresample", "libswresample", ("libswresample/swresample.h"), target_pkg = "FFMPEG", thirdparty_dir = "ffmpeg")
        SmartPkgEnable("FFTW",      "",          ("rfftw", "fftw"), ("fftw.h", "rfftw.h"))
        SmartPkgEnable("FMODEX",    "",          ("fmodex"), ("fmodex", "fmodex/fmod.h"))
        SmartPkgEnable("FREETYPE",  "freetype2", ("freetype"), ("freetype2", "freetype2/freetype/freetype.h"))
        SmartPkgEnable("GL",        "gl",        ("GL"), ("GL/gl.h"), framework = "OpenGL")
        SmartPkgEnable("GLES",      "glesv1_cm", ("GLESv1_CM"), ("GLES/gl.h"), framework = "OpenGLES")
        SmartPkgEnable("GLES2",     "glesv2",    ("GLESv2"), ("GLES2/gl2.h")) #framework = "OpenGLES"?
        SmartPkgEnable("EGL",       "egl",       ("EGL"), ("EGL/egl.h"))
        SmartPkgEnable("NVIDIACG",  "",          ("Cg"), "Cg/cg.h", framework = "Cg")
        SmartPkgEnable("ODE",       "",          ("ode"), "ode/ode.h", tool = "ode-config")
        SmartPkgEnable("OPENAL",    "openal",    ("openal"), "AL/al.h", framework = "OpenAL")
        SmartPkgEnable("SQUISH",    "",          ("squish"), "squish.h")
        SmartPkgEnable("TIFF",      "libtiff-4", ("tiff"), "tiff.h")
        SmartPkgEnable("OPENEXR",   "OpenEXR",   ("IlmImf", "Imath", "Half", "Iex", "IexMath", "IlmThread"), ("OpenEXR", "OpenEXR/ImfOutputFile.h"))
        SmartPkgEnable("VRPN",      "",          ("vrpn", "quat"), ("vrpn", "quat.h", "vrpn/vrpn_Types.h"))
        SmartPkgEnable("BULLET", "bullet", ("BulletSoftBody", "BulletDynamics", "BulletCollision", "LinearMath"), ("bullet", "bullet/btBulletDynamicsCommon.h"))
        SmartPkgEnable("VORBIS",    "vorbisfile",("vorbisfile", "vorbis", "ogg"), ("ogg/ogg.h", "vorbis/vorbisfile.h"))
        SmartPkgEnable("JPEG",      "",          ("jpeg"), "jpeglib.h")
        SmartPkgEnable("PNG",       "libpng",    ("png"), "png.h", tool = "libpng-config")

        if not PkgSkip("FFMPEG"):
            if GetTarget() == "darwin":
                LibName("FFMPEG", "-Wl,-read_only_relocs,suppress")
                LibName("FFMPEG", "-framework VideoDecodeAcceleration")
            elif os.path.isfile(GetThirdpartyDir() + "ffmpeg/lib/libavcodec.a"):
                # Needed when linking ffmpeg statically on Linux.
                LibName("FFMPEG", "-Wl,-Bsymbolic")

        cv_lib = ChooseLib(("opencv_core", "cv"), "OPENCV")
        if cv_lib == "opencv_core":
            OPENCV_VER_23 = True
            SmartPkgEnable("OPENCV", "opencv",   ("opencv_core", "opencv_highgui"), ("opencv2/core/core.hpp"))
        else:
            SmartPkgEnable("OPENCV", "opencv",   ("cv", "highgui", "cvaux", "ml", "cxcore"),
                           ("opencv", "opencv/cv.h", "opencv/cxcore.h", "opencv/highgui.h"))

        rocket_libs = ("RocketCore", "RocketControls")
        if (GetOptimize() <= 3):
            rocket_libs += ("RocketDebugger",)
        rocket_libs += ("boost_python",)
        SmartPkgEnable("ROCKET",    "",          rocket_libs, "Rocket/Core.h")

        if not PkgSkip("PYTHON"):
            SmartPkgEnable("PYTHON", "", SDK["PYTHONVERSION"], (SDK["PYTHONVERSION"], SDK["PYTHONVERSION"] + "/Python.h"), tool = SDK["PYTHONVERSION"] + "-config")

    SmartPkgEnable("OPENSSL",   "openssl",   ("ssl", "crypto"), ("openssl/ssl.h", "openssl/crypto.h"))
    SmartPkgEnable("ZLIB",      "zlib",      ("z"), "zlib.h")
    SmartPkgEnable("GTK2",      "gtk+-2.0")

    if (RTDIST):
        SmartPkgEnable("WX", tool = "wx-config")
        SmartPkgEnable("FLTK", "", ("fltk"), ("FL/Fl.H"), tool = "fltk-config")

    if GetTarget() != 'darwin':
        # CgGL is covered by the Cg framework, and we don't need X11 components on OSX
        if not PkgSkip("NVIDIACG") and not RUNTIME:
            SmartPkgEnable("CGGL", "", ("CgGL"), "Cg/cgGL.h", thirdparty_dir = "nvidiacg")
        if not RUNTIME:
            SmartPkgEnable("X11", "x11", "X11", ("X11", "X11/Xlib.h"))

    if GetHost() != "darwin":
        # Workaround for an issue where pkg-config does not include this path
        if GetTargetArch() in ("x86_64", "amd64"):
            if (os.path.isdir("/usr/lib64/glib-2.0/include")):
                IncDirectory("GTK2", "/usr/lib64/glib-2.0/include")
            if (os.path.isdir("/usr/lib64/gtk-2.0/include")):
                IncDirectory("GTK2", "/usr/lib64/gtk-2.0/include")

            if not PkgSkip("X11"):
                if (os.path.isdir("/usr/X11R6/lib64")):
                    LibDirectory("ALWAYS", "/usr/X11R6/lib64")
                else:
                    LibDirectory("ALWAYS", "/usr/X11R6/lib")
        elif not PkgSkip("X11"):
            LibDirectory("ALWAYS", "/usr/X11R6/lib")

    if RUNTIME:
        # For the runtime, these packages are required
        for pkg in ["OPENSSL", "ZLIB"]:
            skips = []
            if (pkg in PkgListGet() and PkgSkip(pkg)==1):
                skips.append(pkg)
            if skips:
                exit("Runtime must be compiled with OpenSSL and ZLib support (missing %s)" % (', '.join(skips)))

    for pkg in MAYAVERSIONS:
        if (PkgSkip(pkg)==0 and (pkg in SDK)):
            if (GetHost() == "darwin"):
                # Sheesh, Autodesk really can't make up their mind
                # regarding the location of the Maya devkit on OS X.
                if (os.path.isdir(SDK[pkg] + "/Maya.app/Contents/lib")):
                    LibDirectory(pkg, SDK[pkg] + "/Maya.app/Contents/lib")
                if (os.path.isdir(SDK[pkg] + "/Maya.app/Contents/MacOS")):
                    LibDirectory(pkg, SDK[pkg] + "/Maya.app/Contents/MacOS")
                if (os.path.isdir(SDK[pkg] + "/lib")):
                    LibDirectory(pkg, SDK[pkg] + "/lib")
                if (os.path.isdir(SDK[pkg] + "/Maya.app/Contents/include/maya")):
                    IncDirectory(pkg, SDK[pkg] + "/Maya.app/Contents/include")
                if (os.path.isdir(SDK[pkg] + "/devkit/include/maya")):
                    IncDirectory(pkg, SDK[pkg] + "/devkit/include")
                if (os.path.isdir(SDK[pkg] + "/include/maya")):
                    IncDirectory(pkg, SDK[pkg] + "/include")
            else:
                LibDirectory(pkg, SDK[pkg] + "/lib")
                IncDirectory(pkg, SDK[pkg] + "/include")
            DefSymbol(pkg, "MAYAVERSION", pkg)

    if GetTarget() == 'darwin':
        LibName("ALWAYS", "-framework AppKit")
        if (PkgSkip("OPENCV")==0):
            LibName("OPENCV", "-framework QuickTime")
        LibName("AGL", "-framework AGL")
        LibName("CARBON", "-framework Carbon")
        LibName("COCOA", "-framework Cocoa")
        # Fix for a bug in OSX Leopard:
        LibName("GL", "-dylib_file /System/Library/Frameworks/OpenGL.framework/Versions/A/Libraries/libGL.dylib:/System/Library/Frameworks/OpenGL.framework/Versions/A/Libraries/libGL.dylib")

    if GetTarget() == 'android':
        LibName("ALWAYS", '-llog')
        LibName("ALWAYS", '-landroid')
        LibName("JNIGRAPHICS", '-ljnigraphics')

    for pkg in MAYAVERSIONS:
        if (PkgSkip(pkg)==0 and (pkg in SDK)):
            if GetTarget() == 'darwin':
                LibName(pkg, "-Wl,-rpath," + SDK[pkg] + "/Maya.app/Contents/MacOS")
            else:
                LibName(pkg, "-Wl,-rpath," + SDK[pkg] + "/lib")
            LibName(pkg, "-lOpenMaya")
            LibName(pkg, "-lOpenMayaAnim")
            LibName(pkg, "-lAnimSlice")
            LibName(pkg, "-lDeformSlice")
            LibName(pkg, "-lModifiers")
            LibName(pkg, "-lDynSlice")
            LibName(pkg, "-lKinSlice")
            LibName(pkg, "-lModelSlice")
            LibName(pkg, "-lNurbsSlice")
            LibName(pkg, "-lPolySlice")
            LibName(pkg, "-lProjectSlice")
            LibName(pkg, "-lImage")
            LibName(pkg, "-lShared")
            LibName(pkg, "-lTranslators")
            LibName(pkg, "-lDataModel")
            LibName(pkg, "-lRenderModel")
            LibName(pkg, "-lNurbsEngine")
            LibName(pkg, "-lDependEngine")
            LibName(pkg, "-lCommandEngine")
            LibName(pkg, "-lFoundation")
            LibName(pkg, "-lIMFbase")
            if GetTarget() != 'darwin':
                LibName(pkg, "-lOpenMayalib")
            else:
                LibName(pkg, "-dylib_file /System/Library/Frameworks/OpenGL.framework/Versions/A/Libraries/libGL.dylib:/System/Library/Frameworks/OpenGL.framework/Versions/A/Libraries/libGL.dylib")

    if (PkgSkip("PHYSX")==0):
        IncDirectory("PHYSX", SDK["PHYSX"] + "/Physics/include")
        IncDirectory("PHYSX", SDK["PHYSX"] + "/PhysXLoader/include")
        IncDirectory("PHYSX", SDK["PHYSX"] + "/NxCharacter/include")
        IncDirectory("PHYSX", SDK["PHYSX"] + "/NxExtensions/include")
        IncDirectory("PHYSX", SDK["PHYSX"] + "/Foundation/include")
        IncDirectory("PHYSX", SDK["PHYSX"] + "/Cooking/include")
        LibDirectory("PHYSX", SDK["PHYSXLIBS"])
        if (GetHost() == "darwin"):
            LibName("PHYSX", SDK["PHYSXLIBS"] + "/osxstatic/PhysXCooking.a")
            LibName("PHYSX", SDK["PHYSXLIBS"] + "/osxstatic/PhysXCore.a")
        else:
            LibName("PHYSX", "-lPhysXLoader")
            LibName("PHYSX", "-lNxCharacter")

DefSymbol("WITHINPANDA", "WITHIN_PANDA", "1")
if GetLinkAllStatic():
    DefSymbol("ALWAYS", "LINK_ALL_STATIC")
if GetTarget() == 'android':
    DefSymbol("ALWAYS", "ANDROID")

if not PkgSkip("EIGEN"):
    DefSymbol("ALWAYS", "EIGEN_MPL2_ONLY")
    if GetOptimize() >= 3:
        DefSymbol("ALWAYS", "EIGEN_NO_DEBUG")
        if COMPILER == "MSVC":
            # Squeeze out a bit more performance on MSVC builds...
            # Only do this if EIGEN_NO_DEBUG is also set, otherwise it
            # will turn them into runtime assertions.
            DefSymbol("ALWAYS", "EIGEN_NO_STATIC_ASSERT")

########################################################################
##
## Give a Status Report on Command-Line Options
##
########################################################################

def printStatus(header,warnings):
    if GetVerbose():
        print("")
        print("-------------------------------------------------------------------")
        print(header)
        tkeep = ""
        tomit = ""
        for x in PkgListGet():
            if PkgSkip(x):
                tomit = tomit + x + " "
            else:
                tkeep = tkeep + x + " "

        if RTDIST:
            print("Makepanda: Runtime distribution build")
        elif RUNTIME:
            print("Makepanda: Runtime build")
        else:
            print("Makepanda: Regular build")

        print("Makepanda: Compiler: %s" % (COMPILER))
        print("Makepanda: Optimize: %d" % (GetOptimize()))
        print("Makepanda: Keep Pkg: %s" % (tkeep))
        print("Makepanda: Omit Pkg: %s" % (tomit))

        if GENMAN:
            print("Makepanda: Generate API reference manual")
        else:
            print("Makepanda: Don't generate API reference manual")

        if GetHost() == "windows" and not RTDIST:
            if INSTALLER:
                print("Makepanda: Build installer, using %s" % (COMPRESSOR))
            else:
                print("Makepanda: Don't build installer")

        print("Makepanda: Version ID: %s" % (VERSION))
        for x in warnings:
            print("Makepanda: %s" % (x))
        print("-------------------------------------------------------------------")
        print("")
        sys.stdout.flush()

########################################################################
##
## BracketNameWithQuotes
##
########################################################################

def BracketNameWithQuotes(name):
    # Workaround for OSX bug - compiler doesn't like those flags quoted.
    if (name.startswith("-framework")): return name
    if (name.startswith("-dylib_file")): return name

    # Don't add quotes when it's not necessary.
    if " " not in name: return name

    # Account for quoted name (leave as is) but quote everything else (e.g., to protect spaces within paths from improper parsing)
    if (name.startswith('"') and name.endswith('"')): return name
    else: return '"' + name + '"'

########################################################################
##
## CompileCxx
##
########################################################################

def CompileCxx(obj,src,opts):
    ipath = GetListOption(opts, "DIR:")
    optlevel = GetOptimizeOption(opts)
    if (COMPILER=="MSVC"):
        if not BOOUSEINTELCOMPILER:
            cmd = "cl "
            if GetTargetArch() == 'x64':
                cmd += "/favor:blend "
            cmd += "/wd4996 /wd4275 /wd4273 "

            # We still target Windows XP.
            cmd += "/DWINVER=0x501 "
            # Work around a WinXP/2003 bug when using VS 2015+.
            if SDK.get("VISUALSTUDIO_VERSION") == '14.0':
                cmd += "/Zc:threadSafeInit- "

            cmd += "/Fo" + obj + " /nologo /c"
            if GetTargetArch() != 'x64' and (not PkgSkip("SSE2") or 'SSE2' in opts):
                cmd += " /arch:SSE2"
            for x in ipath: cmd += " /I" + x
            for (opt,dir) in INCDIRECTORIES:
                if (opt=="ALWAYS") or (opt in opts): cmd += " /I" + BracketNameWithQuotes(dir)
            for (opt,var,val) in DEFSYMBOLS:
                if (opt=="ALWAYS") or (opt in opts): cmd += " /D" + var + "=" + val
            if (opts.count('MSFORSCOPE')): cmd += ' /Zc:forScope-'

            if (optlevel==1): cmd += " /MDd /Zi /RTCs /GS"
            if (optlevel==2): cmd += " /MDd /Zi"
            if (optlevel==3): cmd += " /MD /Zi /GS- /O2 /Ob2 /Oi /Ot /fp:fast"
            if (optlevel==4):
                cmd += " /MD /Zi /GS- /Ox /Ob2 /Oi /Ot /fp:fast /DFORCE_INLINING /DNDEBUG /GL"
                cmd += " /Oy /Zp16"      # jean-claude add /Zp16 insures correct static alignment for SSEx

            cmd += " /Fd" + os.path.splitext(obj)[0] + ".pdb"

            building = GetValueOption(opts, "BUILDING:")
            if (building):
                cmd += " /DBUILDING_" + building

            if ("BIGOBJ" in opts) or GetTargetArch() == 'x64':
                cmd += " /bigobj"

            cmd += " /Zm300 /DWIN32_VC /DWIN32"
            if 'EXCEPTIONS' in opts:
                cmd += " /EHsc"
            else:
                cmd += " /D_HAS_EXCEPTIONS=0"

            if 'RTTI' not in opts:
                 cmd += " /GR-"

            if GetTargetArch() == 'x64':
                cmd += " /DWIN64_VC /DWIN64"

            if WINDOWS_SDK.startswith('7.') and MSVC_VERSION > 10:
                # To preserve Windows XP compatibility.
                cmd += " /D_USING_V110_SDK71_"

            cmd += " /W3 " + BracketNameWithQuotes(src)
            oscmd(cmd)
        else:
            cmd = "icl "
            if GetTargetArch() == 'x64':
                cmd += "/favor:blend "
            cmd += "/wd4996 /wd4275 /wd4267 /wd4101 /wd4273 "
            cmd += "/DWINVER=0x501 "
            cmd += "/Fo" + obj + " /c"
            for x in ipath: cmd += " /I" + x
            for (opt,dir) in INCDIRECTORIES:
                if (opt=="ALWAYS") or (opt in opts): cmd += " /I" + BracketNameWithQuotes(dir)
            for (opt,var,val) in DEFSYMBOLS:
                if (opt=="ALWAYS") or (opt in opts): cmd += " /D" + var + "=" + val
            if (opts.count('MSFORSCOPE')):  cmd += ' /Zc:forScope-'

            if (optlevel==1): cmd += " /MDd /Zi /RTCs /GS"
            if (optlevel==2): cmd += " /MDd /Zi /arch:SSE3"
            # core changes from jean-claude (dec 2011)
            # ----------------------------------------
            # performance will be seeked at level 3 & 4
            # -----------------------------------------
            if (optlevel==3):
                cmd += " /MD /Zi /O2 /Oi /Ot /arch:SSE3"
                cmd += " /Ob0"
                cmd += " /Qipo-"                            # beware of IPO !!!
            ##      Lesson learned: Don't use /GL flag -> end result is MESSY
            ## ----------------------------------------------------------------
            if (optlevel==4):
                cmd += " /MD /Zi /O3 /Oi /Ot /Ob0 /Yc /DNDEBUG"  # /Ob0 a ete rajoute en cours de route a 47%
                cmd += " /Qipo"                              # optimization multi file

            # for 3 & 4 optimization levels
            # -----------------------------
            if (optlevel>=3):
                cmd += " /fp:fast=2"
                cmd += " /Qftz"
                cmd += " /Qfp-speculation:fast"
                cmd += " /Qopt-matmul"                        # needs /O2 or /O3
                cmd += " /Qprec-div-"
                cmd += " /Qsimd"

                cmd += " /QxHost"                            # compile for target host; Compiling for distribs should probably strictly enforce /arch:..
                cmd += " /Quse-intel-optimized-headers"        # use intel optimized headers
                cmd += " /Qparallel"                        # enable parallelization
                cmd += " /Qvc10"                                # for Microsoft Visual C++ 2010

            ## PCH files coexistence: the /Qpchi option causes the Intel C++ Compiler to name its
            ## PCH files with a .pchi filename suffix and reduce build time.
            ## The /Qpchi option is on by default but interferes with Microsoft libs; so use /Qpchi- to turn it off.
            ## I need to have a deeper look at this since the compile time is quite influenced by this setting !!!
            cmd += " /Qpchi-"                                 # keep it this way!

            ## Inlining seems to be an issue here ! (the linker doesn't find necessary info later on)
            ## ------------------------------------
            ## so don't use cmd += " /DFORCE_INLINING"        (need to check why with Panda developpers!)
            ## Inline expansion  /Ob1    :    Allow functions marked inline to be inlined.
            ## Inline any        /Ob2    :    Inline functions deemed appropriate by compiler.

            ## Ctor displacement /vd0    :    Disable constructor displacement.
            ## Choose this option only if no class constructors or destructors call virtual functions.
            ## Use /vd1 (default) to enable. Alternate: #pragma vtordisp

            ## Best case ptrs    /vmb    :    Use best case "pointer to class member" representation.
            ## Use this option if you always define a class before you declare a pointer to a member of the class.
            ## The compiler will issue an error if it encounters a pointer declaration before the class is defined.
            ## Alternate: #pragma pointers_to_members

            cmd += " /Fd" + os.path.splitext(obj)[0] + ".pdb"
            building = GetValueOption(opts, "BUILDING:")
            if (building): cmd += " /DBUILDING_" + building
            if ("BIGOBJ" in opts) or GetTargetArch() == 'x64':
                cmd += " /bigobj"

            # level of warnings and optimization reports
            if GetVerbose():
                cmd += " /W3 " # or /W4 or /Wall
                cmd += " /Qopt-report:2 /Qopt-report-phase:hlo /Qopt-report-phase:hpo"    # some optimization reports
            else:
                cmd += " /W1 "
            cmd += " /EHa /Zm300 /DWIN32_VC /DWIN32"
            if GetTargetArch() == 'x64':
                cmd += " /DWIN64_VC /DWIN64"
            cmd += " " + BracketNameWithQuotes(src)

            oscmd(cmd)

    if (COMPILER=="GCC"):
        if (src.endswith(".c")): cmd = GetCC() +' -fPIC -c -o ' + obj
        else:                    cmd = GetCXX()+' -ftemplate-depth-70 -fPIC -c -o ' + obj
        for (opt, dir) in INCDIRECTORIES:
            if (opt=="ALWAYS") or (opt in opts): cmd += ' -I' + BracketNameWithQuotes(dir)
        for (opt, dir) in FRAMEWORKDIRECTORIES:
            if (opt=="ALWAYS") or (opt in opts): cmd += ' -F' + BracketNameWithQuotes(dir)
        for (opt,var,val) in DEFSYMBOLS:
            if (opt=="ALWAYS") or (opt in opts): cmd += ' -D' + var + '=' + val
        for x in ipath: cmd += ' -I' + x

        if not GetLinkAllStatic() and 'NOHIDDEN' not in opts:
            cmd += ' -fvisibility=hidden'

        # Mac-specific flags.
        if GetTarget() == "darwin":
            cmd += " -Wno-deprecated-declarations"
            if OSXTARGET is not None:
                cmd += " -isysroot " + SDK["MACOSX"]
                cmd += " -mmacosx-version-min=%d.%d" % (OSXTARGET)

            for arch in OSX_ARCHS:
                if 'NOARCH:' + arch.upper() not in opts:
                    cmd += " -arch %s" % arch

        if "SYSROOT" in SDK:
            cmd += ' --sysroot=%s -no-canonical-prefixes' % (SDK["SYSROOT"])

        # Android-specific flags.
        arch = GetTargetArch()

        if GetTarget() == "android":
            # Most of the specific optimization flags here were
            # just copied from the default Android Makefiles.
            cmd += ' -I%s/include' % (SDK["ANDROID_STL"])
            cmd += ' -I%s/libs/%s/include' % (SDK["ANDROID_STL"], SDK["ANDROID_ABI"])
            cmd += ' -ffunction-sections -funwind-tables'
            if arch == 'armv7a':
                cmd += ' -D__ARM_ARCH_5__ -D__ARM_ARCH_5T__ -D__ARM_ARCH_5E__ -D__ARM_ARCH_5TE__'
                cmd += ' -fstack-protector -march=armv7-a -mfloat-abi=softfp -mfpu=vfpv3-d16'
            elif arch == 'arm':
                cmd += ' -D__ARM_ARCH_5__ -D__ARM_ARCH_5T__ -D__ARM_ARCH_5E__ -D__ARM_ARCH_5TE__'
                cmd += ' -fstack-protector -march=armv5te -mtune=xscale -msoft-float'
            elif arch == 'mips':
                cmd += ' -finline-functions -fmessage-length=0'
                cmd += ' -fno-inline-functions-called-once -fgcse-after-reload'
                cmd += ' -frerun-cse-after-loop -frename-registers'

            cmd += " -Wa,--noexecstack"

            # Now add specific release/debug flags.
            if optlevel >= 3:
                cmd += " -fomit-frame-pointer"
                if arch.startswith('arm'):
                    cmd += ' -finline-limit=64 -mthumb'
                elif arch == 'mips':
                    cmd += ' -funswitch-loops -finline-limit=300'
            else:
                cmd += ' -fno-omit-frame-pointer'
                if arch.startswith('arm'):
                    cmd += ' -marm'

            # Enable SIMD instructions if requested
            if arch.startswith('arm') and PkgSkip("NEON") == 0:
                cmd += ' -mfpu=neon'

        else:
            cmd += " -pthread"

        if not src.endswith(".c"):
            # We don't use exceptions for most modules.
            if 'EXCEPTIONS' in opts:
                cmd += " -fexceptions"
            else:
                cmd += " -fno-exceptions"

                if src.endswith(".mm"):
                    # Work around Apple compiler bug.
                    cmd += " -U__EXCEPTIONS"

            if 'RTTI' not in opts:
                # We always disable RTTI on Android for memory usage reasons.
                if optlevel >= 4 or GetTarget() == "android":
                    cmd += " -fno-rtti"

        if ('SSE2' in opts or not PkgSkip("SSE2")) and not arch.startswith("arm"):
            cmd += " -msse2"

        # Needed by both Python, Panda, Eigen, all of which break aliasing rules.
        cmd += " -fno-strict-aliasing"

        if optlevel >= 3:
            cmd += " -ffast-math"
        if optlevel == 3:
            # Fast math is nice, but we'd like to see NaN in dev builds.
            cmd += " -fno-finite-math-only"

        if (optlevel==1): cmd += " -ggdb -D_DEBUG"
        if (optlevel==2): cmd += " -O1 -D_DEBUG"
        if (optlevel==3): cmd += " -O2"
        if (optlevel==4): cmd += " -O3 -DNDEBUG"

        if src.endswith(".c"):
            cmd += ' ' + CFLAGS
        else:
            cmd += ' ' + CXXFLAGS
        cmd = cmd.rstrip()

        building = GetValueOption(opts, "BUILDING:")
        if (building): cmd += " -DBUILDING_" + building
        cmd += ' ' + BracketNameWithQuotes(src)
        oscmd(cmd)

########################################################################
##
## CompileBison
##
########################################################################

def CompileBison(wobj, wsrc, opts):
    ifile = os.path.basename(wsrc)
    wdsth = GetOutputDir()+"/include/" + ifile[:-4] + ".h"
    wdstc = GetOutputDir()+"/tmp/" + ifile + ".cxx"
    pre = GetValueOption(opts, "BISONPREFIX_")
    bison = GetBison()
    if bison is None:
        # We don't have bison.  See if there is a prebuilt file.
        base, ext = os.path.splitext(wsrc)
        if os.path.isfile(base + '.h.prebuilt') and \
           os.path.isfile(base + '.cxx.prebuilt'):
            CopyFile(wdstc, base + '.cxx.prebuilt')
            CopyFile(wdsth, base + '.h.prebuilt')
        else:
            exit('Could not find bison!')
    else:
        oscmd(bison + ' -y -d -o'+GetOutputDir()+'/tmp/'+ifile+'.c -p '+pre+' '+wsrc)
        CopyFile(wdstc, GetOutputDir()+"/tmp/"+ifile+".c")
        CopyFile(wdsth, GetOutputDir()+"/tmp/"+ifile+".h")

    # Finally, compile the generated source file.
    CompileCxx(wobj,wdstc,opts)

########################################################################
##
## CompileFlex
##
########################################################################

def CompileFlex(wobj,wsrc,opts):
    ifile = os.path.basename(wsrc)
    wdst = GetOutputDir()+"/tmp/"+ifile+".cxx"
    pre = GetValueOption(opts, "BISONPREFIX_")
    dashi = opts.count("FLEXDASHI")
    flex = GetFlex()
    if flex is None:
        # We don't have flex.  See if there is a prebuilt file.
        base, ext = os.path.splitext(wsrc)
        if os.path.isfile(base + '.cxx.prebuilt'):
            CopyFile(wdst, base + '.cxx.prebuilt')
        else:
            exit('Could not find flex!')
    else:
        if (dashi):
            oscmd(flex + " -i -P" + pre + " -o"+wdst+" "+wsrc)
        else:
            oscmd(flex +    " -P" + pre + " -o"+wdst+" "+wsrc)

    # Finally, compile the generated source file.
    CompileCxx(wobj,wdst,opts)

########################################################################
##
## CompileIgate
##
########################################################################

def CompileIgate(woutd,wsrc,opts):
    outbase = os.path.basename(woutd)[:-3]
    woutc = GetOutputDir()+"/tmp/"+outbase+"_igate.cxx"
    wobj = FindLocation(outbase + "_igate.obj", [])
    srcdir = GetValueOption(opts, "SRCDIR:")
    module = GetValueOption(opts, "IMOD:")
    library = GetValueOption(opts, "ILIB:")
    ipath = GetListOption(opts, "DIR:")
    if (PkgSkip("PYTHON")):
        WriteFile(woutc, "")
        WriteFile(woutd, "")
        ConditionalWriteFile(woutd, "")
        return (wobj, woutc, opts)

    if not CrossCompiling():
        # If we're compiling for this platform, we can use the one we've built.
        cmd = os.path.join(GetOutputDir(), 'bin', 'interrogate')
    else:
        # Assume that interrogate is on the PATH somewhere.
        cmd = 'interrogate'

    if GetVerbose():
        cmd += ' -v'

    cmd += ' -srcdir %s -I%s' % (srcdir, srcdir)
    cmd += ' -DCPPPARSER -D__STDC__=1 -D__cplusplus=201103L'
    if (COMPILER=="MSVC"):
        cmd += ' -DWIN32_VC -DWIN32 -D_WIN32'
        if GetTargetArch() == 'x64':
            cmd += ' -DWIN64_VC -DWIN64 -D_WIN64 -D_M_X64 -D_M_AMD64'
        else:
            cmd += ' -D_M_IX86'
        # NOTE: this 1600 value is the version number for VC2010.
        cmd += ' -D_MSC_VER=1600 -D"__declspec(param)=" -D__cdecl -D_near -D_far -D__near -D__far -D__stdcall'
    if (COMPILER=="GCC"):
        cmd += ' -D__attribute__\(x\)='
        if GetTargetArch() in ("x86_64", "amd64"):
            cmd += ' -D_LP64'
        else:
            cmd += ' -D__i386__'
        if GetTarget() == 'darwin':
            cmd += ' -D__APPLE__'

    optlevel = GetOptimizeOption(opts)
    if (optlevel==1): cmd += ' -D_DEBUG'
    if (optlevel==2): cmd += ' -D_DEBUG'
    if (optlevel==3): pass
    if (optlevel==4): cmd += ' -DNDEBUG'
    cmd += ' -oc ' + woutc + ' -od ' + woutd
    cmd += ' -fnames -string -refcount -assert -python-native'
    cmd += ' -S' + GetOutputDir() + '/include/parser-inc'

    # Add -I, -S and -D flags
    for x in ipath:
        cmd += ' -I' + BracketNameWithQuotes(x)
    for (opt,dir) in INCDIRECTORIES:
        if (opt=="ALWAYS") or (opt in opts):
            cmd += ' -S' + BracketNameWithQuotes(dir)
    for (opt,var,val) in DEFSYMBOLS:
        if (opt=="ALWAYS") or (opt in opts):
            cmd += ' -D' + var + '=' + val

    #building = GetValueOption(opts, "BUILDING:")
    #if (building): cmd += " -DBUILDING_"+building
    cmd += ' -module ' + module + ' -library ' + library
    for x in wsrc:
        if (x.startswith("/")):
            cmd += ' ' + BracketNameWithQuotes(x)
        else:
            cmd += ' ' + BracketNameWithQuotes(os.path.basename(x))
    oscmd(cmd)

    return (wobj, woutc, opts)

########################################################################
##
## CompileImod
##
########################################################################

def CompileImod(wobj, wsrc, opts):
    module = GetValueOption(opts, "IMOD:")
    library = GetValueOption(opts, "ILIB:")
    if (COMPILER=="MSVC"):
        woutc = wobj[:-4]+".cxx"
    if (COMPILER=="GCC"):
        woutc = wobj[:-2]+".cxx"
    if (PkgSkip("PYTHON")):
        WriteFile(woutc, "")
        CompileCxx(wobj, woutc, opts)
        return

    if not CrossCompiling():
        # If we're compiling for this platform, we can use the one we've built.
        cmd = os.path.join(GetOutputDir(), 'bin', 'interrogate_module')
    else:
        # Assume that interrogate_module is on the PATH somewhere.
        cmd = 'interrogate_module'

    cmd += ' -oc ' + woutc + ' -module ' + module + ' -library ' + library + ' -python-native'
    importmod = GetValueOption(opts, "IMPORT:")
    if importmod:
        cmd += ' -import ' + importmod
    for x in wsrc: cmd += ' ' + BracketNameWithQuotes(x)
    oscmd(cmd)
    CompileCxx(wobj,woutc,opts)
    return

########################################################################
##
## CompileLib
##
########################################################################

def CompileLib(lib, obj, opts):
    if (COMPILER=="MSVC"):
        if not BOOUSEINTELCOMPILER:
            #Use MSVC Linker
            cmd = 'link /lib /nologo'
            if GetOptimizeOption(opts) == 4:
                cmd += " /LTCG"
            if HasTargetArch():
                cmd += " /MACHINE:" + GetTargetArch().upper()
            cmd += ' /OUT:' + BracketNameWithQuotes(lib)
            for x in obj: cmd += ' ' + BracketNameWithQuotes(x)
            oscmd(cmd)
        else:
            # Choose Intel linker; from Jean-Claude
            cmd = 'xilink /verbose:lib /lib '
            if HasTargetArch():
                cmd += " /MACHINE:" + GetTargetArch().upper()
            cmd += ' /OUT:' + BracketNameWithQuotes(lib)
            for x in obj: cmd += ' ' + BracketNameWithQuotes(x)
            cmd += ' /LIBPATH:"C:\Program Files (x86)\Intel\Composer XE 2011 SP1\ipp\lib\ia32"'
            cmd += ' /LIBPATH:"C:\Program Files (x86)\Intel\Composer XE 2011 SP1\TBB\Lib\ia32\vc10"'
            cmd += ' /LIBPATH:"C:\Program Files (x86)\Intel\Composer XE 2011 SP1\compiler\lib\ia32"'
            oscmd(cmd)

    if (COMPILER=="GCC"):
        if GetTarget() == 'darwin':
            cmd = 'libtool -static -o ' + BracketNameWithQuotes(lib)
        else:
            cmd = GetAR() + ' cru ' + BracketNameWithQuotes(lib)
        for x in obj:
            cmd += ' ' + BracketNameWithQuotes(x)
        oscmd(cmd)

        oscmd(GetRanlib() + ' ' + BracketNameWithQuotes(lib))

########################################################################
##
## CompileLink
##
########################################################################

def CompileLink(dll, obj, opts):
    if (COMPILER=="MSVC"):
        if not BOOUSEINTELCOMPILER:
            cmd = "link /nologo "
            if HasTargetArch():
                cmd += " /MACHINE:" + GetTargetArch().upper()
            if ("MFC" not in opts):
                cmd += " /NOD:MFC90.LIB /NOD:MFC80.LIB /NOD:LIBCMT"
            cmd += " /NOD:LIBCI.LIB /DEBUG"
            cmd += " /nod:libc /nod:libcmtd /nod:atlthunk /nod:atls /nod:atlsd"
            if (GetOrigExt(dll) != ".exe"): cmd += " /DLL"
            optlevel = GetOptimizeOption(opts)
            if (optlevel==1): cmd += " /MAP /MAPINFO:EXPORTS /NOD:MSVCRT.LIB /NOD:MSVCPRT.LIB /NOD:MSVCIRT.LIB"
            if (optlevel==2): cmd += " /MAP:NUL /NOD:MSVCRT.LIB /NOD:MSVCPRT.LIB /NOD:MSVCIRT.LIB"
            if (optlevel==3): cmd += " /MAP:NUL /NOD:MSVCRTD.LIB /NOD:MSVCPRTD.LIB /NOD:MSVCIRTD.LIB"
            if (optlevel==4): cmd += " /MAP:NUL /LTCG /NOD:MSVCRTD.LIB /NOD:MSVCPRTD.LIB /NOD:MSVCIRTD.LIB"
            if ("MFC" in opts):
                if (optlevel<=2): cmd += " /NOD:MSVCRTD.LIB mfcs100d.lib MSVCRTD.lib"
                else: cmd += " /NOD:MSVCRT.LIB mfcs100.lib MSVCRT.lib"
            cmd += " /FIXED:NO /OPT:REF /STACK:4194304 /INCREMENTAL:NO "
            cmd += ' /OUT:' + BracketNameWithQuotes(dll)

            # Set the subsystem.  Specify that we want to target Windows XP.
            subsystem = GetValueOption(opts, "SUBSYSTEM:") or "CONSOLE"
            cmd += " /SUBSYSTEM:" + subsystem
            if GetTargetArch() == 'x64':
                cmd += ",5.02"
            else:
                cmd += ",5.01"

            if dll.endswith(".dll") or dll.endswith(".pyd"):
                cmd += ' /IMPLIB:' + GetOutputDir() + '/lib/' + os.path.splitext(os.path.basename(dll))[0] + ".lib"

            for (opt, dir) in LIBDIRECTORIES:
                if (opt=="ALWAYS") or (opt in opts):
                    cmd += ' /LIBPATH:' + BracketNameWithQuotes(dir)

            for x in obj:
                if x.endswith(".dll") or x.endswith(".pyd"):
                    cmd += ' ' + GetOutputDir() + '/lib/' + os.path.splitext(os.path.basename(x))[0] + ".lib"
                elif x.endswith(".lib"):
                    dname = os.path.splitext(os.path.basename(x))[0] + ".dll"
                    if (GetOrigExt(x) != ".ilb" and os.path.exists(GetOutputDir()+"/bin/" + dname)):
                        exit("Error: in makepanda, specify "+dname+", not "+x)
                    cmd += ' ' + BracketNameWithQuotes(x)
                elif x.endswith(".def"):
                    cmd += ' /DEF:' + BracketNameWithQuotes(x)
                elif x.endswith(".dat"):
                    pass
                else:
                    cmd += ' ' + BracketNameWithQuotes(x)

            if (GetOrigExt(dll)==".exe" and "NOICON" not in opts):
                cmd += " " + GetOutputDir() + "/tmp/pandaIcon.res"

            for (opt, name) in LIBNAMES:
                if (opt=="ALWAYS") or (opt in opts):
                    cmd += " " + BracketNameWithQuotes(name)

            oscmd(cmd)
        else:
            cmd = "xilink"
            if GetVerbose(): cmd += " /verbose:lib"
            if HasTargetArch():
                cmd += " /MACHINE:" + GetTargetArch().upper()
            if ("MFC" not in opts):
                cmd += " /NOD:MFC90.LIB /NOD:MFC80.LIB /NOD:LIBCMT"
            cmd += " /NOD:LIBCI.LIB /DEBUG"
            cmd += " /nod:libc /nod:libcmtd /nod:atlthunk /nod:atls"
            cmd += ' /LIBPATH:"C:\Program Files (x86)\Intel\Composer XE 2011 SP1\ipp\lib\ia32"'
            cmd += ' /LIBPATH:"C:\Program Files (x86)\Intel\Composer XE 2011 SP1\TBB\Lib\ia32\vc10"'
            cmd += ' /LIBPATH:"C:\Program Files (x86)\Intel\Composer XE 2011 SP1\compiler\lib\ia32"'
            if (GetOrigExt(dll) != ".exe"): cmd += " /DLL"
            optlevel = GetOptimizeOption(opts)
            if (optlevel==1): cmd += " /MAP /MAPINFO:EXPORTS /NOD:MSVCRT.LIB /NOD:MSVCPRT.LIB /NOD:MSVCIRT.LIB"
            if (optlevel==2): cmd += " /MAP:NUL /NOD:MSVCRT.LIB /NOD:MSVCPRT.LIB /NOD:MSVCIRT.LIB"
            if (optlevel==3): cmd += " /MAP:NUL /NOD:MSVCRTD.LIB /NOD:MSVCPRTD.LIB /NOD:MSVCIRTD.LIB"
            if (optlevel==4): cmd += " /MAP:NUL /LTCG /NOD:MSVCRTD.LIB /NOD:MSVCPRTD.LIB /NOD:MSVCIRTD.LIB"
            if ("MFC" in opts):
                if (optlevel<=2): cmd += " /NOD:MSVCRTD.LIB mfcs100d.lib MSVCRTD.lib"
                else: cmd += " /NOD:MSVCRT.LIB mfcs100.lib MSVCRT.lib"
            cmd += " /FIXED:NO /OPT:REF /STACK:4194304 /INCREMENTAL:NO "
            cmd += ' /OUT:' + BracketNameWithQuotes(dll)

            subsystem = GetValueOption(opts, "SUBSYSTEM:")
            if subsystem:
                cmd += " /SUBSYSTEM:" + subsystem

            if dll.endswith(".dll"):
                cmd += ' /IMPLIB:' + GetOutputDir() + '/lib/' + os.path.splitext(os.path.basename(dll))[0] + ".lib"

            for (opt, dir) in LIBDIRECTORIES:
                if (opt=="ALWAYS") or (opt in opts):
                    cmd += ' /LIBPATH:' + BracketNameWithQuotes(dir)

            for x in obj:
                if x.endswith(".dll") or x.endswith(".pyd"):
                    cmd += ' ' + GetOutputDir() + '/lib/' + os.path.splitext(os.path.basename(x))[0] + ".lib"
                elif x.endswith(".lib"):
                    dname = os.path.splitext(dll)[0]+".dll"
                    if (GetOrigExt(x) != ".ilb" and os.path.exists(GetOutputDir()+"/bin/" + os.path.splitext(os.path.basename(x))[0] + ".dll")):
                        exit("Error: in makepanda, specify "+dname+", not "+x)
                    cmd += ' ' + BracketNameWithQuotes(x)
                elif x.endswith(".def"):
                    cmd += ' /DEF:' + BracketNameWithQuotes(x)
                elif x.endswith(".dat"):
                    pass
                else:
                    cmd += ' ' + BracketNameWithQuotes(x)

            if (GetOrigExt(dll)==".exe" and "NOICON" not in opts):
                cmd += " " + GetOutputDir() + "/tmp/pandaIcon.res"

            for (opt, name) in LIBNAMES:
                if (opt=="ALWAYS") or (opt in opts):
                    cmd += " " + BracketNameWithQuotes(name)

            oscmd(cmd)

    if COMPILER == "GCC":
        cxx = GetCXX()
        if GetOrigExt(dll) == ".exe" and GetTarget() != 'android':
            cmd = cxx + ' -o ' + dll + ' -L' + GetOutputDir() + '/lib -L' + GetOutputDir() + '/tmp'
        else:
            if (GetTarget() == "darwin"):
                cmd = cxx + ' -undefined dynamic_lookup'
                if ("BUNDLE" in opts or GetOrigExt(dll) == ".pyd"):
                    cmd += ' -bundle '
                else:
                    install_name = '@loader_path/../lib/' + os.path.basename(dll)
                    cmd += ' -dynamiclib -install_name ' + install_name
                    cmd += ' -compatibility_version ' + MAJOR_VERSION + ' -current_version ' + VERSION
                cmd += ' -o ' + dll + ' -L' + GetOutputDir() + '/lib -L' + GetOutputDir() + '/tmp'
            else:
                cmd = cxx + ' -shared'
                if "MODULE" not in opts or GetTarget() == 'android':
                    cmd += " -Wl,-soname=" + os.path.basename(dll)
                cmd += ' -o ' + dll + ' -L' + GetOutputDir() + '/lib -L' + GetOutputDir() + '/tmp'

        for x in obj:
            if GetOrigExt(x) != ".dat":
                cmd += ' ' + x

        if (GetOrigExt(dll) == ".exe" and GetTarget() == 'windows' and "NOICON" not in opts):
            cmd += " " + GetOutputDir() + "/tmp/pandaIcon.res"

        # Mac OS X specific flags.
        if GetTarget() == 'darwin':
            cmd += " -headerpad_max_install_names"
            if OSXTARGET is not None:
                cmd += " -isysroot " + SDK["MACOSX"] + " -Wl,-syslibroot," + SDK["MACOSX"]
                cmd += " -mmacosx-version-min=%d.%d" % (OSXTARGET)

            for arch in OSX_ARCHS:
                if 'NOARCH:' + arch.upper() not in opts:
                    cmd += " -arch %s" % arch

        elif GetTarget() == 'android':
            cmd += " -Wl,-z,noexecstack -Wl,-z,relro -Wl,-z,now"
            if GetTargetArch() == 'armv7a':
                cmd += " -march=armv7-a -Wl,--fix-cortex-a8"
            cmd += ' -lc -lm'
        else:
            cmd += " -pthread"

        if "SYSROOT" in SDK:
            cmd += " --sysroot=%s -no-canonical-prefixes" % (SDK["SYSROOT"])

        if LDFLAGS != "":
            cmd += " " + LDFLAGS

        # Don't link libraries with Python.
        if "PYTHON" in opts and GetOrigExt(dll) != ".exe" and not RTDIST:
            opts = opts[:]
            opts.remove("PYTHON")

        for (opt, dir) in LIBDIRECTORIES:
            if (opt=="ALWAYS") or (opt in opts):
                cmd += ' -L' + BracketNameWithQuotes(dir)
        for (opt, dir) in FRAMEWORKDIRECTORIES:
            if (opt=="ALWAYS") or (opt in opts):
                cmd += ' -F' + BracketNameWithQuotes(dir)
        for (opt, name) in LIBNAMES:
            if (opt=="ALWAYS") or (opt in opts):
                cmd += ' ' + BracketNameWithQuotes(name)

        if GetTarget() != 'freebsd':
            cmd += " -ldl"

        oscmd(cmd)

        if GetTarget() == 'android':
            # Copy the library to built/libs/$ANDROID_ABI and strip it.
            # This is the format that Android NDK projects should use.
            new_path = '%s/libs/%s/%s' % (GetOutputDir(), SDK["ANDROID_ABI"], os.path.basename(dll))
            CopyFile(new_path, dll)
            oscmd('%s --strip-unneeded %s' % (GetStrip(), BracketNameWithQuotes(new_path)))

        elif (GetOptimizeOption(opts)==4 and GetTarget() == 'linux'):
            oscmd(GetStrip() + " --strip-unneeded " + BracketNameWithQuotes(dll))

        os.system("chmod +x " + BracketNameWithQuotes(dll))

        if dll.endswith("." + MAJOR_VERSION + ".dylib"):
            newdll = dll[:-6-len(MAJOR_VERSION)] + "dylib"
            if os.path.isfile(newdll):
                os.remove(newdll)
            oscmd("ln -s " + BracketNameWithQuotes(os.path.basename(dll)) + " " + BracketNameWithQuotes(newdll))

        elif dll.endswith("." + MAJOR_VERSION):
            newdll = dll[:-len(MAJOR_VERSION)-1]
            if os.path.isfile(newdll):
                os.remove(newdll)
            oscmd("ln -s " + BracketNameWithQuotes(os.path.basename(dll)) + " " + BracketNameWithQuotes(newdll))

##########################################################################################
#
# CompileEgg
#
##########################################################################################

def CompileEgg(eggfile, src, opts):
    pz = False
    if eggfile.endswith(".pz"):
        pz = True
        eggfile = eggfile[:-3]

    # Determine the location of the pzip and flt2egg tools.
    if CrossCompiling():
        # We may not be able to use our generated versions of these tools,
        # so we'll expect them to already be present in the PATH.
        pzip = 'pzip'
        flt2egg = 'flt2egg'
    else:
        # If we're compiling for this machine, we can use the binaries we've built.
        pzip = os.path.join(GetOutputDir(), 'bin', 'pzip')
        flt2egg = os.path.join(GetOutputDir(), 'bin', 'flt2egg')
        if not os.path.isfile(pzip):
            pzip = 'pzip'
        if not os.path.isfile(flt2egg):
            flt2egg = 'flt2egg'

    if src.endswith(".egg"):
        CopyFile(eggfile, src)
    elif src.endswith(".flt"):
        oscmd(flt2egg + ' -ps keep -o ' + BracketNameWithQuotes(eggfile) + ' ' + BracketNameWithQuotes(src))

    if pz:
        oscmd(pzip + ' ' + BracketNameWithQuotes(eggfile))

##########################################################################################
#
# CompileRes, CompileRsrc
#
##########################################################################################

def CompileRes(target, src, opts):
    """Compiles a Windows .rc file into a .res file."""
    ipath = GetListOption(opts, "DIR:")
    if (COMPILER == "MSVC"):
        cmd = "rc"
        cmd += " /Fo" + BracketNameWithQuotes(target)
        for x in ipath: cmd += " /I" + x
        for (opt,dir) in INCDIRECTORIES:
            if (opt=="ALWAYS") or (opt in opts):
                cmd += " /I" + BracketNameWithQuotes(dir)
        for (opt,var,val) in DEFSYMBOLS:
            if (opt=="ALWAYS") or (opt in opts):
                cmd += " /D" + var + "=" + val
        cmd += " " + BracketNameWithQuotes(src)
    else:
        cmd = "windres"
        for x in ipath: cmd += " -I" + x
        for (opt,dir) in INCDIRECTORIES:
            if (opt=="ALWAYS") or (opt in opts):
                cmd += " -I" + BracketNameWithQuotes(dir)
        for (opt,var,val) in DEFSYMBOLS:
            if (opt=="ALWAYS") or (opt in opts):
                cmd += " -D" + var + "=" + val
        cmd += " -i " + BracketNameWithQuotes(src)
        cmd += " -o " + BracketNameWithQuotes(target)

    oscmd(cmd)

def CompileRsrc(target, src, opts):
    """Compiles a Mac OS .r file into an .rsrc file."""
    ipath = GetListOption(opts, "DIR:")
    if os.path.isfile("/usr/bin/Rez"):
        cmd = "Rez -useDF"
    else:
        cmd = "/Developer/Tools/Rez -useDF"
    cmd += " -o " + BracketNameWithQuotes(target)
    for x in ipath:
        cmd += " -i " + x
    for (opt,dir) in INCDIRECTORIES:
        if (opt=="ALWAYS") or (opt in opts):
            cmd += " -i " + BracketNameWithQuotes(dir)
    for (opt,var,val) in DEFSYMBOLS:
        if (opt=="ALWAYS") or (opt in opts):
            if (val == ""):
                cmd += " -d " + var
            else:
                cmd += " -d " + var + " = " + val

    cmd += " " + BracketNameWithQuotes(src)
    oscmd(cmd)

##########################################################################################
#
# FreezePy
#
##########################################################################################

def FreezePy(target, inputs, opts):
    assert len(inputs) > 0

    cmdstr = BracketNameWithQuotes(SDK["PYTHONEXEC"].replace('\\', '/')) + " "
    if sys.version_info >= (2, 6):
        cmdstr += "-B "

    cmdstr += os.path.join(GetOutputDir(), "direct", "showutil", "pfreeze.py")

    if 'FREEZE_STARTUP' in opts:
        cmdstr += " -s"

    if GetOrigExt(target) == '.exe':
        src = inputs.pop(0)
    else:
        src = ""

    for i in inputs:
        i = os.path.splitext(i)[0]
        i = i.replace('/', '.')

        if i.startswith('direct.src'):
            i = i.replace('.src.', '.')

        cmdstr += " -i " + i

    cmdstr += " -o " + target + " " + src

    if ("LINK_PYTHON_STATIC" in opts):
        os.environ["LINK_PYTHON_STATIC"] = "1"
    oscmd(cmdstr)
    if ("LINK_PYTHON_STATIC" in os.environ):
        del os.environ["LINK_PYTHON_STATIC"]

    if (not os.path.exists(target)):
        exit("FREEZER_ERROR")

##########################################################################################
#
# Package
#
##########################################################################################

def Package(target, inputs, opts):
    assert len(inputs) == 1
    # Invoke the ppackage script.
    command = BracketNameWithQuotes(SDK["PYTHONEXEC"]) + " "
    if GetOptimizeOption(opts) >= 4:
        command += "-OO "

    if sys.version_info >= (2, 6):
        command += "-B "

    command += "direct/src/p3d/ppackage.py"

    if not RTDIST:
        # Don't compile Python sources, because we might not running in the same
        # Python version as the selected host.
        command += " -N"

    if GetTarget() == "darwin":
        if SDK.get("MACOSX"):
            command += " -R \"%s\"" % SDK["MACOSX"]

        for arch in OSX_ARCHS:
            if arch == "x86_64":
                arch = "amd64"
            command += " -P osx_%s" % arch

    command += " -i \"" + GetOutputDir() + "/stage\""
    if (P3DSUFFIX):
        command += ' -a "' + P3DSUFFIX + '"'

    command += " " + inputs[0]

    if GetOrigExt(target) == '.p3d':
        # Build a specific .p3d file.
        basename = os.path.basename(os.path.splitext(target)[0])
        command += " " + basename
        oscmd(command)

        if GetTarget() == 'windows':
            # Make an .exe that calls this .p3d.
            objfile = FindLocation('p3dWrapper_' + basename + '.obj', [])
            CompileCxx(objfile, 'direct/src/p3d/p3dWrapper.c', [])

            exefile = FindLocation(basename + '.exe', [])
            CompileLink(exefile, [objfile], ['ADVAPI'])

        # Move it to the bin directory.
        os.rename(GetOutputDir() + '/stage/' + basename + P3DSUFFIX + '.p3d', target)

        if sys.platform != 'win32':
            oscmd('chmod +x ' + BracketNameWithQuotes(target))
    else:
        # This is presumably a package or set of packages.
        oscmd(command)

##########################################################################################
#
# CompileBundle
#
##########################################################################################

def CompileBundle(target, inputs, opts):
    assert GetTarget() == "darwin", 'bundles can only be made for Mac OS X'
    plist = None
    resources = []
    objects = []
    for i in inputs:
        if (i.endswith(".plist")):
            if (plist != None): exit("Only one plist file can be used when creating a bundle!")
            plist = i
        elif (i.endswith(".rsrc") or i.endswith(".icns")):
            resources.append(i)
        elif (GetOrigExt(i) == ".obj" or GetOrigExt(i) in SUFFIX_LIB or GetOrigExt(i) in SUFFIX_DLL):
            objects.append(i)
        else:
            exit("Don't know how to bundle file %s" % i)

    # Now link the object files to form the bundle.
    if (plist == None): exit("One plist file must be used when creating a bundle!")
    bundleName = plistlib.readPlist(plist)["CFBundleExecutable"]

    oscmd("rm -rf %s" % target)
    oscmd("mkdir -p %s/Contents/MacOS/" % target)
    oscmd("mkdir -p %s/Contents/Resources/" % target)
    if target.endswith(".app"):
        SetOrigExt("%s/Contents/MacOS/%s" % (target, bundleName), ".exe")
    else:
        SetOrigExt("%s/Contents/MacOS/%s" % (target, bundleName), ".dll")
    CompileLink("%s/Contents/MacOS/%s" % (target, bundleName), objects, opts + ["BUNDLE"])
    oscmd("cp %s %s/Contents/Info.plist" % (plist, target))
    for r in resources:
        oscmd("cp %s %s/Contents/Resources/" % (r, target))

##########################################################################################
#
# CompileMIDL
#
##########################################################################################

def CompileMIDL(target, src, opts):
    ipath = GetListOption(opts, "DIR:")
    if (COMPILER=="MSVC"):
        cmd = "midl"
        cmd += " /out" + BracketNameWithQuotes(os.path.dirname(target))
        for x in ipath: cmd += " /I" + x
        for (opt,dir) in INCDIRECTORIES:
            if (opt=="ALWAYS") or (opt in opts): cmd += " /I" + BracketNameWithQuotes(dir)
        for (opt,var,val) in DEFSYMBOLS:
            if (opt=="ALWAYS") or (opt in opts): cmd += " /D" + var + "=" + val
        cmd += " " + BracketNameWithQuotes(src)

        oscmd(cmd)

##########################################################################################
#
# CompileAnything
#
##########################################################################################

def CompileAnything(target, inputs, opts, progress = None):
    if (opts.count("DEPENDENCYONLY")):
        return
    if (len(inputs)==0):
        exit("No input files for target "+target)
    infile = inputs[0]
    origsuffix = GetOrigExt(target)

    if (len(inputs) == 1 and origsuffix == GetOrigExt(infile)):
        # It must be a simple copy operation.
        ProgressOutput(progress, "Copying file", target)
        CopyFile(target, infile)
        if (origsuffix==".exe" and GetHost() != "windows"):
            os.system("chmod +x \"%s\"" % target)
        return

    elif (infile.endswith(".py")):
        if origsuffix == ".obj":
            source = os.path.splitext(target)[0] + ".c"
            SetOrigExt(source, ".c")
            ProgressOutput(progress, "Building frozen source", source)
            FreezePy(source, inputs, opts)
            ProgressOutput(progress, "Building C++ object", target)
            return CompileCxx(target, source, opts)

        if origsuffix == ".exe":
            ProgressOutput(progress, "Building frozen executable", target)
        else:
            ProgressOutput(progress, "Building frozen library", target)
        return FreezePy(target, inputs, opts)

    elif (infile.endswith(".idl")):
        ProgressOutput(progress, "Compiling MIDL file", infile)
        return CompileMIDL(target, infile, opts)
    elif (infile.endswith(".pdef")):
        if origsuffix == '.p3d':
            ProgressOutput(progress, "Building package", target)
        else:
            ProgressOutput(progress, "Building package from pdef file", infile)
        return Package(target, inputs, opts)
    elif origsuffix in SUFFIX_LIB:
        ProgressOutput(progress, "Linking static library", target)
        return CompileLib(target, inputs, opts)
    elif origsuffix in SUFFIX_DLL or (origsuffix==".plugin" and GetTarget() != "darwin"):
        if (origsuffix==".exe"):
            ProgressOutput(progress, "Linking executable", target)
        else:
            ProgressOutput(progress, "Linking dynamic library", target)

        # Add version number to the dynamic library, on unix
        if origsuffix == ".dll" and "MODULE" not in opts and not RTDIST:
            tplatform = GetTarget()
            if tplatform == "darwin":
                # On Mac, libraries are named like libpanda.1.2.dylib
                if target.lower().endswith(".dylib"):
                    target = target[:-5] + MAJOR_VERSION + ".dylib"
                    SetOrigExt(target, origsuffix)
            elif tplatform != "windows" and tplatform != "android":
                # On Linux, libraries are named like libpanda.so.1.2
                target += "." + MAJOR_VERSION
                SetOrigExt(target, origsuffix)
        return CompileLink(target, inputs, opts)
    elif (origsuffix==".in"):
        ProgressOutput(progress, "Building Interrogate database", target)
        args = CompileIgate(target, inputs, opts)
        ProgressOutput(progress, "Building C++ object", args[0])
        return CompileCxx(*args)
    elif (origsuffix==".plugin" and GetTarget() == "darwin"):
        ProgressOutput(progress, "Building plugin bundle", target)
        return CompileBundle(target, inputs, opts)
    elif (origsuffix==".app"):
        ProgressOutput(progress, "Building application bundle", target)
        return CompileBundle(target, inputs, opts)
    elif (origsuffix==".pz"):
        ProgressOutput(progress, "Compressing", target)
        return CompileEgg(target, infile, opts)
    elif (origsuffix==".egg"):
        ProgressOutput(progress, "Converting", target)
        return CompileEgg(target, infile, opts)
    elif (origsuffix==".res"):
        ProgressOutput(progress, "Building resource object", target)
        return CompileRes(target, infile, opts)
    elif (origsuffix==".rsrc"):
        ProgressOutput(progress, "Building resource object", target)
        return CompileRsrc(target, infile, opts)
    elif (origsuffix==".obj"):
        if (infile.endswith(".cxx")):
            ProgressOutput(progress, "Building C++ object", target)
            return CompileCxx(target, infile, opts)
        elif (infile.endswith(".c")):
            ProgressOutput(progress, "Building C object", target)
            return CompileCxx(target, infile, opts)
        elif (infile.endswith(".mm")):
            ProgressOutput(progress, "Building Objective-C++ object", target)
            return CompileCxx(target, infile, opts)
        elif (infile.endswith(".yxx")):
            ProgressOutput(progress, "Building Bison object", target)
            return CompileBison(target, infile, opts)
        elif (infile.endswith(".lxx")):
            ProgressOutput(progress, "Building Flex object", target)
            return CompileFlex(target, infile, opts)
        elif (infile.endswith(".in")):
            ProgressOutput(progress, "Building Interrogate object", target)
            return CompileImod(target, inputs, opts)
        elif (infile.endswith(".rc")):
            ProgressOutput(progress, "Building resource object", target)
            return CompileRes(target, infile, opts)
        elif (infile.endswith(".r")):
            ProgressOutput(progress, "Building resource object", target)
            return CompileRsrc(target, infile, opts)
    exit("Don't know how to compile: %s from %s" % (target, inputs))

##########################################################################################
#
# Generate dtool_config.h, prc_parameters.h, and dtool_have_xxx.dat
#
##########################################################################################

DTOOL_CONFIG=[
    #_Variable_________________________Windows___________________Unix__________
    ("HAVE_PYTHON",                    '1',                      '1'),
    ("USE_DEBUG_PYTHON",               'UNDEF',                  'UNDEF'),
    ("PYTHON_FRAMEWORK",               'UNDEF',                  'UNDEF'),
    ("COMPILE_IN_DEFAULT_FONT",        '1',                      '1'),
    ("STDFLOAT_DOUBLE",                'UNDEF',                  'UNDEF'),
    ("HAVE_MAYA",                      '1',                      '1'),
    ("HAVE_SOFTIMAGE",                 'UNDEF',                  'UNDEF'),
    ("REPORT_OPENSSL_ERRORS",          '1',                      '1'),
    ("USE_PANDAFILESTREAM",            '1',                      '1'),
    ("USE_DELETED_CHAIN",              '1',                      '1'),
    ("HAVE_GLX",                       'UNDEF',                  '1'),
    ("HAVE_WGL",                       '1',                      'UNDEF'),
    ("HAVE_DX9",                       'UNDEF',                  'UNDEF'),
    ("HAVE_THREADS",                   '1',                      '1'),
    ("SIMPLE_THREADS",                 'UNDEF',                  'UNDEF'),
    ("OS_SIMPLE_THREADS",              '1',                      '1'),
    ("DEBUG_THREADS",                  'UNDEF',                  'UNDEF'),
    ("HAVE_POSIX_THREADS",             'UNDEF',                  '1'),
    ("HAVE_AUDIO",                     '1',                      '1'),
    ("NOTIFY_DEBUG",                   'UNDEF',                  'UNDEF'),
    ("DO_PSTATS",                      'UNDEF',                  'UNDEF'),
    ("DO_DCAST",                       'UNDEF',                  'UNDEF'),
    ("DO_COLLISION_RECORDING",         'UNDEF',                  'UNDEF'),
    ("SUPPORT_IMMEDIATE_MODE",         'UNDEF',                  'UNDEF'),
    ("SUPPORT_FIXED_FUNCTION",         '1',                      '1'),
    ("DO_MEMORY_USAGE",                'UNDEF',                  'UNDEF'),
    ("DO_PIPELINING",                  '1',                      '1'),
    ("EXPORT_TEMPLATES",               'yes',                    'yes'),
    ("DEFAULT_PATHSEP",                '";"',                    '":"'),
    ("WORDS_BIGENDIAN",                'UNDEF',                  'UNDEF'),
    ("HAVE_NAMESPACE",                 '1',                      '1'),
    ("HAVE_OPEN_MASK",                 'UNDEF',                  'UNDEF'),
    ("HAVE_LOCKF",                     '1',                      '1'),
    ("HAVE_WCHAR_T",                   '1',                      '1'),
    ("HAVE_WSTRING",                   '1',                      '1'),
    ("HAVE_TYPENAME",                  '1',                      '1'),
    ("SIMPLE_STRUCT_POINTERS",         '1',                      'UNDEF'),
    ("HAVE_DINKUM",                    'UNDEF',                  'UNDEF'),
    ("HAVE_STL_HASH",                  'UNDEF',                  'UNDEF'),
    ("GETTIMEOFDAY_ONE_PARAM",         'UNDEF',                  'UNDEF'),
    ("HAVE_GETOPT",                    'UNDEF',                  '1'),
    ("HAVE_GETOPT_LONG_ONLY",          'UNDEF',                  '1'),
    ("PHAVE_GETOPT_H",                 'UNDEF',                  '1'),
    ("PHAVE_LINUX_INPUT_H",            'UNDEF',                  '1'),
    ("IOCTL_TERMINAL_WIDTH",           'UNDEF',                  '1'),
    ("HAVE_STREAMSIZE",                '1',                      '1'),
    ("HAVE_IOS_TYPEDEFS",              '1',                      '1'),
    ("HAVE_IOS_BINARY",                '1',                      '1'),
    ("STATIC_INIT_GETENV",             '1',                      'UNDEF'),
    ("HAVE_PROC_SELF_EXE",             'UNDEF',                  '1'),
    ("HAVE_PROC_SELF_MAPS",            'UNDEF',                  '1'),
    ("HAVE_PROC_SELF_ENVIRON",         'UNDEF',                  '1'),
    ("HAVE_PROC_SELF_CMDLINE",         'UNDEF',                  '1'),
    ("HAVE_PROC_CURPROC_FILE",         'UNDEF',                  'UNDEF'),
    ("HAVE_PROC_CURPROC_MAP",          'UNDEF',                  'UNDEF'),
    ("HAVE_PROC_SELF_CMDLINE",         'UNDEF',                  'UNDEF'),
    ("HAVE_GLOBAL_ARGV",               '1',                      'UNDEF'),
    ("PROTOTYPE_GLOBAL_ARGV",          'UNDEF',                  'UNDEF'),
    ("GLOBAL_ARGV",                    '__argv',                 'UNDEF'),
    ("GLOBAL_ARGC",                    '__argc',                 'UNDEF'),
    ("PHAVE_IO_H",                     '1',                      'UNDEF'),
    ("PHAVE_IOSTREAM",                 '1',                      '1'),
    ("PHAVE_STRING_H",                 'UNDEF',                  '1'),
    ("PHAVE_LIMITS_H",                 'UNDEF',                  '1'),
    ("PHAVE_STDLIB_H",                 'UNDEF',                  '1'),
    ("PHAVE_MALLOC_H",                 '1',                      '1'),
    ("PHAVE_SYS_MALLOC_H",             'UNDEF',                  'UNDEF'),
    ("PHAVE_ALLOCA_H",                 'UNDEF',                  '1'),
    ("PHAVE_LOCALE_H",                 'UNDEF',                  '1'),
    ("PHAVE_MINMAX_H",                 '1',                      'UNDEF'),
    ("PHAVE_SSTREAM",                  '1',                      '1'),
    ("PHAVE_NEW",                      '1',                      '1'),
    ("PHAVE_SYS_TYPES_H",              '1',                      '1'),
    ("PHAVE_SYS_TIME_H",               'UNDEF',                  '1'),
    ("PHAVE_UNISTD_H",                 'UNDEF',                  '1'),
    ("PHAVE_UTIME_H",                  'UNDEF',                  '1'),
    ("PHAVE_GLOB_H",                   'UNDEF',                  '1'),
    ("PHAVE_DIRENT_H",                 'UNDEF',                  '1'),
    ("PHAVE_SYS_SOUNDCARD_H",          'UNDEF',                  '1'),
    ("PHAVE_UCONTEXT_H",               'UNDEF',                  '1'),
    ("PHAVE_STDINT_H",                 '1',                      '1'),
    ("HAVE_RTTI",                      '1',                      '1'),
    ("HAVE_X11",                       'UNDEF',                  '1'),
    ("IS_LINUX",                       'UNDEF',                  '1'),
    ("IS_OSX",                         'UNDEF',                  'UNDEF'),
    ("IS_FREEBSD",                     'UNDEF',                  'UNDEF'),
    ("HAVE_EIGEN",                     'UNDEF',                  'UNDEF'),
    ("LINMATH_ALIGN",                  '1',                      '1'),
    ("HAVE_ZLIB",                      'UNDEF',                  'UNDEF'),
    ("HAVE_PNG",                       'UNDEF',                  'UNDEF'),
    ("HAVE_JPEG",                      'UNDEF',                  'UNDEF'),
    ("PHAVE_JPEGINT_H",                '1',                      '1'),
    ("HAVE_VIDEO4LINUX",               'UNDEF',                  '1'),
    ("HAVE_TIFF",                      'UNDEF',                  'UNDEF'),
    ("HAVE_OPENEXR",                   'UNDEF',                  'UNDEF'),
    ("HAVE_SGI_RGB",                   '1',                      '1'),
    ("HAVE_TGA",                       '1',                      '1'),
    ("HAVE_IMG",                       '1',                      '1'),
    ("HAVE_SOFTIMAGE_PIC",             '1',                      '1'),
    ("HAVE_BMP",                       '1',                      '1'),
    ("HAVE_PNM",                       '1',                      '1'),
    ("HAVE_STB_IMAGE",                 '1',                      '1'),
    ("HAVE_VORBIS",                    'UNDEF',                  'UNDEF'),
    ("HAVE_FREETYPE",                  'UNDEF',                  'UNDEF'),
    ("HAVE_FFTW",                      'UNDEF',                  'UNDEF'),
    ("HAVE_OPENSSL",                   'UNDEF',                  'UNDEF'),
    ("HAVE_NET",                       'UNDEF',                  'UNDEF'),
    ("WANT_NATIVE_NET",                '1',                      '1'),
    ("SIMULATE_NETWORK_DELAY",         'UNDEF',                  'UNDEF'),
    ("HAVE_EGG",                       '1',                      '1'),
    ("HAVE_CG",                        'UNDEF',                  'UNDEF'),
    ("HAVE_CGGL",                      'UNDEF',                  'UNDEF'),
    ("HAVE_CGDX9",                     'UNDEF',                  'UNDEF'),
    ("HAVE_ARTOOLKIT",                 'UNDEF',                  'UNDEF'),
    ("HAVE_DIRECTCAM",                 'UNDEF',                  'UNDEF'),
    ("HAVE_SQUISH",                    'UNDEF',                  'UNDEF'),
    ("HAVE_CARBON",                    'UNDEF',                  'UNDEF'),
    ("HAVE_COCOA",                     'UNDEF',                  'UNDEF'),
    ("HAVE_OPENAL_FRAMEWORK",          'UNDEF',                  'UNDEF'),
    ("HAVE_ROCKET_PYTHON",             '1',                      '1'),
    ("HAVE_ROCKET_DEBUGGER",           'UNDEF',                  'UNDEF'),
    ("USE_TAU",                        'UNDEF',                  'UNDEF'),
    ("PRC_SAVE_DESCRIPTIONS",          '1',                      '1'),
#    ("_SECURE_SCL",                    '0',                      'UNDEF'),
#    ("_SECURE_SCL_THROWS",             '0',                      'UNDEF'),
    ("HAVE_P3D_PLUGIN",                'UNDEF',                  'UNDEF'),
]

PRC_PARAMETERS=[
    ("DEFAULT_PRC_DIR",                '"<auto>etc"',            '"<auto>etc"'),
    ("PRC_DIR_ENVVARS",                '"PANDA_PRC_DIR"',        '"PANDA_PRC_DIR"'),
    ("PRC_PATH_ENVVARS",               '"PANDA_PRC_PATH"',       '"PANDA_PRC_PATH"'),
    ("PRC_PATH2_ENVVARS",              '""',                     '""'),
    ("PRC_PATTERNS",                   '"*.prc"',                '"*.prc"'),
    ("PRC_ENCRYPTED_PATTERNS",         '"*.prc.pe"',             '"*.prc.pe"'),
    ("PRC_ENCRYPTION_KEY",             '""',                     '""'),
    ("PRC_EXECUTABLE_PATTERNS",        '""',                     '""'),
    ("PRC_EXECUTABLE_ARGS_ENVVAR",     '"PANDA_PRC_XARGS"',      '"PANDA_PRC_XARGS"'),
    ("PRC_PUBLIC_KEYS_FILENAME",       '""',                     '""'),
    ("PRC_RESPECT_TRUST_LEVEL",        'UNDEF',                  'UNDEF'),
    ("PRC_DCONFIG_TRUST_LEVEL",        '0',                      '0'),
    ("PRC_INC_TRUST_LEVEL",            '0',                      '0'),
]

def WriteConfigSettings():
    dtool_config={}
    prc_parameters={}
    speedtree_parameters={}
    plugin_config={}

    if (GetTarget() == 'windows'):
        for key,win,unix in DTOOL_CONFIG:
            dtool_config[key] = win
        for key,win,unix in PRC_PARAMETERS:
            prc_parameters[key] = win
    else:
        for key,win,unix in DTOOL_CONFIG:
            dtool_config[key] = unix
        for key,win,unix in PRC_PARAMETERS:
            prc_parameters[key] = unix

    for x in PkgListGet():
        if ("HAVE_"+x in dtool_config):
            if (PkgSkip(x)==0):
                dtool_config["HAVE_"+x] = '1'
            else:
                dtool_config["HAVE_"+x] = 'UNDEF'

    dtool_config["HAVE_NET"] = '1'

    if (PkgSkip("NVIDIACG")==0):
        dtool_config["HAVE_CG"] = '1'
        dtool_config["HAVE_CGGL"] = '1'
        dtool_config["HAVE_CGDX9"] = '1'

    if (GetTarget() != "linux"):
        dtool_config["HAVE_PROC_SELF_EXE"] = 'UNDEF'
        dtool_config["HAVE_PROC_SELF_MAPS"] = 'UNDEF'
        dtool_config["HAVE_PROC_SELF_CMDLINE"] = 'UNDEF'
        dtool_config["HAVE_PROC_SELF_ENVIRON"] = 'UNDEF'

    if (GetTarget() == "darwin"):
        dtool_config["PYTHON_FRAMEWORK"] = 'Python'
        dtool_config["PHAVE_MALLOC_H"] = 'UNDEF'
        dtool_config["PHAVE_SYS_MALLOC_H"] = '1'
        dtool_config["HAVE_OPENAL_FRAMEWORK"] = '1'
        dtool_config["HAVE_X11"] = 'UNDEF'  # We might have X11, but we don't need it.
        dtool_config["HAVE_GLX"] = 'UNDEF'
        dtool_config["IS_LINUX"] = 'UNDEF'
        dtool_config["HAVE_VIDEO4LINUX"] = 'UNDEF'
        dtool_config["IS_OSX"] = '1'
        # 10.4 had a broken ucontext implementation
        if int(platform.mac_ver()[0][3]) <= 4:
            dtool_config["PHAVE_UCONTEXT_H"] = 'UNDEF'

    if (GetTarget() == "freebsd"):
        dtool_config["IS_LINUX"] = 'UNDEF'
        dtool_config["HAVE_VIDEO4LINUX"] = 'UNDEF'
        dtool_config["IS_FREEBSD"] = '1'
        dtool_config["PHAVE_ALLOCA_H"] = 'UNDEF'
        dtool_config["PHAVE_MALLOC_H"] = 'UNDEF'
        dtool_config["PHAVE_LINUX_INPUT_H"] = 'UNDEF'
        dtool_config["HAVE_PROC_CURPROC_FILE"] = '1'
        dtool_config["HAVE_PROC_CURPROC_MAP"] = '1'
        dtool_config["HAVE_PROC_CURPROC_CMDLINE"] = '1'

    if (GetTarget() == "android"):
        # Android does have RTTI, but we disable it anyway.
        dtool_config["HAVE_RTTI"] = 'UNDEF'
        dtool_config["PHAVE_GLOB_H"] = 'UNDEF'
        dtool_config["HAVE_LOCKF"] = 'UNDEF'
        dtool_config["HAVE_VIDEO4LINUX"] = 'UNDEF'

    if (GetOptimize() <= 2 and GetTarget() == "windows"):
        dtool_config["USE_DEBUG_PYTHON"] = '1'

    # This should probably be more sophisticated, such as based
    # on whether the libRocket Python modules are available.
    if (PkgSkip("PYTHON") != 0):
        dtool_config["HAVE_ROCKET_PYTHON"] = 'UNDEF'

    if (GetOptimize() <= 3):
        dtool_config["HAVE_ROCKET_DEBUGGER"] = '1'

    if (GetOptimize() <= 3):
        if (dtool_config["HAVE_NET"] != 'UNDEF'):
            dtool_config["DO_PSTATS"] = '1'

    if (GetOptimize() <= 3):
        dtool_config["DO_DCAST"] = '1'

    if (GetOptimize() <= 3):
        dtool_config["DO_COLLISION_RECORDING"] = '1'

    if (GetOptimize() <= 3):
        dtool_config["DO_MEMORY_USAGE"] = '1'

    if (GetOptimize() <= 3):
        dtool_config["NOTIFY_DEBUG"] = '1'

    if (GetOptimize() >= 4):
        dtool_config["PRC_SAVE_DESCRIPTIONS"] = 'UNDEF'

    if (GetOptimize() >= 4):
        # Disable RTTI on release builds.
        dtool_config["HAVE_RTTI"] = 'UNDEF'

    # Now that we have OS_SIMPLE_THREADS, we can support
    # SIMPLE_THREADS on exotic architectures like win64, so we no
    # longer need to disable it for this platform.
##     if GetTarget() == 'windows' and GetTargetArch() == 'x64':
##         dtool_config["SIMPLE_THREADS"] = 'UNDEF'

    if (RTDIST or RUNTIME):
        prc_parameters["DEFAULT_PRC_DIR"] = '""'
        if HOST_URL:
            plugin_config["PANDA_PACKAGE_HOST_URL"] = HOST_URL
        #plugin_config["P3D_PLUGIN_LOG_DIRECTORY"] = ""
        plugin_config["P3D_PLUGIN_LOG_BASENAME1"] = ""
        plugin_config["P3D_PLUGIN_LOG_BASENAME2"] = ""
        plugin_config["P3D_PLUGIN_LOG_BASENAME3"] = ""
        plugin_config["P3D_PLUGIN_P3D_PLUGIN"] = ""
        plugin_config["P3D_PLUGIN_P3DPYTHON"] = ""
        plugin_config["P3D_COREAPI_VERSION_STR"] = COREAPI_VERSION
        plugin_config["P3D_PLUGIN_VERSION_STR"] = PLUGIN_VERSION
        if PkgSkip("GTK2") == 0:
            plugin_config["HAVE_GTK"] = '1'

    if (RUNTIME):
        dtool_config["HAVE_P3D_PLUGIN"] = '1'

    # Whether it's present on the system doesn't matter here,
    # as the runtime itself doesn't include or link with X11.
    if (RUNTIME and GetTarget() == 'linux'):
        dtool_config["HAVE_X11"] = '1'

    if ("GENERIC_DXERR_LIBRARY" in SDK):
        dtool_config["USE_GENERIC_DXERR_LIBRARY"] = "1"
    else:
        dtool_config["USE_GENERIC_DXERR_LIBRARY"] = "UNDEF"

    if (PkgSkip("SPEEDTREE")==0):
        speedtree_parameters["SPEEDTREE_OPENGL"] = "UNDEF"
        speedtree_parameters["SPEEDTREE_DIRECTX9"] = "UNDEF"
        if SDK["SPEEDTREEAPI"] == "OpenGL":
            speedtree_parameters["SPEEDTREE_OPENGL"] = "1"
        elif SDK["SPEEDTREEAPI"] == "DirectX9":
            speedtree_parameters["SPEEDTREE_DIRECTX9"] = "1"

        speedtree_parameters["SPEEDTREE_BIN_DIR"] = (SDK["SPEEDTREE"] + "/Bin")

    conf = "/* prc_parameters.h.  Generated automatically by makepanda.py */\n"
    for key in sorted(prc_parameters.keys()):
        if ((key == "DEFAULT_PRC_DIR") or (key[:4]=="PRC_")):
            val = OverrideValue(key, prc_parameters[key])
            if (val == 'UNDEF'): conf = conf + "#undef " + key + "\n"
            else:                conf = conf + "#define " + key + " " + val + "\n"
    ConditionalWriteFile(GetOutputDir() + '/include/prc_parameters.h', conf)

    conf = "/* dtool_config.h.  Generated automatically by makepanda.py */\n"
    for key in sorted(dtool_config.keys()):
        val = OverrideValue(key, dtool_config[key])
        if (val == 'UNDEF'): conf = conf + "#undef " + key + "\n"
        else:                conf = conf + "#define " + key + " " + val + "\n"
    ConditionalWriteFile(GetOutputDir() + '/include/dtool_config.h', conf)

    if (RTDIST or RUNTIME):
        conf = "/* p3d_plugin_config.h.  Generated automatically by makepanda.py */\n"
        for key in sorted(plugin_config.keys()):
            val = plugin_config[key]
            if (val == 'UNDEF'): conf = conf + "#undef " + key + "\n"
            else:                conf = conf + "#define " + key + " \"" + val.replace("\\", "\\\\") + "\"\n"
        ConditionalWriteFile(GetOutputDir() + '/include/p3d_plugin_config.h', conf)

    if (PkgSkip("SPEEDTREE")==0):
        conf = "/* speedtree_parameters.h.  Generated automatically by makepanda.py */\n"
        for key in sorted(speedtree_parameters.keys()):
            val = OverrideValue(key, speedtree_parameters[key])
            if (val == 'UNDEF'): conf = conf + "#undef " + key + "\n"
            else:                conf = conf + "#define " + key + " \"" + val.replace("\\", "\\\\") + "\"\n"
        ConditionalWriteFile(GetOutputDir() + '/include/speedtree_parameters.h', conf)

    for x in PkgListGet():
        if (PkgSkip(x)): ConditionalWriteFile(GetOutputDir() + '/tmp/dtool_have_'+x.lower()+'.dat', "0\n")
        else:            ConditionalWriteFile(GetOutputDir() + '/tmp/dtool_have_'+x.lower()+'.dat', "1\n")

WriteConfigSettings()

WarnConflictingFiles()
if SystemLibraryExists("dtoolbase"):
    print("%sWARNING:%s Found conflicting Panda3D libraries from other ppremake build!" % (GetColor("red"), GetColor()))
if SystemLibraryExists("p3dtoolconfig"):
    print("%sWARNING:%s Found conflicting Panda3D libraries from other makepanda build!" % (GetColor("red"), GetColor()))

##########################################################################################
#
# Generate pandaVersion.h, pythonversion, null.cxx, etc.
#
##########################################################################################

PANDAVERSION_H="""
#define PANDA_MAJOR_VERSION $VERSION1
#define PANDA_MINOR_VERSION $VERSION2
#define PANDA_SEQUENCE_VERSION $VERSION3
#define PANDA_VERSION $NVERSION
#define PANDA_NUMERIC_VERSION $NVERSION
#define PANDA_VERSION_STR "$VERSION1.$VERSION2.$VERSION3"
#define PANDA_ABI_VERSION_STR "$VERSION1.$VERSION2"
#define PANDA_DISTRIBUTOR "$DISTRIBUTOR"
#define PANDA_PACKAGE_VERSION_STR "$RTDIST_VERSION"
#define PANDA_PACKAGE_HOST_URL "$HOST_URL"
"""

PANDAVERSION_H_RUNTIME="""
#define PANDA_MAJOR_VERSION 0
#define PANDA_MINOR_VERSION 0
#define PANDA_SEQUENCE_VERSION 0
#define PANDA_VERSION_STR "0.0.0"
#define PANDA_ABI_VERSION_STR "0.0"
#define P3D_PLUGIN_MAJOR_VERSION $VERSION1
#define P3D_PLUGIN_MINOR_VERSION $VERSION2
#define P3D_PLUGIN_SEQUENCE_VERSION $VERSION3
#define P3D_PLUGIN_VERSION_STR "$VERSION1.$VERSION2.$VERSION3"
#define P3D_COREAPI_VERSION_STR "$COREAPI_VERSION"
#define PANDA_DISTRIBUTOR "$DISTRIBUTOR"
#define PANDA_PACKAGE_VERSION_STR ""
#define PANDA_PACKAGE_HOST_URL "$HOST_URL"
"""

CHECKPANDAVERSION_CXX="""
# include "dtoolbase.h"
EXPCL_DTOOL int panda_version_$VERSION1_$VERSION2 = 0;
"""

CHECKPANDAVERSION_H="""
# include "dtoolbase.h"
extern EXPCL_DTOOL int panda_version_$VERSION1_$VERSION2;
# ifndef WIN32
/* For Windows, exporting the symbol from the DLL is sufficient; the
      DLL will not load unless all expected public symbols are defined.
      Other systems may not mind if the symbol is absent unless we
      explictly write code that references it. */
static int check_panda_version = panda_version_$VERSION1_$VERSION2;
# endif
"""

P3DACTIVEX_RC="""#include "resource.h"
#define APSTUDIO_READONLY_SYMBOLS
#include "afxres.h"
#undef APSTUDIO_READONLY_SYMBOLS
#if !defined(AFX_RESOURCE_DLL) || defined(AFX_TARG_ENU)
#ifdef _WIN32
LANGUAGE LANG_ENGLISH, SUBLANG_ENGLISH_US
#pragma code_page(1252)
#endif
#ifdef APSTUDIO_INVOKED
1 TEXTINCLUDE
BEGIN
    "resource.h\\0"
END
2 TEXTINCLUDE
BEGIN
   "#include ""afxres.h""\\r\\n"
    "\\0"
END
3 TEXTINCLUDE
BEGIN
    "1 TYPELIB ""P3DActiveX.tlb""\\r\\n"
    "\\0"
END
#endif
%s
IDB_P3DACTIVEX          BITMAP                  "P3DActiveXCtrl.bmp"
IDD_PROPPAGE_P3DACTIVEX DIALOG  0, 0, 250, 62
STYLE DS_SETFONT | WS_CHILD
FONT 8, "MS Sans Serif"
BEGIN
    LTEXT           "TODO: Place controls to manipulate properties of P3DActiveX Control on this dialog.",
                    IDC_STATIC,7,25,229,16
END
#ifdef APSTUDIO_INVOKED
GUIDELINES DESIGNINFO
BEGIN
    IDD_PROPPAGE_P3DACTIVEX, DIALOG
    BEGIN
        LEFTMARGIN, 7
        RIGHTMARGIN, 243
        TOPMARGIN, 7
        BOTTOMMARGIN, 55
    END
END
#endif
STRINGTABLE
BEGIN
    IDS_P3DACTIVEX          "P3DActiveX Control"
    IDS_P3DACTIVEX_PPG      "P3DActiveX Property Page"
END
STRINGTABLE
BEGIN
    IDS_P3DACTIVEX_PPG_CAPTION "General"
END
#endif
#ifndef APSTUDIO_INVOKED
1 TYPELIB "P3DActiveX.tlb"
#endif"""

def CreatePandaVersionFiles():
    version1=int(VERSION.split(".")[0])
    version2=int(VERSION.split(".")[1])
    version3=int(VERSION.split(".")[2])
    nversion=version1*1000000+version2*1000+version3
    if (DISTRIBUTOR != "cmu"):
        # Subtract 1 if we are not an official version.
        nversion -= 1

    if (RUNTIME):
        pandaversion_h = PANDAVERSION_H_RUNTIME
    else:
        pandaversion_h = PANDAVERSION_H
    pandaversion_h = pandaversion_h.replace("$VERSION1",str(version1))
    pandaversion_h = pandaversion_h.replace("$VERSION2",str(version2))
    pandaversion_h = pandaversion_h.replace("$VERSION3",str(version3))
    pandaversion_h = pandaversion_h.replace("$NVERSION",str(nversion))
    pandaversion_h = pandaversion_h.replace("$DISTRIBUTOR",DISTRIBUTOR)
    pandaversion_h = pandaversion_h.replace("$RTDIST_VERSION",RTDIST_VERSION)
    pandaversion_h = pandaversion_h.replace("$COREAPI_VERSION",COREAPI_VERSION)
    pandaversion_h = pandaversion_h.replace("$HOST_URL",(HOST_URL or ""))
    if (DISTRIBUTOR == "cmu"):
        pandaversion_h += "\n#define PANDA_OFFICIAL_VERSION\n"
    else:
        pandaversion_h += "\n#undef  PANDA_OFFICIAL_VERSION\n"

    if GIT_COMMIT:
        pandaversion_h += "\n#define PANDA_GIT_COMMIT_STR \"%s\"\n" % (GIT_COMMIT)

    if not RUNTIME:
        checkpandaversion_cxx = CHECKPANDAVERSION_CXX.replace("$VERSION1",str(version1))
        checkpandaversion_cxx = checkpandaversion_cxx.replace("$VERSION2",str(version2))
        checkpandaversion_cxx = checkpandaversion_cxx.replace("$VERSION3",str(version3))
        checkpandaversion_cxx = checkpandaversion_cxx.replace("$NVERSION",str(nversion))

        checkpandaversion_h = CHECKPANDAVERSION_H.replace("$VERSION1",str(version1))
        checkpandaversion_h = checkpandaversion_h.replace("$VERSION2",str(version2))
        checkpandaversion_h = checkpandaversion_h.replace("$VERSION3",str(version3))
        checkpandaversion_h = checkpandaversion_h.replace("$NVERSION",str(nversion))

    ConditionalWriteFile(GetOutputDir()+'/include/pandaVersion.h',        pandaversion_h)
    if RUNTIME:
        ConditionalWriteFile(GetOutputDir()+'/include/checkPandaVersion.cxx', '')
        ConditionalWriteFile(GetOutputDir()+'/include/checkPandaVersion.h', '')
    else:
        ConditionalWriteFile(GetOutputDir()+'/include/checkPandaVersion.cxx', checkpandaversion_cxx)
        ConditionalWriteFile(GetOutputDir()+'/include/checkPandaVersion.h',   checkpandaversion_h)
    ConditionalWriteFile(GetOutputDir()+"/tmp/null.cxx","")

    if RUNTIME:
        p3dactivex_rc = {"name" : "Panda3D Game Engine Plug-in",
                         "version" : VERSION,
                         "description" : "Runs 3-D games and interactive applets",
                         "filename" : "p3dactivex.ocx",
                         "mimetype" : "application/x-panda3d",
                         "extension" : "p3d",
                         "filedesc" : "Panda3D applet"}
        ConditionalWriteFile(GetOutputDir()+"/include/P3DActiveX.rc", P3DACTIVEX_RC % GenerateResourceFile(**p3dactivex_rc))

CreatePandaVersionFiles()

##########################################################################################
#
# Copy the "direct" tree
#
##########################################################################################

if (PkgSkip("DIRECT")==0):
    CopyPythonTree(GetOutputDir() + '/direct', 'direct/src', threads=THREADCOUNT)
    ConditionalWriteFile(GetOutputDir() + '/direct/__init__.py', "")

    # This file used to be copied, but would nowadays cause conflicts.
    # Let's get it out of the way in case someone hasn't cleaned their build since.
    if os.path.isfile(GetOutputDir() + '/bin/panda3d.py'):
        os.remove(GetOutputDir() + '/bin/panda3d.py')
    if os.path.isfile(GetOutputDir() + '/lib/panda3d.py'):
        os.remove(GetOutputDir() + '/lib/panda3d.py')

    # This directory doesn't exist at all any more.
    if os.path.isdir(os.path.join(GetOutputDir(), 'direct', 'ffi')):
        shutil.rmtree(os.path.join(GetOutputDir(), 'direct', 'ffi'))

# These files used to exist; remove them to avoid conflicts.
del_files = ['core.py', 'core.pyc', 'core.pyo',
             '_core.pyd', '_core.so',
             'direct.py', 'direct.pyc', 'direct.pyo',
             '_direct.pyd', '_direct.so',
             'dtoolconfig.pyd', 'dtoolconfig.so']

for basename in del_files:
    path = os.path.join(GetOutputDir(), 'panda3d', basename)
    if os.path.isfile(path):
        print("Removing %s" % (path))
        os.remove(path)

# Write an appropriate panda3d/__init__.py
p3d_init = """"Python bindings for the Panda3D libraries"
"""

if GetTarget() == 'windows':
    p3d_init += """
import os

bindir = os.path.join(os.path.dirname(__file__), '..', 'bin')
if os.path.isfile(os.path.join(bindir, 'libpanda.dll')):
    if not os.environ.get('PATH'):
        os.environ['PATH'] = bindir
    else:
        os.environ['PATH'] = bindir + os.pathsep + os.environ['PATH']

del os, bindir
"""

if not PkgSkip("PYTHON"):
    ConditionalWriteFile(GetOutputDir() + '/panda3d/__init__.py', p3d_init)

    # Also add this file, for backward compatibility.
    ConditionalWriteFile(GetOutputDir() + '/panda3d/dtoolconfig.py', """
if __debug__:
    print("Warning: panda3d.dtoolconfig is deprecated, use panda3d.interrogatedb instead.")
from .interrogatedb import *
""")

# PandaModules is now deprecated; generate a shim for backward compatibility.
for fn in glob.glob(GetOutputDir() + '/pandac/*.py') + glob.glob(GetOutputDir() + '/pandac/*.py[co]'):
    if os.path.basename(fn) not in ('PandaModules.py', '__init__.py'):
        os.remove(fn)

panda_modules = ['core']
if not PkgSkip("PANDAPHYSICS"):
    panda_modules.append('physics')
if not PkgSkip('PANDAFX'):
    panda_modules.append('fx')
if not PkgSkip("DIRECT"):
    panda_modules.append('direct')
if not PkgSkip("VISION"):
    panda_modules.append('vision')
if not PkgSkip("SKEL"):
    panda_modules.append('skel')
panda_modules.append('egg')
if not PkgSkip("AWESOMIUM"):
    panda_modules.append('awesomium')
if not PkgSkip("ODE"):
    panda_modules.append('ode')
if not PkgSkip("VRPN"):
    panda_modules.append('vrpn')

panda_modules_code = """
"This module is deprecated.  Import from panda3d.core and other panda3d.* modules instead."

if __debug__:
    print("Warning: pandac.PandaModules is deprecated, import from panda3d.core instead")
"""

for module in panda_modules:
    panda_modules_code += """
try:
    from panda3d.%s import *
except ImportError as err:
    if "No module named %s" not in str(err):
        raise""" % (module, module)

exthelpers_code = """
"This module is deprecated.  Import from direct.extensions_native.extension_native_helpers instead."
from direct.extensions_native.extension_native_helpers import *
"""

if not PkgSkip("PYTHON"):
    ConditionalWriteFile(GetOutputDir() + '/pandac/PandaModules.py', panda_modules_code)
    ConditionalWriteFile(GetOutputDir() + '/pandac/extension_native_helpers.py', exthelpers_code)
    ConditionalWriteFile(GetOutputDir() + '/pandac/__init__.py', '')

##########################################################################################
#
# Generate the PRC files into the ETC directory.
#
##########################################################################################

confautoprc = ReadFile("makepanda/confauto.in")
if (PkgSkip("SPEEDTREE")==0):
    # If SpeedTree is available, enable it in the config file
    confautoprc = confautoprc.replace('#st#', '')
else:
    # otherwise, disable it.
    confautoprc = confautoprc.replace('#st#', '#')

if (os.path.isfile("makepanda/myconfig.in")):
    configprc = ReadFile("makepanda/myconfig.in")
else:
    configprc = ReadFile("makepanda/config.in")

if (GetTarget() == 'windows'):
    configprc = configprc.replace("$HOME/.panda3d", "$USER_APPDATA/Panda3D-%s" % MAJOR_VERSION)
else:
    configprc = configprc.replace("aux-display pandadx9", "")

if (GetTarget() == 'darwin'):
    configprc = configprc.replace(".panda3d/cache", "Library/Caches/Panda3D-%s" % MAJOR_VERSION)

    # OpenAL is not yet working well on OSX for us, so let's do this for now.
    configprc = configprc.replace("p3openal_audio", "p3fmod_audio")

if GetTarget() == 'windows':
    # Convert to Windows newlines.
    ConditionalWriteFile(GetOutputDir()+"/etc/Config.prc", configprc, newline='\r\n')
    ConditionalWriteFile(GetOutputDir()+"/etc/Confauto.prc", confautoprc, newline='\r\n')
else:
    ConditionalWriteFile(GetOutputDir()+"/etc/Config.prc", configprc)
    ConditionalWriteFile(GetOutputDir()+"/etc/Confauto.prc", confautoprc)

##########################################################################################
#
# Copy the precompiled binaries and DLLs into the build.
#
##########################################################################################

tp_dir = GetThirdpartyDir()
if tp_dir is not None:
    dylibs = set()

    if GetTarget() == 'darwin':
        # Make a list of all the dylibs we ship, to figure out whether we should use
        # install_name_tool to correct the library reference to point to our copy.
        for lib in glob.glob(tp_dir + "/*/lib/*.dylib"):
            dylibs.add(os.path.basename(lib))

        if not PkgSkip("PYTHON"):
            for lib in glob.glob(tp_dir + "/*/lib/" + SDK["PYTHONVERSION"] + "/*.dylib"):
                dylibs.add(os.path.basename(lib))

    for pkg in PkgListGet():
        if PkgSkip(pkg):
            continue
        tp_pkg = tp_dir + pkg.lower()

        if GetTarget() == 'windows':
            if os.path.exists(tp_pkg + "/bin"):
                CopyAllFiles(GetOutputDir() + "/bin/", tp_pkg + "/bin/")
                if (PkgSkip("PYTHON")==0 and os.path.exists(tp_pkg + "/bin/" + SDK["PYTHONVERSION"])):
                    CopyAllFiles(GetOutputDir() + "/bin/", tp_pkg + "/bin/" + SDK["PYTHONVERSION"] + "/")

        elif GetTarget() == 'darwin':
            tp_libs = glob.glob(tp_pkg + "/lib/*.dylib")

            if not PkgSkip("PYTHON"):
                tp_libs += glob.glob(os.path.join(tp_pkg, "lib", SDK["PYTHONVERSION"], "*.dylib"))
                tp_libs += glob.glob(os.path.join(tp_pkg, "lib", SDK["PYTHONVERSION"], "*.so"))
                if pkg != 'PYTHON':
                    tp_libs += glob.glob(os.path.join(tp_pkg, "lib", SDK["PYTHONVERSION"], "*.py"))

            for tp_lib in tp_libs:
                basename = os.path.basename(tp_lib)
                if basename.endswith('.dylib'):
                    # It's a dynamic link library.  Put it in the lib directory.
                    target = GetOutputDir() + "/lib/" + basename
                    dep_prefix = "@loader_path/../lib/"
                    lib_id = dep_prefix + basename
                else:
                    # It's a Python module, like _rocketcore.so.  Copy it to the root, because
                    # nowadays the 'lib' directory may no longer be on the PYTHONPATH.
                    target = GetOutputDir() + "/" + basename
                    dep_prefix = "@loader_path/lib/"
                    lib_id = basename

                if not NeedsBuild([target], [tp_lib]):
                    continue

                CopyFile(target, tp_lib)
                if os.path.islink(target) or target.endswith('.py'):
                    continue

                # Correct the inter-library dependencies so that the build is relocatable.
                oscmd('install_name_tool -id %s %s' % (lib_id, target))
                oscmd("otool -L %s | grep .dylib > %s/tmp/otool-libs.txt" % (target, GetOutputDir()), True)

                for line in open(GetOutputDir() + "/tmp/otool-libs.txt", "r"):
                    line = line.strip()
                    if not line or line.startswith(dep_prefix) or line.endswith(":"):
                        continue

                    libdep = line.split(" ", 1)[0]
                    dep_basename = os.path.basename(libdep)
                    if dep_basename in dylibs:
                        oscmd("install_name_tool -change %s %s%s %s" % (libdep, dep_prefix, dep_basename, target), True)

                JustBuilt([target], [tp_lib])

            for fwx in glob.glob(tp_pkg + "/*.framework"):
                CopyTree(GetOutputDir() + "/Frameworks/" + os.path.basename(fwx), fwx)

        else:  # Linux / FreeBSD case.
            for tp_lib in glob.glob(tp_pkg + "/lib/*.so*"):
                CopyFile(GetOutputDir() + "/lib/" + os.path.basename(tp_lib), tp_lib)

            if not PkgSkip("PYTHON"):
                for tp_lib in glob.glob(os.path.join(tp_pkg, "lib", SDK["PYTHONVERSION"], "*.so*")):
                    base = os.path.basename(tp_lib)
                    if base.startswith('lib'):
                        CopyFile(GetOutputDir() + "/lib/" + base, tp_lib)
                    else:
                        # It's a Python module, like _rocketcore.so.
                        CopyFile(GetOutputDir() + "/" + base, tp_lib)

    if GetTarget() == 'windows':
        CopyAllFiles(GetOutputDir() + "/bin/", tp_dir + "extras/bin/")

        if not PkgSkip("PYTHON") and not RTDIST:
            #XXX rdb I don't think we need to copy over the Python DLL, do we?
            #pydll = "/" + SDK["PYTHONVERSION"].replace(".", "")
            #if (GetOptimize() <= 2): pydll += "_d.dll"
            #else: pydll += ".dll"
            #CopyFile(GetOutputDir() + "/bin" + pydll, SDK["PYTHON"] + pydll)

            #for fn in glob.glob(SDK["PYTHON"] + "/vcruntime*.dll"):
            #    CopyFile(GetOutputDir() + "/bin/", fn)

            # Copy the whole Python directory.
            CopyTree(GetOutputDir() + "/python", SDK["PYTHON"])

            # NB: Python does not always ship with the correct manifest/dll.
            # Figure out the correct one to ship, and grab it from WinSxS dir.
            manifest = GetOutputDir() + '/tmp/python.manifest'
            if os.path.isfile(manifest):
                os.unlink(manifest)
            oscmd('mt -inputresource:"%s\\python.exe";#1 -out:"%s" -nologo' % (SDK["PYTHON"], manifest), True)

            if os.path.isfile(manifest):
                import xml.etree.ElementTree as ET
                tree = ET.parse(manifest)
                idents = tree.findall('./{urn:schemas-microsoft-com:asm.v1}dependency/{urn:schemas-microsoft-com:asm.v1}dependentAssembly/{urn:schemas-microsoft-com:asm.v1}assemblyIdentity')
            else:
                idents = ()

            for ident in tree.findall('./{urn:schemas-microsoft-com:asm.v1}dependency/{urn:schemas-microsoft-com:asm.v1}dependentAssembly/{urn:schemas-microsoft-com:asm.v1}assemblyIdentity'):
                sxs_name = '_'.join([
                    ident.get('processorArchitecture'),
                    ident.get('name').lower(),
                    ident.get('publicKeyToken'),
                    ident.get('version'),
                ])

                # Find the manifest matching these parameters.
                pattern = os.path.join('C:' + os.sep, 'Windows', 'WinSxS', 'Manifests', sxs_name + '_*.manifest')
                manifests = glob.glob(pattern)
                if not manifests:
                    print("%sWARNING:%s Could not locate manifest %s.  You may need to reinstall the Visual C++ Redistributable." % (GetColor("red"), GetColor(), pattern))
                    continue

                CopyFile(GetOutputDir() + "/python/" + ident.get('name') + ".manifest", manifests[0])

                # Also copy the corresponding msvcr dll.
                pattern = os.path.join('C:' + os.sep, 'Windows', 'WinSxS', sxs_name + '_*', 'msvcr*.dll')
                for file in glob.glob(pattern):
                    CopyFile(GetOutputDir() + "/python/", file)

            # Copy python.exe to ppython.exe.
            if not os.path.isfile(SDK["PYTHON"] + "/ppython.exe") and os.path.isfile(SDK["PYTHON"] + "/python.exe"):
                CopyFile(GetOutputDir() + "/python/ppython.exe", SDK["PYTHON"] + "/python.exe")
            if not os.path.isfile(SDK["PYTHON"] + "/ppythonw.exe") and os.path.isfile(SDK["PYTHON"] + "/pythonw.exe"):
                CopyFile(GetOutputDir() + "/python/ppythonw.exe", SDK["PYTHON"] + "/pythonw.exe")
            ConditionalWriteFile(GetOutputDir() + "/python/panda.pth", "..\n../bin\n")

# Copy over the MSVC runtime.
if GetTarget() == 'windows' and "VISUALSTUDIO" in SDK:
    vcver = SDK["VISUALSTUDIO_VERSION"].replace('.', '')
    crtname = "Microsoft.VC%s.CRT" % (vcver)
    dir = os.path.join(SDK["VISUALSTUDIO"], "VC", "redist", GetTargetArch(), crtname)

    if os.path.isfile(os.path.join(dir, "msvcr" + vcver + ".dll")):
        CopyFile(GetOutputDir() + "/bin/", os.path.join(dir, "msvcr" + vcver + ".dll"))
    if os.path.isfile(os.path.join(dir, "msvcp" + vcver + ".dll")):
        CopyFile(GetOutputDir() + "/bin/", os.path.join(dir, "msvcp" + vcver + ".dll"))
    if os.path.isfile(os.path.join(dir, "vcruntime" + vcver + ".dll")):
        CopyFile(GetOutputDir() + "/bin/", os.path.join(dir, "vcruntime" + vcver + ".dll"))

########################################################################
##
## Copy various stuff into the build.
##
########################################################################

if GetTarget() == 'windows':
    # Convert to Windows newlines so they can be opened by notepad.
    WriteFile(GetOutputDir() + "/LICENSE", ReadFile("doc/LICENSE"), newline='\r\n')
    WriteFile(GetOutputDir() + "/ReleaseNotes", ReadFile("doc/ReleaseNotes"), newline='\r\n')
else:
    CopyFile(GetOutputDir()+"/", "doc/LICENSE")
    CopyFile(GetOutputDir()+"/", "doc/ReleaseNotes")

if (PkgSkip("PANDATOOL")==0):
    CopyAllFiles(GetOutputDir()+"/plugins/",  "pandatool/src/scripts/", ".mel")
    CopyAllFiles(GetOutputDir()+"/plugins/",  "pandatool/src/scripts/", ".ms")
if (PkgSkip("PYTHON")==0 and os.path.isdir(GetThirdpartyBase()+"/Pmw")):
    CopyTree(GetOutputDir()+'/Pmw',         GetThirdpartyBase()+'/Pmw')
ConditionalWriteFile(GetOutputDir()+'/include/ctl3d.h', '/* dummy file to make MAX happy */')

# Since Eigen is included by all sorts of core headers, as a convenience
# to C++ users on Win and Mac, we include it in the Panda include directory.
if not PkgSkip("EIGEN") and GetTarget() in ("windows", "darwin") and GetThirdpartyDir():
    CopyTree(GetOutputDir()+'/include/Eigen', GetThirdpartyDir()+'eigen/include/Eigen')

########################################################################
#
# Copy header files to the built/include/parser-inc directory.
#
########################################################################

CopyTree(GetOutputDir()+'/include/parser-inc','dtool/src/parser-inc')
DeleteVCS(GetOutputDir()+'/include/parser-inc')

########################################################################
#
# Transfer all header files to the built/include directory.
#
########################################################################

CopyAllHeaders('dtool/src/dtoolbase')
CopyAllHeaders('dtool/src/dtoolutil', skip=["pandaVersion.h", "checkPandaVersion.h"])
CopyFile(GetOutputDir()+'/include/','dtool/src/dtoolutil/vector_src.cxx')
CopyAllHeaders('dtool/metalibs/dtool')
CopyAllHeaders('dtool/src/cppparser')
CopyAllHeaders('dtool/src/prc', skip=["prc_parameters.h"])
CopyAllHeaders('dtool/src/dconfig')
CopyAllHeaders('dtool/src/interrogatedb')
CopyAllHeaders('dtool/metalibs/dtoolconfig')
CopyAllHeaders('dtool/src/pystub')
CopyAllHeaders('dtool/src/interrogate')
CopyAllHeaders('dtool/src/test_interrogate')
CopyAllHeaders('panda/src/putil')
CopyAllHeaders('panda/src/pandabase')
CopyAllHeaders('panda/src/express')
CopyAllHeaders('panda/src/downloader')
CopyAllHeaders('panda/metalibs/pandaexpress')

CopyAllHeaders('panda/src/pipeline')
CopyAllHeaders('panda/src/linmath')
CopyAllHeaders('panda/src/putil')
CopyAllHeaders('dtool/src/prckeys')
CopyAllHeaders('panda/src/audio')
CopyAllHeaders('panda/src/event')
CopyAllHeaders('panda/src/mathutil')
CopyAllHeaders('panda/src/gsgbase')
CopyAllHeaders('panda/src/pnmimage')
CopyAllHeaders('panda/src/nativenet')
CopyAllHeaders('panda/src/net')
CopyAllHeaders('panda/src/pstatclient')
CopyAllHeaders('panda/src/gobj')
CopyAllHeaders('panda/src/movies')
CopyAllHeaders('panda/src/pgraphnodes')
CopyAllHeaders('panda/src/pgraph')
CopyAllHeaders('panda/src/cull')
CopyAllHeaders('panda/src/chan')
CopyAllHeaders('panda/src/char')
CopyAllHeaders('panda/src/dgraph')
CopyAllHeaders('panda/src/display')
CopyAllHeaders('panda/src/device')
CopyAllHeaders('panda/src/pnmtext')
CopyAllHeaders('panda/src/text')
CopyAllHeaders('panda/src/grutil')
if (PkgSkip("VISION")==0):
    CopyAllHeaders('panda/src/vision')
CopyAllHeaders('panda/src/awesomium')
if (PkgSkip("FFMPEG")==0):
    CopyAllHeaders('panda/src/ffmpeg')
CopyAllHeaders('panda/src/tform')
CopyAllHeaders('panda/src/collide')
CopyAllHeaders('panda/src/parametrics')
CopyAllHeaders('panda/src/pgui')
CopyAllHeaders('panda/src/pnmimagetypes')
CopyAllHeaders('panda/src/recorder')
if (PkgSkip("ROCKET")==0):
    CopyAllHeaders('panda/src/rocket')
if (PkgSkip("VRPN")==0):
    CopyAllHeaders('panda/src/vrpn')
CopyAllHeaders('panda/src/wgldisplay')
CopyAllHeaders('panda/src/ode')
CopyAllHeaders('panda/metalibs/pandaode')
if (PkgSkip("PANDAPHYSICS")==0):
    CopyAllHeaders('panda/src/physics')
    if (PkgSkip("PANDAPARTICLESYSTEM")==0):
        CopyAllHeaders('panda/src/particlesystem')
CopyAllHeaders('panda/src/dxml')
CopyAllHeaders('panda/metalibs/panda')
CopyAllHeaders('panda/src/audiotraits')
CopyAllHeaders('panda/src/audiotraits')
CopyAllHeaders('panda/src/distort')
CopyAllHeaders('panda/src/downloadertools')
CopyAllHeaders('panda/src/windisplay')
CopyAllHeaders('panda/src/dxgsg9')
CopyAllHeaders('panda/metalibs/pandadx9')
CopyAllHeaders('panda/src/egg')
CopyAllHeaders('panda/src/egg2pg')
CopyAllHeaders('panda/src/framework')
CopyAllHeaders('panda/metalibs/pandafx')
CopyAllHeaders('panda/src/glstuff')
CopyAllHeaders('panda/src/glgsg')
CopyAllHeaders('panda/src/glesgsg')
CopyAllHeaders('panda/src/gles2gsg')
CopyAllHeaders('panda/metalibs/pandaegg')
if GetTarget() == 'windows':
    CopyAllHeaders('panda/src/wgldisplay')
elif GetTarget() == 'darwin':
    CopyAllHeaders('panda/src/osxdisplay')
    CopyAllHeaders('panda/src/cocoadisplay')
elif GetTarget() == 'android':
    CopyAllHeaders('panda/src/android')
    CopyAllHeaders('panda/src/androiddisplay')
else:
    CopyAllHeaders('panda/src/x11display')
    CopyAllHeaders('panda/src/glxdisplay')
CopyAllHeaders('panda/src/egldisplay')
CopyAllHeaders('panda/metalibs/pandagl')
CopyAllHeaders('panda/metalibs/pandagles')
CopyAllHeaders('panda/metalibs/pandagles2')

CopyAllHeaders('panda/metalibs/pandaphysics')
CopyAllHeaders('panda/src/testbed')

if (PkgSkip("PHYSX")==0):
    CopyAllHeaders('panda/src/physx')
    CopyAllHeaders('panda/metalibs/pandaphysx')

if (PkgSkip("BULLET")==0):
    CopyAllHeaders('panda/src/bullet')
    CopyAllHeaders('panda/metalibs/pandabullet')

if (PkgSkip("SPEEDTREE")==0):
    CopyAllHeaders('panda/src/speedtree')

if (PkgSkip("DIRECT")==0):
    CopyAllHeaders('direct/src/directbase')
    CopyAllHeaders('direct/src/dcparser')
    CopyAllHeaders('direct/src/deadrec')
    CopyAllHeaders('direct/src/distributed')
    CopyAllHeaders('direct/src/interval')
    CopyAllHeaders('direct/src/showbase')
    CopyAllHeaders('direct/metalibs/direct')
    CopyAllHeaders('direct/src/dcparse')

if (RUNTIME or RTDIST):
    CopyAllHeaders('direct/src/plugin', skip=["p3d_plugin_config.h"])
if (RUNTIME):
    CopyAllHeaders('direct/src/plugin_npapi')
    CopyAllHeaders('direct/src/plugin_standalone')

if (PkgSkip("PANDATOOL")==0):
    CopyAllHeaders('pandatool/src/pandatoolbase')
    CopyAllHeaders('pandatool/src/converter')
    CopyAllHeaders('pandatool/src/progbase')
    CopyAllHeaders('pandatool/src/eggbase')
    CopyAllHeaders('pandatool/src/bam')
    CopyAllHeaders('pandatool/src/cvscopy')
    CopyAllHeaders('pandatool/src/daeegg')
    CopyAllHeaders('pandatool/src/daeprogs')
    CopyAllHeaders('pandatool/src/dxf')
    CopyAllHeaders('pandatool/src/dxfegg')
    CopyAllHeaders('pandatool/src/dxfprogs')
    CopyAllHeaders('pandatool/src/palettizer')
    CopyAllHeaders('pandatool/src/egg-mkfont')
    CopyAllHeaders('pandatool/src/eggcharbase')
    CopyAllHeaders('pandatool/src/egg-optchar')
    CopyAllHeaders('pandatool/src/egg-palettize')
    CopyAllHeaders('pandatool/src/egg-qtess')
    CopyAllHeaders('pandatool/src/eggprogs')
    CopyAllHeaders('pandatool/src/flt')
    CopyAllHeaders('pandatool/src/fltegg')
    CopyAllHeaders('pandatool/src/fltprogs')
    CopyAllHeaders('pandatool/src/imagebase')
    CopyAllHeaders('pandatool/src/imageprogs')
    CopyAllHeaders('pandatool/src/pfmprogs')
    CopyAllHeaders('pandatool/src/lwo')
    CopyAllHeaders('pandatool/src/lwoegg')
    CopyAllHeaders('pandatool/src/lwoprogs')
    CopyAllHeaders('pandatool/src/maya')
    CopyAllHeaders('pandatool/src/mayaegg')
    CopyAllHeaders('pandatool/src/maxegg')
    CopyAllHeaders('pandatool/src/maxprogs')
    CopyAllHeaders('pandatool/src/objegg')
    CopyAllHeaders('pandatool/src/objprogs')
    CopyAllHeaders('pandatool/src/vrml')
    CopyAllHeaders('pandatool/src/vrmlegg')
    CopyAllHeaders('pandatool/src/xfile')
    CopyAllHeaders('pandatool/src/xfileegg')
    CopyAllHeaders('pandatool/src/ptloader')
    CopyAllHeaders('pandatool/src/miscprogs')
    CopyAllHeaders('pandatool/src/pstatserver')
    CopyAllHeaders('pandatool/src/softprogs')
    CopyAllHeaders('pandatool/src/text-stats')
    CopyAllHeaders('pandatool/src/vrmlprogs')
    CopyAllHeaders('pandatool/src/win-stats')
    CopyAllHeaders('pandatool/src/xfileprogs')

if (PkgSkip("CONTRIB")==0):
    CopyAllHeaders('contrib/src/contribbase')
    CopyAllHeaders('contrib/src/ai')

########################################################################
#
# Copy Java files, if applicable
#
########################################################################

if GetTarget() == 'android':
    CopyAllJavaSources('panda/src/android')

########################################################################
#
# These definitions are syntactic shorthand.  They make it easy
# to link with the usual libraries without listing them all.
#
########################################################################

COMMON_DTOOL_LIBS=[
    'libp3dtool.dll',
    'libp3dtoolconfig.dll',
]

COMMON_PANDA_LIBS=[
    'libpanda.dll',
    'libpandaexpress.dll'
] + COMMON_DTOOL_LIBS

COMMON_EGG2X_LIBS=[
    'libp3eggbase.lib',
    'libp3progbase.lib',
    'libp3converter.lib',
    'libp3pandatoolbase.lib',
    'libpandaegg.dll',
] + COMMON_PANDA_LIBS

########################################################################
#
# This section contains a list of all the files that need to be compiled.
#
########################################################################

print("Generating dependencies...")
sys.stdout.flush()

#
# Compile Panda icon resource file.
# We do it first because we need it at
# the time we compile an executable.
#

if GetTarget() == 'windows':
  OPTS=['DIR:panda/src/configfiles']
  TargetAdd('pandaIcon.res', opts=OPTS, input='pandaIcon.rc')

#
# DIRECTORY: dtool/src/dtoolbase/
#

OPTS=['DIR:dtool/src/dtoolbase', 'BUILDING:DTOOL']
TargetAdd('p3dtoolbase_composite1.obj', opts=OPTS, input='p3dtoolbase_composite1.cxx')
TargetAdd('p3dtoolbase_composite2.obj', opts=OPTS, input='p3dtoolbase_composite2.cxx')
TargetAdd('p3dtoolbase_lookup3.obj',    opts=OPTS, input='lookup3.c')
TargetAdd('p3dtoolbase_indent.obj',     opts=OPTS, input='indent.cxx')

#
# DIRECTORY: dtool/src/dtoolutil/
#

OPTS=['DIR:dtool/src/dtoolutil', 'BUILDING:DTOOL']
TargetAdd('p3dtoolutil_composite1.obj',   opts=OPTS, input='p3dtoolutil_composite1.cxx')
TargetAdd('p3dtoolutil_composite2.obj',   opts=OPTS, input='p3dtoolutil_composite2.cxx')
if GetTarget() == 'darwin':
  TargetAdd('p3dtoolutil_filename_assist.obj',   opts=OPTS, input='filename_assist.mm')

#
# DIRECTORY: dtool/metalibs/dtool/
#

OPTS=['DIR:dtool/metalibs/dtool', 'BUILDING:DTOOL']
TargetAdd('p3dtool_dtool.obj', opts=OPTS, input='dtool.cxx')
TargetAdd('libp3dtool.dll', input='p3dtool_dtool.obj')
TargetAdd('libp3dtool.dll', input='p3dtoolutil_composite1.obj')
TargetAdd('libp3dtool.dll', input='p3dtoolutil_composite2.obj')
if GetTarget() == 'darwin':
  TargetAdd('libp3dtool.dll', input='p3dtoolutil_filename_assist.obj')
TargetAdd('libp3dtool.dll', input='p3dtoolbase_composite1.obj')
TargetAdd('libp3dtool.dll', input='p3dtoolbase_composite2.obj')
TargetAdd('libp3dtool.dll', input='p3dtoolbase_indent.obj')
TargetAdd('libp3dtool.dll', input='p3dtoolbase_lookup3.obj')
TargetAdd('libp3dtool.dll', opts=['ADVAPI','WINSHELL','WINKERNEL'])

#
# DIRECTORY: dtool/src/cppparser/
#

if (not RUNTIME):
  OPTS=['DIR:dtool/src/cppparser', 'BISONPREFIX_cppyy']
  CreateFile(GetOutputDir()+"/include/cppBison.h")
  TargetAdd('p3cppParser_cppBison.obj',  opts=OPTS, input='cppBison.yxx')
  TargetAdd('cppBison.h', input='p3cppParser_cppBison.obj', opts=['DEPENDENCYONLY'])
  TargetAdd('p3cppParser_composite1.obj', opts=OPTS, input='p3cppParser_composite1.cxx')
  TargetAdd('p3cppParser_composite2.obj', opts=OPTS, input='p3cppParser_composite2.cxx')
  TargetAdd('libp3cppParser.ilb', input='p3cppParser_composite1.obj')
  TargetAdd('libp3cppParser.ilb', input='p3cppParser_composite2.obj')
  TargetAdd('libp3cppParser.ilb', input='p3cppParser_cppBison.obj')

#
# DIRECTORY: dtool/src/prc/
#

OPTS=['DIR:dtool/src/prc', 'BUILDING:DTOOLCONFIG', 'OPENSSL']
TargetAdd('p3prc_composite1.obj', opts=OPTS, input='p3prc_composite1.cxx')
TargetAdd('p3prc_composite2.obj', opts=OPTS, input='p3prc_composite2.cxx')

#
# DIRECTORY: dtool/src/dconfig/
#

OPTS=['DIR:dtool/src/dconfig', 'BUILDING:DTOOLCONFIG']
TargetAdd('p3dconfig_composite1.obj', opts=OPTS, input='p3dconfig_composite1.cxx')

#
# DIRECTORY: dtool/metalibs/dtoolconfig/
#

OPTS=['DIR:dtool/metalibs/dtoolconfig', 'BUILDING:DTOOLCONFIG']
TargetAdd('p3dtoolconfig_dtoolconfig.obj', opts=OPTS, input='dtoolconfig.cxx')
TargetAdd('libp3dtoolconfig.dll', input='p3dtoolconfig_dtoolconfig.obj')
TargetAdd('libp3dtoolconfig.dll', input='p3dconfig_composite1.obj')
TargetAdd('libp3dtoolconfig.dll', input='p3prc_composite1.obj')
TargetAdd('libp3dtoolconfig.dll', input='p3prc_composite2.obj')
TargetAdd('libp3dtoolconfig.dll', input='libp3dtool.dll')
TargetAdd('libp3dtoolconfig.dll', opts=['ADVAPI', 'OPENSSL', 'WINGDI', 'WINUSER'])

#
# DIRECTORY: dtool/src/interrogatedb/
#

OPTS=['DIR:dtool/src/interrogatedb', 'BUILDING:INTERROGATEDB', 'PYTHON']
TargetAdd('p3interrogatedb_composite1.obj', opts=OPTS, input='p3interrogatedb_composite1.cxx')
TargetAdd('p3interrogatedb_composite2.obj', opts=OPTS, input='p3interrogatedb_composite2.cxx')
TargetAdd('libp3interrogatedb.dll', input='p3interrogatedb_composite1.obj')
TargetAdd('libp3interrogatedb.dll', input='p3interrogatedb_composite2.obj')
TargetAdd('libp3interrogatedb.dll', input='libp3dtool.dll')
TargetAdd('libp3interrogatedb.dll', input='libp3dtoolconfig.dll')
TargetAdd('libp3interrogatedb.dll', opts=['PYTHON'])

if not PkgSkip("PYTHON"):
  # This used to be called dtoolconfig.pyd, but it just contains the interrogatedb
  # stuff, so it has been renamed appropriately.
  OPTS=['DIR:dtool/metalibs/dtoolconfig', 'PYTHON']
  TargetAdd('interrogatedb_pydtool.obj', opts=OPTS, input="pydtool.cxx")
  TargetAdd('interrogatedb.pyd', input='interrogatedb_pydtool.obj')
  TargetAdd('interrogatedb.pyd', input='libp3dtool.dll')
  TargetAdd('interrogatedb.pyd', input='libp3dtoolconfig.dll')
  TargetAdd('interrogatedb.pyd', input='libp3interrogatedb.dll')
  TargetAdd('interrogatedb.pyd', opts=['PYTHON'])

#
# DIRECTORY: dtool/src/pystub/
#

if not RUNTIME and not RTDIST:
  OPTS=['DIR:dtool/src/pystub']
  TargetAdd('p3pystub_pystub.obj', opts=OPTS, input='pystub.cxx')
  TargetAdd('libp3pystub.lib', input='p3pystub_pystub.obj')
  #TargetAdd('libp3pystub.lib', input='libp3dtool.dll')
  TargetAdd('libp3pystub.lib', opts=['ADVAPI'])

#
# DIRECTORY: dtool/src/interrogate/
#

if (not RUNTIME):
  OPTS=['DIR:dtool/src/interrogate', 'DIR:dtool/src/cppparser', 'DIR:dtool/src/interrogatedb']
  TargetAdd('interrogate_composite1.obj', opts=OPTS, input='interrogate_composite1.cxx')
  TargetAdd('interrogate_composite2.obj', opts=OPTS, input='interrogate_composite2.cxx')
  TargetAdd('interrogate.exe', input='interrogate_composite1.obj')
  TargetAdd('interrogate.exe', input='interrogate_composite2.obj')
  TargetAdd('interrogate.exe', input='libp3cppParser.ilb')
  TargetAdd('interrogate.exe', input=COMMON_DTOOL_LIBS)
  TargetAdd('interrogate.exe', input='libp3interrogatedb.dll')
  TargetAdd('interrogate.exe', opts=['ADVAPI',  'OPENSSL', 'WINSHELL', 'WINGDI', 'WINUSER'])

  TargetAdd('interrogate_module_interrogate_module.obj', opts=OPTS, input='interrogate_module.cxx')
  TargetAdd('interrogate_module.exe', input='interrogate_module_interrogate_module.obj')
  TargetAdd('interrogate_module.exe', input='libp3cppParser.ilb')
  TargetAdd('interrogate_module.exe', input=COMMON_DTOOL_LIBS)
  TargetAdd('interrogate_module.exe', input='libp3interrogatedb.dll')
  TargetAdd('interrogate_module.exe', opts=['ADVAPI',  'OPENSSL', 'WINSHELL', 'WINGDI', 'WINUSER'])

  if (not RTDIST):
    TargetAdd('parse_file_parse_file.obj', opts=OPTS, input='parse_file.cxx')
    TargetAdd('parse_file.exe', input='parse_file_parse_file.obj')
    TargetAdd('parse_file.exe', input='libp3cppParser.ilb')
    TargetAdd('parse_file.exe', input=COMMON_DTOOL_LIBS)
    TargetAdd('parse_file.exe', input='libp3interrogatedb.dll')
    TargetAdd('parse_file.exe', opts=['ADVAPI',  'OPENSSL', 'WINSHELL', 'WINGDI', 'WINUSER'])

#
# DIRECTORY: dtool/src/prckeys/
#

if (PkgSkip("OPENSSL")==0 and not RUNTIME and not RTDIST):
  OPTS=['DIR:dtool/src/prckeys', 'OPENSSL']
  TargetAdd('make-prc-key_makePrcKey.obj', opts=OPTS, input='makePrcKey.cxx')
  TargetAdd('make-prc-key.exe', input='make-prc-key_makePrcKey.obj')
  TargetAdd('make-prc-key.exe', input=COMMON_DTOOL_LIBS)
  TargetAdd('make-prc-key.exe', opts=['ADVAPI',  'OPENSSL', 'WINSHELL', 'WINGDI', 'WINUSER'])

#
# DIRECTORY: dtool/src/test_interrogate/
#

if (not RTDIST and not RUNTIME):
  OPTS=['DIR:dtool/src/test_interrogate']
  TargetAdd('test_interrogate_test_interrogate.obj', opts=OPTS, input='test_interrogate.cxx')
  TargetAdd('test_interrogate.exe', input='test_interrogate_test_interrogate.obj')
  TargetAdd('test_interrogate.exe', input='libp3interrogatedb.dll')
  TargetAdd('test_interrogate.exe', input=COMMON_DTOOL_LIBS)
  TargetAdd('test_interrogate.exe', opts=['ADVAPI',  'OPENSSL', 'WINSHELL', 'WINGDI', 'WINUSER'])

#
# DIRECTORY: panda/src/pandabase/
#

OPTS=['DIR:panda/src/pandabase', 'BUILDING:PANDAEXPRESS']
TargetAdd('p3pandabase_pandabase.obj', opts=OPTS, input='pandabase.cxx')

#
# DIRECTORY: panda/src/express/
#

OPTS=['DIR:panda/src/express', 'BUILDING:PANDAEXPRESS', 'OPENSSL', 'ZLIB']
TargetAdd('p3express_composite1.obj', opts=OPTS, input='p3express_composite1.cxx')
TargetAdd('p3express_composite2.obj', opts=OPTS, input='p3express_composite2.cxx')

OPTS=['DIR:panda/src/express', 'OPENSSL', 'ZLIB', 'PYTHON']
IGATEFILES=GetDirectoryContents('panda/src/express', ["*.h", "*_composite*.cxx"])
TargetAdd('libp3express.in', opts=OPTS, input=IGATEFILES)
TargetAdd('libp3express.in', opts=['IMOD:panda3d.core', 'ILIB:libp3express', 'SRCDIR:panda/src/express'])
TargetAdd('libp3express_igate.obj', input='libp3express.in', opts=["DEPENDENCYONLY"])
TargetAdd('p3express_ext_composite.obj', opts=OPTS, input='p3express_ext_composite.cxx')

#
# DIRECTORY: panda/src/downloader/
#

OPTS=['DIR:panda/src/downloader', 'BUILDING:PANDAEXPRESS', 'OPENSSL', 'ZLIB']
TargetAdd('p3downloader_composite1.obj', opts=OPTS, input='p3downloader_composite1.cxx')
TargetAdd('p3downloader_composite2.obj', opts=OPTS, input='p3downloader_composite2.cxx')

OPTS=['DIR:panda/src/downloader', 'OPENSSL', 'ZLIB', 'PYTHON']
IGATEFILES=GetDirectoryContents('panda/src/downloader', ["*.h", "*_composite*.cxx"])
TargetAdd('libp3downloader.in', opts=OPTS, input=IGATEFILES)
TargetAdd('libp3downloader.in', opts=['IMOD:panda3d.core', 'ILIB:libp3downloader', 'SRCDIR:panda/src/downloader'])
TargetAdd('libp3downloader_igate.obj', input='libp3downloader.in', opts=["DEPENDENCYONLY"])
TargetAdd('p3downloader_stringStream_ext.obj', opts=OPTS, input='stringStream_ext.cxx')

#
# DIRECTORY: panda/metalibs/pandaexpress/
#

OPTS=['DIR:panda/metalibs/pandaexpress', 'BUILDING:PANDAEXPRESS', 'ZLIB']
TargetAdd('pandaexpress_pandaexpress.obj', opts=OPTS, input='pandaexpress.cxx')
TargetAdd('libpandaexpress.dll', input='pandaexpress_pandaexpress.obj')
TargetAdd('libpandaexpress.dll', input='p3downloader_composite1.obj')
TargetAdd('libpandaexpress.dll', input='p3downloader_composite2.obj')
TargetAdd('libpandaexpress.dll', input='p3express_composite1.obj')
TargetAdd('libpandaexpress.dll', input='p3express_composite2.obj')
TargetAdd('libpandaexpress.dll', input='p3pandabase_pandabase.obj')
TargetAdd('libpandaexpress.dll', input=COMMON_DTOOL_LIBS)
TargetAdd('libpandaexpress.dll', opts=['ADVAPI', 'WINSOCK2',  'OPENSSL', 'ZLIB', 'WINGDI', 'WINUSER'])

#
# DIRECTORY: panda/src/pipeline/
#

if (not RUNTIME):
  OPTS=['DIR:panda/src/pipeline', 'BUILDING:PANDA']
  TargetAdd('p3pipeline_composite1.obj', opts=OPTS, input='p3pipeline_composite1.cxx')
  TargetAdd('p3pipeline_composite2.obj', opts=OPTS, input='p3pipeline_composite2.cxx')
  TargetAdd('p3pipeline_contextSwitch.obj', opts=OPTS, input='contextSwitch.c')

  OPTS=['DIR:panda/src/pipeline', 'PYTHON']
  IGATEFILES=GetDirectoryContents('panda/src/pipeline', ["*.h", "*_composite*.cxx"])
  TargetAdd('libp3pipeline.in', opts=OPTS, input=IGATEFILES)
  TargetAdd('libp3pipeline.in', opts=['IMOD:panda3d.core', 'ILIB:libp3pipeline', 'SRCDIR:panda/src/pipeline'])
  TargetAdd('libp3pipeline_igate.obj', input='libp3pipeline.in', opts=["DEPENDENCYONLY"])
  TargetAdd('p3pipeline_pythonThread.obj', opts=OPTS, input='pythonThread.cxx')

#
# DIRECTORY: panda/src/linmath/
#

if (not RUNTIME):
  OPTS=['DIR:panda/src/linmath', 'BUILDING:PANDA']
  TargetAdd('p3linmath_composite1.obj', opts=OPTS, input='p3linmath_composite1.cxx')
  TargetAdd('p3linmath_composite2.obj', opts=OPTS, input='p3linmath_composite2.cxx')

  OPTS=['DIR:panda/src/linmath', 'PYTHON']
  IGATEFILES=GetDirectoryContents('panda/src/linmath', ["*.h", "*_composite*.cxx"])
  for ifile in IGATEFILES[:]:
      if "_src." in ifile:
          IGATEFILES.remove(ifile)
  IGATEFILES.remove('cast_to_double.h')
  IGATEFILES.remove('lmat_ops.h')
  IGATEFILES.remove('cast_to_float.h')
  TargetAdd('libp3linmath.in', opts=OPTS, input=IGATEFILES)
  TargetAdd('libp3linmath.in', opts=['IMOD:panda3d.core', 'ILIB:libp3linmath', 'SRCDIR:panda/src/linmath'])
  TargetAdd('libp3linmath_igate.obj', input='libp3linmath.in', opts=["DEPENDENCYONLY"])

#
# DIRECTORY: panda/src/putil/
#

if (not RUNTIME):
  OPTS=['DIR:panda/src/putil', 'BUILDING:PANDA',  'ZLIB']
  TargetAdd('p3putil_composite1.obj', opts=OPTS, input='p3putil_composite1.cxx')
  TargetAdd('p3putil_composite2.obj', opts=OPTS, input='p3putil_composite2.cxx')

  OPTS=['DIR:panda/src/putil', 'ZLIB', 'PYTHON']
  IGATEFILES=GetDirectoryContents('panda/src/putil', ["*.h", "*_composite*.cxx"])
  IGATEFILES.remove("test_bam.h")
  TargetAdd('libp3putil.in', opts=OPTS, input=IGATEFILES)
  TargetAdd('libp3putil.in', opts=['IMOD:panda3d.core', 'ILIB:libp3putil', 'SRCDIR:panda/src/putil'])
  TargetAdd('libp3putil_igate.obj', input='libp3putil.in', opts=["DEPENDENCYONLY"])
  TargetAdd('p3putil_ext_composite.obj', opts=OPTS, input='p3putil_ext_composite.cxx')

#
# DIRECTORY: panda/src/audio/
#

if (not RUNTIME):
  OPTS=['DIR:panda/src/audio', 'BUILDING:PANDA']
  TargetAdd('p3audio_composite1.obj', opts=OPTS, input='p3audio_composite1.cxx')

  OPTS=['DIR:panda/src/audio', 'PYTHON']
  IGATEFILES=["audio.h"]
  TargetAdd('libp3audio.in', opts=OPTS, input=IGATEFILES)
  TargetAdd('libp3audio.in', opts=['IMOD:panda3d.core', 'ILIB:libp3audio', 'SRCDIR:panda/src/audio'])
  TargetAdd('libp3audio_igate.obj', input='libp3audio.in', opts=["DEPENDENCYONLY"])

#
# DIRECTORY: panda/src/event/
#

if (not RUNTIME):
  OPTS=['DIR:panda/src/event', 'BUILDING:PANDA']
  TargetAdd('p3event_composite1.obj', opts=OPTS, input='p3event_composite1.cxx')
  TargetAdd('p3event_composite2.obj', opts=OPTS, input='p3event_composite2.cxx')

  OPTS=['DIR:panda/src/event', 'PYTHON']
  TargetAdd('p3event_pythonTask.obj', opts=OPTS, input='pythonTask.cxx')
  IGATEFILES=GetDirectoryContents('panda/src/event', ["*.h", "*_composite*.cxx"])
  TargetAdd('libp3event.in', opts=OPTS, input=IGATEFILES)
  TargetAdd('libp3event.in', opts=['IMOD:panda3d.core', 'ILIB:libp3event', 'SRCDIR:panda/src/event'])
  TargetAdd('libp3event_igate.obj', input='libp3event.in', opts=["DEPENDENCYONLY"])

#
# DIRECTORY: panda/src/mathutil/
#

if (not RUNTIME):
  OPTS=['DIR:panda/src/mathutil', 'BUILDING:PANDA', 'FFTW']
  TargetAdd('p3mathutil_composite1.obj', opts=OPTS, input='p3mathutil_composite1.cxx')
  TargetAdd('p3mathutil_composite2.obj', opts=OPTS, input='p3mathutil_composite2.cxx')

  OPTS=['DIR:panda/src/mathutil', 'FFTW', 'PYTHON']
  IGATEFILES=GetDirectoryContents('panda/src/mathutil', ["*.h", "*_composite*.cxx"])
  for ifile in IGATEFILES[:]:
      if "_src." in ifile:
          IGATEFILES.remove(ifile)
  TargetAdd('libp3mathutil.in', opts=OPTS, input=IGATEFILES)
  TargetAdd('libp3mathutil.in', opts=['IMOD:panda3d.core', 'ILIB:libp3mathutil', 'SRCDIR:panda/src/mathutil'])
  TargetAdd('libp3mathutil_igate.obj', input='libp3mathutil.in', opts=["DEPENDENCYONLY"])

#
# DIRECTORY: panda/src/gsgbase/
#

if (not RUNTIME):
  OPTS=['DIR:panda/src/gsgbase', 'BUILDING:PANDA']
  TargetAdd('p3gsgbase_composite1.obj', opts=OPTS, input='p3gsgbase_composite1.cxx')

  OPTS=['DIR:panda/src/gsgbase', 'PYTHON']
  IGATEFILES=GetDirectoryContents('panda/src/gsgbase', ["*.h", "*_composite*.cxx"])
  TargetAdd('libp3gsgbase.in', opts=OPTS, input=IGATEFILES)
  TargetAdd('libp3gsgbase.in', opts=['IMOD:panda3d.core', 'ILIB:libp3gsgbase', 'SRCDIR:panda/src/gsgbase'])
  TargetAdd('libp3gsgbase_igate.obj', input='libp3gsgbase.in', opts=["DEPENDENCYONLY"])

#
# DIRECTORY: panda/src/pnmimage/
#

if (not RUNTIME):
  OPTS=['DIR:panda/src/pnmimage', 'BUILDING:PANDA',  'ZLIB']
  TargetAdd('p3pnmimage_composite1.obj', opts=OPTS, input='p3pnmimage_composite1.cxx')
  TargetAdd('p3pnmimage_composite2.obj', opts=OPTS, input='p3pnmimage_composite2.cxx')
  TargetAdd('p3pnmimage_convert_srgb_sse2.obj', opts=OPTS+['SSE2'], input='convert_srgb_sse2.cxx')

  OPTS=['DIR:panda/src/pnmimage', 'ZLIB', 'PYTHON']
  IGATEFILES=GetDirectoryContents('panda/src/pnmimage', ["*.h", "*_composite*.cxx"])
  TargetAdd('libp3pnmimage.in', opts=OPTS, input=IGATEFILES)
  TargetAdd('libp3pnmimage.in', opts=['IMOD:panda3d.core', 'ILIB:libp3pnmimage', 'SRCDIR:panda/src/pnmimage'])
  TargetAdd('libp3pnmimage_igate.obj', input='libp3pnmimage.in', opts=["DEPENDENCYONLY"])
  TargetAdd('p3pnmimage_pfmFile_ext.obj', opts=OPTS, input='pfmFile_ext.cxx')

#
# DIRECTORY: panda/src/nativenet/
#

if (not RUNTIME):
  OPTS=['DIR:panda/src/nativenet', 'OPENSSL', 'BUILDING:PANDA']
  TargetAdd('p3nativenet_composite1.obj', opts=OPTS, input='p3nativenet_composite1.cxx')

  OPTS=['DIR:panda/src/nativenet', 'OPENSSL', 'PYTHON']
  IGATEFILES=GetDirectoryContents('panda/src/nativenet', ["*.h", "*_composite*.cxx"])
  TargetAdd('libp3nativenet.in', opts=OPTS, input=IGATEFILES)
  TargetAdd('libp3nativenet.in', opts=['IMOD:panda3d.core', 'ILIB:libp3nativenet', 'SRCDIR:panda/src/nativenet'])
  TargetAdd('libp3nativenet_igate.obj', input='libp3nativenet.in', opts=["DEPENDENCYONLY"])

#
# DIRECTORY: panda/src/net/
#

if (not RUNTIME):
  OPTS=['DIR:panda/src/net', 'BUILDING:PANDA']
  TargetAdd('p3net_composite1.obj', opts=OPTS, input='p3net_composite1.cxx')
  TargetAdd('p3net_composite2.obj', opts=OPTS, input='p3net_composite2.cxx')

  OPTS=['DIR:panda/src/net', 'PYTHON']
  IGATEFILES=GetDirectoryContents('panda/src/net', ["*.h", "*_composite*.cxx"])
  IGATEFILES.remove("datagram_ui.h")
  TargetAdd('libp3net.in', opts=OPTS, input=IGATEFILES)
  TargetAdd('libp3net.in', opts=['IMOD:panda3d.core', 'ILIB:libp3net', 'SRCDIR:panda/src/net'])
  TargetAdd('libp3net_igate.obj', input='libp3net.in', opts=["DEPENDENCYONLY"])

#
# DIRECTORY: panda/src/pstatclient/
#

if (not RUNTIME):
  OPTS=['DIR:panda/src/pstatclient', 'BUILDING:PANDA']
  TargetAdd('p3pstatclient_composite1.obj', opts=OPTS, input='p3pstatclient_composite1.cxx')
  TargetAdd('p3pstatclient_composite2.obj', opts=OPTS, input='p3pstatclient_composite2.cxx')

  OPTS=['DIR:panda/src/pstatclient', 'PYTHON']
  IGATEFILES=GetDirectoryContents('panda/src/pstatclient', ["*.h", "*_composite*.cxx"])
  TargetAdd('libp3pstatclient.in', opts=OPTS, input=IGATEFILES)
  TargetAdd('libp3pstatclient.in', opts=['IMOD:panda3d.core', 'ILIB:libp3pstatclient', 'SRCDIR:panda/src/pstatclient'])
  TargetAdd('libp3pstatclient_igate.obj', input='libp3pstatclient.in', opts=["DEPENDENCYONLY"])

#
# DIRECTORY: panda/src/gobj/
#

if (not RUNTIME):
  OPTS=['DIR:panda/src/gobj', 'BUILDING:PANDA',  'NVIDIACG', 'ZLIB', 'SQUISH']
  TargetAdd('p3gobj_composite1.obj', opts=OPTS, input='p3gobj_composite1.cxx')
  TargetAdd('p3gobj_composite2.obj', opts=OPTS, input='p3gobj_composite2.cxx')

  OPTS=['DIR:panda/src/gobj', 'NVIDIACG', 'ZLIB', 'SQUISH', 'PYTHON']
  IGATEFILES=GetDirectoryContents('panda/src/gobj', ["*.h", "*_composite*.cxx"])
  if ("cgfx_states.h" in IGATEFILES): IGATEFILES.remove("cgfx_states.h")
  TargetAdd('libp3gobj.in', opts=OPTS, input=IGATEFILES)
  TargetAdd('libp3gobj.in', opts=['IMOD:panda3d.core', 'ILIB:libp3gobj', 'SRCDIR:panda/src/gobj'])
  TargetAdd('libp3gobj_igate.obj', input='libp3gobj.in', opts=["DEPENDENCYONLY"])
  TargetAdd('p3gobj_ext_composite.obj', opts=OPTS, input='p3gobj_ext_composite.cxx')

#
# DIRECTORY: panda/src/pgraphnodes/
#

if (not RUNTIME):
  OPTS=['DIR:panda/src/pgraphnodes', 'BUILDING:PANDA']
  TargetAdd('p3pgraphnodes_composite1.obj', opts=OPTS, input='p3pgraphnodes_composite1.cxx')
  TargetAdd('p3pgraphnodes_composite2.obj', opts=OPTS, input='p3pgraphnodes_composite2.cxx')

  OPTS=['DIR:panda/src/pgraphnodes', 'PYTHON']
  IGATEFILES=GetDirectoryContents('panda/src/pgraphnodes', ["*.h", "*_composite*.cxx"])
  TargetAdd('libp3pgraphnodes.in', opts=OPTS, input=IGATEFILES)
  TargetAdd('libp3pgraphnodes.in', opts=['IMOD:panda3d.core', 'ILIB:libp3pgraphnodes', 'SRCDIR:panda/src/pgraphnodes'])
  TargetAdd('libp3pgraphnodes_igate.obj', input='libp3pgraphnodes.in', opts=["DEPENDENCYONLY"])

#
# DIRECTORY: panda/src/pgraph/
#

if (not RUNTIME):
  OPTS=['DIR:panda/src/pgraph', 'BUILDING:PANDA']
  TargetAdd('p3pgraph_nodePath.obj', opts=OPTS, input='nodePath.cxx')
  TargetAdd('p3pgraph_composite1.obj', opts=OPTS, input='p3pgraph_composite1.cxx')
  TargetAdd('p3pgraph_composite2.obj', opts=OPTS, input='p3pgraph_composite2.cxx')
  TargetAdd('p3pgraph_composite3.obj', opts=OPTS, input='p3pgraph_composite3.cxx')
  TargetAdd('p3pgraph_composite4.obj', opts=OPTS, input='p3pgraph_composite4.cxx')

  OPTS=['DIR:panda/src/pgraph', 'PYTHON']
  IGATEFILES=GetDirectoryContents('panda/src/pgraph', ["*.h", "nodePath.cxx", "*_composite*.cxx"])
  TargetAdd('libp3pgraph.in', opts=OPTS, input=IGATEFILES)
  TargetAdd('libp3pgraph.in', opts=['IMOD:panda3d.core', 'ILIB:libp3pgraph', 'SRCDIR:panda/src/pgraph'])
  TargetAdd('libp3pgraph_igate.obj', input='libp3pgraph.in', opts=["DEPENDENCYONLY","BIGOBJ"])
  TargetAdd('p3pgraph_ext_composite.obj', opts=OPTS, input='p3pgraph_ext_composite.cxx')

#
# DIRECTORY: panda/src/cull/
#

if (not RUNTIME):
  OPTS=['DIR:panda/src/cull', 'BUILDING:PANDA']
  TargetAdd('p3cull_composite1.obj', opts=OPTS, input='p3cull_composite1.cxx')
  TargetAdd('p3cull_composite2.obj', opts=OPTS, input='p3cull_composite2.cxx')

  OPTS=['DIR:panda/src/cull', 'PYTHON']
  IGATEFILES=GetDirectoryContents('panda/src/cull', ["*.h", "*_composite*.cxx"])
  TargetAdd('libp3cull.in', opts=OPTS, input=IGATEFILES)
  TargetAdd('libp3cull.in', opts=['IMOD:panda3d.core', 'ILIB:libp3cull', 'SRCDIR:panda/src/cull'])
  TargetAdd('libp3cull_igate.obj', input='libp3cull.in', opts=["DEPENDENCYONLY"])

#
# DIRECTORY: panda/src/chan/
#

if (not RUNTIME):
  OPTS=['DIR:panda/src/chan', 'BUILDING:PANDA']
  TargetAdd('p3chan_composite1.obj', opts=OPTS, input='p3chan_composite1.cxx')
  TargetAdd('p3chan_composite2.obj', opts=OPTS, input='p3chan_composite2.cxx')

  OPTS=['DIR:panda/src/chan', 'PYTHON']
  IGATEFILES=GetDirectoryContents('panda/src/chan', ["*.h", "*_composite*.cxx"])
  IGATEFILES.remove('movingPart.h')
  IGATEFILES.remove('animChannelFixed.h')
  TargetAdd('libp3chan.in', opts=OPTS, input=IGATEFILES)
  TargetAdd('libp3chan.in', opts=['IMOD:panda3d.core', 'ILIB:libp3chan', 'SRCDIR:panda/src/chan'])
  TargetAdd('libp3chan_igate.obj', input='libp3chan.in', opts=["DEPENDENCYONLY"])


# DIRECTORY: panda/src/char/
#

if (not RUNTIME):
  OPTS=['DIR:panda/src/char', 'BUILDING:PANDA']
  TargetAdd('p3char_composite1.obj', opts=OPTS, input='p3char_composite1.cxx')
  TargetAdd('p3char_composite2.obj', opts=OPTS, input='p3char_composite2.cxx')

  OPTS=['DIR:panda/src/char', 'PYTHON']
  IGATEFILES=GetDirectoryContents('panda/src/char', ["*.h", "*_composite*.cxx"])
  TargetAdd('libp3char.in', opts=OPTS, input=IGATEFILES)
  TargetAdd('libp3char.in', opts=['IMOD:panda3d.core', 'ILIB:libp3char', 'SRCDIR:panda/src/char'])
  TargetAdd('libp3char_igate.obj', input='libp3char.in', opts=["DEPENDENCYONLY"])

#
# DIRECTORY: panda/src/dgraph/
#

if (not RUNTIME):
  OPTS=['DIR:panda/src/dgraph', 'BUILDING:PANDA']
  TargetAdd('p3dgraph_composite1.obj', opts=OPTS, input='p3dgraph_composite1.cxx')
  TargetAdd('p3dgraph_composite2.obj', opts=OPTS, input='p3dgraph_composite2.cxx')

  OPTS=['DIR:panda/src/dgraph', 'PYTHON']
  IGATEFILES=GetDirectoryContents('panda/src/dgraph', ["*.h", "*_composite*.cxx"])
  TargetAdd('libp3dgraph.in', opts=OPTS, input=IGATEFILES)
  TargetAdd('libp3dgraph.in', opts=['IMOD:panda3d.core', 'ILIB:libp3dgraph', 'SRCDIR:panda/src/dgraph'])
  TargetAdd('libp3dgraph_igate.obj', input='libp3dgraph.in', opts=["DEPENDENCYONLY"])

#
# DIRECTORY: panda/src/display/
#

if (not RUNTIME):
  OPTS=['DIR:panda/src/display', 'BUILDING:PANDA']
  TargetAdd('p3display_composite1.obj', opts=OPTS, input='p3display_composite1.cxx')
  TargetAdd('p3display_composite2.obj', opts=OPTS, input='p3display_composite2.cxx')

  OPTS=['DIR:panda/src/display', 'PYTHON']
  IGATEFILES=GetDirectoryContents('panda/src/display', ["*.h", "*_composite*.cxx"])
  IGATEFILES.remove("renderBuffer.h")
  TargetAdd('libp3display.in', opts=OPTS, input=IGATEFILES)
  TargetAdd('libp3display.in', opts=['IMOD:panda3d.core', 'ILIB:libp3display', 'SRCDIR:panda/src/display'])
  TargetAdd('libp3display_igate.obj', input='libp3display.in', opts=["DEPENDENCYONLY"])
  TargetAdd('p3display_graphicsStateGuardian_ext.obj', opts=OPTS, input='graphicsStateGuardian_ext.cxx')
  TargetAdd('p3display_graphicsWindow_ext.obj', opts=OPTS, input='graphicsWindow_ext.cxx')
  TargetAdd('p3display_pythonGraphicsWindowProc.obj', opts=OPTS, input='pythonGraphicsWindowProc.cxx')

  if RTDIST and GetTarget() == 'darwin':
    OPTS=['DIR:panda/src/display']
    TargetAdd('subprocessWindowBuffer.obj', opts=OPTS, input='subprocessWindowBuffer.cxx')
    TargetAdd('libp3subprocbuffer.ilb', input='subprocessWindowBuffer.obj')

#
# DIRECTORY: panda/src/device/
#

if (not RUNTIME):
  OPTS=['DIR:panda/src/device', 'BUILDING:PANDA']
  TargetAdd('p3device_composite1.obj', opts=OPTS, input='p3device_composite1.cxx')
  TargetAdd('p3device_composite2.obj', opts=OPTS, input='p3device_composite2.cxx')

  OPTS=['DIR:panda/src/device', 'PYTHON']
  IGATEFILES=GetDirectoryContents('panda/src/device', ["*.h", "*_composite*.cxx"])
  TargetAdd('libp3device.in', opts=OPTS, input=IGATEFILES)
  TargetAdd('libp3device.in', opts=['IMOD:panda3d.core', 'ILIB:libp3device', 'SRCDIR:panda/src/device'])
  TargetAdd('libp3device_igate.obj', input='libp3device.in', opts=["DEPENDENCYONLY"])

#
# DIRECTORY: panda/src/pnmtext/
#

if (PkgSkip("FREETYPE")==0 and not RUNTIME):
  OPTS=['DIR:panda/src/pnmtext', 'BUILDING:PANDA',  'FREETYPE']
  TargetAdd('p3pnmtext_composite1.obj', opts=OPTS, input='p3pnmtext_composite1.cxx')

  OPTS=['DIR:panda/src/pnmtext', 'FREETYPE', 'PYTHON']
  IGATEFILES=GetDirectoryContents('panda/src/pnmtext', ["*.h", "*_composite*.cxx"])
  TargetAdd('libp3pnmtext.in', opts=OPTS, input=IGATEFILES)
  TargetAdd('libp3pnmtext.in', opts=['IMOD:panda3d.core', 'ILIB:libp3pnmtext', 'SRCDIR:panda/src/pnmtext'])
  TargetAdd('libp3pnmtext_igate.obj', input='libp3pnmtext.in', opts=["DEPENDENCYONLY"])

#
# DIRECTORY: panda/src/text/
#

if (not RUNTIME):
  OPTS=['DIR:panda/src/text', 'BUILDING:PANDA', 'ZLIB',  'FREETYPE']
  TargetAdd('p3text_composite1.obj', opts=OPTS, input='p3text_composite1.cxx')
  TargetAdd('p3text_composite2.obj', opts=OPTS, input='p3text_composite2.cxx')

  OPTS=['DIR:panda/src/text', 'ZLIB', 'FREETYPE', 'PYTHON']
  IGATEFILES=GetDirectoryContents('panda/src/text', ["*.h", "*_composite*.cxx"])
  TargetAdd('libp3text.in', opts=OPTS, input=IGATEFILES)
  TargetAdd('libp3text.in', opts=['IMOD:panda3d.core', 'ILIB:libp3text', 'SRCDIR:panda/src/text'])
  TargetAdd('libp3text_igate.obj', input='libp3text.in', opts=["DEPENDENCYONLY"])

#
# DIRECTORY: panda/src/movies/
#

if (not RUNTIME):
  OPTS=['DIR:panda/src/movies', 'BUILDING:PANDA', 'VORBIS']
  TargetAdd('p3movies_composite1.obj', opts=OPTS, input='p3movies_composite1.cxx')

  OPTS=['DIR:panda/src/movies', 'VORBIS', 'PYTHON']
  IGATEFILES=GetDirectoryContents('panda/src/movies', ["*.h", "*_composite*.cxx"])
  TargetAdd('libp3movies.in', opts=OPTS, input=IGATEFILES)
  TargetAdd('libp3movies.in', opts=['IMOD:panda3d.core', 'ILIB:libp3movies', 'SRCDIR:panda/src/movies'])
  TargetAdd('libp3movies_igate.obj', input='libp3movies.in', opts=["DEPENDENCYONLY"])

#
# DIRECTORY: panda/src/grutil/
#

if (not RUNTIME):
  OPTS=['DIR:panda/src/grutil', 'BUILDING:PANDA']
  TargetAdd('p3grutil_multitexReducer.obj', opts=OPTS, input='multitexReducer.cxx')
  TargetAdd('p3grutil_composite1.obj', opts=OPTS, input='p3grutil_composite1.cxx')
  TargetAdd('p3grutil_composite2.obj', opts=OPTS, input='p3grutil_composite2.cxx')

  OPTS=['DIR:panda/src/grutil', 'PYTHON']
  IGATEFILES=GetDirectoryContents('panda/src/grutil', ["*.h", "*_composite*.cxx"])
  if 'convexHull.h' in IGATEFILES: IGATEFILES.remove('convexHull.h')
  TargetAdd('libp3grutil.in', opts=OPTS, input=IGATEFILES)
  TargetAdd('libp3grutil.in', opts=['IMOD:panda3d.core', 'ILIB:libp3grutil', 'SRCDIR:panda/src/grutil'])
  TargetAdd('libp3grutil_igate.obj', input='libp3grutil.in', opts=["DEPENDENCYONLY"])

#
# DIRECTORY: panda/src/tform/
#

if (not RUNTIME):
  OPTS=['DIR:panda/src/tform', 'BUILDING:PANDA']
  TargetAdd('p3tform_composite1.obj', opts=OPTS, input='p3tform_composite1.cxx')
  TargetAdd('p3tform_composite2.obj', opts=OPTS, input='p3tform_composite2.cxx')

  OPTS=['DIR:panda/src/tform', 'PYTHON']
  IGATEFILES=GetDirectoryContents('panda/src/tform', ["*.h", "*_composite*.cxx"])
  TargetAdd('libp3tform.in', opts=OPTS, input=IGATEFILES)
  TargetAdd('libp3tform.in', opts=['IMOD:panda3d.core', 'ILIB:libp3tform', 'SRCDIR:panda/src/tform'])
  TargetAdd('libp3tform_igate.obj', input='libp3tform.in', opts=["DEPENDENCYONLY"])

#
# DIRECTORY: panda/src/collide/
#

if (not RUNTIME):
  OPTS=['DIR:panda/src/collide', 'BUILDING:PANDA']
  TargetAdd('p3collide_composite1.obj', opts=OPTS, input='p3collide_composite1.cxx')
  TargetAdd('p3collide_composite2.obj', opts=OPTS, input='p3collide_composite2.cxx')

  OPTS=['DIR:panda/src/collide', 'PYTHON']
  IGATEFILES=GetDirectoryContents('panda/src/collide', ["*.h", "*_composite*.cxx"])
  TargetAdd('libp3collide.in', opts=OPTS, input=IGATEFILES)
  TargetAdd('libp3collide.in', opts=['IMOD:panda3d.core', 'ILIB:libp3collide', 'SRCDIR:panda/src/collide'])
  TargetAdd('libp3collide_igate.obj', input='libp3collide.in', opts=["DEPENDENCYONLY"])

#
# DIRECTORY: panda/src/parametrics/
#

if (not RUNTIME):
  OPTS=['DIR:panda/src/parametrics', 'BUILDING:PANDA']
  TargetAdd('p3parametrics_composite1.obj', opts=OPTS, input='p3parametrics_composite1.cxx')
  TargetAdd('p3parametrics_composite2.obj', opts=OPTS, input='p3parametrics_composite2.cxx')

  OPTS=['DIR:panda/src/parametrics', 'PYTHON']
  IGATEFILES=GetDirectoryContents('panda/src/parametrics', ["*.h", "*_composite*.cxx"])
  TargetAdd('libp3parametrics.in', opts=OPTS, input=IGATEFILES)
  TargetAdd('libp3parametrics.in', opts=['IMOD:panda3d.core', 'ILIB:libp3parametrics', 'SRCDIR:panda/src/parametrics'])
  TargetAdd('libp3parametrics_igate.obj', input='libp3parametrics.in', opts=["DEPENDENCYONLY"])

#
# DIRECTORY: panda/src/pgui/
#

if (not RUNTIME):
  OPTS=['DIR:panda/src/pgui', 'BUILDING:PANDA']
  TargetAdd('p3pgui_composite1.obj', opts=OPTS, input='p3pgui_composite1.cxx')
  TargetAdd('p3pgui_composite2.obj', opts=OPTS, input='p3pgui_composite2.cxx')

  OPTS=['DIR:panda/src/pgui', 'PYTHON']
  IGATEFILES=GetDirectoryContents('panda/src/pgui', ["*.h", "*_composite*.cxx"])
  TargetAdd('libp3pgui.in', opts=OPTS, input=IGATEFILES)
  TargetAdd('libp3pgui.in', opts=['IMOD:panda3d.core', 'ILIB:libp3pgui', 'SRCDIR:panda/src/pgui'])
  TargetAdd('libp3pgui_igate.obj', input='libp3pgui.in', opts=["DEPENDENCYONLY"])

#
# DIRECTORY: panda/src/pnmimagetypes/
#

if (not RUNTIME):
  OPTS=['DIR:panda/src/pnmimagetypes', 'DIR:panda/src/pnmimage', 'BUILDING:PANDA', 'PNG', 'ZLIB', 'JPEG', 'TIFF', 'OPENEXR', 'EXCEPTIONS']
  TargetAdd('p3pnmimagetypes_composite1.obj', opts=OPTS, input='p3pnmimagetypes_composite1.cxx')
  TargetAdd('p3pnmimagetypes_composite2.obj', opts=OPTS, input='p3pnmimagetypes_composite2.cxx')

#
# DIRECTORY: panda/src/recorder/
#

if (not RUNTIME):
  OPTS=['DIR:panda/src/recorder', 'BUILDING:PANDA']
  TargetAdd('p3recorder_composite1.obj', opts=OPTS, input='p3recorder_composite1.cxx')
  TargetAdd('p3recorder_composite2.obj', opts=OPTS, input='p3recorder_composite2.cxx')

  OPTS=['DIR:panda/src/recorder', 'PYTHON']
  IGATEFILES=GetDirectoryContents('panda/src/recorder', ["*.h", "*_composite*.cxx"])
  TargetAdd('libp3recorder.in', opts=OPTS, input=IGATEFILES)
  TargetAdd('libp3recorder.in', opts=['IMOD:panda3d.core', 'ILIB:libp3recorder', 'SRCDIR:panda/src/recorder'])
  TargetAdd('libp3recorder_igate.obj', input='libp3recorder.in', opts=["DEPENDENCYONLY"])

#
# DIRECTORY: panda/src/dxml/
#

DefSymbol("TINYXML", "TIXML_USE_STL", "")

OPTS=['DIR:panda/src/dxml', 'TINYXML']
TargetAdd('tinyxml_composite1.obj', opts=OPTS, input='tinyxml_composite1.cxx')
TargetAdd('libp3tinyxml.ilb', input='tinyxml_composite1.obj')

if (not RUNTIME):
  OPTS=['DIR:panda/src/dxml', 'BUILDING:PANDA', 'TINYXML']
  TargetAdd('p3dxml_composite1.obj', opts=OPTS, input='p3dxml_composite1.cxx')

  OPTS=['DIR:panda/src/dxml', 'TINYXML', 'PYTHON']
  IGATEFILES=GetDirectoryContents('panda/src/dxml', ["*.h", "p3dxml_composite1.cxx"])
  TargetAdd('libp3dxml.in', opts=OPTS, input=IGATEFILES)
  TargetAdd('libp3dxml.in', opts=['IMOD:panda3d.core', 'ILIB:libp3dxml', 'SRCDIR:panda/src/dxml'])
  TargetAdd('libp3dxml_igate.obj', input='libp3dxml.in', opts=["DEPENDENCYONLY"])

#
# DIRECTORY: panda/metalibs/panda/
#

if (not RUNTIME):
  OPTS=['DIR:panda/metalibs/panda', 'BUILDING:PANDA', 'JPEG', 'PNG',
      'TIFF', 'OPENEXR', 'ZLIB', 'OPENSSL', 'FREETYPE', 'FFTW', 'ADVAPI', 'WINSOCK2',
      'SQUISH', 'NVIDIACG', 'VORBIS', 'WINUSER', 'WINMM', 'WINGDI', 'IPHLPAPI']

  TargetAdd('panda_panda.obj', opts=OPTS, input='panda.cxx')

  TargetAdd('libpanda.dll', input='panda_panda.obj')
  TargetAdd('libpanda.dll', input='p3recorder_composite1.obj')
  TargetAdd('libpanda.dll', input='p3recorder_composite2.obj')
  TargetAdd('libpanda.dll', input='p3pgraphnodes_composite1.obj')
  TargetAdd('libpanda.dll', input='p3pgraphnodes_composite2.obj')
  TargetAdd('libpanda.dll', input='p3pgraph_nodePath.obj')
  TargetAdd('libpanda.dll', input='p3pgraph_composite1.obj')
  TargetAdd('libpanda.dll', input='p3pgraph_composite2.obj')
  TargetAdd('libpanda.dll', input='p3pgraph_composite3.obj')
  TargetAdd('libpanda.dll', input='p3pgraph_composite4.obj')
  TargetAdd('libpanda.dll', input='p3cull_composite1.obj')
  TargetAdd('libpanda.dll', input='p3cull_composite2.obj')
  TargetAdd('libpanda.dll', input='p3movies_composite1.obj')
  TargetAdd('libpanda.dll', input='p3grutil_multitexReducer.obj')
  TargetAdd('libpanda.dll', input='p3grutil_composite1.obj')
  TargetAdd('libpanda.dll', input='p3grutil_composite2.obj')
  TargetAdd('libpanda.dll', input='p3chan_composite1.obj')
  TargetAdd('libpanda.dll', input='p3chan_composite2.obj')
  TargetAdd('libpanda.dll', input='p3pstatclient_composite1.obj')
  TargetAdd('libpanda.dll', input='p3pstatclient_composite2.obj')
  TargetAdd('libpanda.dll', input='p3char_composite1.obj')
  TargetAdd('libpanda.dll', input='p3char_composite2.obj')
  TargetAdd('libpanda.dll', input='p3collide_composite1.obj')
  TargetAdd('libpanda.dll', input='p3collide_composite2.obj')
  TargetAdd('libpanda.dll', input='p3device_composite1.obj')
  TargetAdd('libpanda.dll', input='p3device_composite2.obj')
  TargetAdd('libpanda.dll', input='p3dgraph_composite1.obj')
  TargetAdd('libpanda.dll', input='p3dgraph_composite2.obj')
  TargetAdd('libpanda.dll', input='p3display_composite1.obj')
  TargetAdd('libpanda.dll', input='p3display_composite2.obj')
  TargetAdd('libpanda.dll', input='p3pipeline_composite1.obj')
  TargetAdd('libpanda.dll', input='p3pipeline_composite2.obj')
  TargetAdd('libpanda.dll', input='p3pipeline_contextSwitch.obj')
  TargetAdd('libpanda.dll', input='p3event_composite1.obj')
  TargetAdd('libpanda.dll', input='p3event_composite2.obj')
  TargetAdd('libpanda.dll', input='p3gobj_composite1.obj')
  TargetAdd('libpanda.dll', input='p3gobj_composite2.obj')
  TargetAdd('libpanda.dll', input='p3gsgbase_composite1.obj')
  TargetAdd('libpanda.dll', input='p3linmath_composite1.obj')
  TargetAdd('libpanda.dll', input='p3linmath_composite2.obj')
  TargetAdd('libpanda.dll', input='p3mathutil_composite1.obj')
  TargetAdd('libpanda.dll', input='p3mathutil_composite2.obj')
  TargetAdd('libpanda.dll', input='p3parametrics_composite1.obj')
  TargetAdd('libpanda.dll', input='p3parametrics_composite2.obj')
  TargetAdd('libpanda.dll', input='p3pnmimagetypes_composite1.obj')
  TargetAdd('libpanda.dll', input='p3pnmimagetypes_composite2.obj')
  TargetAdd('libpanda.dll', input='p3pnmimage_composite1.obj')
  TargetAdd('libpanda.dll', input='p3pnmimage_composite2.obj')
  TargetAdd('libpanda.dll', input='p3pnmimage_convert_srgb_sse2.obj')
  TargetAdd('libpanda.dll', input='p3text_composite1.obj')
  TargetAdd('libpanda.dll', input='p3text_composite2.obj')
  TargetAdd('libpanda.dll', input='p3tform_composite1.obj')
  TargetAdd('libpanda.dll', input='p3tform_composite2.obj')
  TargetAdd('libpanda.dll', input='p3putil_composite1.obj')
  TargetAdd('libpanda.dll', input='p3putil_composite2.obj')
  TargetAdd('libpanda.dll', input='p3audio_composite1.obj')
  TargetAdd('libpanda.dll', input='p3pgui_composite1.obj')
  TargetAdd('libpanda.dll', input='p3pgui_composite2.obj')
  TargetAdd('libpanda.dll', input='p3net_composite1.obj')
  TargetAdd('libpanda.dll', input='p3net_composite2.obj')
  TargetAdd('libpanda.dll', input='p3nativenet_composite1.obj')
  TargetAdd('libpanda.dll', input='p3pandabase_pandabase.obj')
  TargetAdd('libpanda.dll', input='libpandaexpress.dll')
  TargetAdd('libpanda.dll', input='p3dxml_composite1.obj')
  TargetAdd('libpanda.dll', input='libp3dtoolconfig.dll')
  TargetAdd('libpanda.dll', input='libp3dtool.dll')

  if PkgSkip("FREETYPE")==0:
    TargetAdd('libpanda.dll', input="p3pnmtext_composite1.obj")

  TargetAdd('libpanda.dll', dep='dtool_have_freetype.dat')
  TargetAdd('libpanda.dll', opts=OPTS)

  TargetAdd('core_module.obj', input='libp3downloader.in')
  TargetAdd('core_module.obj', input='libp3express.in')

  TargetAdd('core_module.obj', input='libp3recorder.in')
  TargetAdd('core_module.obj', input='libp3pgraphnodes.in')
  TargetAdd('core_module.obj', input='libp3pgraph.in')
  TargetAdd('core_module.obj', input='libp3cull.in')
  TargetAdd('core_module.obj', input='libp3grutil.in')
  TargetAdd('core_module.obj', input='libp3chan.in')
  TargetAdd('core_module.obj', input='libp3pstatclient.in')
  TargetAdd('core_module.obj', input='libp3char.in')
  TargetAdd('core_module.obj', input='libp3collide.in')
  TargetAdd('core_module.obj', input='libp3device.in')
  TargetAdd('core_module.obj', input='libp3dgraph.in')
  TargetAdd('core_module.obj', input='libp3display.in')
  TargetAdd('core_module.obj', input='libp3pipeline.in')
  TargetAdd('core_module.obj', input='libp3event.in')
  TargetAdd('core_module.obj', input='libp3gobj.in')
  TargetAdd('core_module.obj', input='libp3gsgbase.in')
  TargetAdd('core_module.obj', input='libp3linmath.in')
  TargetAdd('core_module.obj', input='libp3mathutil.in')
  TargetAdd('core_module.obj', input='libp3parametrics.in')
  TargetAdd('core_module.obj', input='libp3pnmimage.in')
  TargetAdd('core_module.obj', input='libp3text.in')
  TargetAdd('core_module.obj', input='libp3tform.in')
  TargetAdd('core_module.obj', input='libp3putil.in')
  TargetAdd('core_module.obj', input='libp3audio.in')
  TargetAdd('core_module.obj', input='libp3nativenet.in')
  TargetAdd('core_module.obj', input='libp3net.in')
  TargetAdd('core_module.obj', input='libp3pgui.in')
  TargetAdd('core_module.obj', input='libp3movies.in')
  TargetAdd('core_module.obj', input='libp3dxml.in')

  if PkgSkip("FREETYPE")==0:
    TargetAdd('core_module.obj', input='libp3pnmtext.in')

  TargetAdd('core_module.obj', opts=['PYTHON'])
  TargetAdd('core_module.obj', opts=['IMOD:panda3d.core', 'ILIB:core'])

  TargetAdd('core.pyd', input='libp3downloader_igate.obj')
  TargetAdd('core.pyd', input='p3downloader_stringStream_ext.obj')
  TargetAdd('core.pyd', input='p3express_ext_composite.obj')
  TargetAdd('core.pyd', input='libp3express_igate.obj')

  TargetAdd('core.pyd', input='libp3recorder_igate.obj')
  TargetAdd('core.pyd', input='libp3pgraphnodes_igate.obj')
  TargetAdd('core.pyd', input='libp3pgraph_igate.obj')
  TargetAdd('core.pyd', input='libp3movies_igate.obj')
  TargetAdd('core.pyd', input='libp3grutil_igate.obj')
  TargetAdd('core.pyd', input='libp3chan_igate.obj')
  TargetAdd('core.pyd', input='libp3pstatclient_igate.obj')
  TargetAdd('core.pyd', input='libp3char_igate.obj')
  TargetAdd('core.pyd', input='libp3collide_igate.obj')
  TargetAdd('core.pyd', input='libp3device_igate.obj')
  TargetAdd('core.pyd', input='libp3dgraph_igate.obj')
  TargetAdd('core.pyd', input='libp3display_igate.obj')
  TargetAdd('core.pyd', input='libp3pipeline_igate.obj')
  TargetAdd('core.pyd', input='libp3event_igate.obj')
  TargetAdd('core.pyd', input='libp3gobj_igate.obj')
  TargetAdd('core.pyd', input='libp3gsgbase_igate.obj')
  TargetAdd('core.pyd', input='libp3linmath_igate.obj')
  TargetAdd('core.pyd', input='libp3mathutil_igate.obj')
  TargetAdd('core.pyd', input='libp3parametrics_igate.obj')
  TargetAdd('core.pyd', input='libp3pnmimage_igate.obj')
  TargetAdd('core.pyd', input='libp3text_igate.obj')
  TargetAdd('core.pyd', input='libp3tform_igate.obj')
  TargetAdd('core.pyd', input='libp3putil_igate.obj')
  TargetAdd('core.pyd', input='libp3audio_igate.obj')
  TargetAdd('core.pyd', input='libp3pgui_igate.obj')
  TargetAdd('core.pyd', input='libp3net_igate.obj')
  TargetAdd('core.pyd', input='libp3nativenet_igate.obj')
  TargetAdd('core.pyd', input='libp3dxml_igate.obj')

  if PkgSkip("FREETYPE")==0:
    TargetAdd('core.pyd', input="libp3pnmtext_igate.obj")

  TargetAdd('core.pyd', input='p3pipeline_pythonThread.obj')
  TargetAdd('core.pyd', input='p3putil_ext_composite.obj')
  TargetAdd('core.pyd', input='p3pnmimage_pfmFile_ext.obj')
  TargetAdd('core.pyd', input='p3event_pythonTask.obj')
  TargetAdd('core.pyd', input='p3gobj_ext_composite.obj')
  TargetAdd('core.pyd', input='p3pgraph_ext_composite.obj')
  TargetAdd('core.pyd', input='p3display_graphicsStateGuardian_ext.obj')
  TargetAdd('core.pyd', input='p3display_graphicsWindow_ext.obj')
  TargetAdd('core.pyd', input='p3display_pythonGraphicsWindowProc.obj')

  TargetAdd('core.pyd', input='core_module.obj')
  if not GetLinkAllStatic() and GetTarget() != 'emscripten':
     TargetAdd('core.pyd', input='libp3tinyxml.ilb')
  TargetAdd('core.pyd', input='libp3interrogatedb.dll')
  TargetAdd('core.pyd', input=COMMON_PANDA_LIBS)
  TargetAdd('core.pyd', opts=['PYTHON', 'WINSOCK2'])

#
# DIRECTORY: panda/src/vision/
#

if (PkgSkip("VISION") == 0) and (not RUNTIME):
  # We want to know whether we have ffmpeg so that we can override the .avi association.
  if not PkgSkip("FFMPEG"):
    DefSymbol("OPENCV", "HAVE_FFMPEG")
  if not PkgSkip("OPENCV"):
    DefSymbol("OPENCV", "HAVE_OPENCV")
    if OPENCV_VER_23:
        DefSymbol("OPENCV", "OPENCV_VER_23")

  OPTS=['DIR:panda/src/vision', 'BUILDING:VISION', 'ARTOOLKIT', 'OPENCV', 'DX9', 'DIRECTCAM', 'JPEG', 'EXCEPTIONS']
  TargetAdd('p3vision_composite1.obj', opts=OPTS, input='p3vision_composite1.cxx', dep=[
    'dtool_have_ffmpeg.dat',
    'dtool_have_opencv.dat',
    'dtool_have_directcam.dat',
  ])

  TargetAdd('libp3vision.dll', input='p3vision_composite1.obj')
  TargetAdd('libp3vision.dll', input=COMMON_PANDA_LIBS)
  TargetAdd('libp3vision.dll', opts=OPTS)

  OPTS=['DIR:panda/src/vision', 'ARTOOLKIT', 'OPENCV', 'DX9', 'DIRECTCAM', 'JPEG', 'EXCEPTIONS', 'PYTHON']
  IGATEFILES=GetDirectoryContents('panda/src/vision', ["*.h", "*_composite*.cxx"])
  TargetAdd('libp3vision.in', opts=OPTS, input=IGATEFILES)
  TargetAdd('libp3vision.in', opts=['IMOD:panda3d.vision', 'ILIB:libp3vision', 'SRCDIR:panda/src/vision'])
  TargetAdd('libp3vision_igate.obj', input='libp3vision.in', opts=["DEPENDENCYONLY"])

  TargetAdd('vision_module.obj', input='libp3vision.in')
  TargetAdd('vision_module.obj', opts=OPTS)
  TargetAdd('vision_module.obj', opts=['IMOD:panda3d.vision', 'ILIB:vision', 'IMPORT:panda3d.core'])

  TargetAdd('vision.pyd', input='vision_module.obj')
  TargetAdd('vision.pyd', input='libp3vision_igate.obj')
  TargetAdd('vision.pyd', input='libp3vision.dll')
  TargetAdd('vision.pyd', input='libp3interrogatedb.dll')
  TargetAdd('vision.pyd', input=COMMON_PANDA_LIBS)
  TargetAdd('vision.pyd', opts=['PYTHON'])

#
# DIRECTORY: panda/src/rocket/
#

if (PkgSkip("ROCKET") == 0) and (not RUNTIME):
  OPTS=['DIR:panda/src/rocket', 'BUILDING:ROCKET', 'ROCKET', 'PYTHON']
  TargetAdd('p3rocket_composite1.obj', opts=OPTS, input='p3rocket_composite1.cxx')

  TargetAdd('libp3rocket.dll', input='p3rocket_composite1.obj')
  TargetAdd('libp3rocket.dll', input=COMMON_PANDA_LIBS)
  TargetAdd('libp3rocket.dll', opts=OPTS)

  OPTS=['DIR:panda/src/rocket', 'ROCKET', 'RTTI', 'EXCEPTIONS', 'PYTHON']
  IGATEFILES=GetDirectoryContents('panda/src/rocket', ["rocketInputHandler.h",
    "rocketInputHandler.cxx", "rocketRegion.h", "rocketRegion.cxx", "rocketRegion_ext.h"])
  TargetAdd('libp3rocket.in', opts=OPTS, input=IGATEFILES)
  TargetAdd('libp3rocket.in', opts=['IMOD:panda3d.rocket', 'ILIB:libp3rocket', 'SRCDIR:panda/src/rocket'])
  TargetAdd('libp3rocket_igate.obj', input='libp3rocket.in', opts=["DEPENDENCYONLY"])
  TargetAdd('p3rocket_rocketRegion_ext.obj', opts=OPTS, input='rocketRegion_ext.cxx')

  TargetAdd('rocket_module.obj', input='libp3rocket.in')
  TargetAdd('rocket_module.obj', opts=OPTS)
  TargetAdd('rocket_module.obj', opts=['IMOD:panda3d.rocket', 'ILIB:rocket', 'IMPORT:panda3d.core'])

  TargetAdd('rocket.pyd', input='rocket_module.obj')
  TargetAdd('rocket.pyd', input='libp3rocket_igate.obj')
  TargetAdd('rocket.pyd', input='p3rocket_rocketRegion_ext.obj')
  TargetAdd('rocket.pyd', input='libp3rocket.dll')
  TargetAdd('rocket.pyd', input='libp3interrogatedb.dll')
  TargetAdd('rocket.pyd', input=COMMON_PANDA_LIBS)
  TargetAdd('rocket.pyd', opts=['PYTHON', 'ROCKET'])

#
# DIRECTORY: panda/src/p3awesomium
#
if PkgSkip("AWESOMIUM") == 0 and not RUNTIME:
  OPTS=['DIR:panda/src/awesomium', 'BUILDING:PANDAAWESOMIUM',  'AWESOMIUM']
  TargetAdd('pandaawesomium_composite1.obj', opts=OPTS, input='pandaawesomium_composite1.cxx')
  TargetAdd('libp3awesomium.dll', input='pandaawesomium_composite1.obj')
  TargetAdd('libp3awesomium.dll', input=COMMON_PANDA_LIBS)
  TargetAdd('libp3awesomium.dll', opts=OPTS)

  OPTS=['DIR:panda/src/awesomium', 'AWESOMIUM', 'PYTHON']
  IGATEFILES=GetDirectoryContents('panda/src/awesomium', ["*.h", "*_composite1.cxx"])
  TargetAdd('libp3awesomium.in', opts=OPTS, input=IGATEFILES)
  TargetAdd('libp3awesomium.in', opts=['IMOD:panda3d.awesomium', 'ILIB:libp3awesomium', 'SRCDIR:panda/src/awesomium'])
  TargetAdd('libp3awesomium_igate.obj', input='libp3awesomium.in', opts=["DEPENDENCYONLY"])

  TargetAdd('awesomium_module.obj', input='libp3awesomium.in')
  TargetAdd('awesomium_module.obj', opts=OPTS)
  TargetAdd('awesomium_module.obj', opts=['IMOD:panda3d.awesomium', 'ILIB:awesomium', 'IMPORT:panda3d.core'])

  TargetAdd('awesomium.pyd', input='awesomium_module.obj')
  TargetAdd('awesomium.pyd', input='libp3awesomium_igate.obj')
  TargetAdd('awesomium.pyd', input='libp3awesomium.dll')
  TargetAdd('awesomium.pyd', input='libp3interrogatedb.dll')
  TargetAdd('awesomium.pyd', input=COMMON_PANDA_LIBS)
  TargetAdd('awesomium.pyd', opts=['PYTHON'])

#
# DIRECTORY: panda/src/p3skel
#

if (PkgSkip('SKEL')==0) and (not RUNTIME):
  OPTS=['DIR:panda/src/skel', 'BUILDING:PANDASKEL', 'ADVAPI']
  TargetAdd('p3skel_composite1.obj', opts=OPTS, input='p3skel_composite1.cxx')

  OPTS=['DIR:panda/src/skel', 'ADVAPI', 'PYTHON']
  IGATEFILES=GetDirectoryContents("panda/src/skel", ["*.h", "*_composite*.cxx"])
  TargetAdd('libp3skel.in', opts=OPTS, input=IGATEFILES)
  TargetAdd('libp3skel.in', opts=['IMOD:panda3d.skel', 'ILIB:libp3skel', 'SRCDIR:panda/src/skel'])
  TargetAdd('libp3skel_igate.obj', input='libp3skel.in', opts=["DEPENDENCYONLY"])

#
# DIRECTORY: panda/src/p3skel
#

if (PkgSkip('SKEL')==0) and (not RUNTIME):
  OPTS=['BUILDING:PANDASKEL', 'ADVAPI']
  TargetAdd('libpandaskel.dll', input='p3skel_composite1.obj')
  TargetAdd('libpandaskel.dll', input=COMMON_PANDA_LIBS)
  TargetAdd('libpandaskel.dll', opts=OPTS)

  OPTS=['PYTHON']
  TargetAdd('skel_module.obj', input='libp3skel.in')
  TargetAdd('skel_module.obj', opts=OPTS)
  TargetAdd('skel_module.obj', opts=['IMOD:panda3d.skel', 'ILIB:skel', 'IMPORT:panda3d.core'])

  TargetAdd('skel.pyd', input='skel_module.obj')
  TargetAdd('skel.pyd', input='libp3skel_igate.obj')
  TargetAdd('skel.pyd', input='libpandaskel.dll')
  TargetAdd('skel.pyd', input='libp3interrogatedb.dll')
  TargetAdd('skel.pyd', input=COMMON_PANDA_LIBS)
  TargetAdd('skel.pyd', opts=['PYTHON'])

#
# DIRECTORY: panda/src/distort/
#

if (PkgSkip('PANDAFX')==0) and (not RUNTIME):
  OPTS=['DIR:panda/src/distort', 'BUILDING:PANDAFX']
  TargetAdd('p3distort_composite1.obj', opts=OPTS, input='p3distort_composite1.cxx')

  OPTS=['DIR:panda/metalibs/pandafx', 'DIR:panda/src/distort', 'NVIDIACG', 'PYTHON']
  IGATEFILES=GetDirectoryContents('panda/src/distort', ["*.h", "*_composite*.cxx"])
  TargetAdd('libp3distort.in', opts=OPTS, input=IGATEFILES)
  TargetAdd('libp3distort.in', opts=['IMOD:panda3d.fx', 'ILIB:libp3distort', 'SRCDIR:panda/src/distort'])
  TargetAdd('libp3distort_igate.obj', input='libp3distort.in', opts=["DEPENDENCYONLY"])

#
# DIRECTORY: panda/metalibs/pandafx/
#

if (PkgSkip('PANDAFX')==0) and (not RUNTIME):
  OPTS=['DIR:panda/metalibs/pandafx', 'DIR:panda/src/distort', 'BUILDING:PANDAFX',  'NVIDIACG']
  TargetAdd('pandafx_pandafx.obj', opts=OPTS, input='pandafx.cxx')

  TargetAdd('libpandafx.dll', input='pandafx_pandafx.obj')
  TargetAdd('libpandafx.dll', input='p3distort_composite1.obj')
  TargetAdd('libpandafx.dll', input=COMMON_PANDA_LIBS)
  TargetAdd('libpandafx.dll', opts=['ADVAPI',  'NVIDIACG'])

  OPTS=['DIR:panda/metalibs/pandafx', 'DIR:panda/src/distort', 'NVIDIACG', 'PYTHON']
  TargetAdd('fx_module.obj', input='libp3distort.in')
  TargetAdd('fx_module.obj', opts=OPTS)
  TargetAdd('fx_module.obj', opts=['IMOD:panda3d.fx', 'ILIB:fx', 'IMPORT:panda3d.core'])

  TargetAdd('fx.pyd', input='fx_module.obj')
  TargetAdd('fx.pyd', input='libp3distort_igate.obj')
  TargetAdd('fx.pyd', input='libpandafx.dll')
  TargetAdd('fx.pyd', input='libp3interrogatedb.dll')
  TargetAdd('fx.pyd', input=COMMON_PANDA_LIBS)
  TargetAdd('fx.pyd', opts=['PYTHON'])

#
# DIRECTORY: panda/src/vrpn/
#

if (PkgSkip("VRPN")==0 and not RUNTIME):
  OPTS=['DIR:panda/src/vrpn', 'BUILDING:VRPN', 'VRPN']
  TargetAdd('p3vrpn_composite1.obj', opts=OPTS, input='p3vrpn_composite1.cxx')
  TargetAdd('libp3vrpn.dll', input='p3vrpn_composite1.obj')
  TargetAdd('libp3vrpn.dll', input=COMMON_PANDA_LIBS)
  TargetAdd('libp3vrpn.dll', opts=['VRPN'])

  OPTS=['DIR:panda/src/vrpn', 'VRPN', 'PYTHON']
  IGATEFILES=GetDirectoryContents('panda/src/vrpn', ["*.h", "*_composite*.cxx"])
  TargetAdd('libp3vrpn.in', opts=OPTS, input=IGATEFILES)
  TargetAdd('libp3vrpn.in', opts=['IMOD:panda3d.vrpn', 'ILIB:libp3vrpn', 'SRCDIR:panda/src/vrpn'])
  TargetAdd('libp3vrpn_igate.obj', input='libp3vrpn.in', opts=["DEPENDENCYONLY"])

  TargetAdd('vrpn_module.obj', input='libp3vrpn.in')
  TargetAdd('vrpn_module.obj', opts=OPTS)
  TargetAdd('vrpn_module.obj', opts=['IMOD:panda3d.vrpn', 'ILIB:vrpn', 'IMPORT:panda3d.core'])

  TargetAdd('vrpn.pyd', input='vrpn_module.obj')
  TargetAdd('vrpn.pyd', input='libp3vrpn_igate.obj')
  TargetAdd('vrpn.pyd', input='libp3vrpn.dll')
  TargetAdd('vrpn.pyd', input='libp3interrogatedb.dll')
  TargetAdd('vrpn.pyd', input=COMMON_PANDA_LIBS)
  TargetAdd('vrpn.pyd', opts=['PYTHON'])

#
# DIRECTORY: panda/src/ffmpeg
#
if PkgSkip("FFMPEG") == 0 and not RUNTIME:
  if not PkgSkip("SWSCALE"):
    DefSymbol("FFMPEG", "HAVE_SWSCALE")
  if not PkgSkip("SWRESAMPLE"):
    DefSymbol("FFMPEG", "HAVE_SWRESAMPLE")

  OPTS=['DIR:panda/src/ffmpeg', 'BUILDING:FFMPEG', 'FFMPEG', 'SWSCALE', 'SWRESAMPLE']
  TargetAdd('p3ffmpeg_composite1.obj', opts=OPTS, input='p3ffmpeg_composite1.cxx', dep=[
    'dtool_have_swscale.dat', 'dtool_have_swresample.dat'])

  TargetAdd('libp3ffmpeg.dll', input='p3ffmpeg_composite1.obj')
  TargetAdd('libp3ffmpeg.dll', input=COMMON_PANDA_LIBS)
  TargetAdd('libp3ffmpeg.dll', opts=OPTS)

#
# DIRECTORY: panda/src/audiotraits/
#

if PkgSkip("FMODEX") == 0 and not RUNTIME:
  OPTS=['DIR:panda/src/audiotraits', 'BUILDING:FMOD_AUDIO',  'FMODEX']
  TargetAdd('fmod_audio_fmod_audio_composite1.obj', opts=OPTS, input='fmod_audio_composite1.cxx')
  TargetAdd('libp3fmod_audio.dll', input='fmod_audio_fmod_audio_composite1.obj')
  TargetAdd('libp3fmod_audio.dll', input=COMMON_PANDA_LIBS)
  TargetAdd('libp3fmod_audio.dll', opts=['MODULE', 'ADVAPI', 'WINUSER', 'WINMM', 'FMODEX'])

if PkgSkip("OPENAL") == 0 and not RUNTIME:
  OPTS=['DIR:panda/src/audiotraits', 'BUILDING:OPENAL_AUDIO',  'OPENAL']
  TargetAdd('openal_audio_openal_audio_composite1.obj', opts=OPTS, input='openal_audio_composite1.cxx')
  TargetAdd('libp3openal_audio.dll', input='openal_audio_openal_audio_composite1.obj')
  TargetAdd('libp3openal_audio.dll', input=COMMON_PANDA_LIBS)
  TargetAdd('libp3openal_audio.dll', opts=['MODULE', 'ADVAPI', 'WINUSER', 'WINMM', 'WINSHELL', 'WINOLE', 'OPENAL'])

#
# DIRECTORY: panda/src/downloadertools/
#

if (PkgSkip("OPENSSL")==0 and not RTDIST and not RUNTIME and PkgSkip("DEPLOYTOOLS")==0):
  OPTS=['DIR:panda/src/downloadertools', 'OPENSSL', 'ZLIB', 'ADVAPI', 'WINSOCK2', 'WINSHELL', 'WINGDI', 'WINUSER']

  TargetAdd('apply_patch_apply_patch.obj', opts=OPTS, input='apply_patch.cxx')
  TargetAdd('apply_patch.exe', input=['apply_patch_apply_patch.obj'])
  TargetAdd('apply_patch.exe', input=COMMON_PANDA_LIBS)
  TargetAdd('apply_patch.exe', opts=OPTS)

  TargetAdd('build_patch_build_patch.obj', opts=OPTS, input='build_patch.cxx')
  TargetAdd('build_patch.exe', input=['build_patch_build_patch.obj'])
  TargetAdd('build_patch.exe', input=COMMON_PANDA_LIBS)
  TargetAdd('build_patch.exe', opts=OPTS)

  if not PkgSkip("ZLIB"):
    TargetAdd('check_adler_check_adler.obj', opts=OPTS, input='check_adler.cxx')
    TargetAdd('check_adler.exe', input=['check_adler_check_adler.obj'])
    TargetAdd('check_adler.exe', input=COMMON_PANDA_LIBS)
    TargetAdd('check_adler.exe', opts=OPTS)

    TargetAdd('check_crc_check_crc.obj', opts=OPTS, input='check_crc.cxx')
    TargetAdd('check_crc.exe', input=['check_crc_check_crc.obj'])
    TargetAdd('check_crc.exe', input=COMMON_PANDA_LIBS)
    TargetAdd('check_crc.exe', opts=OPTS)

  TargetAdd('check_md5_check_md5.obj', opts=OPTS, input='check_md5.cxx')
  TargetAdd('check_md5.exe', input=['check_md5_check_md5.obj'])
  TargetAdd('check_md5.exe', input=COMMON_PANDA_LIBS)
  TargetAdd('check_md5.exe', opts=OPTS)

  TargetAdd('pdecrypt_pdecrypt.obj', opts=OPTS, input='pdecrypt.cxx')
  TargetAdd('pdecrypt.exe', input=['pdecrypt_pdecrypt.obj'])
  TargetAdd('pdecrypt.exe', input=COMMON_PANDA_LIBS)
  TargetAdd('pdecrypt.exe', opts=OPTS)

  TargetAdd('pencrypt_pencrypt.obj', opts=OPTS, input='pencrypt.cxx')
  TargetAdd('pencrypt.exe', input=['pencrypt_pencrypt.obj'])
  TargetAdd('pencrypt.exe', input=COMMON_PANDA_LIBS)
  TargetAdd('pencrypt.exe', opts=OPTS)

  TargetAdd('show_ddb_show_ddb.obj', opts=OPTS, input='show_ddb.cxx')
  TargetAdd('show_ddb.exe', input=['show_ddb_show_ddb.obj'])
  TargetAdd('show_ddb.exe', input=COMMON_PANDA_LIBS)
  TargetAdd('show_ddb.exe', opts=OPTS)

#
# DIRECTORY: panda/src/downloadertools/
#

if (PkgSkip("ZLIB")==0 and not RTDIST and not RUNTIME and PkgSkip("DEPLOYTOOLS")==0):
  OPTS=['DIR:panda/src/downloadertools', 'ZLIB', 'OPENSSL', 'ADVAPI', 'WINSOCK2', 'WINSHELL', 'WINGDI', 'WINUSER']

  TargetAdd('multify_multify.obj', opts=OPTS, input='multify.cxx')
  TargetAdd('multify.exe', input=['multify_multify.obj'])
  TargetAdd('multify.exe', input=COMMON_PANDA_LIBS)
  TargetAdd('multify.exe', opts=OPTS)

  TargetAdd('pzip_pzip.obj', opts=OPTS, input='pzip.cxx')
  TargetAdd('pzip.exe', input=['pzip_pzip.obj'])
  TargetAdd('pzip.exe', input=COMMON_PANDA_LIBS)
  TargetAdd('pzip.exe', opts=OPTS)

  TargetAdd('punzip_punzip.obj', opts=OPTS, input='punzip.cxx')
  TargetAdd('punzip.exe', input=['punzip_punzip.obj'])
  TargetAdd('punzip.exe', input=COMMON_PANDA_LIBS)
  TargetAdd('punzip.exe', opts=OPTS)

#
# DIRECTORY: panda/src/windisplay/
#

if (GetTarget() == 'windows' and not RUNTIME):
  OPTS=['DIR:panda/src/windisplay', 'BUILDING:PANDAWIN']
  TargetAdd('p3windisplay_composite1.obj', opts=OPTS+["BIGOBJ"], input='p3windisplay_composite1.cxx')
  TargetAdd('p3windisplay_windetectdx9.obj', opts=OPTS + ["DX9"], input='winDetectDx9.cxx')
  TargetAdd('libp3windisplay.dll', input='p3windisplay_composite1.obj')
  TargetAdd('libp3windisplay.dll', input='p3windisplay_windetectdx9.obj')
  TargetAdd('libp3windisplay.dll', input=COMMON_PANDA_LIBS)
  TargetAdd('libp3windisplay.dll', opts=['WINIMM', 'WINGDI', 'WINKERNEL', 'WINOLDNAMES', 'WINUSER', 'WINMM',"BIGOBJ"])

#
# DIRECTORY: panda/metalibs/pandadx9/
#

if GetTarget() == 'windows' and PkgSkip("DX9")==0 and not RUNTIME:
  OPTS=['DIR:panda/src/dxgsg9', 'BUILDING:PANDADX', 'DX9',  'NVIDIACG', 'CGDX9']
  TargetAdd('p3dxgsg9_dxGraphicsStateGuardian9.obj', opts=OPTS, input='dxGraphicsStateGuardian9.cxx')
  TargetAdd('p3dxgsg9_composite1.obj', opts=OPTS, input='p3dxgsg9_composite1.cxx')
  OPTS=['DIR:panda/metalibs/pandadx9', 'BUILDING:PANDADX', 'DX9',  'NVIDIACG', 'CGDX9']
  TargetAdd('pandadx9_pandadx9.obj', opts=OPTS, input='pandadx9.cxx')
  TargetAdd('libpandadx9.dll', input='pandadx9_pandadx9.obj')
  TargetAdd('libpandadx9.dll', input='p3dxgsg9_dxGraphicsStateGuardian9.obj')
  TargetAdd('libpandadx9.dll', input='p3dxgsg9_composite1.obj')
  TargetAdd('libpandadx9.dll', input='libp3windisplay.dll')
  TargetAdd('libpandadx9.dll', input=COMMON_PANDA_LIBS)
  TargetAdd('libpandadx9.dll', opts=['MODULE', 'ADVAPI', 'WINGDI', 'WINKERNEL', 'WINUSER', 'WINMM', 'DX9',  'NVIDIACG', 'CGDX9'])

#
# DIRECTORY: panda/src/egg/
#

if (not RUNTIME):
  OPTS=['DIR:panda/src/egg', 'BUILDING:PANDAEGG', 'ZLIB', 'BISONPREFIX_eggyy', 'FLEXDASHI']
  CreateFile(GetOutputDir()+"/include/parser.h")
  TargetAdd('p3egg_parser.obj', opts=OPTS, input='parser.yxx')
  TargetAdd('parser.h', input='p3egg_parser.obj', opts=['DEPENDENCYONLY'])
  TargetAdd('p3egg_lexer.obj', opts=OPTS, input='lexer.lxx')
  TargetAdd('p3egg_composite1.obj', opts=OPTS, input='p3egg_composite1.cxx')
  TargetAdd('p3egg_composite2.obj', opts=OPTS, input='p3egg_composite2.cxx')

  OPTS=['DIR:panda/src/egg', 'ZLIB', 'PYTHON']
  IGATEFILES=GetDirectoryContents('panda/src/egg', ["*.h", "*_composite*.cxx"])
  if "parser.h" in IGATEFILES: IGATEFILES.remove("parser.h")
  TargetAdd('libp3egg.in', opts=OPTS, input=IGATEFILES)
  TargetAdd('libp3egg.in', opts=['IMOD:panda3d.egg', 'ILIB:libp3egg', 'SRCDIR:panda/src/egg'])
  TargetAdd('libp3egg_igate.obj', input='libp3egg.in', opts=["DEPENDENCYONLY"])
  TargetAdd('p3egg_eggGroupNode_ext.obj', opts=OPTS, input='eggGroupNode_ext.cxx')

#
# DIRECTORY: panda/src/egg2pg/
#

if (not RUNTIME):
  OPTS=['DIR:panda/src/egg2pg', 'BUILDING:PANDAEGG']
  TargetAdd('p3egg2pg_composite1.obj', opts=OPTS, input='p3egg2pg_composite1.cxx')
  TargetAdd('p3egg2pg_composite2.obj', opts=OPTS, input='p3egg2pg_composite2.cxx')

  OPTS=['DIR:panda/src/egg2pg', 'PYTHON']
  IGATEFILES=['load_egg_file.h']
  TargetAdd('libp3egg2pg.in', opts=OPTS, input=IGATEFILES)
  TargetAdd('libp3egg2pg.in', opts=['IMOD:panda3d.egg', 'ILIB:libp3egg2pg', 'SRCDIR:panda/src/egg2pg'])
  TargetAdd('libp3egg2pg_igate.obj', input='libp3egg2pg.in', opts=["DEPENDENCYONLY"])

#
# DIRECTORY: panda/src/framework/
#

if (not RUNTIME):
  deps = []
  # Framework wants to link in a renderer when building statically, so tell it what is available.
  if GetLinkAllStatic():
    deps = ['dtool_have_gl.dat', 'dtool_have_tinydisplay.dat']
    if not PkgSkip("GL"):
      DefSymbol("FRAMEWORK", "HAVE_GL")
    if not PkgSkip("TINYDISPLAY"):
      DefSymbol("FRAMEWORK", "HAVE_TINYDISPLAY")

  OPTS=['DIR:panda/src/framework', 'BUILDING:FRAMEWORK', 'FRAMEWORK']
  TargetAdd('p3framework_composite1.obj', opts=OPTS, input='p3framework_composite1.cxx', dep=deps)
  TargetAdd('libp3framework.dll', input='p3framework_composite1.obj')
  TargetAdd('libp3framework.dll', input=COMMON_PANDA_LIBS)
  TargetAdd('libp3framework.dll', opts=['ADVAPI'])

#
# DIRECTORY: panda/src/glgsg/
#

if (not RUNTIME and PkgSkip("GL")==0):
  OPTS=['DIR:panda/src/glgsg', 'DIR:panda/src/glstuff', 'BUILDING:PANDAGL', 'GL', 'NVIDIACG']
  TargetAdd('p3glgsg_config_glgsg.obj', opts=OPTS, input='config_glgsg.cxx')
  TargetAdd('p3glgsg_glgsg.obj', opts=OPTS, input='glgsg.cxx')

#
# DIRECTORY: panda/src/glesgsg/
#

if (not RUNTIME and PkgSkip("GLES")==0):
  OPTS=['DIR:panda/src/glesgsg', 'DIR:panda/src/glstuff', 'BUILDING:PANDAGLES', 'GLES']
  TargetAdd('p3glesgsg_config_glesgsg.obj', opts=OPTS, input='config_glesgsg.cxx')
  TargetAdd('p3glesgsg_glesgsg.obj', opts=OPTS, input='glesgsg.cxx')

#
# DIRECTORY: panda/src/gles2gsg/
#

if (not RUNTIME and PkgSkip("GLES2")==0):
  OPTS=['DIR:panda/src/gles2gsg', 'DIR:panda/src/glstuff', 'BUILDING:PANDAGLES2', 'GLES2']
  TargetAdd('p3gles2gsg_config_gles2gsg.obj', opts=OPTS, input='config_gles2gsg.cxx')
  TargetAdd('p3gles2gsg_gles2gsg.obj', opts=OPTS, input='gles2gsg.cxx')

#
# DIRECTORY: panda/metalibs/pandaegg/
#

if (not RUNTIME):
  OPTS=['DIR:panda/metalibs/pandaegg', 'DIR:panda/src/egg', 'BUILDING:PANDAEGG']
  TargetAdd('pandaegg_pandaegg.obj', opts=OPTS, input='pandaegg.cxx')

  TargetAdd('libpandaegg.dll', input='pandaegg_pandaegg.obj')
  TargetAdd('libpandaegg.dll', input='p3egg2pg_composite1.obj')
  TargetAdd('libpandaegg.dll', input='p3egg2pg_composite2.obj')
  TargetAdd('libpandaegg.dll', input='p3egg_composite1.obj')
  TargetAdd('libpandaegg.dll', input='p3egg_composite2.obj')
  TargetAdd('libpandaegg.dll', input='p3egg_parser.obj')
  TargetAdd('libpandaegg.dll', input='p3egg_lexer.obj')
  TargetAdd('libpandaegg.dll', input=COMMON_PANDA_LIBS)
  TargetAdd('libpandaegg.dll', opts=['ADVAPI'])

  OPTS=['DIR:panda/metalibs/pandaegg', 'DIR:panda/src/egg', 'PYTHON']
  TargetAdd('egg_module.obj', input='libp3egg2pg.in')
  TargetAdd('egg_module.obj', input='libp3egg.in')
  TargetAdd('egg_module.obj', opts=OPTS)
  TargetAdd('egg_module.obj', opts=['IMOD:panda3d.egg', 'ILIB:egg', 'IMPORT:panda3d.core'])

  TargetAdd('egg.pyd', input='egg_module.obj')
  TargetAdd('egg.pyd', input='p3egg_eggGroupNode_ext.obj')
  TargetAdd('egg.pyd', input='libp3egg_igate.obj')
  TargetAdd('egg.pyd', input='libp3egg2pg_igate.obj')
  TargetAdd('egg.pyd', input='libpandaegg.dll')
  TargetAdd('egg.pyd', input='libp3interrogatedb.dll')
  TargetAdd('egg.pyd', input=COMMON_PANDA_LIBS)
  TargetAdd('egg.pyd', opts=['PYTHON'])

#
# DIRECTORY: panda/src/x11display/
#

if (GetTarget() not in ['windows', 'darwin'] and PkgSkip("X11")==0 and not RUNTIME):
  OPTS=['DIR:panda/src/x11display', 'BUILDING:PANDAX11', 'X11']
  TargetAdd('p3x11display_composite1.obj', opts=OPTS, input='p3x11display_composite1.cxx')

#
# DIRECTORY: panda/src/glxdisplay/
#

if (GetTarget() not in ['windows', 'darwin'] and PkgSkip("GL")==0 and PkgSkip("X11")==0 and not RUNTIME):
  OPTS=['DIR:panda/src/glxdisplay', 'BUILDING:PANDAGL',  'GL', 'NVIDIACG', 'CGGL']
  TargetAdd('p3glxdisplay_composite1.obj', opts=OPTS, input='p3glxdisplay_composite1.cxx')
  OPTS=['DIR:panda/metalibs/pandagl', 'BUILDING:PANDAGL',  'GL', 'NVIDIACG', 'CGGL']
  TargetAdd('pandagl_pandagl.obj', opts=OPTS, input='pandagl.cxx')
  TargetAdd('libpandagl.dll', input='p3x11display_composite1.obj')
  TargetAdd('libpandagl.dll', input='pandagl_pandagl.obj')
  TargetAdd('libpandagl.dll', input='p3glgsg_config_glgsg.obj')
  TargetAdd('libpandagl.dll', input='p3glgsg_glgsg.obj')
  TargetAdd('libpandagl.dll', input='p3glxdisplay_composite1.obj')
  TargetAdd('libpandagl.dll', input=COMMON_PANDA_LIBS)
  TargetAdd('libpandagl.dll', opts=['MODULE', 'GL', 'NVIDIACG', 'CGGL', 'X11'])

#
# DIRECTORY: panda/src/cocoadisplay/
#

if (GetTarget() == 'darwin' and PkgSkip("COCOA")==0 and PkgSkip("GL")==0 and not RUNTIME):
  OPTS=['DIR:panda/src/cocoadisplay', 'BUILDING:PANDAGL', 'GL', 'NVIDIACG', 'CGGL']
  TargetAdd('p3cocoadisplay_composite1.obj', opts=OPTS, input='p3cocoadisplay_composite1.mm')
  OPTS=['DIR:panda/metalibs/pandagl', 'BUILDING:PANDAGL', 'GL', 'NVIDIACG', 'CGGL']
  TargetAdd('pandagl_pandagl.obj', opts=OPTS, input='pandagl.cxx')
  TargetAdd('libpandagl.dll', input='pandagl_pandagl.obj')
  TargetAdd('libpandagl.dll', input='p3glgsg_config_glgsg.obj')
  TargetAdd('libpandagl.dll', input='p3glgsg_glgsg.obj')
  TargetAdd('libpandagl.dll', input='p3cocoadisplay_composite1.obj')
  if (PkgSkip('PANDAFX')==0):
    TargetAdd('libpandagl.dll', input='libpandafx.dll')
  TargetAdd('libpandagl.dll', input=COMMON_PANDA_LIBS)
  TargetAdd('libpandagl.dll', opts=['MODULE', 'GL', 'NVIDIACG', 'CGGL', 'COCOA', 'CARBON'])

#
# DIRECTORY: panda/src/osxdisplay/
#

elif (GetTarget() == 'darwin' and PkgSkip("CARBON")==0 and PkgSkip("GL")==0 and not RUNTIME):
  OPTS=['DIR:panda/src/osxdisplay', 'BUILDING:PANDAGL',  'GL', 'NVIDIACG', 'CGGL']
  TargetAdd('p3osxdisplay_composite1.obj', opts=OPTS, input='p3osxdisplay_composite1.cxx')
  TargetAdd('p3osxdisplay_osxGraphicsWindow.obj', opts=OPTS, input='osxGraphicsWindow.mm')
  OPTS=['DIR:panda/metalibs/pandagl', 'BUILDING:PANDAGL',  'GL', 'NVIDIACG', 'CGGL']
  TargetAdd('pandagl_pandagl.obj', opts=OPTS, input='pandagl.cxx')
  TargetAdd('libpandagl.dll', input='pandagl_pandagl.obj')
  TargetAdd('libpandagl.dll', input='p3glgsg_config_glgsg.obj')
  TargetAdd('libpandagl.dll', input='p3glgsg_glgsg.obj')
  TargetAdd('libpandagl.dll', input='p3osxdisplay_composite1.obj')
  TargetAdd('libpandagl.dll', input='p3osxdisplay_osxGraphicsWindow.obj')
  if (PkgSkip('PANDAFX')==0):
    TargetAdd('libpandagl.dll', input='libpandafx.dll')
  TargetAdd('libpandagl.dll', input=COMMON_PANDA_LIBS)
  TargetAdd('libpandagl.dll', opts=['MODULE', 'GL', 'NVIDIACG', 'CGGL', 'CARBON', 'AGL', 'COCOA'])

#
# DIRECTORY: panda/src/wgldisplay/
#

if (GetTarget() == 'windows' and PkgSkip("GL")==0 and not RUNTIME):
  OPTS=['DIR:panda/src/wgldisplay', 'DIR:panda/src/glstuff', 'BUILDING:PANDAGL',  'NVIDIACG', 'CGGL']
  TargetAdd('p3wgldisplay_composite1.obj', opts=OPTS, input='p3wgldisplay_composite1.cxx')
  OPTS=['DIR:panda/metalibs/pandagl', 'BUILDING:PANDAGL',  'NVIDIACG', 'CGGL']
  TargetAdd('pandagl_pandagl.obj', opts=OPTS, input='pandagl.cxx')
  TargetAdd('libpandagl.dll', input='pandagl_pandagl.obj')
  TargetAdd('libpandagl.dll', input='p3glgsg_config_glgsg.obj')
  TargetAdd('libpandagl.dll', input='p3glgsg_glgsg.obj')
  TargetAdd('libpandagl.dll', input='p3wgldisplay_composite1.obj')
  TargetAdd('libpandagl.dll', input='libp3windisplay.dll')
  if (PkgSkip('PANDAFX')==0):
    TargetAdd('libpandagl.dll', input='libpandafx.dll')
  TargetAdd('libpandagl.dll', input=COMMON_PANDA_LIBS)
  TargetAdd('libpandagl.dll', opts=['MODULE', 'WINGDI', 'GL', 'WINKERNEL', 'WINOLDNAMES', 'WINUSER', 'WINMM',  'NVIDIACG', 'CGGL'])

#
# DIRECTORY: panda/src/egldisplay/
#

if (PkgSkip("EGL")==0 and PkgSkip("GLES")==0 and PkgSkip("X11")==0 and not RUNTIME):
  DefSymbol('GLES', 'OPENGLES_1', '')
  OPTS=['DIR:panda/src/egldisplay', 'DIR:panda/src/glstuff', 'BUILDING:PANDAGLES',  'GLES', 'EGL']
  TargetAdd('pandagles_egldisplay_composite1.obj', opts=OPTS, input='p3egldisplay_composite1.cxx')
  OPTS=['DIR:panda/metalibs/pandagles', 'BUILDING:PANDAGLES', 'GLES', 'EGL']
  TargetAdd('pandagles_pandagles.obj', opts=OPTS, input='pandagles.cxx')
  TargetAdd('libpandagles.dll', input='p3x11display_composite1.obj')
  TargetAdd('libpandagles.dll', input='pandagles_pandagles.obj')
  TargetAdd('libpandagles.dll', input='p3glesgsg_config_glesgsg.obj')
  TargetAdd('libpandagles.dll', input='p3glesgsg_glesgsg.obj')
  TargetAdd('libpandagles.dll', input='pandagles_egldisplay_composite1.obj')
  TargetAdd('libpandagles.dll', input=COMMON_PANDA_LIBS)
  TargetAdd('libpandagles.dll', opts=['MODULE', 'GLES', 'EGL', 'X11'])

#
# DIRECTORY: panda/src/egldisplay/
#

if (PkgSkip("EGL")==0 and PkgSkip("GLES2")==0 and PkgSkip("X11")==0 and not RUNTIME):
  DefSymbol('GLES2', 'OPENGLES_2', '')
  OPTS=['DIR:panda/src/egldisplay', 'DIR:panda/src/glstuff', 'BUILDING:PANDAGLES2',  'GLES2', 'EGL']
  TargetAdd('pandagles2_egldisplay_composite1.obj', opts=OPTS, input='p3egldisplay_composite1.cxx')
  OPTS=['DIR:panda/metalibs/pandagles2', 'BUILDING:PANDAGLES2', 'GLES2', 'EGL']
  TargetAdd('pandagles2_pandagles2.obj', opts=OPTS, input='pandagles2.cxx')
  TargetAdd('libpandagles2.dll', input='p3x11display_composite1.obj')
  TargetAdd('libpandagles2.dll', input='pandagles2_pandagles2.obj')
  TargetAdd('libpandagles2.dll', input='p3gles2gsg_config_gles2gsg.obj')
  TargetAdd('libpandagles2.dll', input='p3gles2gsg_gles2gsg.obj')
  TargetAdd('libpandagles2.dll', input='pandagles2_egldisplay_composite1.obj')
  TargetAdd('libpandagles2.dll', input=COMMON_PANDA_LIBS)
  TargetAdd('libpandagles2.dll', opts=['MODULE', 'GLES2', 'EGL', 'X11'])

#
# DIRECTORY: panda/src/ode/
#
if (PkgSkip("ODE")==0 and not RUNTIME):
  OPTS=['DIR:panda/src/ode', 'BUILDING:PANDAODE', 'ODE', 'PYTHON']
  TargetAdd('p3ode_composite1.obj', opts=OPTS, input='p3ode_composite1.cxx')
  TargetAdd('p3ode_composite2.obj', opts=OPTS, input='p3ode_composite2.cxx')
  TargetAdd('p3ode_composite3.obj', opts=OPTS, input='p3ode_composite3.cxx')

  OPTS=['DIR:panda/src/ode', 'ODE', 'PYTHON']
  IGATEFILES=GetDirectoryContents('panda/src/ode', ["*.h", "*_composite*.cxx"])
  IGATEFILES.remove("odeConvexGeom.h")
  IGATEFILES.remove("odeHeightFieldGeom.h")
  IGATEFILES.remove("odeHelperStructs.h")
  TargetAdd('libpandaode.in', opts=OPTS, input=IGATEFILES)
  TargetAdd('libpandaode.in', opts=['IMOD:panda3d.ode', 'ILIB:libpandaode', 'SRCDIR:panda/src/ode'])
  TargetAdd('libpandaode_igate.obj', input='libpandaode.in', opts=["DEPENDENCYONLY"])
  TargetAdd('p3ode_ext_composite.obj', opts=OPTS, input='p3ode_ext_composite.cxx')

#
# DIRECTORY: panda/metalibs/pandaode/
#
if (PkgSkip("ODE")==0 and not RUNTIME):
  OPTS=['DIR:panda/metalibs/pandaode', 'BUILDING:PANDAODE', 'ODE']
  TargetAdd('pandaode_pandaode.obj', opts=OPTS, input='pandaode.cxx')

  TargetAdd('libpandaode.dll', input='pandaode_pandaode.obj')
  TargetAdd('libpandaode.dll', input='p3ode_composite1.obj')
  TargetAdd('libpandaode.dll', input='p3ode_composite2.obj')
  TargetAdd('libpandaode.dll', input='p3ode_composite3.obj')
  TargetAdd('libpandaode.dll', input=COMMON_PANDA_LIBS)
  TargetAdd('libpandaode.dll', opts=['WINUSER', 'ODE'])

  OPTS=['DIR:panda/metalibs/pandaode', 'ODE', 'PYTHON']
  TargetAdd('ode_module.obj', input='libpandaode.in')
  TargetAdd('ode_module.obj', opts=OPTS)
  TargetAdd('ode_module.obj', opts=['IMOD:panda3d.ode', 'ILIB:ode', 'IMPORT:panda3d.core'])

  TargetAdd('ode.pyd', input='ode_module.obj')
  TargetAdd('ode.pyd', input='libpandaode_igate.obj')
  TargetAdd('ode.pyd', input='p3ode_ext_composite.obj')
  TargetAdd('ode.pyd', input='libpandaode.dll')
  TargetAdd('ode.pyd', input='libp3interrogatedb.dll')
  TargetAdd('ode.pyd', input=COMMON_PANDA_LIBS)
  TargetAdd('ode.pyd', opts=['PYTHON', 'WINUSER', 'ODE'])

#
# DIRECTORY: panda/src/bullet/
#
if (PkgSkip("BULLET")==0 and not RUNTIME):
  OPTS=['DIR:panda/src/bullet', 'BUILDING:PANDABULLET', 'BULLET']
  TargetAdd('p3bullet_composite.obj', opts=OPTS, input='p3bullet_composite.cxx')

  OPTS=['DIR:panda/src/bullet', 'BULLET', 'PYTHON']
  IGATEFILES=GetDirectoryContents('panda/src/bullet', ["*.h", "*_composite*.cxx"])
  TargetAdd('libpandabullet.in', opts=OPTS, input=IGATEFILES)
  TargetAdd('libpandabullet.in', opts=['IMOD:panda3d.bullet', 'ILIB:libpandabullet', 'SRCDIR:panda/src/bullet'])
  TargetAdd('libpandabullet_igate.obj', input='libpandabullet.in', opts=["DEPENDENCYONLY"])

#
# DIRECTORY: panda/metalibs/pandabullet/
#
if (PkgSkip("BULLET")==0 and not RUNTIME):
  OPTS=['DIR:panda/metalibs/pandabullet', 'BUILDING:PANDABULLET', 'BULLET']
  TargetAdd('pandabullet_pandabullet.obj', opts=OPTS, input='pandabullet.cxx')

  TargetAdd('libpandabullet.dll', input='pandabullet_pandabullet.obj')
  TargetAdd('libpandabullet.dll', input='p3bullet_composite.obj')
  TargetAdd('libpandabullet.dll', input=COMMON_PANDA_LIBS)
  TargetAdd('libpandabullet.dll', opts=['WINUSER', 'BULLET'])

  OPTS=['DIR:panda/metalibs/pandabullet', 'BULLET', 'PYTHON']
  TargetAdd('bullet_module.obj', input='libpandabullet.in')
  TargetAdd('bullet_module.obj', opts=OPTS)
  TargetAdd('bullet_module.obj', opts=['IMOD:panda3d.bullet', 'ILIB:bullet', 'IMPORT:panda3d.core'])

  TargetAdd('bullet.pyd', input='bullet_module.obj')
  TargetAdd('bullet.pyd', input='libpandabullet_igate.obj')
  TargetAdd('bullet.pyd', input='libpandabullet.dll')
  TargetAdd('bullet.pyd', input='libp3interrogatedb.dll')
  TargetAdd('bullet.pyd', input=COMMON_PANDA_LIBS)
  TargetAdd('bullet.pyd', opts=['PYTHON', 'WINUSER', 'BULLET'])

#
# DIRECTORY: panda/src/physx/
#

if (PkgSkip("PHYSX")==0):
  OPTS=['DIR:panda/src/physx', 'BUILDING:PANDAPHYSX', 'PHYSX', 'NOARCH:PPC']
  TargetAdd('p3physx_composite.obj', opts=OPTS, input='p3physx_composite.cxx')

  OPTS=['DIR:panda/src/physx', 'PHYSX', 'NOARCH:PPC', 'PYTHON']
  IGATEFILES=GetDirectoryContents('panda/src/physx', ["*.h", "*_composite*.cxx"])
  TargetAdd('libpandaphysx.in', opts=OPTS, input=IGATEFILES)
  TargetAdd('libpandaphysx.in', opts=['IMOD:panda3d.physx', 'ILIB:libpandaphysx', 'SRCDIR:panda/src/physx'])
  TargetAdd('libpandaphysx_igate.obj', input='libpandaphysx.in', opts=["DEPENDENCYONLY"])

#
# DIRECTORY: panda/metalibs/pandaphysx/
#

if (PkgSkip("PHYSX")==0):
  OPTS=['DIR:panda/metalibs/pandaphysx', 'BUILDING:PANDAPHYSX', 'PHYSX', 'NOARCH:PPC']
  TargetAdd('pandaphysx_pandaphysx.obj', opts=OPTS, input='pandaphysx.cxx')

  TargetAdd('libpandaphysx.dll', input='pandaphysx_pandaphysx.obj')
  TargetAdd('libpandaphysx.dll', input='p3physx_composite.obj')
  TargetAdd('libpandaphysx.dll', input=COMMON_PANDA_LIBS)
  TargetAdd('libpandaphysx.dll', opts=['WINUSER', 'PHYSX', 'NOARCH:PPC'])

  OPTS=['DIR:panda/metalibs/pandaphysx', 'PHYSX', 'NOARCH:PPC', 'PYTHON']
  TargetAdd('physx_module.obj', input='libpandaphysx.in')
  TargetAdd('physx_module.obj', opts=OPTS)
  TargetAdd('physx_module.obj', opts=['IMOD:panda3d.physx', 'ILIB:physx', 'IMPORT:panda3d.core'])

  TargetAdd('physx.pyd', input='physx_module.obj')
  TargetAdd('physx.pyd', input='libpandaphysx_igate.obj')
  TargetAdd('physx.pyd', input='libpandaphysx.dll')
  TargetAdd('physx.pyd', input='libp3interrogatedb.dll')
  TargetAdd('physx.pyd', input=COMMON_PANDA_LIBS)
  TargetAdd('physx.pyd', opts=['PYTHON', 'WINUSER', 'PHYSX', 'NOARCH:PPC'])

#
# DIRECTORY: panda/src/physics/
#

if (PkgSkip("PANDAPHYSICS")==0) and (not RUNTIME):
  OPTS=['DIR:panda/src/physics', 'BUILDING:PANDAPHYSICS']
  TargetAdd('p3physics_composite1.obj', opts=OPTS, input='p3physics_composite1.cxx')
  TargetAdd('p3physics_composite2.obj', opts=OPTS, input='p3physics_composite2.cxx')

  OPTS=['DIR:panda/src/physics', 'PYTHON']
  IGATEFILES=GetDirectoryContents('panda/src/physics', ["*.h", "*_composite*.cxx"])
  IGATEFILES.remove("forces.h")
  TargetAdd('libp3physics.in', opts=OPTS, input=IGATEFILES)
  TargetAdd('libp3physics.in', opts=['IMOD:panda3d.physics', 'ILIB:libp3physics', 'SRCDIR:panda/src/physics'])
  TargetAdd('libp3physics_igate.obj', input='libp3physics.in', opts=["DEPENDENCYONLY"])

#
# DIRECTORY: panda/src/particlesystem/
#

if (PkgSkip("PANDAPHYSICS")==0) and (PkgSkip("PANDAPARTICLESYSTEM")==0) and (not RUNTIME):
  OPTS=['DIR:panda/src/particlesystem', 'BUILDING:PANDAPHYSICS']
  TargetAdd('p3particlesystem_composite1.obj', opts=OPTS, input='p3particlesystem_composite1.cxx')
  TargetAdd('p3particlesystem_composite2.obj', opts=OPTS, input='p3particlesystem_composite2.cxx')

  OPTS=['DIR:panda/src/particlesystem', 'PYTHON']
  IGATEFILES=GetDirectoryContents('panda/src/particlesystem', ["*.h", "*_composite*.cxx"])
  IGATEFILES.remove('orientedParticle.h')
  IGATEFILES.remove('orientedParticleFactory.h')
  IGATEFILES.remove('particlefactories.h')
  IGATEFILES.remove('emitters.h')
  IGATEFILES.remove('particles.h')
  TargetAdd('libp3particlesystem.in', opts=OPTS, input=IGATEFILES)
  TargetAdd('libp3particlesystem.in', opts=['IMOD:panda3d.physics', 'ILIB:libp3particlesystem', 'SRCDIR:panda/src/particlesystem'])
  TargetAdd('libp3particlesystem_igate.obj', input='libp3particlesystem.in', opts=["DEPENDENCYONLY"])

#
# DIRECTORY: panda/metalibs/pandaphysics/
#

if (PkgSkip("PANDAPHYSICS")==0) and (not RUNTIME):
  OPTS=['DIR:panda/metalibs/pandaphysics', 'BUILDING:PANDAPHYSICS']
  TargetAdd('pandaphysics_pandaphysics.obj', opts=OPTS, input='pandaphysics.cxx')

  TargetAdd('libpandaphysics.dll', input='pandaphysics_pandaphysics.obj')
  TargetAdd('libpandaphysics.dll', input='p3physics_composite1.obj')
  TargetAdd('libpandaphysics.dll', input='p3physics_composite2.obj')
  TargetAdd('libpandaphysics.dll', input='p3particlesystem_composite1.obj')
  TargetAdd('libpandaphysics.dll', input='p3particlesystem_composite2.obj')
  TargetAdd('libpandaphysics.dll', input=COMMON_PANDA_LIBS)
  TargetAdd('libpandaphysics.dll', opts=['ADVAPI'])

  OPTS=['DIR:panda/metalibs/pandaphysics', 'PYTHON']
  TargetAdd('physics_module.obj', input='libp3physics.in')
  if (PkgSkip("PANDAPARTICLESYSTEM")==0):
    TargetAdd('physics_module.obj', input='libp3particlesystem.in')
  TargetAdd('physics_module.obj', opts=OPTS)
  TargetAdd('physics_module.obj', opts=['IMOD:panda3d.physics', 'ILIB:physics', 'IMPORT:panda3d.core'])

  TargetAdd('physics.pyd', input='physics_module.obj')
  TargetAdd('physics.pyd', input='libp3physics_igate.obj')
  if (PkgSkip("PANDAPARTICLESYSTEM")==0):
    TargetAdd('physics.pyd', input='libp3particlesystem_igate.obj')
  TargetAdd('physics.pyd', input='libpandaphysics.dll')
  TargetAdd('physics.pyd', input='libp3interrogatedb.dll')
  TargetAdd('physics.pyd', input=COMMON_PANDA_LIBS)
  TargetAdd('physics.pyd', opts=['PYTHON'])

#
# DIRECTORY: panda/src/speedtree/
#

if (PkgSkip("SPEEDTREE")==0):
  OPTS=['DIR:panda/src/speedtree', 'BUILDING:PANDASPEEDTREE', 'SPEEDTREE', 'PYTHON']
  TargetAdd('pandaspeedtree_composite1.obj', opts=OPTS, input='pandaspeedtree_composite1.cxx')
  IGATEFILES=GetDirectoryContents('panda/src/speedtree', ["*.h", "*_composite*.cxx"])
  TargetAdd('libpandaspeedtree.in', opts=OPTS, input=IGATEFILES)
  TargetAdd('libpandaspeedtree.in', opts=['IMOD:libpandaspeedtree', 'ILIB:libpandaspeedtree', 'SRCDIR:panda/src/speedtree'])
  TargetAdd('libpandaspeedtree_igate.obj', input='libpandaspeedtree.in', opts=["DEPENDENCYONLY"])
  TargetAdd('libpandaspeedtree_module.obj', input='libpandaspeedtree.in')
  TargetAdd('libpandaspeedtree_module.obj', opts=OPTS)
  TargetAdd('libpandaspeedtree_module.obj', opts=['IMOD:libpandaspeedtree', 'ILIB:libpandaspeedtree'])
  TargetAdd('libpandaspeedtree.dll', input='pandaspeedtree_composite1.obj')
  TargetAdd('libpandaspeedtree.dll', input='libpandaspeedtree_igate.obj')
  TargetAdd('libpandaspeedtree.dll', input='libpandaspeedtree_module.obj')
  TargetAdd('libpandaspeedtree.dll', input=COMMON_PANDA_LIBS)
  TargetAdd('libpandaspeedtree.dll', opts=['SPEEDTREE'])
  if SDK["SPEEDTREEAPI"] == 'OpenGL':
      TargetAdd('libpandaspeedtree.dll', opts=['GL', 'NVIDIACG', 'CGGL'])
  elif SDK["SPEEDTREEAPI"] == 'DirectX9':
      TargetAdd('libpandaspeedtree.dll', opts=['DX9',  'NVIDIACG', 'CGDX9'])

#
# DIRECTORY: panda/src/testbed/
#

if (not RTDIST and not RUNTIME and PkgSkip("PVIEW")==0 and GetTarget() != 'android'):
  OPTS=['DIR:panda/src/testbed']
  TargetAdd('pview_pview.obj', opts=OPTS, input='pview.cxx')
  TargetAdd('pview.exe', input='pview_pview.obj')
  TargetAdd('pview.exe', input='libp3framework.dll')
  TargetAdd('pview.exe', input='libpandaegg.dll')
  TargetAdd('pview.exe', input=COMMON_PANDA_LIBS)
  TargetAdd('pview.exe', opts=['ADVAPI', 'WINSOCK2', 'WINSHELL'])

#
# DIRECTORY: panda/src/android/
#

if (not RUNTIME and GetTarget() == 'android'):
  native_app_glue = os.path.join(SDK['ANDROID_NDK'], 'sources', 'android', 'native_app_glue')
  OPTS=['DIR:panda/src/android', 'DIR:' + native_app_glue]

  TargetAdd('p3android_composite1.obj', opts=OPTS, input='p3android_composite1.cxx')
  TargetAdd('libp3android.dll', input='p3android_composite1.obj')
  TargetAdd('libp3android.dll', input=COMMON_PANDA_LIBS)
  TargetAdd('libp3android.dll', opts=['JNIGRAPHICS'])

  TargetAdd('android_native_app_glue.obj', opts=OPTS + ['NOHIDDEN'], input='android_native_app_glue.c')
  TargetAdd('android_main.obj', opts=OPTS, input='android_main.cxx')

  if (not RTDIST and PkgSkip("PVIEW")==0):
    TargetAdd('pview_pview.obj', opts=OPTS, input='pview.cxx')
    TargetAdd('pview.exe', input='android_native_app_glue.obj')
    TargetAdd('pview.exe', input='android_main.obj')
    TargetAdd('pview.exe', input='pview_pview.obj')
    TargetAdd('pview.exe', input='libp3framework.dll')
    TargetAdd('pview.exe', input='libpandaegg.dll')
    TargetAdd('pview.exe', input='libp3android.dll')
    TargetAdd('pview.exe', input=COMMON_PANDA_LIBS)
    TargetAdd('AndroidManifest.xml', opts=OPTS, input='pview_manifest.xml')

#
# DIRECTORY: panda/src/androiddisplay/
#

if (GetTarget() == 'android' and PkgSkip("EGL")==0 and PkgSkip("GLES")==0 and not RUNTIME):
  DefSymbol('GLES', 'OPENGLES_1', '')
  OPTS=['DIR:panda/src/androiddisplay', 'DIR:panda/src/glstuff', 'DIR:' + native_app_glue, 'BUILDING:PANDAGLES',  'GLES', 'EGL']
  TargetAdd('pandagles_androiddisplay_composite1.obj', opts=OPTS, input='p3androiddisplay_composite1.cxx')
  OPTS=['DIR:panda/metalibs/pandagles', 'BUILDING:PANDAGLES', 'GLES', 'EGL']
  TargetAdd('pandagles_pandagles.obj', opts=OPTS, input='pandagles.cxx')
  TargetAdd('libpandagles.dll', input='pandagles_pandagles.obj')
  TargetAdd('libpandagles.dll', input='p3glesgsg_config_glesgsg.obj')
  TargetAdd('libpandagles.dll', input='p3glesgsg_glesgsg.obj')
  TargetAdd('libpandagles.dll', input='pandagles_androiddisplay_composite1.obj')
  TargetAdd('libpandagles.dll', input='libp3android.dll')
  TargetAdd('libpandagles.dll', input=COMMON_PANDA_LIBS)
  TargetAdd('libpandagles.dll', opts=['MODULE', 'GLES', 'EGL'])

#
# DIRECTORY: panda/src/tinydisplay/
#

if (not RUNTIME and (GetTarget() in ('windows', 'darwin') or PkgSkip("X11")==0) and PkgSkip("TINYDISPLAY")==0):
  OPTS=['DIR:panda/src/tinydisplay', 'BUILDING:TINYDISPLAY']
  TargetAdd('p3tinydisplay_composite1.obj', opts=OPTS, input='p3tinydisplay_composite1.cxx')
  TargetAdd('p3tinydisplay_composite2.obj', opts=OPTS, input='p3tinydisplay_composite2.cxx')
  TargetAdd('p3tinydisplay_ztriangle_1.obj', opts=OPTS, input='ztriangle_1.cxx')
  TargetAdd('p3tinydisplay_ztriangle_2.obj', opts=OPTS, input='ztriangle_2.cxx')
  TargetAdd('p3tinydisplay_ztriangle_3.obj', opts=OPTS, input='ztriangle_3.cxx')
  TargetAdd('p3tinydisplay_ztriangle_4.obj', opts=OPTS, input='ztriangle_4.cxx')
  TargetAdd('p3tinydisplay_ztriangle_table.obj', opts=OPTS, input='ztriangle_table.cxx')
  if GetTarget() == 'darwin':
    TargetAdd('p3tinydisplay_tinyOsxGraphicsWindow.obj', opts=OPTS, input='tinyOsxGraphicsWindow.mm')
    TargetAdd('libp3tinydisplay.dll', input='p3tinydisplay_tinyOsxGraphicsWindow.obj')
    TargetAdd('libp3tinydisplay.dll', opts=['CARBON', 'AGL', 'COCOA'])
  elif GetTarget() == 'windows':
    TargetAdd('libp3tinydisplay.dll', input='libp3windisplay.dll')
    TargetAdd('libp3tinydisplay.dll', opts=['WINIMM', 'WINGDI', 'WINKERNEL', 'WINOLDNAMES', 'WINUSER', 'WINMM'])
  else:
    TargetAdd('libp3tinydisplay.dll', input='p3x11display_composite1.obj')
    TargetAdd('libp3tinydisplay.dll', opts=['X11'])
  TargetAdd('libp3tinydisplay.dll', input='p3tinydisplay_composite1.obj')
  TargetAdd('libp3tinydisplay.dll', input='p3tinydisplay_composite2.obj')
  TargetAdd('libp3tinydisplay.dll', input='p3tinydisplay_ztriangle_1.obj')
  TargetAdd('libp3tinydisplay.dll', input='p3tinydisplay_ztriangle_2.obj')
  TargetAdd('libp3tinydisplay.dll', input='p3tinydisplay_ztriangle_3.obj')
  TargetAdd('libp3tinydisplay.dll', input='p3tinydisplay_ztriangle_4.obj')
  TargetAdd('libp3tinydisplay.dll', input='p3tinydisplay_ztriangle_table.obj')
  TargetAdd('libp3tinydisplay.dll', input=COMMON_PANDA_LIBS)

#
# DIRECTORY: direct/src/directbase/
#

if (PkgSkip("DIRECT")==0):
  OPTS=['DIR:direct/src/directbase', 'PYTHON']
  TargetAdd('p3directbase_directbase.obj', opts=OPTS+['BUILDING:DIRECT'], input='directbase.cxx')

  if (PkgSkip("PYTHON")==0 and not RTDIST and not RUNTIME and DIRECTSCRIPTS):
    DefSymbol("BUILDING:PACKPANDA", "IMPORT_MODULE", "direct.directscripts.packpanda")
    TargetAdd('packpanda.obj', opts=OPTS+['BUILDING:PACKPANDA'], input='ppython.cxx')
    TargetAdd('packpanda.exe', input='packpanda.obj')
    TargetAdd('packpanda.exe', opts=['PYTHON'])

    DefSymbol("BUILDING:EGGCACHER", "IMPORT_MODULE", "direct.directscripts.eggcacher")
    TargetAdd('eggcacher.obj', opts=OPTS+['BUILDING:EGGCACHER'], input='ppython.cxx')
    TargetAdd('eggcacher.exe', input='eggcacher.obj')
    TargetAdd('eggcacher.exe', opts=['PYTHON'])

#
# DIRECTORY: direct/src/dcparser/
#

if (PkgSkip("DIRECT")==0):
  OPTS=['DIR:direct/src/dcparser', 'WITHINPANDA', 'BISONPREFIX_dcyy', 'PYTHON']
  CreateFile(GetOutputDir()+"/include/dcParser.h")
  TargetAdd('p3dcparser_dcParser.obj', opts=OPTS, input='dcParser.yxx')
  TargetAdd('dcParser.h', input='p3dcparser_dcParser.obj', opts=['DEPENDENCYONLY'])
  TargetAdd('p3dcparser_dcLexer.obj', opts=OPTS, input='dcLexer.lxx')
  TargetAdd('p3dcparser_composite1.obj', opts=OPTS, input='p3dcparser_composite1.cxx')
  TargetAdd('p3dcparser_composite2.obj', opts=OPTS, input='p3dcparser_composite2.cxx')

  OPTS=['DIR:direct/src/dcparser', 'WITHINPANDA', 'PYTHON']
  IGATEFILES=GetDirectoryContents('direct/src/dcparser', ["*.h", "*_composite*.cxx"])
  if "dcParser.h" in IGATEFILES: IGATEFILES.remove("dcParser.h")
  if "dcmsgtypes.h" in IGATEFILES: IGATEFILES.remove('dcmsgtypes.h')
  TargetAdd('libp3dcparser.in', opts=OPTS, input=IGATEFILES)
  TargetAdd('libp3dcparser.in', opts=['IMOD:panda3d.direct', 'ILIB:libp3dcparser', 'SRCDIR:direct/src/dcparser'])
  TargetAdd('libp3dcparser_igate.obj', input='libp3dcparser.in', opts=["DEPENDENCYONLY"])

#
# DIRECTORY: direct/src/deadrec/
#

if (PkgSkip("DIRECT")==0):
  OPTS=['DIR:direct/src/deadrec', 'BUILDING:DIRECT']
  TargetAdd('p3deadrec_composite1.obj', opts=OPTS, input='p3deadrec_composite1.cxx')

  OPTS=['DIR:direct/src/deadrec', 'PYTHON']
  IGATEFILES=GetDirectoryContents('direct/src/deadrec', ["*.h", "*_composite*.cxx"])
  TargetAdd('libp3deadrec.in', opts=OPTS, input=IGATEFILES)
  TargetAdd('libp3deadrec.in', opts=['IMOD:panda3d.direct', 'ILIB:libp3deadrec', 'SRCDIR:direct/src/deadrec'])
  TargetAdd('libp3deadrec_igate.obj', input='libp3deadrec.in', opts=["DEPENDENCYONLY"])

#
# DIRECTORY: direct/src/distributed/
#

if (PkgSkip("DIRECT")==0):
  OPTS=['DIR:direct/src/distributed', 'DIR:direct/src/dcparser', 'WITHINPANDA', 'BUILDING:DIRECT', 'OPENSSL', 'PYTHON']
  TargetAdd('p3distributed_config_distributed.obj', opts=OPTS, input='config_distributed.cxx')
  TargetAdd('p3distributed_cConnectionRepository.obj', opts=OPTS, input='cConnectionRepository.cxx')
  TargetAdd('p3distributed_cDistributedSmoothNodeBase.obj', opts=OPTS, input='cDistributedSmoothNodeBase.cxx')

  OPTS=['DIR:direct/src/distributed', 'WITHINPANDA', 'OPENSSL', 'PYTHON']
  IGATEFILES=GetDirectoryContents('direct/src/distributed', ["*.h", "*.cxx"])
  TargetAdd('libp3distributed.in', opts=OPTS, input=IGATEFILES)
  TargetAdd('libp3distributed.in', opts=['IMOD:panda3d.direct', 'ILIB:libp3distributed', 'SRCDIR:direct/src/distributed'])
  TargetAdd('libp3distributed_igate.obj', input='libp3distributed.in', opts=["DEPENDENCYONLY"])

#
# DIRECTORY: direct/src/interval/
#

if (PkgSkip("DIRECT")==0):
  OPTS=['DIR:direct/src/interval', 'BUILDING:DIRECT']
  TargetAdd('p3interval_composite1.obj', opts=OPTS, input='p3interval_composite1.cxx')

  OPTS=['DIR:direct/src/interval', 'PYTHON']
  IGATEFILES=GetDirectoryContents('direct/src/interval', ["*.h", "*_composite*.cxx"])
  TargetAdd('libp3interval.in', opts=OPTS, input=IGATEFILES)
  TargetAdd('libp3interval.in', opts=['IMOD:panda3d.direct', 'ILIB:libp3interval', 'SRCDIR:direct/src/interval'])
  TargetAdd('libp3interval_igate.obj', input='libp3interval.in', opts=["DEPENDENCYONLY"])

#
# DIRECTORY: direct/src/showbase/
#

if (PkgSkip("DIRECT")==0):
  OPTS=['DIR:direct/src/showbase', 'BUILDING:DIRECT']
  TargetAdd('p3showbase_showBase.obj', opts=OPTS, input='showBase.cxx')
  if GetTarget() == 'darwin':
    TargetAdd('p3showbase_showBase_assist.obj', opts=OPTS, input='showBase_assist.mm')

  OPTS=['DIR:direct/src/showbase', 'PYTHON']
  IGATEFILES=GetDirectoryContents('direct/src/showbase', ["*.h", "showBase.cxx"])
  TargetAdd('libp3showbase.in', opts=OPTS, input=IGATEFILES)
  TargetAdd('libp3showbase.in', opts=['IMOD:panda3d.direct', 'ILIB:libp3showbase', 'SRCDIR:direct/src/showbase'])
  TargetAdd('libp3showbase_igate.obj', input='libp3showbase.in', opts=["DEPENDENCYONLY"])

#
# DIRECTORY: direct/src/motiontrail/
#

if (PkgSkip("DIRECT")==0):
  OPTS=['DIR:direct/src/motiontrail', 'BUILDING:DIRECT']
  TargetAdd('p3motiontrail_cMotionTrail.obj', opts=OPTS, input='cMotionTrail.cxx')
  TargetAdd('p3motiontrail_config_motiontrail.obj', opts=OPTS, input='config_motiontrail.cxx')

  OPTS=['DIR:direct/src/motiontrail', 'PYTHON']
  IGATEFILES=GetDirectoryContents('direct/src/motiontrail', ["*.h", "cMotionTrail.cxx"])
  TargetAdd('libp3motiontrail.in', opts=OPTS, input=IGATEFILES)
  TargetAdd('libp3motiontrail.in', opts=['IMOD:panda3d.direct', 'ILIB:libp3motiontrail', 'SRCDIR:direct/src/motiontrail'])
  TargetAdd('libp3motiontrail_igate.obj', input='libp3motiontrail.in', opts=["DEPENDENCYONLY"])

#
# DIRECTORY: direct/metalibs/direct/
#

if (PkgSkip("DIRECT")==0):
  OPTS=['DIR:direct/metalibs/direct', 'BUILDING:DIRECT']
  TargetAdd('p3direct_direct.obj', opts=OPTS, input='direct.cxx')

  TargetAdd('libp3direct.dll', input='p3direct_direct.obj')
  TargetAdd('libp3direct.dll', input='p3directbase_directbase.obj')
  TargetAdd('libp3direct.dll', input='p3showbase_showBase.obj')
  if GetTarget() == 'darwin':
    TargetAdd('libp3direct.dll', input='p3showbase_showBase_assist.obj')
  TargetAdd('libp3direct.dll', input='p3deadrec_composite1.obj')
  TargetAdd('libp3direct.dll', input='p3interval_composite1.obj')
  TargetAdd('libp3direct.dll', input='p3motiontrail_config_motiontrail.obj')
  TargetAdd('libp3direct.dll', input='p3motiontrail_cMotionTrail.obj')
  TargetAdd('libp3direct.dll', input=COMMON_PANDA_LIBS)
  TargetAdd('libp3direct.dll', opts=['ADVAPI',  'OPENSSL', 'WINUSER', 'WINGDI'])

  OPTS=['DIR:direct/metalibs/direct', 'PYTHON']
  TargetAdd('direct_module.obj', input='libp3dcparser.in')
  TargetAdd('direct_module.obj', input='libp3showbase.in')
  TargetAdd('direct_module.obj', input='libp3deadrec.in')
  TargetAdd('direct_module.obj', input='libp3interval.in')
  TargetAdd('direct_module.obj', input='libp3distributed.in')
  TargetAdd('direct_module.obj', input='libp3motiontrail.in')
  TargetAdd('direct_module.obj', opts=OPTS)
  TargetAdd('direct_module.obj', opts=['IMOD:panda3d.direct', 'ILIB:direct', 'IMPORT:panda3d.core'])

  TargetAdd('direct.pyd', input='libp3dcparser_igate.obj')
  TargetAdd('direct.pyd', input='libp3showbase_igate.obj')
  TargetAdd('direct.pyd', input='libp3deadrec_igate.obj')
  TargetAdd('direct.pyd', input='libp3interval_igate.obj')
  TargetAdd('direct.pyd', input='libp3distributed_igate.obj')
  TargetAdd('direct.pyd', input='libp3motiontrail_igate.obj')

  # These are part of direct.pyd, not libp3direct.dll, because they rely on
  # the Python libraries.  If a C++ user needs these modules, we can move them
  # back and filter out the Python-specific code.
  TargetAdd('direct.pyd', input='p3dcparser_composite1.obj')
  TargetAdd('direct.pyd', input='p3dcparser_composite2.obj')
  TargetAdd('direct.pyd', input='p3dcparser_dcParser.obj')
  TargetAdd('direct.pyd', input='p3dcparser_dcLexer.obj')
  TargetAdd('direct.pyd', input='p3distributed_config_distributed.obj')
  TargetAdd('direct.pyd', input='p3distributed_cConnectionRepository.obj')
  TargetAdd('direct.pyd', input='p3distributed_cDistributedSmoothNodeBase.obj')

  TargetAdd('direct.pyd', input='direct_module.obj')
  TargetAdd('direct.pyd', input='libp3direct.dll')
  TargetAdd('direct.pyd', input='libp3interrogatedb.dll')
  TargetAdd('direct.pyd', input=COMMON_PANDA_LIBS)
  TargetAdd('direct.pyd', opts=['PYTHON', 'OPENSSL', 'WINUSER', 'WINGDI', 'WINSOCK2'])

#
# DIRECTORY: direct/src/dcparse/
#

if (PkgSkip("PYTHON")==0 and PkgSkip("DIRECT")==0 and not RTDIST and not RUNTIME):
  OPTS=['DIR:direct/src/dcparse', 'DIR:direct/src/dcparser', 'WITHINPANDA', 'ADVAPI', 'PYTHON']
  TargetAdd('dcparse_dcparse.obj', opts=OPTS, input='dcparse.cxx')
  TargetAdd('p3dcparse.exe', input='p3dcparser_composite1.obj')
  TargetAdd('p3dcparse.exe', input='p3dcparser_composite2.obj')
  TargetAdd('p3dcparse.exe', input='p3dcparser_dcParser.obj')
  TargetAdd('p3dcparse.exe', input='p3dcparser_dcLexer.obj')
  TargetAdd('p3dcparse.exe', input='dcparse_dcparse.obj')
  TargetAdd('p3dcparse.exe', input='libp3direct.dll')
  TargetAdd('p3dcparse.exe', input=COMMON_PANDA_LIBS)
  TargetAdd('p3dcparse.exe', opts=['ADVAPI', 'PYTHON'])

#
# DIRECTORY: direct/src/plugin/
#

if (RTDIST or RUNTIME):
  # Explicitly define this as we don't include dtool_config.h here.
  if GetTarget() not in ('windows', 'darwin'):
    DefSymbol("RUNTIME", "HAVE_X11", "1")

  OPTS=['DIR:direct/src/plugin', 'BUILDING:P3D_PLUGIN', 'RUNTIME', 'OPENSSL']
  TargetAdd('plugin_common.obj', opts=OPTS, input='plugin_common_composite1.cxx')

  OPTS += ['ZLIB', 'MSIMG']
  TargetAdd('plugin_plugin.obj', opts=OPTS, input='p3d_plugin_composite1.cxx')
  TargetAdd('plugin_mkdir_complete.obj', opts=OPTS, input='mkdir_complete.cxx')
  TargetAdd('plugin_wstring_encode.obj', opts=OPTS, input='wstring_encode.cxx')
  TargetAdd('plugin_parse_color.obj', opts=OPTS, input='parse_color.cxx')
  TargetAdd('plugin_get_twirl_data.obj', opts=OPTS, input='get_twirl_data.cxx')
  TargetAdd('plugin_find_root_dir.obj', opts=OPTS, input='find_root_dir.cxx')
  if GetTarget() == 'darwin':
    TargetAdd('plugin_find_root_dir_assist.obj', opts=OPTS, input='find_root_dir_assist.mm')
  TargetAdd('plugin_binaryXml.obj', opts=OPTS, input='binaryXml.cxx')
  TargetAdd('plugin_fileSpec.obj', opts=OPTS, input='fileSpec.cxx')
  TargetAdd('plugin_handleStream.obj', opts=OPTS, input='handleStream.cxx')
  TargetAdd('plugin_handleStreamBuf.obj', opts=OPTS, input='handleStreamBuf.cxx')
  if (RTDIST):
    for fname in ("p3d_plugin.dll", "libp3d_plugin_static.ilb"):
      TargetAdd(fname, input='plugin_plugin.obj')
      TargetAdd(fname, input='plugin_mkdir_complete.obj')
      TargetAdd(fname, input='plugin_wstring_encode.obj')
      TargetAdd(fname, input='plugin_parse_color.obj')
      TargetAdd(fname, input='plugin_find_root_dir.obj')
      if GetTarget() == 'darwin':
        TargetAdd(fname, input='plugin_find_root_dir_assist.obj')
      TargetAdd(fname, input='plugin_fileSpec.obj')
      TargetAdd(fname, input='plugin_binaryXml.obj')
      TargetAdd(fname, input='plugin_handleStream.obj')
      TargetAdd(fname, input='plugin_handleStreamBuf.obj')
      TargetAdd(fname, input='libp3tinyxml.ilb')
      if GetTarget() == 'darwin':
        TargetAdd(fname, input='libp3subprocbuffer.ilb')
      TargetAdd(fname, opts=['OPENSSL', 'ZLIB', 'X11', 'ADVAPI', 'WINUSER', 'WINGDI', 'WINSHELL', 'WINCOMCTL', 'WINOLE', 'MSIMG'])
    TargetAdd("libp3d_plugin_static.ilb", input='plugin_get_twirl_data.obj')

  if (PkgSkip("PYTHON")==0 and RTDIST):
    # Freeze VFSImporter and its dependency modules into p3dpython.
    # Mark panda3d.core as a dependency to make sure to build that first.
    TargetAdd('p3dpython_frozen.obj', input='VFSImporter.py', opts=['DIR:direct/src/showbase', 'FREEZE_STARTUP', 'PYTHON'])
    TargetAdd('p3dpython_frozen.obj', dep='core.pyd')

    OPTS += ['PYTHON']
    TargetAdd('p3dpython_p3dpython_composite1.obj', opts=OPTS, input='p3dpython_composite1.cxx')
    TargetAdd('p3dpython_p3dPythonMain.obj', opts=OPTS, input='p3dPythonMain.cxx')
    TargetAdd('p3dpython.exe', input='p3dpython_p3dpython_composite1.obj')
    TargetAdd('p3dpython.exe', input='p3dpython_p3dPythonMain.obj')
    TargetAdd('p3dpython.exe', input='p3dpython_frozen.obj')
    TargetAdd('p3dpython.exe', input=COMMON_PANDA_LIBS)
    TargetAdd('p3dpython.exe', input='libp3tinyxml.ilb')
    TargetAdd('p3dpython.exe', input='libp3interrogatedb.dll')
    TargetAdd('p3dpython.exe', opts=['PYTHON', 'WINUSER'])

    TargetAdd('libp3dpython.dll', input='p3dpython_p3dpython_composite1.obj')
    TargetAdd('libp3dpython.dll', input='p3dpython_frozen.obj')
    TargetAdd('libp3dpython.dll', input=COMMON_PANDA_LIBS)
    TargetAdd('libp3dpython.dll', input='libp3tinyxml.ilb')
    TargetAdd('libp3dpython.dll', input='libp3interrogatedb.dll')
    TargetAdd('libp3dpython.dll', opts=['PYTHON', 'WINUSER'])

    if GetTarget() == 'windows':
      DefSymbol("NON_CONSOLE", "NON_CONSOLE", "")
      OPTS.append("NON_CONSOLE")
      TargetAdd('p3dpythonw_p3dpython_composite1.obj', opts=OPTS, input='p3dpython_composite1.cxx')
      TargetAdd('p3dpythonw_p3dPythonMain.obj', opts=OPTS, input='p3dPythonMain.cxx')
      TargetAdd('p3dpythonw.exe', input='p3dpythonw_p3dpython_composite1.obj')
      TargetAdd('p3dpythonw.exe', input='p3dpythonw_p3dPythonMain.obj')
      TargetAdd('p3dpythonw.exe', input='p3dpython_frozen.obj')
      TargetAdd('p3dpythonw.exe', input=COMMON_PANDA_LIBS)
      TargetAdd('p3dpythonw.exe', input='libp3tinyxml.ilb')
      TargetAdd('p3dpythonw.exe', input='libp3interrogatedb.dll')
      TargetAdd('p3dpythonw.exe', opts=['SUBSYSTEM:WINDOWS', 'PYTHON', 'WINUSER'])

  if (PkgSkip("OPENSSL")==0 and RTDIST and False):
    OPTS=['DIR:direct/src/plugin', 'DIR:panda/src/express', 'OPENSSL']
    if GetTarget() == 'darwin':
        OPTS += ['OPT:2']
    if (PkgSkip("FLTK")==0):
      OPTS.append("FLTK")
      TargetAdd('plugin_p3dCert.obj', opts=OPTS, input='p3dCert.cxx')
      TargetAdd('plugin_p3dCert_strings.obj', opts=OPTS, input='p3dCert_strings.cxx')
      TargetAdd('p3dcert.exe', input='plugin_mkdir_complete.obj')
      TargetAdd('p3dcert.exe', input='plugin_wstring_encode.obj')
      TargetAdd('p3dcert.exe', input='plugin_p3dCert.obj')
      TargetAdd('p3dcert.exe', input='plugin_p3dCert_strings.obj')
      OPTS=['SUBSYSTEM:WINDOWS', 'OPENSSL', 'FLTK', 'X11', 'WINCOMCTL', 'WINSOCK', 'WINGDI', 'WINUSER', 'ADVAPI', 'WINOLE', 'WINSHELL', 'SUBSYSTEM:WINDOWS']
      if GetTarget() == 'darwin':
          OPTS += ['OPT:2']
      TargetAdd('p3dcert.exe', opts=OPTS)
    elif (PkgSkip("WX")==0):
      OPTS += ["WX", "RTTI"]
      TargetAdd('plugin_p3dCert.obj', opts=OPTS, input='p3dCert_wx.cxx')
      TargetAdd('p3dcert.exe', input='plugin_mkdir_complete.obj')
      TargetAdd('p3dcert.exe', input='plugin_wstring_encode.obj')
      TargetAdd('p3dcert.exe', input='plugin_p3dCert.obj')
      OPTS=['SUBSYSTEM:WINDOWS', 'OPENSSL', 'WX', 'CARBON', 'WINOLE', 'WINOLEAUT', 'WINUSER', 'ADVAPI', 'WINSHELL', 'WINCOMCTL', 'WINGDI', 'WINCOMDLG']
      if GetTarget() == "darwin":
          OPTS += ['GL', 'OPT:2']
      TargetAdd('p3dcert.exe', opts=OPTS)

#
# DIRECTORY: direct/src/plugin_npapi/
#

if RUNTIME:
  OPTS=['DIR:direct/src/plugin_npapi', 'RUNTIME', 'GTK2']
  if GetTarget() == 'windows':
    nppanda3d_rc = {"name" : "Panda3D Game Engine Plug-in",
                    "version" : VERSION,
                    "description" : "Runs 3-D games and interactive applets",
                    "filename" : "nppanda3d.dll",
                    "mimetype" : "application/x-panda3d",
                    "extension" : "p3d",
                    "filedesc" : "Panda3D applet"}
    TargetAdd('nppanda3d.res', opts=OPTS, winrc=nppanda3d_rc)
  elif GetTarget() == 'darwin':
    TargetAdd('nppanda3d.rsrc', opts=OPTS, input='nppanda3d.r')

  OPTS += ['GTK2']
  TargetAdd('plugin_npapi_nppanda3d_composite1.obj', opts=OPTS, input='nppanda3d_composite1.cxx')

  TargetAdd('nppanda3d.plugin', input='plugin_common.obj')
  TargetAdd('nppanda3d.plugin', input='plugin_parse_color.obj')
  TargetAdd('nppanda3d.plugin', input='plugin_get_twirl_data.obj')
  TargetAdd('nppanda3d.plugin', input='plugin_wstring_encode.obj')
  TargetAdd('nppanda3d.plugin', input='plugin_npapi_nppanda3d_composite1.obj')
  if GetTarget() == 'windows':
    TargetAdd('nppanda3d.plugin', input='nppanda3d.res')
    TargetAdd('nppanda3d.plugin', input='nppanda3d.def', ipath=OPTS)
  elif GetTarget() == 'darwin':
    TargetAdd('nppanda3d.plugin', input='nppanda3d.rsrc')
    TargetAdd('nppanda3d.plugin', input='nppanda3d.plist', ipath=OPTS)
    TargetAdd('nppanda3d.plugin', input='plugin_find_root_dir_assist.obj')
  TargetAdd('nppanda3d.plugin', input='libp3tinyxml.ilb')
  TargetAdd('nppanda3d.plugin', opts=['OPENSSL', 'WINGDI', 'WINUSER', 'WINSHELL', 'WINOLE', 'CARBON'])

#
# DIRECTORY: direct/src/plugin_activex/
#

if (RUNTIME and GetTarget() == 'windows' and PkgSkip("MFC")==0):
  OPTS=['DIR:direct/src/plugin_activex', 'RUNTIME', 'ACTIVEX', 'MFC']
  DefSymbol('ACTIVEX', '_USRDLL', '')
  DefSymbol('ACTIVEX', '_WINDLL', '')
  DefSymbol('ACTIVEX', '_AFXDLL', '')
  DefSymbol('ACTIVEX', '_MBCS', '')
  TargetAdd('P3DActiveX.tlb', opts=OPTS, input='P3DActiveX.idl')
  TargetAdd('P3DActiveX.res', opts=OPTS, input='P3DActiveX.rc')

  TargetAdd('plugin_activex_p3dactivex_composite1.obj', opts=OPTS, input='p3dactivex_composite1.cxx')

  TargetAdd('p3dactivex.ocx', input='plugin_common.obj')
  TargetAdd('p3dactivex.ocx', input='plugin_parse_color.obj')
  TargetAdd('p3dactivex.ocx', input='plugin_get_twirl_data.obj')
  TargetAdd('p3dactivex.ocx', input='plugin_wstring_encode.obj')
  TargetAdd('p3dactivex.ocx', input='plugin_activex_p3dactivex_composite1.obj')
  TargetAdd('p3dactivex.ocx', input='P3DActiveX.res')
  TargetAdd('p3dactivex.ocx', input='P3DActiveX.def', ipath=OPTS)
  TargetAdd('p3dactivex.ocx', input='libp3tinyxml.ilb')
  TargetAdd('p3dactivex.ocx', opts=['MFC', 'WINSOCK2', 'OPENSSL', 'WINGDI', 'WINUSER'])

#
# DIRECTORY: direct/src/plugin_standalone/
#

if (RUNTIME):
  OPTS=['DIR:direct/src/plugin_standalone', 'RUNTIME', 'OPENSSL']
  TargetAdd('plugin_standalone_panda3d.obj', opts=OPTS, input='panda3d.cxx')
  TargetAdd('plugin_standalone_panda3dBase.obj', opts=OPTS, input='panda3dBase.cxx')

  if GetTarget() == 'windows':
    panda3d_rc = {"name" : "Panda3D Game Engine Plug-in",
                  "version" : VERSION,
                  "description" : "Runs 3-D games and interactive applets",
                  "filename" : "panda3d.exe",
                  "mimetype" : "application/x-panda3d",
                  "extension" : "p3d",
                  "filedesc" : "Panda3D applet",
                  "icon" : "panda3d.ico"}
    TargetAdd('panda3d.res', opts=OPTS, winrc=panda3d_rc)

  TargetAdd('plugin_standalone_panda3dMain.obj', opts=OPTS, input='panda3dMain.cxx')
  TargetAdd('panda3d.exe', input='plugin_standalone_panda3d.obj')
  TargetAdd('panda3d.exe', input='plugin_standalone_panda3dMain.obj')
  TargetAdd('panda3d.exe', input='plugin_standalone_panda3dBase.obj')
  TargetAdd('panda3d.exe', input='plugin_common.obj')
  TargetAdd('panda3d.exe', input='plugin_wstring_encode.obj')
  if GetTarget() == 'darwin':
    TargetAdd('panda3d.exe', input='plugin_find_root_dir_assist.obj')
  elif GetTarget() == 'windows':
    TargetAdd('panda3d.exe', input='panda3d.res')
  TargetAdd('panda3d.exe', input='libpandaexpress.dll')
  TargetAdd('panda3d.exe', input='libp3dtoolconfig.dll')
  TargetAdd('panda3d.exe', input='libp3dtool.dll')
  #TargetAdd('panda3d.exe', input='libp3pystub.lib')
  TargetAdd('panda3d.exe', input='libp3tinyxml.ilb')
  TargetAdd('panda3d.exe', opts=['NOICON', 'OPENSSL', 'ZLIB', 'WINGDI', 'WINUSER', 'WINSHELL', 'ADVAPI', 'WINSOCK2', 'WINOLE', 'CARBON'])

  if (GetTarget() == 'darwin'):
    TargetAdd('plugin_standalone_panda3dMac.obj', opts=OPTS, input='panda3dMac.cxx')
    TargetAdd('Panda3D.app', input='plugin_standalone_panda3d.obj')
    TargetAdd('Panda3D.app', input='plugin_standalone_panda3dMac.obj')
    TargetAdd('Panda3D.app', input='plugin_standalone_panda3dBase.obj')
    TargetAdd('Panda3D.app', input='plugin_common.obj')
    TargetAdd('Panda3D.app', input='plugin_find_root_dir_assist.obj')
    TargetAdd('Panda3D.app', input='libpandaexpress.dll')
    TargetAdd('Panda3D.app', input='libp3dtoolconfig.dll')
    TargetAdd('Panda3D.app', input='libp3dtool.dll')
    #TargetAdd('Panda3D.app', input='libp3pystub.lib')
    TargetAdd('Panda3D.app', input='libp3tinyxml.ilb')
    TargetAdd('Panda3D.app', input='panda3d_mac.plist', ipath=OPTS)
    TargetAdd('Panda3D.app', input='models/plugin_images/panda3d.icns')
    TargetAdd('Panda3D.app', opts=['OPENSSL', 'ZLIB', 'WINGDI', 'WINUSER', 'WINSHELL', 'ADVAPI', 'WINSOCK2', 'WINOLE', 'CARBON'])
  elif (GetTarget() == 'windows'):
    TargetAdd('plugin_standalone_panda3dWinMain.obj', opts=OPTS, input='panda3dWinMain.cxx')
    TargetAdd('panda3dw.exe', input='plugin_standalone_panda3d.obj')
    TargetAdd('panda3dw.exe', input='plugin_standalone_panda3dWinMain.obj')
    TargetAdd('panda3dw.exe', input='plugin_standalone_panda3dBase.obj')
    TargetAdd('panda3dw.exe', input='plugin_wstring_encode.obj')
    TargetAdd('panda3dw.exe', input='plugin_common.obj')
    TargetAdd('panda3dw.exe', input='libpandaexpress.dll')
    TargetAdd('panda3dw.exe', input='libp3dtoolconfig.dll')
    TargetAdd('panda3dw.exe', input='libp3dtool.dll')
    #TargetAdd('panda3dw.exe', input='libp3pystub.lib')
    TargetAdd('panda3dw.exe', input='libp3tinyxml.ilb')
    TargetAdd('panda3dw.exe', opts=['SUBSYSTEM:WINDOWS', 'OPENSSL', 'ZLIB', 'WINGDI', 'WINUSER', 'WINSHELL', 'ADVAPI', 'WINSOCK2', 'WINOLE', 'CARBON'])

if (RTDIST):
  OPTS=['BUILDING:P3D_PLUGIN', 'DIR:direct/src/plugin_standalone', 'DIR:direct/src/plugin', 'DIR:dtool/src/dtoolbase', 'DIR:dtool/src/dtoolutil', 'DIR:dtool/src/pystub', 'DIR:dtool/src/prc', 'DIR:dtool/src/dconfig', 'DIR:panda/src/express', 'DIR:panda/src/downloader', 'RUNTIME', 'P3DEMBED', 'OPENSSL', 'ZLIB']
  # This is arguably a big fat ugly hack, but doing it otherwise would complicate the build process considerably.
  DefSymbol("P3DEMBED", "LINK_ALL_STATIC", "")
  TargetAdd('plugin_standalone_panda3dBase.obj', opts=OPTS, input='panda3dBase.cxx')
  TargetAdd('plugin_standalone_p3dEmbedMain.obj', opts=OPTS, input='p3dEmbedMain.cxx')
  TargetAdd('plugin_standalone_p3dEmbed.obj', opts=OPTS, input='p3dEmbed.cxx')
  #TargetAdd('plugin_standalone_pystub.obj', opts=OPTS, input='pystub.cxx')
  TargetAdd('plugin_standalone_dtoolbase_composite1.obj', opts=OPTS, input='p3dtoolbase_composite1.cxx')
  TargetAdd('plugin_standalone_dtoolbase_composite2.obj', opts=OPTS, input='p3dtoolbase_composite2.cxx')
  TargetAdd('plugin_standalone_lookup3.obj', opts=OPTS, input='lookup3.c')
  TargetAdd('plugin_standalone_indent.obj', opts=OPTS, input='indent.cxx')
  TargetAdd('plugin_standalone_dtoolutil_composite1.obj', opts=OPTS, input='p3dtoolutil_composite1.cxx')
  TargetAdd('plugin_standalone_dtoolutil_composite2.obj', opts=OPTS, input='p3dtoolutil_composite2.cxx')
  if (GetTarget() == 'darwin'):
      TargetAdd('plugin_standalone_dtoolutil_filename_assist.obj', opts=OPTS, input='filename_assist.mm')
  TargetAdd('plugin_standalone_prc_composite1.obj', opts=OPTS, input='p3prc_composite1.cxx')
  TargetAdd('plugin_standalone_prc_composite2.obj', opts=OPTS, input='p3prc_composite2.cxx')
  TargetAdd('plugin_standalone_dconfig_composite1.obj', opts=OPTS, input='p3dconfig_composite1.cxx')
  TargetAdd('plugin_standalone_express_composite1.obj', opts=OPTS, input='p3express_composite1.cxx')
  TargetAdd('plugin_standalone_express_composite2.obj', opts=OPTS, input='p3express_composite2.cxx')
  TargetAdd('plugin_standalone_downloader_composite1.obj', opts=OPTS, input='p3downloader_composite1.cxx')
  TargetAdd('plugin_standalone_downloader_composite2.obj', opts=OPTS, input='p3downloader_composite2.cxx')
  TargetAdd('p3dembed.exe', input='plugin_standalone_panda3dBase.obj')
  TargetAdd('p3dembed.exe', input='plugin_standalone_p3dEmbedMain.obj')
  TargetAdd('p3dembed.exe', input='plugin_standalone_p3dEmbed.obj')
  #TargetAdd('p3dembed.exe', input='plugin_standalone_pystub.obj')
  TargetAdd('p3dembed.exe', input='plugin_standalone_dtoolbase_composite1.obj')
  TargetAdd('p3dembed.exe', input='plugin_standalone_dtoolbase_composite2.obj')
  TargetAdd('p3dembed.exe', input='plugin_standalone_lookup3.obj')
  TargetAdd('p3dembed.exe', input='plugin_standalone_indent.obj')
  TargetAdd('p3dembed.exe', input='plugin_standalone_dtoolutil_composite1.obj')
  TargetAdd('p3dembed.exe', input='plugin_standalone_dtoolutil_composite2.obj')
  if GetTarget() == 'darwin':
      TargetAdd('p3dembed.exe', input='plugin_standalone_dtoolutil_filename_assist.obj')
  TargetAdd('p3dembed.exe', input='plugin_standalone_prc_composite1.obj')
  TargetAdd('p3dembed.exe', input='plugin_standalone_prc_composite2.obj')
  TargetAdd('p3dembed.exe', input='plugin_standalone_dconfig_composite1.obj')
  TargetAdd('p3dembed.exe', input='plugin_standalone_express_composite1.obj')
  TargetAdd('p3dembed.exe', input='plugin_standalone_express_composite2.obj')
  TargetAdd('p3dembed.exe', input='plugin_standalone_downloader_composite1.obj')
  TargetAdd('p3dembed.exe', input='plugin_standalone_downloader_composite2.obj')
  TargetAdd('p3dembed.exe', input='plugin_common.obj')
  if GetTarget() == 'darwin':
    TargetAdd('p3dembed.exe', input='plugin_find_root_dir_assist.obj')
    TargetAdd('p3dembed.exe', input='libp3subprocbuffer.ilb')
  TargetAdd('p3dembed.exe', input='libp3tinyxml.ilb')
  TargetAdd('p3dembed.exe', input='libp3d_plugin_static.ilb')
  TargetAdd('p3dembed.exe', opts=['NOICON', 'WINGDI', 'WINSOCK2', 'ZLIB', 'WINUSER', 'OPENSSL', 'WINOLE', 'CARBON', 'MSIMG', 'WINCOMCTL', 'ADVAPI', 'WINSHELL', 'X11'])

  if GetTarget() == 'windows':
    OPTS.append("P3DEMBEDW")
    DefSymbol("P3DEMBEDW", "P3DEMBEDW", "")
    TargetAdd('plugin_standalone_p3dEmbedWinMain.obj', opts=OPTS, input='p3dEmbedMain.cxx')
    TargetAdd('p3dembedw.exe', input='plugin_standalone_panda3dBase.obj')
    TargetAdd('p3dembedw.exe', input='plugin_standalone_p3dEmbedWinMain.obj')
    TargetAdd('p3dembedw.exe', input='plugin_standalone_p3dEmbed.obj')
    #TargetAdd('p3dembedw.exe', input='plugin_standalone_pystub.obj')
    TargetAdd('p3dembedw.exe', input='plugin_standalone_dtoolbase_composite1.obj')
    TargetAdd('p3dembedw.exe', input='plugin_standalone_dtoolbase_composite2.obj')
    TargetAdd('p3dembedw.exe', input='plugin_standalone_lookup3.obj')
    TargetAdd('p3dembedw.exe', input='plugin_standalone_indent.obj')
    TargetAdd('p3dembedw.exe', input='plugin_standalone_dtoolutil_composite1.obj')
    TargetAdd('p3dembedw.exe', input='plugin_standalone_dtoolutil_composite2.obj')
    TargetAdd('p3dembedw.exe', input='plugin_standalone_prc_composite1.obj')
    TargetAdd('p3dembedw.exe', input='plugin_standalone_prc_composite2.obj')
    TargetAdd('p3dembedw.exe', input='plugin_standalone_dconfig_composite1.obj')
    TargetAdd('p3dembedw.exe', input='plugin_standalone_express_composite1.obj')
    TargetAdd('p3dembedw.exe', input='plugin_standalone_express_composite2.obj')
    TargetAdd('p3dembedw.exe', input='plugin_standalone_downloader_composite1.obj')
    TargetAdd('p3dembedw.exe', input='plugin_standalone_downloader_composite2.obj')
    TargetAdd('p3dembedw.exe', input='plugin_common.obj')
    TargetAdd('p3dembedw.exe', input='libp3tinyxml.ilb')
    TargetAdd('p3dembedw.exe', input='libp3d_plugin_static.ilb')
    TargetAdd('p3dembedw.exe', opts=['SUBSYSTEM:WINDOWS', 'NOICON', 'WINGDI', 'WINSOCK2', 'ZLIB', 'WINUSER', 'OPENSSL', 'WINOLE', 'MSIMG', 'WINCOMCTL', 'ADVAPI', 'WINSHELL'])

#
# DIRECTORY: pandatool/src/pandatoolbase/
#

if (PkgSkip("PANDATOOL")==0):
  OPTS=['DIR:pandatool/src/pandatoolbase']
  TargetAdd('p3pandatoolbase_composite1.obj', opts=OPTS, input='p3pandatoolbase_composite1.cxx')
  TargetAdd('libp3pandatoolbase.lib', input='p3pandatoolbase_composite1.obj')

#
# DIRECTORY: pandatool/src/converter/
#

if (PkgSkip("PANDATOOL")==0):
  OPTS=['DIR:pandatool/src/converter']
  TargetAdd('p3converter_somethingToEggConverter.obj', opts=OPTS, input='somethingToEggConverter.cxx')
  TargetAdd('p3converter_eggToSomethingConverter.obj', opts=OPTS, input='eggToSomethingConverter.cxx')
  TargetAdd('libp3converter.lib', input='p3converter_somethingToEggConverter.obj')
  TargetAdd('libp3converter.lib', input='p3converter_eggToSomethingConverter.obj')

#
# DIRECTORY: pandatool/src/progbase/
#

if (PkgSkip("PANDATOOL")==0):
  OPTS=['DIR:pandatool/src/progbase', 'ZLIB']
  TargetAdd('p3progbase_composite1.obj', opts=OPTS, input='p3progbase_composite1.cxx')
  TargetAdd('libp3progbase.lib', input='p3progbase_composite1.obj')

#
# DIRECTORY: pandatool/src/eggbase/
#

if (PkgSkip("PANDATOOL")==0):
  OPTS=['DIR:pandatool/src/eggbase']
  TargetAdd('p3eggbase_composite1.obj', opts=OPTS, input='p3eggbase_composite1.cxx')
  TargetAdd('libp3eggbase.lib', input='p3eggbase_composite1.obj')

#
# DIRECTORY: pandatool/src/bam/
#

if (PkgSkip("PANDATOOL")==0):
  OPTS=['DIR:pandatool/src/bam']
  TargetAdd('bam-info_bamInfo.obj', opts=OPTS, input='bamInfo.cxx')
  TargetAdd('bam-info.exe', input='bam-info_bamInfo.obj')
  TargetAdd('bam-info.exe', input='libp3progbase.lib')
  TargetAdd('bam-info.exe', input='libp3pandatoolbase.lib')
  TargetAdd('bam-info.exe', input='libpandaegg.dll')
  TargetAdd('bam-info.exe', input=COMMON_PANDA_LIBS)
  TargetAdd('bam-info.exe', opts=['ADVAPI', 'FFTW'])

  TargetAdd('bam2egg_bamToEgg.obj', opts=OPTS, input='bamToEgg.cxx')
  TargetAdd('bam2egg.exe', input='bam2egg_bamToEgg.obj')
  TargetAdd('bam2egg.exe', input=COMMON_EGG2X_LIBS)
  TargetAdd('bam2egg.exe', opts=['ADVAPI',  'FFTW'])

  TargetAdd('egg2bam_eggToBam.obj', opts=OPTS, input='eggToBam.cxx')
  TargetAdd('egg2bam.exe', input='egg2bam_eggToBam.obj')
  TargetAdd('egg2bam.exe', input=COMMON_EGG2X_LIBS)
  TargetAdd('egg2bam.exe', opts=['ADVAPI',  'FFTW'])

#
# DIRECTORY: pandatool/src/cvscopy/
#

if (PkgSkip("PANDATOOL")==0):
  OPTS=['DIR:pandatool/src/cvscopy']
  TargetAdd('p3cvscopy_composite1.obj', opts=OPTS, input='p3cvscopy_composite1.cxx')
  TargetAdd('libp3cvscopy.lib', input='p3cvscopy_composite1.obj')

#
# DIRECTORY: pandatool/src/daeegg/
#
if (PkgSkip("PANDATOOL")==0 and PkgSkip("FCOLLADA")==0):
  OPTS=['DIR:pandatool/src/daeegg', 'FCOLLADA']
  TargetAdd('p3daeegg_composite1.obj', opts=OPTS, input='p3daeegg_composite1.cxx')
  TargetAdd('libp3daeegg.lib', input='p3daeegg_composite1.obj')
  TargetAdd('libp3daeegg.lib', opts=['FCOLLADA', 'CARBON'])

#
# DIRECTORY: pandatool/src/assimp
#
if (PkgSkip("PANDATOOL") == 0 and PkgSkip("ASSIMP")==0):
  OPTS=['DIR:pandatool/src/assimp', 'BUILDING:ASSIMP', 'ASSIMP', 'MODULE']
  TargetAdd('p3assimp_composite1.obj', opts=OPTS, input='p3assimp_composite1.cxx')
  TargetAdd('libp3assimp.dll', input='p3assimp_composite1.obj')
  TargetAdd('libp3assimp.dll', input=COMMON_PANDA_LIBS)
  TargetAdd('libp3assimp.dll', opts=OPTS)

#
# DIRECTORY: pandatool/src/daeprogs/
#
if (PkgSkip("PANDATOOL")==0 and PkgSkip("FCOLLADA")==0):
  OPTS=['DIR:pandatool/src/daeprogs', 'FCOLLADA']
  TargetAdd('dae2egg_daeToEgg.obj', opts=OPTS, input='daeToEgg.cxx')
  TargetAdd('dae2egg.exe', input='dae2egg_daeToEgg.obj')
  TargetAdd('dae2egg.exe', input='libp3daeegg.lib')
  TargetAdd('dae2egg.exe', input=COMMON_EGG2X_LIBS)
  TargetAdd('dae2egg.exe', opts=['WINUSER', 'FCOLLADA', 'CARBON'])

#
# DIRECTORY: pandatool/src/dxf/
#

if (PkgSkip("PANDATOOL")==0):
  OPTS=['DIR:pandatool/src/dxf']
  TargetAdd('p3dxf_composite1.obj', opts=OPTS, input='p3dxf_composite1.cxx')
  TargetAdd('libp3dxf.lib', input='p3dxf_composite1.obj')

#
# DIRECTORY: pandatool/src/dxfegg/
#

if (PkgSkip("PANDATOOL")==0):
  OPTS=['DIR:pandatool/src/dxfegg']
  TargetAdd('p3dxfegg_dxfToEggConverter.obj', opts=OPTS, input='dxfToEggConverter.cxx')
  TargetAdd('p3dxfegg_dxfToEggLayer.obj', opts=OPTS, input='dxfToEggLayer.cxx')
  TargetAdd('libp3dxfegg.lib', input='p3dxfegg_dxfToEggConverter.obj')
  TargetAdd('libp3dxfegg.lib', input='p3dxfegg_dxfToEggLayer.obj')

#
# DIRECTORY: pandatool/src/dxfprogs/
#

if (PkgSkip("PANDATOOL")==0):
  OPTS=['DIR:pandatool/src/dxfprogs']
  TargetAdd('dxf-points_dxfPoints.obj', opts=OPTS, input='dxfPoints.cxx')
  TargetAdd('dxf-points.exe', input='dxf-points_dxfPoints.obj')
  TargetAdd('dxf-points.exe', input='libp3progbase.lib')
  TargetAdd('dxf-points.exe', input='libp3dxf.lib')
  TargetAdd('dxf-points.exe', input='libp3pandatoolbase.lib')
  TargetAdd('dxf-points.exe', input=COMMON_PANDA_LIBS)
  TargetAdd('dxf-points.exe', opts=['ADVAPI',  'FFTW'])

  TargetAdd('dxf2egg_dxfToEgg.obj', opts=OPTS, input='dxfToEgg.cxx')
  TargetAdd('dxf2egg.exe', input='dxf2egg_dxfToEgg.obj')
  TargetAdd('dxf2egg.exe', input='libp3dxfegg.lib')
  TargetAdd('dxf2egg.exe', input='libp3dxf.lib')
  TargetAdd('dxf2egg.exe', input=COMMON_EGG2X_LIBS)
  TargetAdd('dxf2egg.exe', opts=['ADVAPI',  'FFTW'])

  TargetAdd('egg2dxf_eggToDXF.obj', opts=OPTS, input='eggToDXF.cxx')
  TargetAdd('egg2dxf_eggToDXFLayer.obj', opts=OPTS, input='eggToDXFLayer.cxx')
  TargetAdd('egg2dxf.exe', input='egg2dxf_eggToDXF.obj')
  TargetAdd('egg2dxf.exe', input='egg2dxf_eggToDXFLayer.obj')
  TargetAdd('egg2dxf.exe', input='libp3dxf.lib')
  TargetAdd('egg2dxf.exe', input=COMMON_EGG2X_LIBS)
  TargetAdd('egg2dxf.exe', opts=['ADVAPI',  'FFTW'])

#
# DIRECTORY: pandatool/src/objegg/
#

if (PkgSkip("PANDATOOL")==0):
  OPTS=['DIR:pandatool/src/objegg']
  TargetAdd('p3objegg_objToEggConverter.obj', opts=OPTS, input='objToEggConverter.cxx')
  TargetAdd('p3objegg_eggToObjConverter.obj', opts=OPTS, input='eggToObjConverter.cxx')
  TargetAdd('p3objegg_config_objegg.obj', opts=OPTS, input='config_objegg.cxx')
  TargetAdd('libp3objegg.lib', input='p3objegg_objToEggConverter.obj')
  TargetAdd('libp3objegg.lib', input='p3objegg_eggToObjConverter.obj')
  TargetAdd('libp3objegg.lib', input='p3objegg_config_objegg.obj')

#
# DIRECTORY: pandatool/src/objprogs/
#

if (PkgSkip("PANDATOOL")==0):
  OPTS=['DIR:pandatool/src/objprogs']
  TargetAdd('obj2egg_objToEgg.obj', opts=OPTS, input='objToEgg.cxx')
  TargetAdd('obj2egg.exe', input='obj2egg_objToEgg.obj')
  TargetAdd('obj2egg.exe', input='libp3objegg.lib')
  TargetAdd('obj2egg.exe', input=COMMON_EGG2X_LIBS)

  TargetAdd('egg2obj_eggToObj.obj', opts=OPTS, input='eggToObj.cxx')
  TargetAdd('egg2obj.exe', input='egg2obj_eggToObj.obj')
  TargetAdd('egg2obj.exe', input='libp3objegg.lib')
  TargetAdd('egg2obj.exe', input=COMMON_EGG2X_LIBS)

#
# DIRECTORY: pandatool/src/palettizer/
#

if (PkgSkip("PANDATOOL")==0):
  OPTS=['DIR:pandatool/src/palettizer']
  TargetAdd('p3palettizer_composite1.obj', opts=OPTS, input='p3palettizer_composite1.cxx')
  TargetAdd('libp3palettizer.lib', input='p3palettizer_composite1.obj')

#
# DIRECTORY: pandatool/src/egg-mkfont/
#

if (PkgSkip("FREETYPE")==0) and (PkgSkip("PANDATOOL")==0):
  OPTS=['DIR:pandatool/src/egg-mkfont', 'DIR:pandatool/src/palettizer', 'FREETYPE']
  TargetAdd('egg-mkfont_eggMakeFont.obj', opts=OPTS, input='eggMakeFont.cxx')
  TargetAdd('egg-mkfont_rangeDescription.obj', opts=OPTS, input='rangeDescription.cxx')
  TargetAdd('egg-mkfont_rangeIterator.obj', opts=OPTS, input='rangeIterator.cxx')
  TargetAdd('egg-mkfont.exe', input='egg-mkfont_eggMakeFont.obj')
  TargetAdd('egg-mkfont.exe', input='egg-mkfont_rangeDescription.obj')
  TargetAdd('egg-mkfont.exe', input='egg-mkfont_rangeIterator.obj')
  TargetAdd('egg-mkfont.exe', input='libp3palettizer.lib')
  TargetAdd('egg-mkfont.exe', input=COMMON_EGG2X_LIBS)
  TargetAdd('egg-mkfont.exe', opts=['ADVAPI', 'FREETYPE'])

#
# DIRECTORY: pandatool/src/eggcharbase/
#

if (PkgSkip("PANDATOOL")==0):
  OPTS=['DIR:pandatool/src/eggcharbase', 'ZLIB']
  TargetAdd('p3eggcharbase_composite1.obj', opts=OPTS, input='p3eggcharbase_composite1.cxx')
  TargetAdd('libp3eggcharbase.lib', input='p3eggcharbase_composite1.obj')

#
# DIRECTORY: pandatool/src/egg-optchar/
#

if (PkgSkip("PANDATOOL")==0):
  OPTS=['DIR:pandatool/src/egg-optchar']
  TargetAdd('egg-optchar_config_egg_optchar.obj', opts=OPTS, input='config_egg_optchar.cxx')
  TargetAdd('egg-optchar_eggOptchar.obj', opts=OPTS, input='eggOptchar.cxx')
  TargetAdd('egg-optchar_eggOptcharUserData.obj', opts=OPTS, input='eggOptcharUserData.cxx')
  TargetAdd('egg-optchar_vertexMembership.obj', opts=OPTS, input='vertexMembership.cxx')
  TargetAdd('egg-optchar.exe', input='egg-optchar_config_egg_optchar.obj')
  TargetAdd('egg-optchar.exe', input='egg-optchar_eggOptchar.obj')
  TargetAdd('egg-optchar.exe', input='egg-optchar_eggOptcharUserData.obj')
  TargetAdd('egg-optchar.exe', input='egg-optchar_vertexMembership.obj')
  TargetAdd('egg-optchar.exe', input='libp3eggcharbase.lib')
  TargetAdd('egg-optchar.exe', input=COMMON_EGG2X_LIBS)
  TargetAdd('egg-optchar.exe', opts=['ADVAPI', 'FREETYPE'])

#
# DIRECTORY: pandatool/src/egg-palettize/
#

if (PkgSkip("PANDATOOL")==0):
  OPTS=['DIR:pandatool/src/egg-palettize', 'DIR:pandatool/src/palettizer']
  TargetAdd('egg-palettize_eggPalettize.obj', opts=OPTS, input='eggPalettize.cxx')
  TargetAdd('egg-palettize.exe', input='egg-palettize_eggPalettize.obj')
  TargetAdd('egg-palettize.exe', input='libp3palettizer.lib')
  TargetAdd('egg-palettize.exe', input=COMMON_EGG2X_LIBS)
  TargetAdd('egg-palettize.exe', opts=['ADVAPI'])

#
# DIRECTORY: pandatool/src/egg-qtess/
#

if (PkgSkip("PANDATOOL")==0):
  OPTS=['DIR:pandatool/src/egg-qtess']
  TargetAdd('egg-qtess_composite1.obj', opts=OPTS, input='egg-qtess_composite1.cxx')
  TargetAdd('egg-qtess.exe', input='egg-qtess_composite1.obj')
  TargetAdd('egg-qtess.exe', input='libp3eggbase.lib')
  TargetAdd('egg-qtess.exe', input='libp3progbase.lib')
  TargetAdd('egg-qtess.exe', input='libp3converter.lib')
  TargetAdd('egg-qtess.exe', input=COMMON_EGG2X_LIBS)
  TargetAdd('egg-qtess.exe', opts=['ADVAPI'])

#
# DIRECTORY: pandatool/src/eggprogs/
#

if (PkgSkip("PANDATOOL")==0):
  OPTS=['DIR:pandatool/src/eggprogs']
  TargetAdd('egg-crop_eggCrop.obj', opts=OPTS, input='eggCrop.cxx')
  TargetAdd('egg-crop.exe', input='egg-crop_eggCrop.obj')
  TargetAdd('egg-crop.exe', input=COMMON_EGG2X_LIBS)
  TargetAdd('egg-crop.exe', opts=['ADVAPI'])

  TargetAdd('egg-make-tube_eggMakeTube.obj', opts=OPTS, input='eggMakeTube.cxx')
  TargetAdd('egg-make-tube.exe', input='egg-make-tube_eggMakeTube.obj')
  TargetAdd('egg-make-tube.exe', input=COMMON_EGG2X_LIBS)
  TargetAdd('egg-make-tube.exe', opts=['ADVAPI'])

  TargetAdd('egg-texture-cards_eggTextureCards.obj', opts=OPTS, input='eggTextureCards.cxx')
  TargetAdd('egg-texture-cards.exe', input='egg-texture-cards_eggTextureCards.obj')
  TargetAdd('egg-texture-cards.exe', input=COMMON_EGG2X_LIBS)
  TargetAdd('egg-texture-cards.exe', opts=['ADVAPI'])

  TargetAdd('egg-topstrip_eggTopstrip.obj', opts=OPTS, input='eggTopstrip.cxx')
  TargetAdd('egg-topstrip.exe', input='egg-topstrip_eggTopstrip.obj')
  TargetAdd('egg-topstrip.exe', input='libp3eggcharbase.lib')
  TargetAdd('egg-topstrip.exe', input=COMMON_EGG2X_LIBS)
  TargetAdd('egg-topstrip.exe', opts=['ADVAPI'])

  TargetAdd('egg-trans_eggTrans.obj', opts=OPTS, input='eggTrans.cxx')
  TargetAdd('egg-trans.exe', input='egg-trans_eggTrans.obj')
  TargetAdd('egg-trans.exe', input=COMMON_EGG2X_LIBS)
  TargetAdd('egg-trans.exe', opts=['ADVAPI'])

  TargetAdd('egg2c_eggToC.obj', opts=OPTS, input='eggToC.cxx')
  TargetAdd('egg2c.exe', input='egg2c_eggToC.obj')
  TargetAdd('egg2c.exe', input=COMMON_EGG2X_LIBS)
  TargetAdd('egg2c.exe', opts=['ADVAPI'])

  TargetAdd('egg-rename_eggRename.obj', opts=OPTS, input='eggRename.cxx')
  TargetAdd('egg-rename.exe', input='egg-rename_eggRename.obj')
  TargetAdd('egg-rename.exe', input=COMMON_EGG2X_LIBS)
  TargetAdd('egg-rename.exe', opts=['ADVAPI'])

  TargetAdd('egg-retarget-anim_eggRetargetAnim.obj', opts=OPTS, input='eggRetargetAnim.cxx')
  TargetAdd('egg-retarget-anim.exe', input='egg-retarget-anim_eggRetargetAnim.obj')
  TargetAdd('egg-retarget-anim.exe', input='libp3eggcharbase.lib')
  TargetAdd('egg-retarget-anim.exe', input=COMMON_EGG2X_LIBS)
  TargetAdd('egg-retarget-anim.exe', opts=['ADVAPI'])

  TargetAdd('egg-list-textures_eggListTextures.obj', opts=OPTS, input='eggListTextures.cxx')
  TargetAdd('egg-list-textures.exe', input='egg-list-textures_eggListTextures.obj')
  TargetAdd('egg-list-textures.exe', input=COMMON_EGG2X_LIBS)
  TargetAdd('egg-list-textures.exe', opts=['ADVAPI'])

#
# DIRECTORY: pandatool/src/flt/
#

if (PkgSkip("PANDATOOL")==0):
  OPTS=['DIR:pandatool/src/flt', 'ZLIB']
  TargetAdd('p3flt_composite1.obj', opts=OPTS, input='p3flt_composite1.cxx')
  TargetAdd('libp3flt.lib', input=['p3flt_composite1.obj'])

#
# DIRECTORY: pandatool/src/fltegg/
#

if (PkgSkip("PANDATOOL")==0):
  OPTS=['DIR:pandatool/src/fltegg']
  TargetAdd('p3fltegg_fltToEggConverter.obj', opts=OPTS, input='fltToEggConverter.cxx')
  TargetAdd('p3fltegg_fltToEggLevelState.obj', opts=OPTS, input='fltToEggLevelState.cxx')
  TargetAdd('libp3fltegg.lib', input=['p3fltegg_fltToEggConverter.obj', 'p3fltegg_fltToEggLevelState.obj'])

#
# DIRECTORY: pandatool/src/fltprogs/
#

if (PkgSkip("PANDATOOL")==0):
  OPTS=['DIR:pandatool/src/fltprogs', 'DIR:pandatool/src/flt', 'DIR:pandatool/src/cvscopy']
  TargetAdd('egg2flt_eggToFlt.obj', opts=OPTS, input='eggToFlt.cxx')
  TargetAdd('egg2flt.exe', input='egg2flt_eggToFlt.obj')
  TargetAdd('egg2flt.exe', input='libp3flt.lib')
  TargetAdd('egg2flt.exe', input=COMMON_EGG2X_LIBS)
  TargetAdd('egg2flt.exe', opts=['ADVAPI'])

  TargetAdd('flt-info_fltInfo.obj', opts=OPTS, input='fltInfo.cxx')
  TargetAdd('flt-info.exe', input='flt-info_fltInfo.obj')
  TargetAdd('flt-info.exe', input='libp3flt.lib')
  TargetAdd('flt-info.exe', input=COMMON_EGG2X_LIBS)
  TargetAdd('flt-info.exe', opts=['ADVAPI'])

  TargetAdd('flt-trans_fltTrans.obj', opts=OPTS, input='fltTrans.cxx')
  TargetAdd('flt-trans.exe', input='flt-trans_fltTrans.obj')
  TargetAdd('flt-trans.exe', input='libp3flt.lib')
  TargetAdd('flt-trans.exe', input=COMMON_EGG2X_LIBS)
  TargetAdd('flt-trans.exe', opts=['ADVAPI'])

  TargetAdd('flt2egg_fltToEgg.obj', opts=OPTS, input='fltToEgg.cxx')
  TargetAdd('flt2egg.exe', input='flt2egg_fltToEgg.obj')
  TargetAdd('flt2egg.exe', input='libp3flt.lib')
  TargetAdd('flt2egg.exe', input='libp3fltegg.lib')
  TargetAdd('flt2egg.exe', input=COMMON_EGG2X_LIBS)
  TargetAdd('flt2egg.exe', opts=['ADVAPI'])

  TargetAdd('fltcopy_fltCopy.obj', opts=OPTS, input='fltCopy.cxx')
  TargetAdd('fltcopy.exe', input='fltcopy_fltCopy.obj')
  TargetAdd('fltcopy.exe', input='libp3cvscopy.lib')
  TargetAdd('fltcopy.exe', input='libp3flt.lib')
  TargetAdd('fltcopy.exe', input=COMMON_EGG2X_LIBS)
  TargetAdd('fltcopy.exe', opts=['ADVAPI'])


#
# DIRECTORY: pandatool/src/imagebase/
#

if (PkgSkip("PANDATOOL")==0):
  OPTS=['DIR:pandatool/src/imagebase']
  TargetAdd('p3imagebase_composite1.obj', opts=OPTS, input='p3imagebase_composite1.cxx')
  TargetAdd('libp3imagebase.lib', input='p3imagebase_composite1.obj')

#
# DIRECTORY: pandatool/src/imageprogs/
#

if (PkgSkip("PANDATOOL")==0):
  OPTS=['DIR:pandatool/src/imageprogs']
  TargetAdd('image-info_imageInfo.obj', opts=OPTS, input='imageInfo.cxx')
  TargetAdd('image-info.exe', input='image-info_imageInfo.obj')
  TargetAdd('image-info.exe', input='libp3imagebase.lib')
  TargetAdd('image-info.exe', input='libp3progbase.lib')
  TargetAdd('image-info.exe', input='libp3pandatoolbase.lib')
  TargetAdd('image-info.exe', input='libpandaegg.dll')
  TargetAdd('image-info.exe', input=COMMON_PANDA_LIBS)
  TargetAdd('image-info.exe', opts=['ADVAPI'])

  TargetAdd('image-resize_imageResize.obj', opts=OPTS, input='imageResize.cxx')
  TargetAdd('image-resize.exe', input='image-resize_imageResize.obj')
  TargetAdd('image-resize.exe', input='libp3imagebase.lib')
  TargetAdd('image-resize.exe', input='libp3progbase.lib')
  TargetAdd('image-resize.exe', input='libp3pandatoolbase.lib')
  TargetAdd('image-resize.exe', input='libpandaegg.dll')
  TargetAdd('image-resize.exe', input=COMMON_PANDA_LIBS)
  TargetAdd('image-resize.exe', opts=['ADVAPI'])

  TargetAdd('image-trans_imageTrans.obj', opts=OPTS, input='imageTrans.cxx')
  TargetAdd('image-trans.exe', input='image-trans_imageTrans.obj')
  TargetAdd('image-trans.exe', input='libp3imagebase.lib')
  TargetAdd('image-trans.exe', input='libp3progbase.lib')
  TargetAdd('image-trans.exe', input='libp3pandatoolbase.lib')
  TargetAdd('image-trans.exe', input='libpandaegg.dll')
  TargetAdd('image-trans.exe', input=COMMON_PANDA_LIBS)
  TargetAdd('image-trans.exe', opts=['ADVAPI'])

#
# DIRECTORY: pandatool/src/pfmprogs/
#

if (PkgSkip("PANDATOOL")==0):
  OPTS=['DIR:pandatool/src/pfmprogs']
  TargetAdd('pfm-trans_pfmTrans.obj', opts=OPTS, input='pfmTrans.cxx')
  TargetAdd('pfm-trans.exe', input='pfm-trans_pfmTrans.obj')
  TargetAdd('pfm-trans.exe', input='libp3progbase.lib')
  TargetAdd('pfm-trans.exe', input='libp3pandatoolbase.lib')
  TargetAdd('pfm-trans.exe', input=COMMON_PANDA_LIBS)
  TargetAdd('pfm-trans.exe', opts=['ADVAPI'])

  TargetAdd('pfm-bba_pfmBba.obj', opts=OPTS, input='pfmBba.cxx')
  TargetAdd('pfm-bba_config_pfm.obj', opts=OPTS, input='config_pfm.cxx')
  TargetAdd('pfm-bba.exe', input='pfm-bba_pfmBba.obj')
  TargetAdd('pfm-bba.exe', input='pfm-bba_config_pfm.obj')
  TargetAdd('pfm-bba.exe', input='libp3progbase.lib')
  TargetAdd('pfm-bba.exe', input='libp3pandatoolbase.lib')
  TargetAdd('pfm-bba.exe', input=COMMON_PANDA_LIBS)
  TargetAdd('pfm-bba.exe', opts=['ADVAPI'])

#
# DIRECTORY: pandatool/src/lwo/
#

if (PkgSkip("PANDATOOL")==0):
  OPTS=['DIR:pandatool/src/lwo']
  TargetAdd('p3lwo_composite1.obj', opts=OPTS, input='p3lwo_composite1.cxx')
  TargetAdd('libp3lwo.lib', input='p3lwo_composite1.obj')

#
# DIRECTORY: pandatool/src/lwoegg/
#

if (PkgSkip("PANDATOOL")==0):
  OPTS=['DIR:pandatool/src/lwoegg']
  TargetAdd('p3lwoegg_composite1.obj', opts=OPTS, input='p3lwoegg_composite1.cxx')
  TargetAdd('libp3lwoegg.lib', input='p3lwoegg_composite1.obj')

#
# DIRECTORY: pandatool/src/lwoprogs/
#

if (PkgSkip("PANDATOOL")==0):
  OPTS=['DIR:pandatool/src/lwoprogs', 'DIR:pandatool/src/lwo']
  TargetAdd('lwo-scan_lwoScan.obj', opts=OPTS, input='lwoScan.cxx')
  TargetAdd('lwo-scan.exe', input='lwo-scan_lwoScan.obj')
  TargetAdd('lwo-scan.exe', input='libp3lwo.lib')
  TargetAdd('lwo-scan.exe', input='libp3progbase.lib')
  TargetAdd('lwo-scan.exe', input='libp3pandatoolbase.lib')
  TargetAdd('lwo-scan.exe', input='libpandaegg.dll')
  TargetAdd('lwo-scan.exe', input=COMMON_PANDA_LIBS)
  TargetAdd('lwo-scan.exe', opts=['ADVAPI'])

  TargetAdd('lwo2egg_lwoToEgg.obj', opts=OPTS, input='lwoToEgg.cxx')
  TargetAdd('lwo2egg.exe', input='lwo2egg_lwoToEgg.obj')
  TargetAdd('lwo2egg.exe', input='libp3lwo.lib')
  TargetAdd('lwo2egg.exe', input='libp3lwoegg.lib')
  TargetAdd('lwo2egg.exe', input=COMMON_EGG2X_LIBS)
  TargetAdd('lwo2egg.exe', opts=['ADVAPI'])

#
# DIRECTORY: pandatool/src/maya/
#

for VER in MAYAVERSIONS:
  VNUM=VER[4:]
  if (PkgSkip(VER)==0) and (PkgSkip("PANDATOOL")==0):
    OPTS=['DIR:pandatool/src/maya', VER]
    TargetAdd('maya'+VNUM+'_composite1.obj', opts=OPTS, input='p3maya_composite1.cxx')
    TargetAdd('libmaya'+VNUM+'.lib', input='maya'+VNUM+'_composite1.obj')

#
# DIRECTORY: pandatool/src/mayaegg/
#

for VER in MAYAVERSIONS:
  VNUM=VER[4:]
  if (PkgSkip(VER)==0) and (PkgSkip("PANDATOOL")==0):
    OPTS=['DIR:pandatool/src/mayaegg', 'DIR:pandatool/src/maya', VER]
    TargetAdd('mayaegg'+VNUM+'_loader.obj', opts=OPTS, input='mayaEggLoader.cxx')
    TargetAdd('mayaegg'+VNUM+'_composite1.obj', opts=OPTS, input='p3mayaegg_composite1.cxx')
    TargetAdd('libmayaegg'+VNUM+'.lib', input='mayaegg'+VNUM+'_loader.obj')
    TargetAdd('libmayaegg'+VNUM+'.lib', input='mayaegg'+VNUM+'_composite1.obj')

#
# DIRECTORY: pandatool/src/maxegg/
#

for VER in MAXVERSIONS:
  VNUM=VER[3:]
  if (PkgSkip(VER)==0) and (PkgSkip("PANDATOOL")==0):
    OPTS=['DIR:pandatool/src/maxegg', VER,  "WINCOMCTL", "WINCOMDLG", "WINUSER", "MSFORSCOPE", "RTTI"]
    TargetAdd('maxEgg'+VNUM+'.res', opts=OPTS, input='maxEgg.rc')
    TargetAdd('maxegg'+VNUM+'_loader.obj', opts=OPTS, input='maxEggLoader.cxx')
    TargetAdd('maxegg'+VNUM+'_composite1.obj', opts=OPTS, input='p3maxegg_composite1.cxx')
    TargetAdd('maxegg'+VNUM+'.dlo', input='maxegg'+VNUM+'_composite1.obj')
    TargetAdd('maxegg'+VNUM+'.dlo', input='maxEgg'+VNUM+'.res')
    TargetAdd('maxegg'+VNUM+'.dlo', input='maxEgg.def', ipath=OPTS)
    TargetAdd('maxegg'+VNUM+'.dlo', input=COMMON_EGG2X_LIBS)
    TargetAdd('maxegg'+VNUM+'.dlo', opts=OPTS)

#
# DIRECTORY: pandatool/src/maxprogs/
#

for VER in MAXVERSIONS:
  VNUM=VER[3:]
  if (PkgSkip(VER)==0) and (PkgSkip("PANDATOOL")==0):
    OPTS=['DIR:pandatool/src/maxprogs', VER,  "WINCOMCTL", "WINCOMDLG", "WINUSER", "MSFORSCOPE", "RTTI"]
    TargetAdd('maxImportRes.res', opts=OPTS, input='maxImportRes.rc')
    TargetAdd('maxprogs'+VNUM+'_maxeggimport.obj', opts=OPTS, input='maxEggImport.cxx')
    TargetAdd('maxeggimport'+VNUM+'.dle', input='maxegg'+VNUM+'_loader.obj')
    TargetAdd('maxeggimport'+VNUM+'.dle', input='maxprogs'+VNUM+'_maxeggimport.obj')
    TargetAdd('maxeggimport'+VNUM+'.dle', input='libpandaegg.dll')
    TargetAdd('maxeggimport'+VNUM+'.dle', input='libpanda.dll')
    TargetAdd('maxeggimport'+VNUM+'.dle', input='libpandaexpress.dll')
    TargetAdd('maxeggimport'+VNUM+'.dle', input='maxImportRes.res')
    TargetAdd('maxeggimport'+VNUM+'.dle', input='maxEggImport.def', ipath=OPTS)
    TargetAdd('maxeggimport'+VNUM+'.dle', input=COMMON_DTOOL_LIBS)
    TargetAdd('maxeggimport'+VNUM+'.dle', opts=OPTS)

#
# DIRECTORY: pandatool/src/vrml/
#

if (PkgSkip("PANDATOOL")==0):
  OPTS=['DIR:pandatool/src/vrml', 'ZLIB', 'BISONPREFIX_vrmlyy']
  CreateFile(GetOutputDir()+"/include/vrmlParser.h")
  TargetAdd('p3vrml_vrmlParser.obj', opts=OPTS, input='vrmlParser.yxx')
  TargetAdd('vrmlParser.h', input='p3vrml_vrmlParser.obj', opts=['DEPENDENCYONLY'])
  TargetAdd('p3vrml_vrmlLexer.obj', opts=OPTS, input='vrmlLexer.lxx')
  TargetAdd('p3vrml_parse_vrml.obj', opts=OPTS, input='parse_vrml.cxx')
  TargetAdd('p3vrml_standard_nodes.obj', opts=OPTS, input='standard_nodes.cxx')
  TargetAdd('p3vrml_vrmlNode.obj', opts=OPTS, input='vrmlNode.cxx')
  TargetAdd('p3vrml_vrmlNodeType.obj', opts=OPTS, input='vrmlNodeType.cxx')
  TargetAdd('libp3vrml.lib', input='p3vrml_parse_vrml.obj')
  TargetAdd('libp3vrml.lib', input='p3vrml_standard_nodes.obj')
  TargetAdd('libp3vrml.lib', input='p3vrml_vrmlNode.obj')
  TargetAdd('libp3vrml.lib', input='p3vrml_vrmlNodeType.obj')
  TargetAdd('libp3vrml.lib', input='p3vrml_vrmlParser.obj')
  TargetAdd('libp3vrml.lib', input='p3vrml_vrmlLexer.obj')

#
# DIRECTORY: pandatool/src/vrmlegg/
#

if (PkgSkip("PANDATOOL")==0):
  OPTS=['DIR:pandatool/src/vrmlegg', 'DIR:pandatool/src/vrml']
  TargetAdd('p3vrmlegg_indexedFaceSet.obj', opts=OPTS, input='indexedFaceSet.cxx')
  TargetAdd('p3vrmlegg_vrmlAppearance.obj', opts=OPTS, input='vrmlAppearance.cxx')
  TargetAdd('p3vrmlegg_vrmlToEggConverter.obj', opts=OPTS, input='vrmlToEggConverter.cxx')
  TargetAdd('libp3vrmlegg.lib', input='p3vrmlegg_indexedFaceSet.obj')
  TargetAdd('libp3vrmlegg.lib', input='p3vrmlegg_vrmlAppearance.obj')
  TargetAdd('libp3vrmlegg.lib', input='p3vrmlegg_vrmlToEggConverter.obj')

#
# DIRECTORY: pandatool/src/xfile/
#

if (PkgSkip("PANDATOOL")==0):
    OPTS=['DIR:pandatool/src/xfile', 'ZLIB', 'BISONPREFIX_xyy', 'FLEXDASHI']
    CreateFile(GetOutputDir()+"/include/xParser.h")
    TargetAdd('p3xfile_xParser.obj', opts=OPTS, input='xParser.yxx')
    TargetAdd('xParser.h', input='p3xfile_xParser.obj', opts=['DEPENDENCYONLY'])
    TargetAdd('p3xfile_xLexer.obj', opts=OPTS, input='xLexer.lxx')
    TargetAdd('p3xfile_composite1.obj', opts=OPTS, input='p3xfile_composite1.cxx')
    TargetAdd('libp3xfile.lib', input='p3xfile_composite1.obj')
    TargetAdd('libp3xfile.lib', input='p3xfile_xParser.obj')
    TargetAdd('libp3xfile.lib', input='p3xfile_xLexer.obj')

#
# DIRECTORY: pandatool/src/xfileegg/
#

if (PkgSkip("PANDATOOL")==0):
    OPTS=['DIR:pandatool/src/xfileegg', 'DIR:pandatool/src/xfile']
    TargetAdd('p3xfileegg_composite1.obj', opts=OPTS, input='p3xfileegg_composite1.cxx')
    TargetAdd('libp3xfileegg.lib', input='p3xfileegg_composite1.obj')

#
# DIRECTORY: pandatool/src/ptloader/
#

if (PkgSkip("PANDATOOL")==0):
    if not PkgSkip("FCOLLADA"):
        DefSymbol("FCOLLADA", "HAVE_FCOLLADA")

    OPTS=['DIR:pandatool/src/ptloader', 'DIR:pandatool/src/flt', 'DIR:pandatool/src/lwo', 'DIR:pandatool/src/xfile', 'DIR:pandatool/src/xfileegg', 'DIR:pandatool/src/daeegg', 'BUILDING:PTLOADER', 'FCOLLADA']
    TargetAdd('p3ptloader_config_ptloader.obj', opts=OPTS, input='config_ptloader.cxx', dep='dtool_have_fcollada.dat')
    TargetAdd('p3ptloader_loaderFileTypePandatool.obj', opts=OPTS, input='loaderFileTypePandatool.cxx')
    TargetAdd('libp3ptloader.dll', input='p3ptloader_config_ptloader.obj')
    TargetAdd('libp3ptloader.dll', input='p3ptloader_loaderFileTypePandatool.obj')
    TargetAdd('libp3ptloader.dll', input='libp3fltegg.lib')
    TargetAdd('libp3ptloader.dll', input='libp3flt.lib')
    TargetAdd('libp3ptloader.dll', input='libp3lwoegg.lib')
    TargetAdd('libp3ptloader.dll', input='libp3lwo.lib')
    TargetAdd('libp3ptloader.dll', input='libp3dxfegg.lib')
    TargetAdd('libp3ptloader.dll', input='libp3dxf.lib')
    TargetAdd('libp3ptloader.dll', input='libp3objegg.lib')
    TargetAdd('libp3ptloader.dll', input='libp3vrmlegg.lib')
    TargetAdd('libp3ptloader.dll', input='libp3vrml.lib')
    TargetAdd('libp3ptloader.dll', input='libp3xfileegg.lib')
    TargetAdd('libp3ptloader.dll', input='libp3xfile.lib')
    if (PkgSkip("FCOLLADA")==0): TargetAdd('libp3ptloader.dll', input='libp3daeegg.lib')
    TargetAdd('libp3ptloader.dll', input='libp3eggbase.lib')
    TargetAdd('libp3ptloader.dll', input='libp3progbase.lib')
    TargetAdd('libp3ptloader.dll', input='libp3converter.lib')
    TargetAdd('libp3ptloader.dll', input='libp3pandatoolbase.lib')
    TargetAdd('libp3ptloader.dll', input='libpandaegg.dll')
    TargetAdd('libp3ptloader.dll', input=COMMON_PANDA_LIBS)
    TargetAdd('libp3ptloader.dll', opts=['MODULE', 'ADVAPI', 'FCOLLADA', 'WINUSER'])

#
# DIRECTORY: pandatool/src/miscprogs/
#

# This is a bit of an esoteric tool, and it causes issues because
# it conflicts with tools of the same name in different packages.
#if (PkgSkip("PANDATOOL")==0):
#    OPTS=['DIR:pandatool/src/miscprogs']
#    TargetAdd('bin2c_binToC.obj', opts=OPTS, input='binToC.cxx')
#    TargetAdd('bin2c.exe', input='bin2c_binToC.obj')
#    TargetAdd('bin2c.exe', input='libp3progbase.lib')
#    TargetAdd('bin2c.exe', input='libp3pandatoolbase.lib')
#    TargetAdd('bin2c.exe', input=COMMON_PANDA_LIBS)
#    TargetAdd('bin2c.exe', input='libp3pystub.lib')
#    TargetAdd('bin2c.exe', opts=['ADVAPI'])

#
# DIRECTORY: pandatool/src/pstatserver/
#

if (PkgSkip("PANDATOOL")==0):
    OPTS=['DIR:pandatool/src/pstatserver']
    TargetAdd('p3pstatserver_composite1.obj', opts=OPTS, input='p3pstatserver_composite1.cxx')
    TargetAdd('libp3pstatserver.lib', input='p3pstatserver_composite1.obj')

#
# DIRECTORY: pandatool/src/softprogs/
#

if (PkgSkip("PANDATOOL")==0):
    OPTS=['DIR:pandatool/src/softprogs', 'OPENSSL']
    TargetAdd('softcvs_softCVS.obj', opts=OPTS, input='softCVS.cxx')
    TargetAdd('softcvs_softFilename.obj', opts=OPTS, input='softFilename.cxx')
    TargetAdd('softcvs.exe', input='softcvs_softCVS.obj')
    TargetAdd('softcvs.exe', input='softcvs_softFilename.obj')
    TargetAdd('softcvs.exe', input='libp3progbase.lib')
    TargetAdd('softcvs.exe', input='libp3pandatoolbase.lib')
    TargetAdd('softcvs.exe', input='libpandaegg.dll')
    TargetAdd('softcvs.exe', input=COMMON_PANDA_LIBS)
    TargetAdd('softcvs.exe', opts=['ADVAPI'])

#
# DIRECTORY: pandatool/src/text-stats/
#

if (PkgSkip("PANDATOOL")==0):
    OPTS=['DIR:pandatool/src/text-stats']
    TargetAdd('text-stats_textMonitor.obj', opts=OPTS, input='textMonitor.cxx')
    TargetAdd('text-stats_textStats.obj', opts=OPTS, input='textStats.cxx')
    TargetAdd('text-stats.exe', input='text-stats_textMonitor.obj')
    TargetAdd('text-stats.exe', input='text-stats_textStats.obj')
    TargetAdd('text-stats.exe', input='libp3progbase.lib')
    TargetAdd('text-stats.exe', input='libp3pstatserver.lib')
    TargetAdd('text-stats.exe', input='libp3pandatoolbase.lib')
    TargetAdd('text-stats.exe', input='libpandaegg.dll')
    TargetAdd('text-stats.exe', input=COMMON_PANDA_LIBS)
    TargetAdd('text-stats.exe', opts=['ADVAPI'])

#
# DIRECTORY: pandatool/src/vrmlprogs/
#

if (PkgSkip("PANDATOOL")==0):
    OPTS=['DIR:pandatool/src/vrmlprogs', 'DIR:pandatool/src/vrml', 'DIR:pandatool/src/vrmlegg']
    TargetAdd('vrml-trans_vrmlTrans.obj', opts=OPTS, input='vrmlTrans.cxx')
    TargetAdd('vrml-trans.exe', input='vrml-trans_vrmlTrans.obj')
    TargetAdd('vrml-trans.exe', input='libp3vrml.lib')
    TargetAdd('vrml-trans.exe', input='libp3progbase.lib')
    TargetAdd('vrml-trans.exe', input='libp3pandatoolbase.lib')
    TargetAdd('vrml-trans.exe', input=COMMON_PANDA_LIBS)
    TargetAdd('vrml-trans.exe', opts=['ADVAPI'])

    TargetAdd('vrml2egg_vrmlToEgg.obj', opts=OPTS, input='vrmlToEgg.cxx')
    TargetAdd('vrml2egg.exe', input='vrml2egg_vrmlToEgg.obj')
    TargetAdd('vrml2egg.exe', input='libp3vrmlegg.lib')
    TargetAdd('vrml2egg.exe', input='libp3vrml.lib')
    TargetAdd('vrml2egg.exe', input=COMMON_EGG2X_LIBS)
    TargetAdd('vrml2egg.exe', opts=['ADVAPI'])

#
# DIRECTORY: pandatool/src/win-stats/
# DIRECTORY: pandatool/src/gtk-stats/
#

if (PkgSkip("PANDATOOL")==0 and (GetTarget() == 'windows' or PkgSkip("GTK2")==0)):
    if GetTarget() == 'windows':
      OPTS=['DIR:pandatool/src/win-stats']
      TargetAdd('pstats_composite1.obj', opts=OPTS, input='winstats_composite1.cxx')
    else:
      OPTS=['DIR:pandatool/src/gtk-stats', 'GTK2']
      TargetAdd('pstats_composite1.obj', opts=OPTS, input='gtkstats_composite1.cxx')
    TargetAdd('pstats.exe', input='pstats_composite1.obj')
    TargetAdd('pstats.exe', input='libp3pstatserver.lib')
    TargetAdd('pstats.exe', input='libp3progbase.lib')
    TargetAdd('pstats.exe', input='libp3pandatoolbase.lib')
    TargetAdd('pstats.exe', input=COMMON_PANDA_LIBS)
    TargetAdd('pstats.exe', opts=['SUBSYSTEM:WINDOWS', 'WINSOCK', 'WINIMM', 'WINGDI', 'WINKERNEL', 'WINOLDNAMES', 'WINUSER', 'WINMM', 'GTK2'])

#
# DIRECTORY: pandatool/src/xfileprogs/
#

if (PkgSkip("PANDATOOL")==0):
    OPTS=['DIR:pandatool/src/xfileprogs', 'DIR:pandatool/src/xfile', 'DIR:pandatool/src/xfileegg']
    TargetAdd('egg2x_eggToX.obj', opts=OPTS, input='eggToX.cxx')
    TargetAdd('egg2x.exe', input='egg2x_eggToX.obj')
    TargetAdd('egg2x.exe', input='libp3xfileegg.lib')
    TargetAdd('egg2x.exe', input='libp3xfile.lib')
    TargetAdd('egg2x.exe', input=COMMON_EGG2X_LIBS)
    TargetAdd('egg2x.exe', opts=['ADVAPI'])

    TargetAdd('x-trans_xFileTrans.obj', opts=OPTS, input='xFileTrans.cxx')
    TargetAdd('x-trans.exe', input='x-trans_xFileTrans.obj')
    TargetAdd('x-trans.exe', input='libp3progbase.lib')
    TargetAdd('x-trans.exe', input='libp3xfile.lib')
    TargetAdd('x-trans.exe', input='libp3pandatoolbase.lib')
    TargetAdd('x-trans.exe', input=COMMON_PANDA_LIBS)
    TargetAdd('x-trans.exe', opts=['ADVAPI'])

    TargetAdd('x2egg_xFileToEgg.obj', opts=OPTS, input='xFileToEgg.cxx')
    TargetAdd('x2egg.exe', input='x2egg_xFileToEgg.obj')
    TargetAdd('x2egg.exe', input='libp3xfileegg.lib')
    TargetAdd('x2egg.exe', input='libp3xfile.lib')
    TargetAdd('x2egg.exe', input=COMMON_EGG2X_LIBS)
    TargetAdd('x2egg.exe', opts=['ADVAPI'])

#
# DIRECTORY: pandatool/src/mayaprogs/
#

for VER in MAYAVERSIONS:
  VNUM = VER[4:]
  if not PkgSkip(VER) and not PkgSkip("PANDATOOL"):
    if GetTarget() == 'darwin' and int(VNUM) >= 2012:
      ARCH_OPTS = ['NOARCH:PPC', 'NOARCH:I386']
      if len(OSX_ARCHS) != 0 and 'x86_64' not in OSX_ARCHS:
        continue
    elif GetTarget() == 'darwin' and int(VNUM) >= 2009:
      ARCH_OPTS = ['NOARCH:PPC']
    else:
      ARCH_OPTS = []

    OPTS=['DIR:pandatool/src/mayaprogs', 'DIR:pandatool/src/maya', 'DIR:pandatool/src/mayaegg', 'DIR:pandatool/src/cvscopy', 'BUILDING:MISC', VER] + ARCH_OPTS
    TargetAdd('mayaeggimport'+VNUM+'_mayaeggimport.obj', opts=OPTS, input='mayaEggImport.cxx')
    TargetAdd('mayaeggimport'+VNUM+'.mll', input='mayaegg'+VNUM+'_loader.obj')
    TargetAdd('mayaeggimport'+VNUM+'.mll', input='mayaeggimport'+VNUM+'_mayaeggimport.obj')
    TargetAdd('mayaeggimport'+VNUM+'.mll', input='libpandaegg.dll')
    TargetAdd('mayaeggimport'+VNUM+'.mll', input=COMMON_PANDA_LIBS)
    #if GetTarget() == 'windows':
    #  TargetAdd('mayaeggimport'+VNUM+'.mll', input='libp3pystub.lib')
    TargetAdd('mayaeggimport'+VNUM+'.mll', opts=['ADVAPI', VER]+ARCH_OPTS)

    TargetAdd('mayaloader'+VNUM+'_config_mayaloader.obj', opts=OPTS, input='config_mayaloader.cxx')
    TargetAdd('libp3mayaloader'+VNUM+'.dll', input='mayaloader'+VNUM+'_config_mayaloader.obj')
    TargetAdd('libp3mayaloader'+VNUM+'.dll', input='libmayaegg'+VNUM+'.lib')
    TargetAdd('libp3mayaloader'+VNUM+'.dll', input='libp3ptloader.dll')
    TargetAdd('libp3mayaloader'+VNUM+'.dll', input='libmaya'+VNUM+'.lib')
    TargetAdd('libp3mayaloader'+VNUM+'.dll', input='libp3fltegg.lib')
    TargetAdd('libp3mayaloader'+VNUM+'.dll', input='libp3flt.lib')
    TargetAdd('libp3mayaloader'+VNUM+'.dll', input='libp3lwoegg.lib')
    TargetAdd('libp3mayaloader'+VNUM+'.dll', input='libp3lwo.lib')
    TargetAdd('libp3mayaloader'+VNUM+'.dll', input='libp3dxfegg.lib')
    TargetAdd('libp3mayaloader'+VNUM+'.dll', input='libp3dxf.lib')
    TargetAdd('libp3mayaloader'+VNUM+'.dll', input='libp3objegg.lib')
    TargetAdd('libp3mayaloader'+VNUM+'.dll', input='libp3vrmlegg.lib')
    TargetAdd('libp3mayaloader'+VNUM+'.dll', input='libp3vrml.lib')
    TargetAdd('libp3mayaloader'+VNUM+'.dll', input='libp3xfileegg.lib')
    TargetAdd('libp3mayaloader'+VNUM+'.dll', input='libp3xfile.lib')
    TargetAdd('libp3mayaloader'+VNUM+'.dll', input='libp3eggbase.lib')
    TargetAdd('libp3mayaloader'+VNUM+'.dll', input='libp3progbase.lib')
    TargetAdd('libp3mayaloader'+VNUM+'.dll', input='libp3converter.lib')
    TargetAdd('libp3mayaloader'+VNUM+'.dll', input='libp3pandatoolbase.lib')
    TargetAdd('libp3mayaloader'+VNUM+'.dll', input='libpandaegg.dll')
    TargetAdd('libp3mayaloader'+VNUM+'.dll', input=COMMON_PANDA_LIBS)
    TargetAdd('libp3mayaloader'+VNUM+'.dll', opts=['ADVAPI', VER]+ARCH_OPTS)

    TargetAdd('mayapview'+VNUM+'_mayaPview.obj', opts=OPTS, input='mayaPview.cxx')
    TargetAdd('libmayapview'+VNUM+'.mll', input='mayapview'+VNUM+'_mayaPview.obj')
    TargetAdd('libmayapview'+VNUM+'.mll', input='libmayaegg'+VNUM+'.lib')
    TargetAdd('libmayapview'+VNUM+'.mll', input='libmaya'+VNUM+'.lib')
    TargetAdd('libmayapview'+VNUM+'.mll', input='libp3framework.dll')
    if GetTarget() == 'windows':
      TargetAdd('libmayapview'+VNUM+'.mll', input=COMMON_EGG2X_LIBS)
    else:
      TargetAdd('libmayapview'+VNUM+'.mll', input=COMMON_EGG2X_LIBS)
    TargetAdd('libmayapview'+VNUM+'.mll', opts=['ADVAPI', VER]+ARCH_OPTS)

    TargetAdd('maya2egg'+VNUM+'_mayaToEgg.obj', opts=OPTS, input='mayaToEgg.cxx')
    TargetAdd('maya2egg'+VNUM+'_bin.exe', input='maya2egg'+VNUM+'_mayaToEgg.obj')
    TargetAdd('maya2egg'+VNUM+'_bin.exe', input='libmayaegg'+VNUM+'.lib')
    TargetAdd('maya2egg'+VNUM+'_bin.exe', input='libmaya'+VNUM+'.lib')
    if GetTarget() == 'windows':
      TargetAdd('maya2egg'+VNUM+'_bin.exe', input=COMMON_EGG2X_LIBS)
    else:
      TargetAdd('maya2egg'+VNUM+'_bin.exe', input=COMMON_EGG2X_LIBS)
    TargetAdd('maya2egg'+VNUM+'_bin.exe', opts=['ADVAPI', VER]+ARCH_OPTS)

    TargetAdd('egg2maya'+VNUM+'_eggToMaya.obj', opts=OPTS, input='eggToMaya.cxx')
    TargetAdd('egg2maya'+VNUM+'_bin.exe', input='egg2maya'+VNUM+'_eggToMaya.obj')
    TargetAdd('egg2maya'+VNUM+'_bin.exe', input='libmayaegg'+VNUM+'.lib')
    TargetAdd('egg2maya'+VNUM+'_bin.exe', input='libmaya'+VNUM+'.lib')
    if GetTarget() == 'windows':
      TargetAdd('egg2maya'+VNUM+'_bin.exe', input=COMMON_EGG2X_LIBS)
    else:
      TargetAdd('egg2maya'+VNUM+'_bin.exe', input=COMMON_EGG2X_LIBS)
    TargetAdd('egg2maya'+VNUM+'_bin.exe', opts=['ADVAPI', VER]+ARCH_OPTS)

    TargetAdd('mayacopy'+VNUM+'_mayaCopy.obj', opts=OPTS, input='mayaCopy.cxx')
    TargetAdd('mayacopy'+VNUM+'_bin.exe', input='mayacopy'+VNUM+'_mayaCopy.obj')
    TargetAdd('mayacopy'+VNUM+'_bin.exe', input='libp3cvscopy.lib')
    TargetAdd('mayacopy'+VNUM+'_bin.exe', input='libmaya'+VNUM+'.lib')
    if GetTarget() == 'windows':
      TargetAdd('mayacopy'+VNUM+'_bin.exe', input=COMMON_EGG2X_LIBS)
    else:
      TargetAdd('mayacopy'+VNUM+'_bin.exe', input=COMMON_EGG2X_LIBS)
    TargetAdd('mayacopy'+VNUM+'_bin.exe', opts=['ADVAPI', VER]+ARCH_OPTS)

    TargetAdd('mayasavepview'+VNUM+'_mayaSavePview.obj', opts=OPTS, input='mayaSavePview.cxx')
    TargetAdd('libmayasavepview'+VNUM+'.mll', input='mayasavepview'+VNUM+'_mayaSavePview.obj')
    TargetAdd('libmayasavepview'+VNUM+'.mll', opts=['ADVAPI', VER]+ARCH_OPTS)

    TargetAdd('mayapath'+VNUM+'.obj', opts=OPTS, input='mayapath.cxx')

    TargetAdd('maya2egg'+VNUM+'.exe', input='mayapath'+VNUM+'.obj')
    TargetAdd('maya2egg'+VNUM+'.exe', input='libpandaexpress.dll')
    TargetAdd('maya2egg'+VNUM+'.exe', input=COMMON_DTOOL_LIBS)
    TargetAdd('maya2egg'+VNUM+'.exe', opts=['ADVAPI']+ARCH_OPTS)

    TargetAdd('egg2maya'+VNUM+'.exe', input='mayapath'+VNUM+'.obj')
    TargetAdd('egg2maya'+VNUM+'.exe', input='libpandaexpress.dll')
    TargetAdd('egg2maya'+VNUM+'.exe', input=COMMON_DTOOL_LIBS)
    TargetAdd('egg2maya'+VNUM+'.exe', opts=['ADVAPI']+ARCH_OPTS)

    TargetAdd('mayacopy'+VNUM+'.exe', input='mayapath'+VNUM+'.obj')
    TargetAdd('mayacopy'+VNUM+'.exe', input='libpandaexpress.dll')
    TargetAdd('mayacopy'+VNUM+'.exe', input=COMMON_DTOOL_LIBS)
    TargetAdd('mayacopy'+VNUM+'.exe', opts=['ADVAPI']+ARCH_OPTS)

#
# DIRECTORY: contrib/src/ai/
#
if (PkgSkip("CONTRIB")==0 and not RUNTIME):
  OPTS=['DIR:contrib/src/ai', 'BUILDING:PANDAAI']
  TargetAdd('p3ai_composite1.obj', opts=OPTS, input='p3ai_composite1.cxx')
  TargetAdd('libpandaai.dll', input='p3ai_composite1.obj')
  TargetAdd('libpandaai.dll', input=COMMON_PANDA_LIBS)

  OPTS=['DIR:contrib/src/ai', 'PYTHON']
  IGATEFILES=GetDirectoryContents('contrib/src/ai', ["*.h", "*_composite*.cxx"])
  TargetAdd('libpandaai.in', opts=OPTS, input=IGATEFILES)
  TargetAdd('libpandaai.in', opts=['IMOD:panda3d.ai', 'ILIB:libpandaai', 'SRCDIR:contrib/src/ai'])
  TargetAdd('libpandaai_igate.obj', input='libpandaai.in', opts=["DEPENDENCYONLY"])

  TargetAdd('ai_module.obj', input='libpandaai.in')
  TargetAdd('ai_module.obj', opts=OPTS)
  TargetAdd('ai_module.obj', opts=['IMOD:panda3d.ai', 'ILIB:ai', 'IMPORT:panda3d.core'])

  TargetAdd('ai.pyd', input='ai_module.obj')
  TargetAdd('ai.pyd', input='libpandaai_igate.obj')
  TargetAdd('ai.pyd', input='libpandaai.dll')
  TargetAdd('ai.pyd', input='libp3interrogatedb.dll')
  TargetAdd('ai.pyd', input=COMMON_PANDA_LIBS)
  TargetAdd('ai.pyd', opts=['PYTHON'])

#
# Generate the models directory and samples directory
#

if (PkgSkip("DIRECT")==0 and not RUNTIME):
  model_extensions = ["*.egg"]
  # Check if we have access to an flt2egg utility, either self-compiled or on the system.
  if ((PkgSkip("PANDATOOL")==0 and GetHost()==GetTarget()) or LocateBinary('flt2egg')):
      model_extensions.append("*.flt")

  for model in GetDirectoryContents("dmodels/src/misc", model_extensions):
      if (PkgSkip("ZLIB")==0 and PkgSkip("DEPLOYTOOLS")==0 and not RTDIST):
          newname = model[:-4] + ".egg.pz"
      else:
          newname = model[:-4] + ".egg"
      TargetAdd(GetOutputDir()+"/models/misc/"+newname, input="dmodels/src/misc/"+model)

  for model in GetDirectoryContents("dmodels/src/gui", model_extensions):
      if (PkgSkip("ZLIB")==0 and PkgSkip("DEPLOYTOOLS")==0 and not RTDIST):
          newname = model[:-4] + ".egg.pz"
      else:
          newname = model[:-4] + ".egg"
      TargetAdd(GetOutputDir()+"/models/gui/"+newname, input="dmodels/src/gui/"+model)

  for model in GetDirectoryContents("models", model_extensions):
      if (PkgSkip("ZLIB")==0 and PkgSkip("DEPLOYTOOLS")==0 and not RTDIST):
          newname = model[:-4] + ".egg.pz"
      else:
          newname = model[:-4] + ".egg"
      TargetAdd(GetOutputDir()+"/models/"+newname, input="models/"+model)

  CopyAllFiles(GetOutputDir()+"/models/audio/sfx/",  "dmodels/src/audio/sfx/", ".wav")
  CopyAllFiles(GetOutputDir()+"/models/icons/",      "dmodels/src/icons/",     ".gif")

  CopyAllFiles(GetOutputDir()+"/models/maps/",       "models/maps/",           ".jpg")
  CopyAllFiles(GetOutputDir()+"/models/maps/",       "models/maps/",           ".png")
  CopyAllFiles(GetOutputDir()+"/models/maps/",       "models/maps/",           ".rgb")
  CopyAllFiles(GetOutputDir()+"/models/maps/",       "models/maps/",           ".rgba")

  CopyAllFiles(GetOutputDir()+"/models/maps/",       "dmodels/src/maps/",      ".jpg")
  CopyAllFiles(GetOutputDir()+"/models/maps/",       "dmodels/src/maps/",      ".png")
  CopyAllFiles(GetOutputDir()+"/models/maps/",       "dmodels/src/maps/",      ".rgb")
  CopyAllFiles(GetOutputDir()+"/models/maps/",       "dmodels/src/maps/",      ".rgba")

#
# Build the rtdist.
#

if (RTDIST):
  OPTS=['DIR:direct/src/p3d']
  TargetAdd('_panda3d', opts=OPTS, input='panda3d.pdef')
  TargetAdd('_coreapi', opts=OPTS, input='coreapi.pdef')
  TargetAdd('_thirdparty', opts=OPTS, input='thirdparty.pdef')

#
# If we have a host URL and distributor, we can make .p3d deployment tools.
#

if not PkgSkip("DIRECT") and not PkgSkip("DEPLOYTOOLS") and not RUNTIME and not RTDIST and HOST_URL and DISTRIBUTOR:
    OPTS=['DIR:direct/src/p3d']

    TargetAdd('packp3d.p3d', opts=OPTS, input='panda3d.pdef')
    TargetAdd('pdeploy.p3d', opts=OPTS, input='panda3d.pdef')
    TargetAdd('pmerge.p3d', opts=OPTS, input='panda3d.pdef')
    TargetAdd('ppackage.p3d', opts=OPTS, input='panda3d.pdef')
    TargetAdd('ppatcher.p3d', opts=OPTS, input='panda3d.pdef')

##########################################################################################
#
# Dependency-Based Distributed Build System.
#
##########################################################################################

DEPENDENCYQUEUE=[]

for target in TARGET_LIST:
    name = target.name
    inputs = target.inputs
    opts = target.opts
    deps = target.deps
    DEPENDENCYQUEUE.append([CompileAnything, [name, inputs, opts], [name], deps, []])

def BuildWorker(taskqueue, donequeue):
    while True:
        try:
            task = taskqueue.get(timeout=1)
        except:
            ProgressOutput(None, "Waiting for tasks...")
            task = taskqueue.get()
        sys.stdout.flush()
        if (task == 0): return
        try:
            task[0](*task[1])
            donequeue.put(task)
        except:
            donequeue.put(0)

def AllSourcesReady(task, pending):
    sources = task[3]
    for x in sources:
        if (x in pending):
            return 0
    sources = task[1][1]
    for x in sources:
        if (x in pending):
            return 0
    altsources = task[4]
    for x in altsources:
        if (x in pending):
            return 0
    return 1

def ParallelMake(tasklist):
    # Create the communication queues.
    donequeue = queue.Queue()
    taskqueue = queue.Queue()
    # Build up a table listing all the pending targets
    #task = [CompileAnything, [name, inputs, opts], [name], deps, []]
    # task[2] = [name]
    # task[3] = deps
    # The python tool package, in particular fltegg seems to throw parallelmake off
    # A hack for now is to divide the tasklist into two parts, one to be built in parallel
    # and another subpart to be built sequentially. The most time consuming part of the process
    # is the c++ code generation anyways.

    tasklist_seq = []
    i = 0
    while i < len(tasklist):
        if tasklist[i][2][0].endswith('.egg') | tasklist[i][2][0].endswith('.egg.pz'):
            break
        i += 1
    if i < len(tasklist):
        tasklist_seq = tasklist[i:]
        tasklist = tasklist[:i]
    iNumStartingTasks = len(tasklist)

    pending = {}
    for task in tasklist:
        for target in task[2]:
            pending[target] = 1
    # Create the workers
    for slave in range(THREADCOUNT):
        th = threading.Thread(target=BuildWorker, args=[taskqueue, donequeue])
        th.setDaemon(1)
        th.start()
    # Feed tasks to the workers.
    tasksqueued = 0
    while True:
        if (tasksqueued < THREADCOUNT):
            extras = []
            for task in tasklist:
                if (tasksqueued < THREADCOUNT) and (AllSourcesReady(task, pending)):
                    if (NeedsBuild(task[2], task[3])):
                        tasksqueued += 1
                        taskqueue.put(task)
                    else:
                        for target in task[2]:
                            del pending[target]
                else:
                    extras.append(task)
            tasklist = extras
        sys.stdout.flush()
        if (tasksqueued == 0): break
        donetask = donequeue.get()
        if (donetask == 0):
            exit("Build process aborting.")
        sys.stdout.flush()
        tasksqueued -= 1
        JustBuilt(donetask[2], donetask[3])
        for target in donetask[2]:
            del pending[target]
    # Kill the workers.
    for slave in range(THREADCOUNT):
        taskqueue.put(0)
    # Make sure there aren't any unsatisfied tasks
    if len(tasklist) > 0:
        exit("Dependency problems: " + str(len(tasklist)) + " tasks not finished. First task unsatisfied: "+str(tasklist[0][2]))
    SequentialMake(tasklist_seq)


def SequentialMake(tasklist):
    i = 0
    for task in tasklist:
        if (NeedsBuild(task[2], task[3])):
            task[0](*task[1] + [(i * 100.0) / len(tasklist)])
            JustBuilt(task[2], task[3])
        i += 1

def RunDependencyQueue(tasklist):
    if (THREADCOUNT!=0):
        ParallelMake(tasklist)
    else:
        SequentialMake(tasklist)

try:
    RunDependencyQueue(DEPENDENCYQUEUE)
except:
    SaveDependencyCache()
    raise

##########################################################################################
#
# The Installers
#
# Under windows, we can build an 'exe' package using NSIS
# Under linux, we can build a 'deb' package or an 'rpm' package.
# Under OSX, we can make a 'dmg' package.
#
##########################################################################################

def MakeInstallerNSIS(file, title, installdir):
    if (os.path.isfile(file)):
        os.remove(file)
    elif (os.path.isdir(file)):
        shutil.rmtree(file)

    if GetTargetArch() == 'x64':
        regview = '64'
    else:
        regview = '32'

    if (RUNTIME):
        # Invoke the make_installer script.
        AddToPathEnv("PATH", GetOutputDir() + "\\bin")
        AddToPathEnv("PATH", GetOutputDir() + "\\plugins")

        cmd = sys.executable + " -B -u direct\\src\\plugin_installer\\make_installer.py"
        cmd += " --version %s --regview %s" % (VERSION, regview)

        if GetTargetArch() == 'x64':
            cmd += " --install \"$PROGRAMFILES64\\Panda3D\" "
        else:
            cmd += " --install \"$PROGRAMFILES32\\Panda3D\" "

        oscmd(cmd)
        shutil.move("direct\\src\\plugin_installer\\p3d-setup.exe", file)
        return

    print("Building "+title+" installer at %s" % (file))
    if (COMPRESSOR != "lzma"):
        print("Note: you are using zlib, which is faster, but lzma gives better compression.")
    if (os.path.exists("nsis-output.exe")):
        os.remove("nsis-output.exe")
    WriteFile(GetOutputDir()+"/tmp/__init__.py", "")

    nsis_defs = {
        'COMPRESSOR'  : COMPRESSOR,
        'TITLE'       : title,
        'INSTALLDIR'  : installdir,
        'OUTFILE'     : '..\\' + file,
        'BUILT'       : '..\\' + GetOutputDir(),
        'SOURCE'      : '..',
        'PYVER'       : SDK["PYTHONVERSION"][6:9],
        'REGVIEW'     : regview,
    }

    if GetHost() == 'windows':
        cmd = os.path.join(GetThirdpartyBase(), 'win-nsis', 'makensis') + ' /V2'
        for item in nsis_defs.items():
            cmd += ' /D%s="%s"' % item
    else:
        cmd = 'makensis -V2'
        for item in nsis_defs.items():
            cmd += ' -D%s="%s"' % item

    cmd += ' "makepanda\installer.nsi"'
    oscmd(cmd)

def MakeDebugSymbolArchive(zipname, dirname):
    import zipfile
    zip = zipfile.ZipFile(zipname, 'w', zipfile.ZIP_DEFLATED)

    for fn in glob.glob(os.path.join(GetOutputDir(), 'bin', '*.pdb')):
        zip.write(fn, dirname + '/bin/' + os.path.basename(fn))

    for fn in glob.glob(os.path.join(GetOutputDir(), 'panda3d', '*.pdb')):
        zip.write(fn, dirname + '/panda3d/' + os.path.basename(fn))

    for fn in glob.glob(os.path.join(GetOutputDir(), 'plugins', '*.pdb')):
        zip.write(fn, dirname + '/plugins/' + os.path.basename(fn))

    for fn in glob.glob(os.path.join(GetOutputDir(), 'python', '*.pdb')):
        zip.write(fn, dirname + '/python/' + os.path.basename(fn))

    for fn in glob.glob(os.path.join(GetOutputDir(), 'python', 'DLLs', '*.pdb')):
        zip.write(fn, dirname + '/python/DLLs/' + os.path.basename(fn))

    zip.close()

INSTALLER_DEB_FILE="""
Package: panda3dMAJOR
Version: VERSION
Section: libdevel
Priority: optional
Architecture: ARCH
Essential: no
Depends: DEPENDS
Recommends: RECOMMENDS
Suggests: panda3d-runtime
Provides: panda3d
Conflicts: panda3d
Replaces: panda3d
Maintainer: rdb <me@rdb.name>
Installed-Size: INSTSIZE
Description: Panda3D free 3D engine SDK
 Panda3D is a game engine which includes graphics, audio, I/O, collision detection, and other abilities relevant to the creation of 3D games. Panda3D is open source and free software under the revised BSD license, and can be used for both free and commercial game development at no financial cost.
 Panda3D's intended game-development language is Python. The engine itself is written in C++, and utilizes an automatic wrapper-generator to expose the complete functionality of the engine in a Python interface.
 .
 This package contains the SDK for development with Panda3D, install panda3d-runtime for the runtime files.

"""

RUNTIME_INSTALLER_DEB_FILE="""
Package: panda3d-runtime
Version: VERSION
Section: web
Priority: optional
Architecture: ARCH
Essential: no
Depends: DEPENDS
Provides: panda3d-runtime
Maintainer: rdb <me@rdb.name>
Installed-Size: INSTSIZE
Description: Runtime binary and browser plugin for the Panda3D Game Engine
 This package contains the runtime distribution and browser plugin of the Panda3D engine. It allows you view webpages that contain Panda3D content and to run games created with Panda3D that are packaged as .p3d file.

"""


# We're not putting "python" in the "Requires" field,
# since the rpm-based distros don't have a common
# naming for the Python package.
INSTALLER_SPEC_FILE="""
Summary: The Panda3D free 3D engine SDK
Name: panda3d
Version: VERSION
Release: RPMRELEASE
License: BSD License
Group: Development/Libraries
BuildRoot: PANDASOURCE/targetroot
%description
Panda3D is a game engine which includes graphics, audio, I/O, collision detection, and other abilities relevant to the creation of 3D games. Panda3D is open source and free software under the revised BSD license, and can be used for both free and commercial game development at no financial cost.
Panda3D's intended game-development language is Python. The engine itself is written in C++, and utilizes an automatic wrapper-generator to expose the complete functionality of the engine in a Python interface.

This package contains the SDK for development with Panda3D, install panda3d-runtime for the runtime files.
%post
/sbin/ldconfig
%postun
/sbin/ldconfig
%files
%defattr(-,root,root)
/etc/Confauto.prc
/etc/Config.prc
/usr/share/panda3d
/usr/share/mime-info/panda3d.mime
/usr/share/mime-info/panda3d.keys
/usr/share/mime/packages/panda3d.xml
/usr/share/application-registry/panda3d.applications
/usr/share/applications/*.desktop
/etc/ld.so.conf.d/panda3d.conf
/usr/%_lib/panda3d
""" + PYTHON_SITEPACKAGES + """
/usr/include/panda3d
"""

RUNTIME_INSTALLER_SPEC_FILE="""
Summary: Runtime binary and browser plugin for the Panda3D Game Engine
Name: panda3d-runtime
Version: VERSION
Release: RPMRELEASE
License: BSD License
Group: Productivity/Graphics/Other
BuildRoot: PANDASOURCE/targetroot
%description
This package contains the runtime distribution and browser plugin of the Panda3D engine. It allows you view webpages that contain Panda3D content and to run games created with Panda3D that are packaged as .p3d file.
%files
%defattr(-,root,root)
/usr/bin/panda3d
/usr/%_lib/nppanda3d.so
/usr/%_lib/mozilla/plugins/nppanda3d.so
/usr/%_lib/mozilla-firefox/plugins/nppanda3d.so
/usr/%_lib/xulrunner-addons/plugins/nppanda3d.so
/usr/share/mime-info/panda3d-runtime.mime
/usr/share/mime-info/panda3d-runtime.keys
/usr/share/mime/packages/panda3d-runtime.xml
/usr/share/application-registry/panda3d-runtime.applications
/usr/share/applications/*.desktop
"""

# plist file for Mac OSX
Info_plist = """<?xml version="1.0" encoding="UTF-8"?>
<!DOCTYPE plist PUBLIC "-//Apple//DTD PLIST 1.0//EN" "http://www.apple.com/DTDs/PropertyList-1.0.dtd">
<plist version="1.0">
<dict>
  <key>CFBundleIdentifier</key>
  <string>%(package_id)s</string>
  <key>CFBundleShortVersionString</key>
  <string>%(version)s</string>
  <key>IFPkgFlagRelocatable</key>
  <false/>
  <key>IFPkgFlagAuthorizationAction</key>
  <string>RootAuthorization</string>
  <key>IFPkgFlagAllowBackRev</key>
  <true/>
</dict>
</plist>
"""

# FreeBSD pkg-descr
INSTALLER_PKG_DESCR_FILE = """
Panda3D is a game engine which includes graphics, audio, I/O, collision detection, and other abilities relevant to the creation of 3D games. Panda3D is open source and free software under the revised BSD license, and can be used for both free and commercial game development at no financial cost.
Panda3D's intended game-development language is Python. The engine itself is written in C++, and utilizes an automatic wrapper-generator to expose the complete functionality of the engine in a Python interface.

This package contains the SDK for development with Panda3D, install panda3d-runtime for the runtime files.

WWW: http://www.panda3d.org/
"""

# FreeBSD pkg-descr
RUNTIME_INSTALLER_PKG_DESCR_FILE = """
Runtime binary and browser plugin for the Panda3D Game Engine

This package contains the runtime distribution and browser plugin of the Panda3D engine. It allows you view webpages that contain Panda3D content and to run games created with Panda3D that are packaged as .p3d file.

WWW: http://www.panda3d.org/
"""

# FreeBSD PKG Manifest template file
INSTALLER_PKG_MANIFEST_FILE = """
name: NAME
version: VERSION
arch: ARCH
origin: ORIGIN
comment: "Panda 3D Engine"
www: http://www.panda3d.org
maintainer: rdb <me@rdb.name>
prefix: /usr/local
flatsize: INSTSIZEMB
deps: {DEPENDS}
"""

def MakeInstallerLinux():
    if not RUNTIME and not PkgSkip("PYTHON"):
        PYTHONV = SDK["PYTHONVERSION"]
    else:
        PYTHONV = "python"
    PV = PYTHONV.replace("python", "")

    # Clean and set up a directory to install Panda3D into
    oscmd("rm -rf targetroot data.tar.gz control.tar.gz panda3d.spec")
    oscmd("mkdir --mode=0755 targetroot")

    dpkg_present = False
    if os.path.exists("/usr/bin/dpkg-architecture") and os.path.exists("/usr/bin/dpkg-deb"):
        dpkg_present = True
    rpmbuild_present = False
    if os.path.exists("/usr/bin/rpmbuild"):
        rpmbuild_present = True

    if dpkg_present and rpmbuild_present:
        print("Warning: both dpkg and rpmbuild present.")

    if dpkg_present:
        # Invoke installpanda.py to install it into a temporary dir
        lib_dir = GetDebLibDir()
        if RUNTIME:
            InstallRuntime(destdir="targetroot", prefix="/usr", outputdir=GetOutputDir(), libdir=lib_dir)
        else:
            InstallPanda(destdir="targetroot", prefix="/usr", outputdir=GetOutputDir(), libdir=lib_dir)
            oscmd("chmod -R 755 targetroot/usr/share/panda3d")
            oscmd("mkdir -p targetroot/usr/share/man/man1")
            oscmd("cp doc/man/*.1 targetroot/usr/share/man/man1/")

        oscmd("dpkg --print-architecture > "+GetOutputDir()+"/tmp/architecture.txt")
        pkg_arch = ReadFile(GetOutputDir()+"/tmp/architecture.txt").strip()
        if (RUNTIME):
            txt = RUNTIME_INSTALLER_DEB_FILE[1:]
        else:
            txt = INSTALLER_DEB_FILE[1:]
        txt = txt.replace("VERSION", DEBVERSION).replace("ARCH", pkg_arch).replace("PV", PV).replace("MAJOR", MAJOR_VERSION)
        txt = txt.replace("INSTSIZE", str(GetDirectorySize("targetroot") / 1024))
        oscmd("mkdir --mode=0755 -p targetroot/DEBIAN")
        oscmd("cd targetroot && (find usr -type f -exec md5sum {} ;) > DEBIAN/md5sums")
        if (not RUNTIME):
          oscmd("cd targetroot && (find etc -type f -exec md5sum {} ;) >> DEBIAN/md5sums")
          WriteFile("targetroot/DEBIAN/conffiles","/etc/Config.prc\n")
        WriteFile("targetroot/DEBIAN/postinst","#!/bin/sh\necho running ldconfig\nldconfig\n")
        oscmd("cp targetroot/DEBIAN/postinst targetroot/DEBIAN/postrm")

        # Determine the package name and the locations that
        # dpkg-shlibdeps should look in for executables.
        pkg_version = DEBVERSION
        if RUNTIME:
            pkg_name = "panda3d-runtime"
            lib_pattern = "debian/%s/usr/%s/*.so" % (pkg_name, lib_dir)
        else:
            pkg_name = "panda3d" + MAJOR_VERSION
            lib_pattern = "debian/%s/usr/%s/panda3d/*.so*" % (pkg_name, lib_dir)
        bin_pattern = "debian/%s/usr/bin/*" % (pkg_name)

        # dpkg-shlibdeps looks in the debian/{pkg_name}/DEBIAN/shlibs directory
        # and also expects a debian/control file, so we create this dummy set-up.
        oscmd("mkdir targetroot/debian")
        oscmd("ln -s .. targetroot/debian/" + pkg_name)
        WriteFile("targetroot/debian/control", "")

        dpkg_shlibdeps = "dpkg-shlibdeps"
        if GetVerbose():
            dpkg_shlibdeps += " -v"

        if RUNTIME:
            # The runtime doesn't export any useful symbols, so just query the dependencies.
            oscmd("cd targetroot && %(dpkg_shlibdeps)s -x%(pkg_name)s %(lib_pattern)s %(bin_pattern)s*" % locals())
            depends = ReadFile("targetroot/debian/substvars").replace("shlibs:Depends=", "").strip()
            recommends = ""
        else:
            pkg_name = "panda3d" + MAJOR_VERSION
            pkg_dir = "debian/panda3d" + MAJOR_VERSION

            # Generate a symbols file so that other packages can know which symbols we export.
            oscmd("cd targetroot && dpkg-gensymbols -q -ODEBIAN/symbols -v%(pkg_version)s -p%(pkg_name)s -e%(lib_pattern)s" % locals())

            # Library dependencies are required, binary dependencies are recommended.
            # We explicitly exclude libphysx-extras since we don't want to depend on PhysX.
            oscmd("cd targetroot && LD_LIBRARY_PATH=usr/%(lib_dir)s/panda3d %(dpkg_shlibdeps)s -Tdebian/substvars_dep --ignore-missing-info -x%(pkg_name)s -xlibphysx-extras %(lib_pattern)s" % locals())
            oscmd("cd targetroot && LD_LIBRARY_PATH=usr/%(lib_dir)s/panda3d %(dpkg_shlibdeps)s -Tdebian/substvars_rec --ignore-missing-info -x%(pkg_name)s %(bin_pattern)s" % locals())

            # Parse the substvars files generated by dpkg-shlibdeps.
            depends = ReadFile("targetroot/debian/substvars_dep").replace("shlibs:Depends=", "").strip()
            recommends = ReadFile("targetroot/debian/substvars_rec").replace("shlibs:Depends=", "").strip()
            if PkgSkip("PYTHON")==0:
                depends += ", " + PYTHONV
                recommends += ", python-wxversion, python-profiler (>= " + PV + "), python-pmw, python-tk (>= " + PV + ")"
            if PkgSkip("NVIDIACG")==0:
                depends += ", nvidia-cg-toolkit"

        # Write back the dependencies, and delete the dummy set-up.
        txt = txt.replace("DEPENDS", depends.strip(', '))
        txt = txt.replace("RECOMMENDS", recommends.strip(', '))
        WriteFile("targetroot/DEBIAN/control", txt)
        oscmd("rm -rf targetroot/debian")

        # Package it all up into a .deb file.
        oscmd("chmod -R 755 targetroot/DEBIAN")
        oscmd("chmod 644 targetroot/DEBIAN/control targetroot/DEBIAN/md5sums")
        if not RUNTIME:
            oscmd("chmod 644 targetroot/DEBIAN/conffiles targetroot/DEBIAN/symbols")
        oscmd("fakeroot dpkg-deb -b targetroot %s_%s_%s.deb" % (pkg_name, pkg_version, pkg_arch))

    elif rpmbuild_present:
        # Invoke installpanda.py to install it into a temporary dir
        if RUNTIME:
            InstallRuntime(destdir="targetroot", prefix="/usr", outputdir=GetOutputDir(), libdir=GetRPMLibDir())
        else:
            InstallPanda(destdir="targetroot", prefix="/usr", outputdir=GetOutputDir(), libdir=GetRPMLibDir())
            oscmd("chmod -R 755 targetroot/usr/share/panda3d")

        oscmd("rpm -E '%_target_cpu' > "+GetOutputDir()+"/tmp/architecture.txt")
        ARCH = ReadFile(GetOutputDir()+"/tmp/architecture.txt").strip()
        pandasource = os.path.abspath(os.getcwd())

        if RUNTIME:
            txt = RUNTIME_INSTALLER_SPEC_FILE[1:]
        else:
            txt = INSTALLER_SPEC_FILE[1:]
            # Add the binaries in /usr/bin explicitly to the spec file
            for base in os.listdir(GetOutputDir() + "/bin"):
                txt += "/usr/bin/%s\n" % (base)

        # Write out the spec file.
        txt = txt.replace("VERSION", VERSION)
        txt = txt.replace("RPMRELEASE", RPMRELEASE)
        txt = txt.replace("PANDASOURCE", pandasource)
        txt = txt.replace("PV", PV)
        WriteFile("panda3d.spec", txt)

        oscmd("fakeroot rpmbuild --define '_rpmdir "+pandasource+"' --buildroot '"+os.path.abspath("targetroot")+"' -bb panda3d.spec")
        if (RUNTIME):
            oscmd("mv "+ARCH+"/panda3d-runtime-"+VERSION+"-"+RPMRELEASE+"."+ARCH+".rpm .")
        else:
            oscmd("mv "+ARCH+"/panda3d-"+VERSION+"-"+RPMRELEASE+"."+ARCH+".rpm .")
        oscmd("rm -rf "+ARCH, True)

    else:
        exit("To build an installer, either rpmbuild or dpkg-deb must be present on your system!")

def MakeInstallerOSX():
    if (RUNTIME):
        # Invoke the make_installer script.
        AddToPathEnv("DYLD_LIBRARY_PATH", GetOutputDir() + "/plugins")
        cmdstr = sys.executable + " "
        if sys.version_info >= (2, 6):
            cmdstr += "-B "

        cmdstr += "direct/src/plugin_installer/make_installer.py --version %s" % VERSION
        oscmd(cmdstr)
        return

    import compileall
    if (os.path.isfile("Panda3D-%s.dmg" % VERSION)): oscmd("rm -f Panda3D-%s.dmg" % VERSION)
    if (os.path.exists("dstroot")): oscmd("rm -rf dstroot")
    if (os.path.exists("Panda3D-rw.dmg")): oscmd('rm -f Panda3D-rw.dmg')

    oscmd("mkdir -p dstroot/base/Developer/Panda3D/lib")
    oscmd("mkdir -p dstroot/base/Developer/Panda3D/etc")
    oscmd("cp %s/etc/Config.prc           dstroot/base/Developer/Panda3D/etc/Config.prc" % GetOutputDir())
    oscmd("cp %s/etc/Confauto.prc         dstroot/base/Developer/Panda3D/etc/Confauto.prc" % GetOutputDir())
    oscmd("cp -R %s/models                dstroot/base/Developer/Panda3D/models" % GetOutputDir())
    oscmd("cp -R doc/LICENSE              dstroot/base/Developer/Panda3D/LICENSE")
    oscmd("cp -R doc/ReleaseNotes         dstroot/base/Developer/Panda3D/ReleaseNotes")
    oscmd("cp -R %s/Frameworks            dstroot/base/Developer/Panda3D/Frameworks" % GetOutputDir())
    if os.path.isdir(GetOutputDir()+"/plugins"):
        oscmd("cp -R %s/plugins           dstroot/base/Developer/Panda3D/plugins" % GetOutputDir())

    # Libraries that shouldn't be in base, but are instead in other modules.
    no_base_libs = ['libp3ffmpeg', 'libp3fmod_audio', 'libfmodex', 'libfmodexL']

    for base in os.listdir(GetOutputDir()+"/lib"):
        if not base.endswith(".a") and base.split('.')[0] not in no_base_libs:
            libname = "dstroot/base/Developer/Panda3D/lib/" + base
            # We really need to specify -R in order not to follow symlinks
            # On OSX, just specifying -P is not enough to do that.
            oscmd("cp -R -P " + GetOutputDir() + "/lib/" + base + " " + libname)

    oscmd("mkdir -p dstroot/tools/Developer/Panda3D/bin")
    oscmd("mkdir -p dstroot/tools/Developer/Tools")
    oscmd("ln -s ../Panda3D/bin dstroot/tools/Developer/Tools/Panda3D")
    oscmd("mkdir -p dstroot/tools/etc/paths.d")
    # Trailing newline is important, works around a bug in OSX
    WriteFile("dstroot/tools/etc/paths.d/Panda3D", "/Developer/Panda3D/bin\n")

    oscmd("mkdir -p dstroot/tools/usr/local/share/man/man1")
    oscmd("cp doc/man/*.1 dstroot/tools/usr/local/share/man/man1/")

    for base in os.listdir(GetOutputDir()+"/bin"):
        binname = "dstroot/tools/Developer/Panda3D/bin/" + base
        # OSX needs the -R argument to copy symbolic links correctly, it doesn't have -d. How weird.
        oscmd("cp -R " + GetOutputDir() + "/bin/" + base + " " + binname)

    if PkgSkip("PYTHON")==0:
        PV = SDK["PYTHONVERSION"].replace("python", "")
        oscmd("mkdir -p dstroot/pythoncode/usr/local/bin")
        oscmd("mkdir -p dstroot/pythoncode/Developer/Panda3D/panda3d")
        oscmd("mkdir -p dstroot/pythoncode/Library/Python/%s/site-packages" % PV)
        WriteFile("dstroot/pythoncode/Library/Python/%s/site-packages/Panda3D.pth" % PV, "/Developer/Panda3D")
        oscmd("cp -R %s/pandac                dstroot/pythoncode/Developer/Panda3D/pandac" % GetOutputDir())
        oscmd("cp -R %s/direct                dstroot/pythoncode/Developer/Panda3D/direct" % GetOutputDir())
        oscmd("ln -s %s                       dstroot/pythoncode/usr/local/bin/ppython" % SDK["PYTHONEXEC"])
        oscmd("cp -R %s/*.so                  dstroot/pythoncode/Developer/Panda3D/" % GetOutputDir(), True)
        oscmd("cp -R %s/*.py                  dstroot/pythoncode/Developer/Panda3D/" % GetOutputDir(), True)
        if os.path.isdir(GetOutputDir()+"/Pmw"):
            oscmd("cp -R %s/Pmw               dstroot/pythoncode/Developer/Panda3D/Pmw" % GetOutputDir())
            compileall.compile_dir("dstroot/pythoncode/Developer/Panda3D/Pmw")
        WriteFile("dstroot/pythoncode/Developer/Panda3D/direct/__init__.py", "")
        for base in os.listdir("dstroot/pythoncode/Developer/Panda3D/direct"):
            if ((base != "extensions") and (base != "extensions_native")):
                compileall.compile_dir("dstroot/pythoncode/Developer/Panda3D/direct/"+base)

        for base in os.listdir(GetOutputDir()+"/panda3d"):
            if base.endswith('.py') or base.endswith('.so'):
                libname = "dstroot/pythoncode/Developer/Panda3D/panda3d/" + base
                # We really need to specify -R in order not to follow symlinks
                # On OSX, just specifying -P is not enough to do that.
                oscmd("cp -R -P " + GetOutputDir() + "/panda3d/" + base + " " + libname)

    if not PkgSkip("FFMPEG"):
        oscmd("mkdir -p dstroot/ffmpeg/Developer/Panda3D/lib")
        oscmd("cp -R %s/lib/libp3ffmpeg.* dstroot/ffmpeg/Developer/Panda3D/lib/" % GetOutputDir())

    #if not PkgSkip("OPENAL"):
    #    oscmd("mkdir -p dstroot/openal/Developer/Panda3D/lib")
    #    oscmd("cp -R %s/lib/libp3openal_audio.* dstroot/openal/Developer/Panda3D/lib/" % GetOutputDir())

    if not PkgSkip("FMODEX"):
        oscmd("mkdir -p dstroot/fmodex/Developer/Panda3D/lib")
        oscmd("cp -R %s/lib/libp3fmod_audio.* dstroot/fmodex/Developer/Panda3D/lib/" % GetOutputDir())
        oscmd("cp -R %s/lib/libfmodex* dstroot/fmodex/Developer/Panda3D/lib/" % GetOutputDir())

    oscmd("mkdir -p dstroot/headers/Developer/Panda3D/lib")
    oscmd("cp -R %s/include               dstroot/headers/Developer/Panda3D/include" % GetOutputDir())
    if os.path.isfile(GetOutputDir() + "/lib/libp3pystub.a"):
        oscmd("cp -R -P %s/lib/libp3pystub.a dstroot/headers/Developer/Panda3D/lib/" % GetOutputDir())

    if os.path.isdir("samples"):
        oscmd("mkdir -p dstroot/samples/Developer/Examples/Panda3D")
        oscmd("cp -R samples/* dstroot/samples/Developer/Examples/Panda3D/")

    oscmd("chmod -R 0775 dstroot/*")
    DeleteVCS("dstroot")
    DeleteBuildFiles("dstroot")
    # We need to be root to perform a chown. Bleh.
    # Fortunately PackageMaker does it for us, on 10.5 and above.
    #oscmd("chown -R root:admin dstroot/*", True)

    oscmd("mkdir -p dstroot/Panda3D/Panda3D.mpkg/Contents/Packages/")
    oscmd("mkdir -p dstroot/Panda3D/Panda3D.mpkg/Contents/Resources/en.lproj/")

    pkgs = ["base", "tools", "headers"]
    if not PkgSkip("PYTHON"):    pkgs.append("pythoncode")
    if not PkgSkip("FFMPEG"):    pkgs.append("ffmpeg")
    #if not PkgSkip("OPENAL"):    pkgs.append("openal")
    if not PkgSkip("FMODEX"):    pkgs.append("fmodex")
    if os.path.isdir("samples"): pkgs.append("samples")
    for pkg in pkgs:
        identifier = "org.panda3d.panda3d.%s.pkg" % pkg
        plist = open("/tmp/Info_plist", "w")
        plist.write(Info_plist % { "package_id" : identifier, "version" : VERSION })
        plist.close()
        if not os.path.isdir("dstroot/" + pkg):
            os.makedirs("dstroot/" + pkg)

        if OSXTARGET and OSXTARGET <= (10, 5):
            target = '--target %d.%d' % (OSXTARGET)
        else:
            target = ''

        if os.path.exists("/usr/bin/pkgbuild"):
            # This new package builder is used in Lion and above.
            cmd = '/usr/bin/pkgbuild --identifier ' + identifier + ' --version ' + VERSION + ' --root dstroot/' + pkg + '/ dstroot/Panda3D/Panda3D.mpkg/Contents/Packages/' + pkg + '.pkg'

        # In older versions, we use PackageMaker.  Apple keeps changing its location.
        elif os.path.exists("/Developer/usr/bin/packagemaker"):
            cmd = '/Developer/usr/bin/packagemaker --info /tmp/Info_plist --version ' + VERSION + ' --out dstroot/Panda3D/Panda3D.mpkg/Contents/Packages/' + pkg + '.pkg ' + target + ' --domain system --root dstroot/' + pkg + '/ --no-relocate'
        elif os.path.exists("/Applications/Xcode.app/Contents/Applications/PackageMaker.app/Contents/MacOS/PackageMaker"):
            cmd = '/Applications/Xcode.app/Contents/Applications/PackageMaker.app/Contents/MacOS/PackageMaker --info /tmp/Info_plist --version ' + VERSION + ' --out dstroot/Panda3D/Panda3D.mpkg/Contents/Packages/' + pkg + '.pkg ' + target + ' --domain system --root dstroot/' + pkg + '/ --no-relocate'
        elif os.path.exists("/Developer/Tools/PackageMaker.app/Contents/MacOS/PackageMaker"):
            cmd = '/Developer/Tools/PackageMaker.app/Contents/MacOS/PackageMaker --info /tmp/Info_plist --version ' + VERSION + ' --out dstroot/Panda3D/Panda3D.mpkg/Contents/Packages/' + pkg + '.pkg ' + target + ' --domain system --root dstroot/' + pkg + '/ --no-relocate'
        elif os.path.exists("/Developer/Tools/packagemaker"):
            cmd = '/Developer/Tools/packagemaker -build -f dstroot/' + pkg + '/ -p dstroot/Panda3D/Panda3D.mpkg/Contents/Packages/' + pkg + '.pkg -i /tmp/Info_plist'
        elif os.path.exists("/Applications/PackageMaker.app/Contents/MacOS/PackageMaker"):
            cmd = '/Applications/PackageMaker.app/Contents/MacOS/PackageMaker --info /tmp/Info_plist --version ' + VERSION + ' --out dstroot/Panda3D/Panda3D.mpkg/Contents/Packages/' + pkg + '.pkg ' + target + ' --domain system --root dstroot/' + pkg + '/ --no-relocate'
        else:
            exit("Neither pkgbuild nor PackageMaker could be found!")
        oscmd(cmd)

    if os.path.isfile("/tmp/Info_plist"):
        oscmd("rm -f /tmp/Info_plist")

    # Now that we've built all of the individual packages, build the metapackage.
    dist = open("dstroot/Panda3D/Panda3D.mpkg/Contents/distribution.dist", "w")
    dist.write('<?xml version="1.0" encoding="utf-8"?>\n')
    dist.write('<installer-script minSpecVersion="1.000000" authoringTool="com.apple.PackageMaker" authoringToolVersion="3.0.3" authoringToolBuild="174">\n')
    dist.write('    <title>Panda3D SDK %s</title>\n' % (VERSION))
    dist.write('    <options customize="always" allow-external-scripts="no" rootVolumeOnly="false"/>\n')
    dist.write('    <license language="en" mime-type="text/plain">%s</license>\n' % ReadFile("doc/LICENSE"))
    dist.write('    <choices-outline>\n')
    for pkg in pkgs:
        dist.write('        <line choice="%s"/>\n' % (pkg))
    dist.write('    </choices-outline>\n')
    dist.write('    <choice id="base" title="Panda3D Base Installation" description="This package contains the Panda3D libraries, configuration files and models/textures that are needed to use Panda3D. Location: /Developer/Panda3D/" start_enabled="false">\n')
    dist.write('        <pkg-ref id="org.panda3d.panda3d.base.pkg"/>\n')
    dist.write('    </choice>\n')
    dist.write('    <choice id="tools" title="Tools" tooltip="Useful tools and model converters to help with Panda3D development" description="This package contains the various utilities that ship with Panda3D, including packaging tools, model converters, and many more. Location: /Developer/Panda3D/bin/">\n')
    dist.write('        <pkg-ref id="org.panda3d.panda3d.tools.pkg"/>\n')
    dist.write('    </choice>\n')

    if not PkgSkip("PYTHON"):
        dist.write('    <choice id="pythoncode" title="Python Support" tooltip="Python bindings for the Panda3D libraries" description="This package contains the \'direct\', \'pandac\' and \'panda3d\' python packages that are needed to do Python development with Panda3D. Location: /Developer/Panda3D/">\n')
        dist.write('        <pkg-ref id="org.panda3d.panda3d.pythoncode.pkg"/>\n')
        dist.write('    </choice>\n')

    if not PkgSkip("FFMPEG"):
        dist.write('    <choice id="ffmpeg" title="FFMpeg Plug-In" tooltip="FFMpeg video and audio decoding plug-in" description="This package contains the FFMpeg plug-in, which is used for decoding video and audio files with OpenAL.')
        if PkgSkip("VORBIS"):
            dist.write('  It is not required for loading .wav files, which Panda3D can read out of the box.">\n')
        else:
            dist.write('  It is not required for loading .wav or .ogg files, which Panda3D can read out of the box.">\n')
        dist.write('        <pkg-ref id="org.panda3d.panda3d.ffmpeg.pkg"/>\n')
        dist.write('    </choice>\n')

    #if not PkgSkip("OPENAL"):
    #    dist.write('    <choice id="openal" title="OpenAL Audio Plug-In" tooltip="OpenAL audio output plug-in" description="This package contains the OpenAL audio plug-in, which is an open-source library for playing sounds.">\n')
    #    dist.write('        <pkg-ref id="org.panda3d.panda3d.openal.pkg"/>\n')
    #    dist.write('    </choice>\n')

    if not PkgSkip("FMODEX"):
        dist.write('    <choice id="fmodex" title="FMOD Ex Plug-In" tooltip="FMOD Ex audio output plug-in" description="This package contains the FMOD Ex audio plug-in, which is a commercial library for playing sounds.  It is an optional component as Panda3D can use the open-source alternative OpenAL instead.">\n')
        dist.write('        <pkg-ref id="org.panda3d.panda3d.fmodex.pkg"/>\n')
        dist.write('    </choice>\n')

    if os.path.isdir("samples"):
        dist.write('    <choice id="samples" title="Sample Programs" tooltip="Python sample programs that use Panda3D" description="This package contains the Python sample programs that can help you with learning how to use Panda3D. Location: /Developer/Examples/Panda3D/">\n')
        dist.write('        <pkg-ref id="org.panda3d.panda3d.samples.pkg"/>\n')
        dist.write('    </choice>\n')

    dist.write('    <choice id="headers" title="C++ Header Files" tooltip="Header files for C++ development with Panda3D" description="This package contains the C++ header files that are needed in order to do C++ development with Panda3D. You don\'t need this if you want to develop in Python. Location: /Developer/Panda3D/include/" start_selected="false">\n')
    dist.write('        <pkg-ref id="org.panda3d.panda3d.headers.pkg"/>\n')
    dist.write('    </choice>\n')
    for pkg in pkgs:
        size = GetDirectorySize("dstroot/" + pkg) // 1024
        dist.write('    <pkg-ref id="org.panda3d.panda3d.%s.pkg" installKBytes="%d" version="1" auth="Root">file:./Contents/Packages/%s.pkg</pkg-ref>\n' % (pkg, size, pkg))
    dist.write('</installer-script>\n')
    dist.close()

    oscmd('hdiutil create Panda3D-rw.dmg -volname "Panda3D SDK %s" -srcfolder dstroot/Panda3D' % (VERSION))
    oscmd('hdiutil convert Panda3D-rw.dmg -format UDBZ -o Panda3D-%s.dmg' % (VERSION))
    oscmd('rm -f Panda3D-rw.dmg')

def MakeInstallerFreeBSD():
    oscmd("rm -rf targetroot +DESC pkg-plist +MANIFEST")
    oscmd("mkdir targetroot")

    # Invoke installpanda.py to install it into a temporary dir
    if RUNTIME:
        InstallRuntime(destdir = "targetroot", prefix = "/usr/local", outputdir = GetOutputDir())
    else:
        InstallPanda(destdir = "targetroot", prefix = "/usr/local", outputdir = GetOutputDir())

    if not os.path.exists("/usr/sbin/pkg"):
        exit("Cannot create an installer without pkg")

    plist_txt = ''
    for root, dirs, files in os.walk("targetroot/usr/local/", True):
        for f in files:
            plist_txt += os.path.join(root, f)[21:] + "\n"

    if not RUNTIME:
        plist_txt += "@exec /sbin/ldconfig -m /usr/local/lib\n"
        plist_txt += "@unexec /sbin/ldconfig -R\n"

        for remdir in ("lib/panda3d", "share/panda3d", "include/panda3d"):
            for root, dirs, files in os.walk("targetroot/usr/local/" + remdir, False):
                for d in dirs:
                    plist_txt += "@dir %s\n" % os.path.join(root, d)[21:]
            plist_txt += "@dir %s\n" % remdir

    oscmd("echo \"`pkg config abi | tr '[:upper:]' '[:lower:]' | cut -d: -f1,2`:*\" > " + GetOutputDir() + "/tmp/architecture.txt")
    pkg_arch = ReadFile(GetOutputDir()+"/tmp/architecture.txt").strip()

    dependencies = ''
    if PkgSkip("PYTHON") == 0:
        # If this version of Python was installed from a package or ports, let's mark it as dependency.
        oscmd("rm -f %s/tmp/python_dep" % GetOutputDir())
        oscmd("pkg query \"\n\t%%n : {\n\t\torigin : %%o,\n\t\tversion : %%v\n\t},\n\" python%s > %s/tmp/python_dep" % (SDK["PYTHONVERSION"][6:9:2], GetOutputDir()), True)
        if os.path.isfile(GetOutputDir() + "/tmp/python_dep"):
            python_pkg = ReadFile(GetOutputDir() + "/tmp/python_dep")
            if python_pkg:
                dependencies += python_pkg

    manifest_txt = INSTALLER_PKG_MANIFEST_FILE[1:].replace("NAME", 'Panda3D' if not RUNTIME else 'Panda3D-Runtime')
    manifest_txt = manifest_txt.replace("VERSION", VERSION)
    manifest_txt = manifest_txt.replace("ARCH", pkg_arch)
    manifest_txt = manifest_txt.replace("ORIGIN", 'devel/panda3d' if not RUNTIME else 'graphics/panda3d-runtime')
    manifest_txt = manifest_txt.replace("DEPENDS", dependencies)
    manifest_txt = manifest_txt.replace("INSTSIZE", str(GetDirectorySize("targetroot") / 1024 / 1024))

    WriteFile("pkg-plist", plist_txt)
    WriteFile("+DESC", INSTALLER_PKG_DESCR_FILE[1:] if not RUNTIME else RUNTIME_INSTALLER_PKG_DESCR_FILE[1:])
    WriteFile("+MANIFEST", manifest_txt)
    oscmd("pkg create -p pkg-plist -r %s  -m . -o . %s" % (os.path.abspath("targetroot"), "--verbose" if GetVerbose() else "--quiet"))

try:
    if INSTALLER:
        ProgressOutput(100.0, "Building installer")
        target = GetTarget()
        if target == 'windows':
            fn = "Panda3D-"
            dir = "Panda3D-" + VERSION

            if RUNTIME:
                fn += "Runtime-"
                title = "Panda3D " + VERSION
            else:
                title = "Panda3D SDK " + VERSION

            fn += VERSION

            if not RUNTIME and SDK["PYTHONVERSION"] != "python2.7":
                fn += '-py' + SDK["PYTHONVERSION"][6:]

            if GetOptimize() <= 2:
                fn += "-dbg"
            if GetTargetArch() == 'x64':
                fn += '-x64'
                dir += '-x64'

            MakeInstallerNSIS(fn + '.exe', title, 'C:\\' + dir)
            if not RUNTIME:
                MakeDebugSymbolArchive(fn + '-pdb.zip', dir)
        elif (target == 'linux'):
            MakeInstallerLinux()
        elif (target == 'darwin'):
            MakeInstallerOSX()
        elif (target == 'freebsd'):
            MakeInstallerFreeBSD()
        else:
            exit("Do not know how to make an installer for this platform")

    if WHEEL:
        ProgressOutput(100.0, "Building wheel")
        from makewheel import makewheel
        makewheel(VERSION, GetOutputDir())
finally:
    SaveDependencyCache()

##########################################################################################
#
# Print final status report.
#
##########################################################################################

WARNINGS.append("Elapsed Time: "+PrettyTime(time.time() - STARTTIME))

printStatus("Makepanda Final Status Report", WARNINGS)
print(GetColor("green") + "Build successfully finished, elapsed time: " + PrettyTime(time.time() - STARTTIME) + GetColor())<|MERGE_RESOLUTION|>--- conflicted
+++ resolved
@@ -67,7 +67,6 @@
 MSVC_VERSION = None
 BOOUSEINTELCOMPILER = False
 OPENCV_VER_23 = False
-DIRECTSCRIPTS = True
 
 if "MACOSX_DEPLOYMENT_TARGET" in os.environ:
     OSXTARGET=os.environ["MACOSX_DEPLOYMENT_TARGET"]
@@ -90,7 +89,7 @@
   "ROCKET", "AWESOMIUM",                               # GUI libraries
   "CARBON", "COCOA",                                   # Mac OS X toolkits
   "X11",                                               # Unix platform support
-  "PANDATOOL", "PVIEW", "DEPLOYTOOLS",                 # Toolchain
+  "PANDATOOL", "PVIEW", "DEPLOYTOOLS", "DIRECTSCRIPTS",# Toolchain
   "SKEL",                                              # Example SKEL project
   "PANDAFX",                                           # Some distortion special lenses
   "PANDAPARTICLESYSTEM",                               # Built in particle system
@@ -164,27 +163,16 @@
 def parseopts(args):
     global INSTALLER,WHEEL,RTDIST,RUNTIME,GENMAN,DISTRIBUTOR,VERSION
     global COMPRESSOR,THREADCOUNT,OSXTARGET,OSX_ARCHS,HOST_URL
-<<<<<<< HEAD
     global DEBVERSION,RPMRELEASE,GIT_COMMIT,P3DSUFFIX,RTDIST_VERSION
     global STRDXSDKVERSION, WINDOWS_SDK, MSVC_VERSION, BOOUSEINTELCOMPILER
-=======
-    global DEBVERSION,RPMRELEASE,GIT_COMMIT,P3DSUFFIX,DIRECTSCRIPTS
-    global STRDXSDKVERSION, STRMSPLATFORMVERSION, BOOUSEINTELCOMPILER
->>>>>>> 0c742d59
     longopts = [
         "help","distributor=","verbose","runtime","osxtarget=",
         "optimize=","everything","nothing","installer","wheel","rtdist","nocolor",
         "version=","lzma","no-python","threads=","outputdir=","override=",
-<<<<<<< HEAD
         "static","host=","debversion=","rpmrelease=","p3dsuffix=","rtdist-version=",
         "directx-sdk=", "windows-sdk=", "msvc-version=", "clean", "use-icl",
         "universal", "target=", "arch=", "git-commit=",
         "use-touchinput", "no-touchinput"]
-=======
-        "static","host=","debversion=","rpmrelease=","p3dsuffix=",
-        "directx-sdk=", "platform-sdk=", "use-icl", "clean",
-        "universal", "target=", "arch=", "git-commit=", "no-directscripts"]
->>>>>>> 0c742d59
     anything = 0
     optimize = ""
     target = None
@@ -232,7 +220,6 @@
             # Backward compatibility, OPENGL was renamed to GL
             elif (option=="--use-opengl"): PkgEnable("GL")
             elif (option=="--no-opengl"): PkgDisable("GL")
-            elif (option=="--no-directscripts"): DIRECTSCRIPTS=False
             elif (option=="--directx-sdk"):
                 STRDXSDKVERSION = value.strip().lower()
                 if STRDXSDKVERSION == '':
@@ -4998,7 +4985,7 @@
   OPTS=['DIR:direct/src/directbase', 'PYTHON']
   TargetAdd('p3directbase_directbase.obj', opts=OPTS+['BUILDING:DIRECT'], input='directbase.cxx')
 
-  if (PkgSkip("PYTHON")==0 and not RTDIST and not RUNTIME and DIRECTSCRIPTS):
+  if not PkgSkip("PYTHON") and not RTDIST and not RUNTIME and not PkgSkip("DIRECTSCRIPTS"):
     DefSymbol("BUILDING:PACKPANDA", "IMPORT_MODULE", "direct.directscripts.packpanda")
     TargetAdd('packpanda.obj', opts=OPTS+['BUILDING:PACKPANDA'], input='ppython.cxx')
     TargetAdd('packpanda.exe', input='packpanda.obj')
