#!/usr/bin/env python
########################################################################
#
# To build panda using this script, type 'makepanda.py' on unix
# or 'makepanda.bat' on windows, and examine the help-text.
# Then run the script again with the appropriate options to compile
# panda3d.
#
########################################################################

import sys
if sys.version_info < (3, 6):
    print("This version of Python is not supported, use version 3.6 or higher.")
    exit(1)

try:
    import os
    import time
    import re
    import getopt
    import threading
    import signal
    import shutil
    import plistlib
    import queue
except KeyboardInterrupt:
    raise
except:
    print("You are either using an incomplete or an old version of Python!")
    print("Please install the development package of Python and try again.")
    exit(1)

if sys.version_info >= (3, 10):
    from sysconfig import get_platform
else:
    from distutils.util import get_platform
from makepandacore import *

try:
    import zlib
except:
    zlib = None

########################################################################
##
## PARSING THE COMMAND LINE OPTIONS
##
## You might be tempted to change the defaults by editing them
## here.  Don't do it.  Instead, create a script that compiles
## panda with your preferred options.  Or, create
## a 'makepandaPreferences' file and put it into your python path.
##
########################################################################

COMPILER=0
INSTALLER=0
WHEEL=0
RUNTESTS=0
GENMAN=0
COMPRESSOR="zlib"
THREADCOUNT=0
CFLAGS=""
CXXFLAGS=""
LDFLAGS=""
DISTRIBUTOR=""
VERSION=None
DEBVERSION=None
WHLVERSION=None
RPMVERSION=None
RPMRELEASE="1"
GIT_COMMIT=None
MAJOR_VERSION=None
OSX_ARCHS=[]
STRDXSDKVERSION = 'default'
WINDOWS_SDK = None
MSVC_VERSION = None
BOOUSEINTELCOMPILER = False
OPENCV_VER_23 = False
PLATFORM = None
COPY_PYTHON = True

PkgListSet(["PYTHON", "DIRECT",                        # Python support
  "GL", "GLES", "GLES2"] + DXVERSIONS + ["TINYDISPLAY", "NVIDIACG", # 3D graphics
  "EGL",                                               # OpenGL (ES) integration
  "EIGEN",                                             # Linear algebra acceleration
  "OPENAL", "FMODEX",                                  # Audio playback
  "VORBIS", "OPUS", "FFMPEG", "SWSCALE", "SWRESAMPLE", # Audio decoding
  "ODE", "BULLET", "PANDAPHYSICS",                     # Physics
  "SPEEDTREE",                                         # SpeedTree
  "ZLIB", "PNG", "JPEG", "TIFF", "OPENEXR", "SQUISH",  # 2D Formats support
  ] + MAYAVERSIONS + MAXVERSIONS + [ "FCOLLADA", "ASSIMP", "EGG", # 3D Formats support
  "FREETYPE", "HARFBUZZ",                              # Text rendering
  "VRPN", "OPENSSL",                                   # Transport
  "FFTW",                                              # Algorithm helpers
  "ARTOOLKIT", "OPENCV", "DIRECTCAM", "VISION",        # Augmented Reality
  "GTK3",                                              # GTK3 is used for PStats on Unix
  "MFC", "WX", "FLTK",                                 # Used for web plug-in only
  "COCOA",                                             # macOS toolkits
  "X11",                                               # Unix platform support
  "PANDATOOL", "PVIEW", "DEPLOYTOOLS",                 # Toolchain
  "SKEL",                                              # Example SKEL project
  "PANDAFX",                                           # Some distortion special lenses
  "PANDAPARTICLESYSTEM",                               # Built in particle system
  "CONTRIB",                                           # Experimental
  "SSE2", "NEON",                                      # Compiler features
  "MIMALLOC",                                          # Memory allocators
])

CheckPandaSourceTree()

def keyboardInterruptHandler(x,y):
    exit("keyboard interrupt")

signal.signal(signal.SIGINT, keyboardInterruptHandler)

########################################################################
##
## Command-line parser.
##
## You can type "makepanda --help" to see all the options.
##
########################################################################

def usage(problem):
    if problem:
        print("")
        print("Error parsing command-line input: %s" % (problem))

    print("")
    print("Makepanda generates a 'built' subdirectory containing a")
    print("compiled copy of Panda3D.  Command-line arguments are:")
    print("")
    print("  --help            (print the help message you're reading now)")
    print("  --verbose         (print out more information)")
    print("  --tests           (run the test suite)")
    print("  --installer       (build an installer)")
    print("  --wheel           (build a pip-installable .whl)")
    print("  --optimize X      (optimization level can be 1,2,3,4)")
    print("  --version X       (set the panda version number)")
    print("  --lzma            (use lzma compression when building Windows installer)")
    print("  --distributor X   (short string identifying the distributor of the build)")
    print("  --outputdir X     (use the specified directory instead of 'built')")
    print("  --threads N       (use the multithreaded build system. see manual)")
    print("  --universal       (build universal binaries (macOS 11.0+ only))")
    print("  --override \"O=V\"  (override dtool_config/prc option value)")
    print("  --static          (builds libraries for static linking)")
    print("  --target X        (experimental cross-compilation (android only))")
    print("  --arch X          (target architecture for cross-compilation)")
    print("")
    for pkg in PkgListGet():
        p = pkg.lower()
        print("  --use-%-9s   --no-%-9s (enable/disable use of %s)"%(p, p, pkg))
    if sys.platform != 'win32':
        print("  --<PKG>-incdir    (custom location for header files of thirdparty package)")
        print("  --<PKG>-libdir    (custom location for library files of thirdparty package)")
    print("")
    print("  --nothing         (disable every third-party lib)")
    print("  --everything      (enable every third-party lib)")
    print("  --directx-sdk=X   (specify version of DirectX SDK to use: jun2010, aug2009)")
    print("  --windows-sdk=X   (specify Windows SDK version, eg. 7.1, 8.1, 10 or 11.  Default is 8.1)")
    print("  --msvc-version=X  (specify Visual C++ version, eg. 10, 11, 12, 14, 14.1, 14.2, 14.3.  Default is 14)")
    print("  --use-icl         (experimental setting to use an intel compiler instead of MSVC on Windows)")
    print("")
    print("The simplest way to compile panda is to just type:")
    print("")
    print("  makepanda --everything")
    print("")
    os._exit(1)

def parseopts(args):
    global INSTALLER,WHEEL,RUNTESTS,GENMAN,DISTRIBUTOR,VERSION
    global COMPRESSOR,THREADCOUNT,OSX_ARCHS
    global DEBVERSION,WHLVERSION,RPMVERSION,RPMRELEASE,GIT_COMMIT
    global STRDXSDKVERSION, WINDOWS_SDK, MSVC_VERSION, BOOUSEINTELCOMPILER
    global COPY_PYTHON

    # Options for which to display a deprecation warning.
    removedopts = [
        "use-touchinput", "no-touchinput", "no-awesomium", "no-directscripts",
        "no-carbon", "no-physx", "no-rocket", "host", "osxtarget=",
        ]

    # All recognized options.
    longopts = [
        "help","distributor=","verbose","tests",
        "optimize=","everything","nothing","installer","wheel","rtdist","nocolor",
        "version=","lzma","no-python","threads=","outputdir=","override=",
        "static","debversion=","rpmversion=","rpmrelease=","p3dsuffix=","rtdist-version=",
        "directx-sdk=", "windows-sdk=", "msvc-version=", "clean", "use-icl",
        "universal", "target=", "arch=", "git-commit=", "no-copy-python",
        "cggl-incdir=", "cggl-libdir=",
        ] + removedopts

    anything = 0
    optimize = ""
    target = None
    target_archs = []
    universal = False
    clean_build = False
    for pkg in PkgListGet():
        longopts.append("use-" + pkg.lower())
        longopts.append("no-" + pkg.lower())
        longopts.append(pkg.lower() + "-incdir=")
        longopts.append(pkg.lower() + "-libdir=")

    try:
        opts, extras = getopt.getopt(args, "", longopts)
        for option, value in opts:
            if (option=="--help"): raise Exception
            elif (option=="--optimize"): optimize=value
            elif (option=="--installer"): INSTALLER=1
            elif (option=="--tests"): RUNTESTS=1
            elif (option=="--wheel"): WHEEL=1
            elif (option=="--verbose"): SetVerbose(True)
            elif (option=="--distributor"): DISTRIBUTOR=value
            elif (option=="--genman"): GENMAN=1
            elif (option=="--everything"): PkgEnableAll()
            elif (option=="--nothing"): PkgDisableAll()
            elif (option=="--threads"): THREADCOUNT=int(value)
            elif (option=="--outputdir"): SetOutputDir(value.strip())
            elif (option=="--universal"): universal = True
            elif (option=="--target"): target = value.strip()
            elif (option=="--arch"): target_archs.append(value.strip())
            elif (option=="--nocolor"): DisableColors()
            elif (option=="--version"):
                match = re.match(r'^\d+\.\d+(\.\d+)+', value)
                if not match:
                    usage("version requires three digits")
                WHLVERSION = value
                VERSION = match.group()
            elif (option=="--lzma"): COMPRESSOR="lzma"
            elif (option=="--override"): AddOverride(value.strip())
            elif (option=="--static"): SetLinkAllStatic(True)
            elif (option=="--debversion"): DEBVERSION=value
            elif (option=="--rpmversion"): RPMVERSION=value
            elif (option=="--rpmrelease"): RPMRELEASE=value
            elif (option=="--git-commit"): GIT_COMMIT=value
            # Backward compatibility, OPENGL was renamed to GL
            elif (option=="--use-opengl"): PkgEnable("GL")
            elif (option=="--no-opengl"): PkgDisable("GL")
            elif (option=="--directx-sdk"):
                STRDXSDKVERSION = value.strip().lower()
                if STRDXSDKVERSION == '':
                    print("No DirectX SDK version specified. Using 'default' DirectX SDK search")
                    STRDXSDKVERSION = 'default'
            elif (option=="--windows-sdk"):
                WINDOWS_SDK = value.strip().lower()
            elif (option=="--msvc-version"):
                MSVC_VERSION = value.strip().lower()
            elif (option=="--use-icl"): BOOUSEINTELCOMPILER = True
            elif (option=="--clean"): clean_build = True
            elif (option=="--no-copy-python"): COPY_PYTHON = False
            elif (option[2:] in removedopts or option[2:]+'=' in removedopts):
                Warn("Ignoring removed option %s" % (option))
            else:
                for pkg in PkgListGet() + ['CGGL']:
                    if option == "--use-" + pkg.lower():
                        PkgEnable(pkg)
                        break
                    elif option == "--no-" + pkg.lower():
                        PkgDisable(pkg)
                        break
                    elif option == "--" + pkg.lower() + "-incdir":
                        PkgSetCustomLocation(pkg)
                        IncDirectory(pkg, value)
                        break
                    elif option == "--" + pkg.lower() + "-libdir":
                        PkgSetCustomLocation(pkg)
                        LibDirectory(pkg, value)
                        break
            if (option == "--everything" or option.startswith("--use-")
                or option == "--nothing" or option.startswith("--no-")):
                anything = 1
    except:
        usage(sys.exc_info()[1])

    if not anything:
        usage("You should specify a list of packages to use or --everything to enable all packages.")

    if (optimize==""): optimize = "3"

    if target is not None or target_archs:
        SetTarget(target, target_archs[-1] if target_archs else None)

    if universal:
        if target_archs:
            exit("--universal is incompatible with --arch")

        OSX_ARCHS.append("x86_64")
        OSX_ARCHS.append("arm64")
    elif target_archs:
        OSX_ARCHS = target_archs

    try:
        SetOptimize(int(optimize))
        assert GetOptimize() in [1, 2, 3, 4]
    except:
        usage("Invalid setting for OPTIMIZE")

    if GIT_COMMIT is not None and not re.match("^[a-f0-9]{40}$", GIT_COMMIT):
        usage("Invalid SHA-1 hash given for --git-commit option!")

    if GetTarget() == 'windows':
        if not MSVC_VERSION:
            print("No MSVC version specified. Defaulting to 14 (Visual Studio 2015).")
            MSVC_VERSION = (14, 0)
        else:
            try:
                MSVC_VERSION = tuple(int(d) for d in MSVC_VERSION.split('.'))[:2]
                if (len(MSVC_VERSION) == 1):
                    MSVC_VERSION += (0,)
            except:
                usage("Invalid setting for --msvc-version")

        if MSVC_VERSION < (14, 0):
            warn_prefix = "%sERROR:%s " % (GetColor("red"), GetColor())
            print("=========================================================================")
            print(warn_prefix + "Support for MSVC versions before 2015 has been discontinued.")
            print(warn_prefix + "For more information, or any questions, please visit:")
            print(warn_prefix + "  https://github.com/panda3d/panda3d/issues/288")
            print("=========================================================================")
            sys.stdout.flush()
            time.sleep(1.0)
            sys.exit(1)

    if clean_build and os.path.isdir(GetOutputDir()):
        print("Deleting %s" % (GetOutputDir()))
        shutil.rmtree(GetOutputDir())

parseopts(sys.argv[1:])

########################################################################
##
## Handle environment variables.
##
########################################################################

if ("CFLAGS" in os.environ):
    CFLAGS = os.environ["CFLAGS"].strip()

if ("CXXFLAGS" in os.environ):
    CXXFLAGS = os.environ["CXXFLAGS"].strip()

if ("RPM_OPT_FLAGS" in os.environ):
    CFLAGS += " " + os.environ["RPM_OPT_FLAGS"].strip()
    CXXFLAGS += " " + os.environ["RPM_OPT_FLAGS"].strip()

if ("LDFLAGS" in os.environ):
    LDFLAGS = os.environ["LDFLAGS"].strip()

os.environ["MAKEPANDA"] = os.path.abspath(sys.argv[0])
if GetHost() == "darwin":
    if tuple(OSX_ARCHS) == ('arm64',):
        os.environ["MACOSX_DEPLOYMENT_TARGET"] = "11.0"
    else:
        os.environ["MACOSX_DEPLOYMENT_TARGET"] = "10.9"

########################################################################
##
## Configure things based on the command-line parameters.
##
########################################################################

if VERSION is None:
    # Take the value from the setup.cfg file.
    VERSION = GetMetadataValue('version')

if WHLVERSION is None:
    WHLVERSION = VERSION

print("Version: %s" % VERSION)

if DEBVERSION is None:
    DEBVERSION = VERSION

if RPMVERSION is None:
    RPMVERSION = VERSION

MAJOR_VERSION = '.'.join(VERSION.split('.')[:2])

# Now determine the distutils-style platform tag for the target system.
target = GetTarget()
if target == 'windows':
    if GetTargetArch() == 'x64':
        PLATFORM = 'win-amd64'
    else:
        PLATFORM = 'win32'

elif target == 'darwin':
    arch_tag = None
    if not OSX_ARCHS:
        arch_tag = GetTargetArch()
    elif len(OSX_ARCHS) == 1:
        arch_tag = OSX_ARCHS[0]
    elif frozenset(OSX_ARCHS) == frozenset(('i386', 'ppc')):
        arch_tag = 'fat'
    elif frozenset(OSX_ARCHS) == frozenset(('x86_64', 'i386')):
        arch_tag = 'intel'
    elif frozenset(OSX_ARCHS) == frozenset(('x86_64', 'ppc64')):
        arch_tag = 'fat64'
    elif frozenset(OSX_ARCHS) == frozenset(('x86_64', 'i386', 'ppc')):
        arch_tag = 'fat32'
    elif frozenset(OSX_ARCHS) == frozenset(('x86_64', 'i386', 'ppc64', 'ppc')):
        arch_tag = 'universal'
    elif frozenset(OSX_ARCHS) == frozenset(('x86_64', 'arm64')):
        arch_tag = 'universal2'
    else:
        raise RuntimeError('No arch tag for arch combination %s' % OSX_ARCHS)

    if arch_tag == 'arm64':
        PLATFORM = 'macosx-11.0-' + arch_tag
    else:
        PLATFORM = 'macosx-10.9-' + arch_tag

elif target == 'linux' and (os.path.isfile("/lib/libc-2.5.so") or os.path.isfile("/lib64/libc-2.5.so")) and os.path.isdir("/opt/python"):
    # This is manylinux1.  A bit of a sloppy check, though.
    if GetTargetArch() in ('x86_64', 'amd64'):
        PLATFORM = 'manylinux1-x86_64'
    elif GetTargetArch() in ('arm64', 'aarch64'):
        PLATFORM = 'manylinux1-aarch64'
    else:
        PLATFORM = 'manylinux1-i686'

elif target == 'linux' and (os.path.isfile("/lib/libc-2.12.so") or os.path.isfile("/lib64/libc-2.12.so")) and os.path.isdir("/opt/python"):
    # Same sloppy check for manylinux2010.
    if GetTargetArch() in ('x86_64', 'amd64'):
        PLATFORM = 'manylinux2010-x86_64'
    elif GetTargetArch() in ('arm64', 'aarch64'):
        PLATFORM = 'manylinux2010-aarch64'
    else:
        PLATFORM = 'manylinux2010-i686'

elif target == 'linux' and (os.path.isfile("/lib/libc-2.17.so") or os.path.isfile("/lib64/libc-2.17.so")) and os.path.isdir("/opt/python"):
    # Same sloppy check for manylinux2014.
    if GetTargetArch() in ('x86_64', 'amd64'):
        PLATFORM = 'manylinux2014-x86_64'
    elif GetTargetArch() in ('arm64', 'aarch64'):
        PLATFORM = 'manylinux2014-aarch64'
    else:
        PLATFORM = 'manylinux2014-i686'

elif target == 'linux' and (os.path.isfile("/lib/i386-linux-gnu/libc-2.24.so") or os.path.isfile("/lib/x86_64-linux-gnu/libc-2.24.so")) and os.path.isdir("/opt/python"):
    # Same sloppy check for manylinux_2_24.
    if GetTargetArch() in ('x86_64', 'amd64'):
        PLATFORM = 'manylinux_2_24-x86_64'
    elif GetTargetArch() in ('arm64', 'aarch64'):
        PLATFORM = 'manylinux_2_24-aarch64'
    else:
        PLATFORM = 'manylinux_2_24-i686'

elif not CrossCompiling():
    if HasTargetArch():
        # Replace the architecture in the platform string.
        platform_parts = get_platform().rsplit('-', 1)
        target_arch = GetTargetArch()
        if target_arch == 'amd64':
            target_arch = 'x86_64'
        PLATFORM = platform_parts[0] + '-' + target_arch
    else:
        # We're not cross-compiling; just take the host arch.
        PLATFORM = get_platform()

else:
    target_arch = GetTargetArch()
    if target_arch == 'amd64':
        target_arch = 'x86_64'
    PLATFORM = '{0}-{1}'.format(target, target_arch)


print("Platform: %s" % PLATFORM)

outputdir_suffix = ""

if DISTRIBUTOR == "":
    DISTRIBUTOR = "makepanda"

if not IsCustomOutputDir():
    if GetTarget() == "windows" and GetTargetArch() == 'x64':
        outputdir_suffix += '_x64'

    SetOutputDir("built" + outputdir_suffix)

if (INSTALLER) and (PkgSkip("PYTHON")) and GetTarget() == 'windows':
    exit("Cannot build installer on Windows without python")

if WHEEL and PkgSkip("PYTHON"):
    exit("Cannot build wheel without Python")

if not os.path.isdir("contrib"):
    PkgDisable("CONTRIB")

########################################################################
##
## Load the dependency cache.
##
########################################################################

LoadDependencyCache()

########################################################################
##
## Locate various SDKs.
##
########################################################################

MakeBuildTree()

SdkLocateDirectX(STRDXSDKVERSION)
SdkLocateMaya()
SdkLocateMax()
SdkLocateMacOSX(OSX_ARCHS)
SdkLocatePython(False)
SdkLocateWindows(WINDOWS_SDK)
SdkLocateSpeedTree()
SdkLocateAndroid()

SdkAutoDisableDirectX()
SdkAutoDisableMaya()
SdkAutoDisableMax()
SdkAutoDisableSpeedTree()

if not PkgSkip("PYTHON") and SDK["PYTHONVERSION"] == "python2.7":
    pref = "%sERROR:%s " % (GetColor("red"), GetColor())
    print("========================================================================")
    print(pref + "Python 2.7 has reached EOL as of January 1, 2020 and is no longer")
    print(pref + "supported.  Please upgrade to Python 3.5 or later.")
    print("========================================================================")
    sys.stdout.flush()
    sys.exit(1)

########################################################################
##
## Choose a Compiler.
##
## This should also set up any environment variables needed to make
## the compiler work.
##
########################################################################

if GetHost() == 'windows' and GetTarget() == 'windows':
    COMPILER = "MSVC"
    SdkLocateVisualStudio(MSVC_VERSION)
else:
    COMPILER = "GCC"

SetupBuildEnvironment(COMPILER)

########################################################################
##
## External includes, external libraries, and external defsyms.
##
########################################################################

IncDirectory("ALWAYS", GetOutputDir()+"/tmp")
IncDirectory("ALWAYS", GetOutputDir()+"/include")

if (COMPILER == "MSVC"):
    PkgDisable("X11")
    PkgDisable("GLES")
    PkgDisable("GLES2")
    PkgDisable("EGL")
    PkgDisable("COCOA")
    DefSymbol("FLEX", "YY_NO_UNISTD_H")
    if not PkgSkip("PYTHON"):
        IncDirectory("ALWAYS", SDK["PYTHON"] + "/include")
        LibDirectory("ALWAYS", SDK["PYTHON"] + "/libs")
    SmartPkgEnable("EIGEN",     "eigen3",     (), ("Eigen/Dense",), target_pkg = 'ALWAYS')
    for pkg in PkgListGet():
        if not PkgSkip(pkg):
            if (pkg[:4]=="MAYA"):
                IncDirectory(pkg, SDK[pkg]      + "/include")
                DefSymbol(pkg, "MAYAVERSION", pkg)
                DefSymbol(pkg, "MLIBRARY_DONTUSE_MFC_MANIFEST", "")
            elif (pkg[:3]=="MAX"):
                IncDirectory(pkg, SDK[pkg]      + "/include")
                IncDirectory(pkg, SDK[pkg]      + "/include/CS")
                IncDirectory(pkg, SDK[pkg+"CS"] + "/include")
                IncDirectory(pkg, SDK[pkg+"CS"] + "/include/CS")
                DefSymbol(pkg, "MAX", pkg)
                if (int(pkg[3:]) >= 2013):
                    DefSymbol(pkg, "UNICODE", "")
                    DefSymbol(pkg, "_UNICODE", "")
            elif (pkg[:2]=="DX"):
                IncDirectory(pkg, SDK[pkg]      + "/include")
            elif GetThirdpartyDir() is not None:
                IncDirectory(pkg, GetThirdpartyDir() + pkg.lower() + "/include")
    for pkg in DXVERSIONS:
        if not PkgSkip(pkg):
            vnum=pkg[2:]

            if GetTargetArch() == 'x64':
                LibDirectory(pkg, SDK[pkg] + '/lib/x64')
            else:
                LibDirectory(pkg, SDK[pkg] + '/lib/x86')
                LibDirectory(pkg, SDK[pkg] + '/lib')

            LibName(pkg, 'd3dVNUM.lib'.replace("VNUM", vnum))
            LibName(pkg, 'd3dxVNUM.lib'.replace("VNUM", vnum))
            LibName(pkg, 'dxerr.lib')
            #LibName(pkg, 'ddraw.lib')
            LibName(pkg, 'dxguid.lib')

            if SDK.get("VISUALSTUDIO_VERSION") >= (14,0):
                # dxerr needs this for __vsnwprintf definition.
                LibName(pkg, 'legacy_stdio_definitions.lib')

    if not PkgSkip("FREETYPE") and os.path.isdir(GetThirdpartyDir() + "freetype/include/freetype2"):
        IncDirectory("FREETYPE", GetThirdpartyDir() + "freetype/include/freetype2")

    IncDirectory("ALWAYS", GetThirdpartyDir() + "extras/include")
    LibName("WINSOCK", "wsock32.lib")
    LibName("WINSOCK2", "wsock32.lib")
    LibName("WINSOCK2", "ws2_32.lib")
    LibName("WINCOMCTL", "comctl32.lib")
    LibName("WINCOMDLG", "comdlg32.lib")
    LibName("WINUSER", "user32.lib")
    LibName("WINMM", "winmm.lib")
    LibName("WINIMM", "imm32.lib")
    LibName("WINKERNEL", "kernel32.lib")
    LibName("WINOLE", "ole32.lib")
    LibName("WINOLEAUT", "oleaut32.lib")
    LibName("WINOLDNAMES", "oldnames.lib")
    LibName("WINSHELL", "shell32.lib")
    LibName("WINGDI", "gdi32.lib")
    LibName("ADVAPI", "advapi32.lib")
    LibName("IPHLPAPI", "iphlpapi.lib")
    LibName("SETUPAPI", "setupapi.lib")
    LibName("GL", "opengl32.lib")
    LibName("GLES", "libgles_cm.lib")
    LibName("GLES2", "libGLESv2.lib")
    LibName("EGL", "libEGL.lib")
    LibName("MSIMG", "msimg32.lib")
    if (PkgSkip("DIRECTCAM")==0): LibName("DIRECTCAM", "strmiids.lib")
    if (PkgSkip("DIRECTCAM")==0): LibName("DIRECTCAM", "quartz.lib")
    if (PkgSkip("DIRECTCAM")==0): LibName("DIRECTCAM", "odbc32.lib")
    if (PkgSkip("DIRECTCAM")==0): LibName("DIRECTCAM", "odbccp32.lib")
    if (PkgSkip("MIMALLOC")==0): LibName("MIMALLOC", GetThirdpartyDir() + "mimalloc/lib/mimalloc-static.lib")
    if (PkgSkip("OPENSSL")==0):
        if os.path.isfile(GetThirdpartyDir() + "openssl/lib/libpandassl.lib"):
            LibName("OPENSSL", GetThirdpartyDir() + "openssl/lib/libpandassl.lib")
            LibName("OPENSSL", GetThirdpartyDir() + "openssl/lib/libpandaeay.lib")
        elif os.path.isfile(GetThirdpartyDir() + "openssl/lib/ssleay32.lib"):
            LibName("OPENSSL", GetThirdpartyDir() + "openssl/lib/libeay32.lib")
            LibName("OPENSSL", GetThirdpartyDir() + "openssl/lib/ssleay32.lib")
        else:
            LibName("OPENSSL", GetThirdpartyDir() + "openssl/lib/libssl.lib")
            LibName("OPENSSL", GetThirdpartyDir() + "openssl/lib/libcrypto.lib")
            LibName("OPENSSL", "crypt32.lib")
            LibName("OPENSSL", "ws2_32.lib")
    if (PkgSkip("PNG")==0):
        if os.path.isfile(GetThirdpartyDir() + "png/lib/libpng16_static.lib"):
            LibName("PNG", GetThirdpartyDir() + "png/lib/libpng16_static.lib")
        else:
            LibName("PNG", GetThirdpartyDir() + "png/lib/libpng_static.lib")
    if (PkgSkip("TIFF")==0):
        if os.path.isfile(GetThirdpartyDir() + "tiff/lib/libtiff.lib"):
            LibName("TIFF", GetThirdpartyDir() + "tiff/lib/libtiff.lib")
        else:
            LibName("TIFF", GetThirdpartyDir() + "tiff/lib/tiff.lib")
    if (PkgSkip("OPENEXR")==0):
        if os.path.isfile(GetThirdpartyDir() + "openexr/lib/OpenEXRCore-3_1.lib"):
            LibName("OPENEXR", GetThirdpartyDir() + "openexr/lib/OpenEXR-3_1.lib")
            LibName("OPENEXR", GetThirdpartyDir() + "openexr/lib/IlmThread-3_1.lib")
            LibName("OPENEXR", GetThirdpartyDir() + "openexr/lib/Imath-3_1.lib")
            LibName("OPENEXR", GetThirdpartyDir() + "openexr/lib/Iex-3_1.lib")
        elif os.path.isfile(GetThirdpartyDir() + "openexr/lib/OpenEXR-3_0.lib"):
            LibName("OPENEXR", GetThirdpartyDir() + "openexr/lib/OpenEXR-3_0.lib")
            LibName("OPENEXR", GetThirdpartyDir() + "openexr/lib/IlmThread-3_0.lib")
            LibName("OPENEXR", GetThirdpartyDir() + "openexr/lib/Imath-3_0.lib")
            LibName("OPENEXR", GetThirdpartyDir() + "openexr/lib/Iex-3_0.lib")
        elif os.path.isfile(GetThirdpartyDir() + "openexr/lib/OpenEXR.lib"):
            LibName("OPENEXR", GetThirdpartyDir() + "openexr/lib/OpenEXR.lib")
            LibName("OPENEXR", GetThirdpartyDir() + "openexr/lib/IlmThread.lib")
            LibName("OPENEXR", GetThirdpartyDir() + "openexr/lib/Imath.lib")
            LibName("OPENEXR", GetThirdpartyDir() + "openexr/lib/Iex.lib")
        else:
            suffix = ""
            if os.path.isfile(GetThirdpartyDir() + "openexr/lib/IlmImf-2_2.lib"):
                suffix = "-2_2"
            elif os.path.isfile(GetThirdpartyDir() + "openexr/lib/IlmImf-2_3.lib"):
                suffix = "-2_3"
            elif os.path.isfile(GetThirdpartyDir() + "openexr/lib/IlmImf-2_4.lib"):
                suffix = "-2_4"
                LibName("OPENEXR", GetThirdpartyDir() + "openexr/lib/Imath" + suffix + ".lib")
            if os.path.isfile(GetThirdpartyDir() + "openexr/lib/IlmImf" + suffix + "_s.lib"):
                suffix += "_s"  # _s suffix observed for OpenEXR 2.3 only so far
            LibName("OPENEXR", GetThirdpartyDir() + "openexr/lib/IlmImf" + suffix + ".lib")
            LibName("OPENEXR", GetThirdpartyDir() + "openexr/lib/IlmThread" + suffix + ".lib")
            LibName("OPENEXR", GetThirdpartyDir() + "openexr/lib/Iex" + suffix + ".lib")
            if suffix == "-2_2":
                LibName("OPENEXR", GetThirdpartyDir() + "openexr/lib/Half.lib")
            else:
                LibName("OPENEXR", GetThirdpartyDir() + "openexr/lib/Half" + suffix + ".lib")
        IncDirectory("OPENEXR", GetThirdpartyDir() + "openexr/include/OpenEXR")
        IncDirectory("OPENEXR", GetThirdpartyDir() + "openexr/include/Imath")
    if (PkgSkip("JPEG")==0):     LibName("JPEG",     GetThirdpartyDir() + "jpeg/lib/jpeg-static.lib")
    if (PkgSkip("ZLIB")==0):     LibName("ZLIB",     GetThirdpartyDir() + "zlib/lib/zlibstatic.lib")
    if (PkgSkip("VRPN")==0):     LibName("VRPN",     GetThirdpartyDir() + "vrpn/lib/vrpn.lib")
    if (PkgSkip("VRPN")==0):     LibName("VRPN",     GetThirdpartyDir() + "vrpn/lib/quat.lib")
    if (PkgSkip("NVIDIACG")==0): LibName("CGGL",     GetThirdpartyDir() + "nvidiacg/lib/cgGL.lib")
    if (PkgSkip("NVIDIACG")==0): LibName("CGDX9",    GetThirdpartyDir() + "nvidiacg/lib/cgD3D9.lib")
    if (PkgSkip("NVIDIACG")==0): LibName("NVIDIACG", GetThirdpartyDir() + "nvidiacg/lib/cg.lib")
    if (PkgSkip("FREETYPE")==0): LibName("FREETYPE", GetThirdpartyDir() + "freetype/lib/freetype.lib")
    if (PkgSkip("HARFBUZZ")==0):
        LibName("HARFBUZZ", GetThirdpartyDir() + "harfbuzz/lib/harfbuzz.lib")
        IncDirectory("HARFBUZZ", GetThirdpartyDir() + "harfbuzz/include/harfbuzz")
    if (PkgSkip("FFTW")==0):     LibName("FFTW",     GetThirdpartyDir() + "fftw/lib/fftw3.lib")
    if (PkgSkip("ARTOOLKIT")==0):LibName("ARTOOLKIT",GetThirdpartyDir() + "artoolkit/lib/libAR.lib")
    if (PkgSkip("OPENCV")==0):   LibName("OPENCV",   GetThirdpartyDir() + "opencv/lib/cv.lib")
    if (PkgSkip("OPENCV")==0):   LibName("OPENCV",   GetThirdpartyDir() + "opencv/lib/highgui.lib")
    if (PkgSkip("OPENCV")==0):   LibName("OPENCV",   GetThirdpartyDir() + "opencv/lib/cvaux.lib")
    if (PkgSkip("OPENCV")==0):   LibName("OPENCV",   GetThirdpartyDir() + "opencv/lib/ml.lib")
    if (PkgSkip("OPENCV")==0):   LibName("OPENCV",   GetThirdpartyDir() + "opencv/lib/cxcore.lib")
    if (PkgSkip("FFMPEG")==0):   LibName("FFMPEG",   GetThirdpartyDir() + "ffmpeg/lib/avcodec.lib")
    if (PkgSkip("FFMPEG")==0):   LibName("FFMPEG",   GetThirdpartyDir() + "ffmpeg/lib/avformat.lib")
    if (PkgSkip("FFMPEG")==0):   LibName("FFMPEG",   GetThirdpartyDir() + "ffmpeg/lib/avutil.lib")
    if (PkgSkip("SWSCALE")==0):  LibName("SWSCALE",  GetThirdpartyDir() + "ffmpeg/lib/swscale.lib")
    if (PkgSkip("SWRESAMPLE")==0):LibName("SWRESAMPLE",GetThirdpartyDir() + "ffmpeg/lib/swresample.lib")
    if (PkgSkip("FCOLLADA")==0):
        LibName("FCOLLADA", GetThirdpartyDir() + "fcollada/lib/FCollada.lib")
        IncDirectory("FCOLLADA", GetThirdpartyDir() + "fcollada/include/FCollada")
    if (PkgSkip("ASSIMP")==0):
        LibName("ASSIMP", GetThirdpartyDir() + "assimp/lib/assimp.lib")
        if os.path.isfile(GetThirdpartyDir() + "assimp/lib/IrrXML.lib"):
            LibName("ASSIMP", GetThirdpartyDir() + "assimp/lib/IrrXML.lib")
        IncDirectory("ASSIMP", GetThirdpartyDir() + "assimp/include")
    if (PkgSkip("SQUISH")==0):
        if GetOptimize() <= 2:
            LibName("SQUISH",   GetThirdpartyDir() + "squish/lib/squishd.lib")
        else:
            LibName("SQUISH",   GetThirdpartyDir() + "squish/lib/squish.lib")
    if (PkgSkip("OPENAL")==0):
        LibName("OPENAL", GetThirdpartyDir() + "openal/lib/OpenAL32.lib")
        if not os.path.isfile(GetThirdpartyDir() + "openal/bin/OpenAL32.dll"):
            # Link OpenAL Soft statically.
            DefSymbol("OPENAL", "AL_LIBTYPE_STATIC")
    if (PkgSkip("ODE")==0):
        LibName("ODE",      GetThirdpartyDir() + "ode/lib/ode_single.lib")
        DefSymbol("ODE",    "dSINGLE", "")
    if (PkgSkip("FMODEX")==0):
        if (GetTargetArch() == 'x64'):
            LibName("FMODEX",   GetThirdpartyDir() + "fmodex/lib/fmodex64_vc.lib")
        else:
            LibName("FMODEX",   GetThirdpartyDir() + "fmodex/lib/fmodex_vc.lib")
    if (PkgSkip("VORBIS")==0):
        for lib in ('ogg', 'vorbis', 'vorbisfile'):
            path = GetThirdpartyDir() + "vorbis/lib/lib{0}_static.lib".format(lib)
            if not os.path.isfile(path):
                path = GetThirdpartyDir() + "vorbis/lib/{0}.lib".format(lib)
            LibName("VORBIS", path)
    if (PkgSkip("OPUS")==0):
        IncDirectory("OPUS", GetThirdpartyDir() + "opus/include/opus")
        for lib in ('ogg', 'opus', 'opusfile'):
            path = GetThirdpartyDir() + "opus/lib/lib{0}_static.lib".format(lib)
            if not os.path.isfile(path):
                path = GetThirdpartyDir() + "opus/lib/{0}.lib".format(lib)
            LibName("OPUS", path)
    for pkg in MAYAVERSIONS:
        if not PkgSkip(pkg):
            LibName(pkg, '"' + SDK[pkg] + '/lib/Foundation.lib"')
            LibName(pkg, '"' + SDK[pkg] + '/lib/OpenMaya.lib"')
            LibName(pkg, '"' + SDK[pkg] + '/lib/OpenMayaAnim.lib"')
            LibName(pkg, '"' + SDK[pkg] + '/lib/OpenMayaUI.lib"')
    for pkg in MAXVERSIONS:
        if not PkgSkip(pkg):
            LibName(pkg, SDK[pkg] +  '/lib/core.lib')
            LibName(pkg, SDK[pkg] +  '/lib/edmodel.lib')
            LibName(pkg, SDK[pkg] +  '/lib/gfx.lib')
            LibName(pkg, SDK[pkg] +  '/lib/geom.lib')
            LibName(pkg, SDK[pkg] +  '/lib/mesh.lib')
            LibName(pkg, SDK[pkg] +  '/lib/maxutil.lib')
            LibName(pkg, SDK[pkg] +  '/lib/paramblk2.lib')

    if not PkgSkip("SPEEDTREE"):
        if GetTargetArch() == 'x64':
            libdir = SDK["SPEEDTREE"] + "/Lib/Windows/VC10.x64/"
            p64ext = '64'
        else:
            libdir = SDK["SPEEDTREE"] + "/Lib/Windows/VC10/"
            p64ext = ''

        debugext = ''
        if (GetOptimize() <= 2): debugext = "_d"
        libsuffix = "_v%s_VC100MT%s_Static%s.lib" % (
            SDK["SPEEDTREEVERSION"], p64ext, debugext)
        LibName("SPEEDTREE", "%sSpeedTreeCore%s" % (libdir, libsuffix))
        LibName("SPEEDTREE", "%sSpeedTreeForest%s" % (libdir, libsuffix))
        LibName("SPEEDTREE", "%sSpeedTree%sRenderer%s" % (libdir, SDK["SPEEDTREEAPI"], libsuffix))
        LibName("SPEEDTREE", "%sSpeedTreeRenderInterface%s" % (libdir, libsuffix))
        if (SDK["SPEEDTREEAPI"] == "OpenGL"):
            LibName("SPEEDTREE",  "%sglew32.lib" % (libdir))
            LibName("SPEEDTREE",  "glu32.lib")
        IncDirectory("SPEEDTREE", SDK["SPEEDTREE"] + "/Include")
    if (PkgSkip("BULLET")==0):
        suffix = '.lib'
        if GetTargetArch() == 'x64' and os.path.isfile(GetThirdpartyDir() + "bullet/lib/BulletCollision_x64.lib"):
            suffix = '_x64.lib'
        LibName("BULLET", GetThirdpartyDir() + "bullet/lib/LinearMath" + suffix)
        LibName("BULLET", GetThirdpartyDir() + "bullet/lib/BulletCollision" + suffix)
        LibName("BULLET", GetThirdpartyDir() + "bullet/lib/BulletDynamics" + suffix)
        LibName("BULLET", GetThirdpartyDir() + "bullet/lib/BulletSoftBody" + suffix)

if (COMPILER=="GCC"):
    if GetTarget() != "darwin":
        PkgDisable("COCOA")

    if GetTarget() == 'darwin':
        if OSX_ARCHS and 'x86_64' not in OSX_ARCHS and 'i386' not in OSX_ARCHS:
            # These support only these archs, so don't build them if we're not
            # targeting any of the supported archs.
            PkgDisable("FMODEX")
            PkgDisable("NVIDIACG")
        elif OSX_ARCHS and 'arm64' in OSX_ARCHS:
            # We must be using the 11.0 SDK or higher, so can't build FMOD Ex
            if not PkgSkip("FMODEX"):
                Warn("thirdparty package fmodex is not supported when targeting arm64, excluding from build")
            PkgDisable("FMODEX")
        elif not os.path.isfile(SDK.get("MACOSX", "") + '/usr/lib/libstdc++.6.0.9.tbd') and \
             not os.path.isfile(SDK.get("MACOSX", "") + '/usr/lib/libstdc++.6.0.9.dylib'):
            # Also, we can't target FMOD Ex on 10.14 and above
            if not PkgSkip("FMODEX"):
                Warn("thirdparty package fmodex requires one of MacOSX 10.9-10.13 SDK, excluding from build")
            PkgDisable("FMODEX")

    #if not PkgSkip("PYTHON"):
    #    IncDirectory("PYTHON", SDK["PYTHON"])
    if (GetHost() == "darwin"):
        if (PkgSkip("FREETYPE")==0 and not os.path.isdir(GetThirdpartyDir() + 'freetype')):
            IncDirectory("FREETYPE", "/usr/X11/include")
            IncDirectory("FREETYPE", "/usr/X11/include/freetype2")
            LibDirectory("FREETYPE", "/usr/X11/lib")

    if (GetHost() == "freebsd"):
        IncDirectory("ALWAYS", "/usr/local/include")
        LibDirectory("ALWAYS", "/usr/local/lib")
        if (os.path.isdir("/usr/PCBSD")):
            IncDirectory("ALWAYS", "/usr/PCBSD/local/include")
            LibDirectory("ALWAYS", "/usr/PCBSD/local/lib")
        SmartPkgEnable("INOTIFY", "libinotify", ("inotify"), "sys/inotify.h")

    if GetTarget() != "windows":
        PkgDisable("DIRECTCAM")

    fcollada_libs = ("FColladaD", "FColladaSD", "FColladaS")
    # WARNING! The order of the ffmpeg libraries matters!
    ffmpeg_libs = ("libavformat", "libavcodec", "libavutil")
    assimp_libs = ("libassimp", "libassimpd")

    #         Name         pkg-config   libs, include(dir)s
    SmartPkgEnable("ARTOOLKIT", "",          ("AR"), "AR/ar.h")
    SmartPkgEnable("FCOLLADA",  "",          ChooseLib(fcollada_libs, "FCOLLADA"), ("FCollada", "FCollada/FCollada.h"))
    SmartPkgEnable("ASSIMP",    "assimp",    ChooseLib(assimp_libs, "ASSIMP"), "assimp/Importer.hpp")
    SmartPkgEnable("FFMPEG",    ffmpeg_libs, ffmpeg_libs, ("libavformat/avformat.h", "libavcodec/avcodec.h", "libavutil/avutil.h"))
    SmartPkgEnable("SWSCALE",   "libswscale", "libswscale", ("libswscale/swscale.h"), target_pkg = "FFMPEG", thirdparty_dir = "ffmpeg")
    SmartPkgEnable("SWRESAMPLE","libswresample", "libswresample", ("libswresample/swresample.h"), target_pkg = "FFMPEG", thirdparty_dir = "ffmpeg")
    SmartPkgEnable("FFTW",      "fftw3",     ("fftw3"), ("fftw.h"))
    SmartPkgEnable("FMODEX",    "",          ("fmodex"), ("fmodex", "fmodex/fmod.h"))
    SmartPkgEnable("NVIDIACG",  "",          ("Cg"), "Cg/cg.h", framework = "Cg")
    SmartPkgEnable("ODE",       "",          ("ode"), "ode/ode.h", tool = "ode-config")
    SmartPkgEnable("OPENAL",    "openal",    ("openal"), "AL/al.h", framework = "OpenAL")
    SmartPkgEnable("SQUISH",    "",          ("squish"), "squish.h")
    SmartPkgEnable("TIFF",      "libtiff-4", ("tiff"), "tiff.h")
    SmartPkgEnable("VRPN",      "",          ("vrpn", "quat"), ("vrpn", "quat.h", "vrpn/vrpn_Types.h"))
    SmartPkgEnable("OPUS",      "opusfile",  ("opusfile", "opus", "ogg"), ("ogg/ogg.h", "opus/opusfile.h", "opus"))
    SmartPkgEnable("JPEG",      "",          ("jpeg"), "jpeglib.h")
    SmartPkgEnable("MIMALLOC",  "",          ("mimalloc"), "mimalloc.h")

    if GetTarget() != 'emscripten':
        # Most of these are provided by emscripten or via emscripten-ports.
        SmartPkgEnable("EIGEN",    "eigen3",    (), ("Eigen/Dense",), target_pkg = 'ALWAYS')
        SmartPkgEnable("VORBIS",   "vorbisfile",("vorbisfile", "vorbis", "ogg"), ("ogg/ogg.h", "vorbis/vorbisfile.h"))
        SmartPkgEnable("BULLET",   "bullet", ("BulletSoftBody", "BulletDynamics", "BulletCollision", "LinearMath"), ("bullet", "bullet/btBulletDynamicsCommon.h"))
        SmartPkgEnable("FREETYPE", "freetype2", ("freetype"), ("freetype2", "freetype2/freetype/freetype.h"))
        SmartPkgEnable("HARFBUZZ", "harfbuzz",  ("harfbuzz"), ("harfbuzz", "harfbuzz/hb-ft.h"))
        SmartPkgEnable("PNG",      "libpng",    ("png"), "png.h", tool = "libpng-config")
        SmartPkgEnable("GL",       "gl",        ("GL"), ("GL/gl.h"), framework = "OpenGL")
        SmartPkgEnable("GLES",     "glesv1_cm", ("GLESv1_CM"), ("GLES/gl.h"), framework = "OpenGLES")
        SmartPkgEnable("GLES2",    "glesv2",    ("GLESv2"), ("GLES2/gl2.h")) #framework = "OpenGLES"?
        SmartPkgEnable("EGL",      "egl",       ("EGL"), ("EGL/egl.h"))

        # Copy freetype libraries to be specified after harfbuzz libraries as well,
        # because there's a circular dependency between the two libraries.
        if not PkgSkip("FREETYPE") and not PkgSkip("HARFBUZZ"):
            for (opt, name) in LIBNAMES:
                if opt == "FREETYPE":
                    LibName("HARFBUZZ", name)
    else:
        PkgDisable("EIGEN")
        PkgDisable("X11")
        PkgDisable("GL")
        PkgDisable("GLES")
        PkgDisable("TINYDISPLAY")
        for pkg, empkg in {
            'VORBIS': 'VORBIS',
            'BULLET': 'BULLET',
            'ZLIB': 'ZLIB',
            'FREETYPE': 'FREETYPE',
            'HARFBUZZ': 'HARFBUZZ',
            'PNG': 'LIBPNG',
        }.items():
            if not PkgSkip(pkg):
                LinkFlag(pkg, '-s USE_' + empkg + '=1')
                CompileFlag(pkg, '-s USE_' + empkg + '=1')

    if not PkgSkip("FFMPEG"):
        if GetTarget() == "darwin":
            LibName("FFMPEG", "-framework VideoDecodeAcceleration")
        elif os.path.isfile(GetThirdpartyDir() + "ffmpeg/lib/libavcodec.a"):
            # Needed when linking ffmpeg statically on Linux.
            LibName("FFMPEG", "-Wl,-Bsymbolic")
            # Don't export ffmpeg symbols from libp3ffmpeg when linking statically.
            if GetTarget() != "emscripten":
                for ffmpeg_lib in ffmpeg_libs:
                    LibName("FFMPEG", "-Wl,--exclude-libs,%s.a" % (ffmpeg_lib))

<<<<<<< HEAD
    if GetTarget() not in ("darwin", "emscripten"):
=======
    if not PkgSkip("OPENEXR"):
        # OpenEXR libraries have different names depending on the version.
        openexr_libdir = os.path.join(GetThirdpartyDir(), "openexr", "lib")
        openexr_incs = ("OpenEXR", "Imath", "OpenEXR/ImfOutputFile.h")
        if os.path.isfile(os.path.join(openexr_libdir, "libOpenEXR-3_1.a")):
            SmartPkgEnable("OPENEXR", "", ("OpenEXR-3_1", "IlmThread-3_1", "Imath-3_1", "Iex-3_1"), openexr_incs)
        if os.path.isfile(os.path.join(openexr_libdir, "libOpenEXR-3_0.a")):
            SmartPkgEnable("OPENEXR", "", ("OpenEXR-3_0", "IlmThread-3_0", "Imath-3_0", "Iex-3_0"), openexr_incs)
        elif os.path.isfile(os.path.join(openexr_libdir, "libOpenEXR.a")):
            SmartPkgEnable("OPENEXR", "", ("OpenEXR", "IlmThread", "Imath", "Iex"), openexr_incs)
        elif os.path.isfile(os.path.join(openexr_libdir, "libIlmImf.a")):
            SmartPkgEnable("OPENEXR", "", ("IlmImf", "Imath", "Half", "Iex", "IexMath", "IlmThread"), openexr_incs)
        else:
            # Find it in the system, preferably using pkg-config, otherwise
            # using the OpenEXR 3 naming scheme.
            SmartPkgEnable("OPENEXR", "OpenEXR", ("OpenEXR", "IlmThread", "Imath", "Iex"), openexr_incs)

    if GetTarget() != "darwin":
>>>>>>> 7b5ec481
        for fcollada_lib in fcollada_libs:
            LibName("FCOLLADA", "-Wl,--exclude-libs,lib%s.a" % (fcollada_lib))

        if not PkgSkip("SWSCALE"):
            LibName("SWSCALE", "-Wl,--exclude-libs,libswscale.a")

        if not PkgSkip("SWRESAMPLE"):
            LibName("SWRESAMPLE", "-Wl,--exclude-libs,libswresample.a")

        if not PkgSkip("JPEG"):
            LibName("JPEG", "-Wl,--exclude-libs,libjpeg.a")

        if not PkgSkip("TIFF"):
            LibName("TIFF", "-Wl,--exclude-libs,libtiff.a")

        if not PkgSkip("PNG"):
            LibName("PNG", "-Wl,--exclude-libs,libpng.a")
            LibName("PNG", "-Wl,--exclude-libs,libpng16.a")

        if not PkgSkip("SQUISH"):
            LibName("SQUISH", "-Wl,--exclude-libs,libsquish.a")

        if not PkgSkip("OPENEXR"):
            LibName("OPENEXR", "-Wl,--exclude-libs,libHalf.a")
            LibName("OPENEXR", "-Wl,--exclude-libs,libIex.a")
            LibName("OPENEXR", "-Wl,--exclude-libs,libIexMath.a")
            LibName("OPENEXR", "-Wl,--exclude-libs,libIlmImf.a")
            LibName("OPENEXR", "-Wl,--exclude-libs,libIlmImfUtil.a")
            LibName("OPENEXR", "-Wl,--exclude-libs,libIlmThread.a")
            LibName("OPENEXR", "-Wl,--exclude-libs,libImath.a")
            LibName("OPENEXR", "-Wl,--exclude-libs,libOpenEXR.a")
            LibName("OPENEXR", "-Wl,--exclude-libs,libOpenEXRCore.a")
            LibName("OPENEXR", "-Wl,--exclude-libs,libOpenEXRUtil.a")

        if not PkgSkip("VORBIS"):
            LibName("VORBIS", "-Wl,--exclude-libs,libogg.a")
            LibName("VORBIS", "-Wl,--exclude-libs,libvorbis.a")
            LibName("VORBIS", "-Wl,--exclude-libs,libvorbisenc.a")
            LibName("VORBIS", "-Wl,--exclude-libs,libvorbisfile.a")

        if not PkgSkip("OPUS"):
            LibName("OPUS", "-Wl,--exclude-libs,libogg.a")
            LibName("OPUS", "-Wl,--exclude-libs,libopus.a")
            LibName("OPUS", "-Wl,--exclude-libs,libopusfile.a")

        if not PkgSkip("VRPN"):
            LibName("VRPN", "-Wl,--exclude-libs,libvrpn.a")
            LibName("VRPN", "-Wl,--exclude-libs,libquat.a")

        if not PkgSkip("ARTOOLKIT"):
            LibName("ARTOOLKIT", "-Wl,--exclude-libs,libAR.a")
            LibName("ARTOOLKIT", "-Wl,--exclude-libs,libARMulti.a")

        if not PkgSkip("MIMALLOC"):
            LibName("MIMALLOC", "-Wl,--exclude-libs,libmimalloc.a")

    if PkgSkip("FFMPEG") or GetTarget() == "darwin":
        cv_lib = ChooseLib(("opencv_core", "cv"), "OPENCV")
        if cv_lib == "opencv_core":
            OPENCV_VER_23 = True
            SmartPkgEnable("OPENCV", "opencv",   ("opencv_core", "opencv_highgui"), ("opencv2/core/core.hpp"))
        else:
            SmartPkgEnable("OPENCV", "opencv",   ("cv", "highgui", "cvaux", "ml", "cxcore"),
                           ("opencv", "opencv/cv.h", "opencv/cxcore.h", "opencv/highgui.h"))
    else:
        PkgDisable("OPENCV")

    if not PkgSkip("OPENAL"):
        if GetTarget() == "darwin":
            LibName("OPENAL", "-framework AudioUnit")
            LibName("OPENAL", "-framework AudioToolbox")
            LibName("OPENAL", "-framework CoreAudio")
        elif GetTarget() != "emscripten":
            LibName("OPENAL", "-Wl,--exclude-libs,libopenal.a")

    if not PkgSkip("ASSIMP") and \
        os.path.isfile(GetThirdpartyDir() + "assimp/lib/libassimp.a"):
        # Also pick up IrrXML, which is needed when linking statically.
        irrxml = GetThirdpartyDir() + "assimp/lib/libIrrXML.a"
        if os.path.isfile(irrxml):
            LibName("ASSIMP", irrxml)

            if GetTarget() not in ("darwin", "emscripten"):
                LibName("ASSIMP", "-Wl,--exclude-libs,libassimp.a")
                LibName("ASSIMP", "-Wl,--exclude-libs,libIrrXML.a")

    if not PkgSkip("PYTHON"):
        python_lib = SDK["PYTHONVERSION"]
        SmartPkgEnable("PYTHON", "", python_lib, (SDK["PYTHONVERSION"], SDK["PYTHONVERSION"] + "/Python.h"))

        if GetTarget() == "linux":
            LibName("PYTHON", "-lutil")
            LibName("PYTHON", "-lrt")

    SmartPkgEnable("OPENSSL",   "openssl",   ("ssl", "crypto"), ("openssl/ssl.h", "openssl/crypto.h"))
    SmartPkgEnable("GTK3",      "gtk+-3.0")
    if GetTarget() != 'emscripten':
       SmartPkgEnable("ZLIB",      "zlib",      ("z"), "zlib.h")

    if not PkgSkip("OPENSSL") and GetTarget() not in ("darwin", "emscripten"):
        LibName("OPENSSL", "-Wl,--exclude-libs,libssl.a")
        LibName("OPENSSL", "-Wl,--exclude-libs,libcrypto.a")

    if GetTarget() not in ('darwin', 'emscripten'):
        # CgGL is covered by the Cg framework, and we don't need X11 components on OSX
        if not PkgSkip("NVIDIACG"):
            SmartPkgEnable("CGGL", "", ("CgGL"), "Cg/cgGL.h", thirdparty_dir = "nvidiacg")
        if GetTarget() != "android":
            SmartPkgEnable("X11", "x11", "X11", ("X11", "X11/Xlib.h", "X11/XKBlib.h"))
        else:
            PkgDisable("X11")

    if GetHost() != "darwin":
        # Workaround for an issue where pkg-config does not include this path
        if GetTargetArch() in ("x86_64", "amd64"):
            if not PkgSkip("X11"):
                if (os.path.isdir("/usr/X11R6/lib64")):
                    LibDirectory("ALWAYS", "/usr/X11R6/lib64")
                else:
                    LibDirectory("ALWAYS", "/usr/X11R6/lib")
        elif not PkgSkip("X11"):
            LibDirectory("ALWAYS", "/usr/X11R6/lib")

    for pkg in MAYAVERSIONS:
        if (PkgSkip(pkg)==0 and (pkg in SDK)):
            if (GetHost() == "darwin"):
                # Sheesh, Autodesk really can't make up their mind
                # regarding the location of the Maya devkit on macOS.
                if (os.path.isdir(SDK[pkg] + "/Maya.app/Contents/lib")):
                    LibDirectory(pkg, SDK[pkg] + "/Maya.app/Contents/lib")
                if (os.path.isdir(SDK[pkg] + "/Maya.app/Contents/MacOS")):
                    LibDirectory(pkg, SDK[pkg] + "/Maya.app/Contents/MacOS")
                if (os.path.isdir(SDK[pkg] + "/lib")):
                    LibDirectory(pkg, SDK[pkg] + "/lib")
                if (os.path.isdir(SDK[pkg] + "/Maya.app/Contents/include/maya")):
                    IncDirectory(pkg, SDK[pkg] + "/Maya.app/Contents/include")
                if (os.path.isdir(SDK[pkg] + "/devkit/include/maya")):
                    IncDirectory(pkg, SDK[pkg] + "/devkit/include")
                if (os.path.isdir(SDK[pkg] + "/include/maya")):
                    IncDirectory(pkg, SDK[pkg] + "/include")
            else:
                LibDirectory(pkg, SDK[pkg] + "/lib")
                IncDirectory(pkg, SDK[pkg] + "/include")
            DefSymbol(pkg, "MAYAVERSION", pkg)

    if GetTarget() == 'darwin':
        LibName("ALWAYS", "-framework AppKit")
        LibName("IOKIT", "-framework IOKit")
        LibName("QUARTZ", "-framework Quartz")
        LibName("AGL", "-framework AGL")
        LibName("CARBON", "-framework Carbon")
        LibName("COCOA", "-framework Cocoa")
        # Fix for a bug in OSX Leopard:
        LibName("GL", "-dylib_file /System/Library/Frameworks/OpenGL.framework/Versions/A/Libraries/libGL.dylib:/System/Library/Frameworks/OpenGL.framework/Versions/A/Libraries/libGL.dylib")

        # Temporary exceptions to removal of this flag
        if not PkgSkip("FFMPEG"):
            LibName("FFMPEG", "-undefined dynamic_lookup")
        if not PkgSkip("ASSIMP"):
            LibName("ASSIMP", "-undefined dynamic_lookup")
        if not PkgSkip("VRPN"):
            LibName("VRPN", "-undefined dynamic_lookup")

    if GetTarget() == 'android':
        LibName("ALWAYS", '-llog')
        LibName("ANDROID", '-landroid')
        LibName("JNIGRAPHICS", '-ljnigraphics')
        LibName("OPENSLES", '-lOpenSLES')

    for pkg in MAYAVERSIONS:
        if (PkgSkip(pkg)==0 and (pkg in SDK)):
            if GetTarget() == 'darwin':
                LibName(pkg, "-Wl,-rpath,/Applications/Autodesk/" + pkg.lower() + "/Maya.app/Contents/MacOS")
            else:
                LibName(pkg, "-Wl,-rpath," + SDK[pkg] + "/lib")
            LibName(pkg, "-lOpenMaya")
            LibName(pkg, "-lOpenMayaAnim")
            LibName(pkg, "-lOpenMayaUI")
            LibName(pkg, "-lAnimSlice")
            LibName(pkg, "-lDeformSlice")
            LibName(pkg, "-lModifiers")
            LibName(pkg, "-lDynSlice")
            LibName(pkg, "-lKinSlice")
            LibName(pkg, "-lModelSlice")
            LibName(pkg, "-lNurbsSlice")
            LibName(pkg, "-lPolySlice")
            LibName(pkg, "-lProjectSlice")
            LibName(pkg, "-lImage")
            LibName(pkg, "-lShared")
            LibName(pkg, "-lTranslators")
            LibName(pkg, "-lDataModel")
            LibName(pkg, "-lRenderModel")
            LibName(pkg, "-lNurbsEngine")
            LibName(pkg, "-lDependEngine")
            LibName(pkg, "-lCommandEngine")
            LibName(pkg, "-lFoundation")
            if pkg not in ("MAYA2020", "MAYA2022"):
                LibName(pkg, "-lIMFbase")
            if GetTarget() != 'darwin':
                LibName(pkg, "-lOpenMayalib")
            else:
                LibName(pkg, "-dylib_file /System/Library/Frameworks/OpenGL.framework/Versions/A/Libraries/libGL.dylib:/System/Library/Frameworks/OpenGL.framework/Versions/A/Libraries/libGL.dylib")

DefSymbol("WITHINPANDA", "WITHIN_PANDA", "1")
if GetLinkAllStatic() or GetTarget() == 'emscripten':
    DefSymbol("ALWAYS", "LINK_ALL_STATIC")
if GetTarget() == 'android':
    DefSymbol("ALWAYS", "ANDROID")

if not PkgSkip("EIGEN"):
    if GetOptimize() >= 3:
        if COMPILER == "MSVC":
            # Squeeze out a bit more performance on MSVC builds...
            # Only do this if EIGEN_NO_DEBUG is also set, otherwise it
            # will turn them into runtime assertions.
            DefSymbol("ALWAYS", "EIGEN_NO_STATIC_ASSERT")

if not PkgSkip("EGL"):
    DefSymbol('EGL', 'HAVE_EGL', '')
    if PkgSkip("X11"):
        DefSymbol('EGL', 'EGL_NO_X11', '')

if not PkgSkip("X11"):
    DefSymbol('X11', 'USE_X11', '')

########################################################################
##
## Give a Status Report on Command-Line Options
##
########################################################################

def printStatus(header,warnings):
    if GetVerbose():
        print("")
        print("-------------------------------------------------------------------")
        print(header)
        tkeep = ""
        tomit = ""
        for x in PkgListGet():
            if PkgSkip(x):
                tomit = tomit + x + " "
            else:
                tkeep = tkeep + x + " "

        print("Makepanda: Compiler: %s" % (COMPILER))
        print("Makepanda: Optimize: %d" % (GetOptimize()))
        print("Makepanda: Keep Pkg: %s" % (tkeep))
        print("Makepanda: Omit Pkg: %s" % (tomit))

        if GENMAN:
            print("Makepanda: Generate API reference manual")
        else:
            print("Makepanda: Don't generate API reference manual")

        if GetHost() == "windows":
            if INSTALLER:
                print("Makepanda: Build installer, using %s" % (COMPRESSOR))
            else:
                print("Makepanda: Don't build installer")

        print("Makepanda: Version ID: %s" % (VERSION))
        for x in warnings:
            print("Makepanda: %s" % (x))
        print("-------------------------------------------------------------------")
        print("")
        sys.stdout.flush()

########################################################################
##
## BracketNameWithQuotes
##
########################################################################

def BracketNameWithQuotes(name):
    # Workaround for OSX bug - compiler doesn't like those flags quoted.
    if (name.startswith("-framework")): return name
    if (name.startswith("-dylib_file")): return name
    if (name.startswith("-undefined ")): return name

    # Don't add quotes when it's not necessary.
    if " " not in name: return name

    # Account for quoted name (leave as is) but quote everything else (e.g., to protect spaces within paths from improper parsing)
    if (name.startswith('"') and name.endswith('"')): return name
    else: return '"' + name + '"'

########################################################################
##
## CompileCxx
##
########################################################################

def CompileCxx(obj,src,opts):
    ipath = GetListOption(opts, "DIR:")
    optlevel = GetOptimizeOption(opts)
    if (COMPILER=="MSVC"):
        if not BOOUSEINTELCOMPILER:
            cmd = "cl "
            if GetTargetArch() == 'x64':
                cmd += "/favor:blend "
            cmd += "/wd4996 "

            # Set the minimum version to Windows Vista.
            cmd += "/DWINVER=0x600 "

            cmd += "/Fo" + obj + " /nologo /c"
            if GetTargetArch() == 'x86':
                # x86 (32 bit) MSVC 2015+ defaults to /arch:SSE2
                if not PkgSkip("SSE2") or 'SSE2' in opts:   # x86 with SSE2
                    cmd += " /arch:SSE2"    # let's still be explicit and pass in /arch:SSE2
                else:                                       # x86 without SSE2
                    cmd += " /arch:IA32"
            for x in ipath: cmd += " /I" + x
            for (opt,dir) in INCDIRECTORIES:
                if (opt=="ALWAYS") or (opt in opts): cmd += " /I" + BracketNameWithQuotes(dir)
            for (opt,var,val) in DEFSYMBOLS:
                if (opt=="ALWAYS") or (opt in opts): cmd += " /D" + var + "=" + val
            if (opts.count('MSFORSCOPE')): cmd += ' /Zc:forScope-'

            if (optlevel==1): cmd += " /MDd /Zi /RTCs /GS"
            if (optlevel==2): cmd += " /MDd /Zi"
            if (optlevel==3): cmd += " /MD /Zi /GS- /O2 /fp:fast"
            if (optlevel==4):
                cmd += " /MD /Zi /GS- /O2 /fp:fast /DFORCE_INLINING /DNDEBUG /GL"
                cmd += " /Zp16"      # jean-claude add /Zp16 insures correct static alignment for SSEx

            cmd += " /Fd" + os.path.splitext(obj)[0] + ".pdb"

            building = GetValueOption(opts, "BUILDING:")
            if (building):
                cmd += " /DBUILDING_" + building

            if ("BIGOBJ" in opts) or GetTargetArch() == 'x64' or not PkgSkip("EIGEN"):
                cmd += " /bigobj"

            cmd += " /Zm300"
            if 'EXCEPTIONS' in opts:
                cmd += " /EHsc"
            else:
                cmd += " /D_HAS_EXCEPTIONS=0"

            if 'RTTI' not in opts:
                cmd += " /GR-"

            cmd += " /W3 " + BracketNameWithQuotes(src)
            oscmd(cmd)
        else:
            cmd = "icl "
            if GetTargetArch() == 'x64':
                cmd += "/favor:blend "
            cmd += "/wd4996 /wd4267 /wd4101 "
            cmd += "/DWINVER=0x600 "
            cmd += "/Fo" + obj + " /c"
            for x in ipath: cmd += " /I" + x
            for (opt,dir) in INCDIRECTORIES:
                if (opt=="ALWAYS") or (opt in opts): cmd += " /I" + BracketNameWithQuotes(dir)
            for (opt,var,val) in DEFSYMBOLS:
                if (opt=="ALWAYS") or (opt in opts): cmd += " /D" + var + "=" + val
            if (opts.count('MSFORSCOPE')):  cmd += ' /Zc:forScope-'

            if (optlevel==1): cmd += " /MDd /Zi /RTCs /GS"
            if (optlevel==2): cmd += " /MDd /Zi /arch:SSE3"
            # core changes from jean-claude (dec 2011)
            # ----------------------------------------
            # performance will be seeked at level 3 & 4
            # -----------------------------------------
            if (optlevel==3):
                cmd += " /MD /Zi /O2 /Oi /Ot /arch:SSE3"
                cmd += " /Ob0"
                cmd += " /Qipo-"                            # beware of IPO !!!
            ##      Lesson learned: Don't use /GL flag -> end result is MESSY
            ## ----------------------------------------------------------------
            if (optlevel==4):
                cmd += " /MD /Zi /O3 /Oi /Ot /Ob0 /Yc /DNDEBUG"  # /Ob0 a ete rajoute en cours de route a 47%
                cmd += " /Qipo"                              # optimization multi file

            # for 3 & 4 optimization levels
            # -----------------------------
            if (optlevel>=3):
                cmd += " /fp:fast=2"
                cmd += " /Qftz"
                cmd += " /Qfp-speculation:fast"
                cmd += " /Qopt-matmul"                        # needs /O2 or /O3
                cmd += " /Qprec-div-"
                cmd += " /Qsimd"

                cmd += " /QxHost"                            # compile for target host; Compiling for distribs should probably strictly enforce /arch:..
                cmd += " /Quse-intel-optimized-headers"        # use intel optimized headers
                cmd += " /Qparallel"                        # enable parallelization
                cmd += " /Qvc10"                                # for Microsoft Visual C++ 2010

            ## PCH files coexistence: the /Qpchi option causes the Intel C++ Compiler to name its
            ## PCH files with a .pchi filename suffix and reduce build time.
            ## The /Qpchi option is on by default but interferes with Microsoft libs; so use /Qpchi- to turn it off.
            ## I need to have a deeper look at this since the compile time is quite influenced by this setting !!!
            cmd += " /Qpchi-"                                 # keep it this way!

            ## Inlining seems to be an issue here ! (the linker doesn't find necessary info later on)
            ## ------------------------------------
            ## so don't use cmd += " /DFORCE_INLINING"        (need to check why with Panda developpers!)
            ## Inline expansion  /Ob1    :    Allow functions marked inline to be inlined.
            ## Inline any        /Ob2    :    Inline functions deemed appropriate by compiler.

            ## Ctor displacement /vd0    :    Disable constructor displacement.
            ## Choose this option only if no class constructors or destructors call virtual functions.
            ## Use /vd1 (default) to enable. Alternate: #pragma vtordisp

            ## Best case ptrs    /vmb    :    Use best case "pointer to class member" representation.
            ## Use this option if you always define a class before you declare a pointer to a member of the class.
            ## The compiler will issue an error if it encounters a pointer declaration before the class is defined.
            ## Alternate: #pragma pointers_to_members

            cmd += " /Fd" + os.path.splitext(obj)[0] + ".pdb"
            building = GetValueOption(opts, "BUILDING:")
            if (building): cmd += " /DBUILDING_" + building
            if ("BIGOBJ" in opts) or GetTargetArch() == 'x64':
                cmd += " /bigobj"

            # level of warnings and optimization reports
            if GetVerbose():
                cmd += " /W3 " # or /W4 or /Wall
                cmd += " /Qopt-report:2 /Qopt-report-phase:hlo /Qopt-report-phase:hpo"    # some optimization reports
            else:
                cmd += " /W1 "
            cmd += " /EHa /Zm300"
            cmd += " " + BracketNameWithQuotes(src)

            oscmd(cmd)

    if (COMPILER=="GCC"):
        if (src.endswith(".c")): cmd = GetCC() +' -fPIC -c -o ' + obj
        else:                    cmd = GetCXX()+' -std=gnu++11 -ftemplate-depth-70 -fPIC -c -o ' + obj
        for (opt, dir) in INCDIRECTORIES:
            if (opt=="ALWAYS") or (opt in opts): cmd += ' -I' + BracketNameWithQuotes(dir)
        for (opt, dir) in FRAMEWORKDIRECTORIES:
            if (opt=="ALWAYS") or (opt in opts): cmd += ' -F' + BracketNameWithQuotes(dir)
        for (opt,var,val) in DEFSYMBOLS:
            if (opt=="ALWAYS") or (opt in opts): cmd += ' -D' + var + '=' + val
        for (opt,flag) in COMPILEFLAGS:
            if (opt=="ALWAYS") or (opt in opts): cmd += ' ' + flag
        for x in ipath: cmd += ' -I' + x

        if not GetLinkAllStatic() and 'NOHIDDEN' not in opts:
            cmd += ' -fvisibility=hidden'

        # Mac-specific flags.
        if GetTarget() == "darwin":
            cmd += " -Wno-deprecated-declarations"
            if SDK.get("MACOSX"):
                cmd += " -isysroot " + SDK["MACOSX"]

            if tuple(OSX_ARCHS) == ('arm64',):
                cmd += " -mmacosx-version-min=11.0"
            else:
                cmd += " -mmacosx-version-min=10.9"

            # Use libc++ to enable C++11 features.
            cmd += " -stdlib=libc++"

            for arch in OSX_ARCHS:
                if 'NOARCH:' + arch.upper() not in opts:
                    cmd += " -arch %s" % arch

        elif 'clang' not in GetCXX().split('/')[-1]:
            # Enable interprocedural optimizations in GCC.
            cmd += " -fno-semantic-interposition"

        if "SYSROOT" in SDK:
            if GetTarget() != "android":
                cmd += ' --sysroot=%s' % (SDK["SYSROOT"])
            cmd += ' -no-canonical-prefixes'

        # Android-specific flags.
        arch = GetTargetArch()

        if GetTarget() == "android":
            # Most of the specific optimization flags here were
            # just copied from the default Android Makefiles.
            if "ANDROID_GCC_TOOLCHAIN" in SDK:
                cmd += ' -gcc-toolchain ' + SDK["ANDROID_GCC_TOOLCHAIN"].replace('\\', '/')
            cmd += ' -ffunction-sections -funwind-tables'
            cmd += ' -target ' + SDK["ANDROID_TRIPLE"]
            if arch == 'armv7a':
                cmd += ' -march=armv7-a -mfloat-abi=softfp -mfpu=vfpv3-d16'
            elif arch == 'arm':
                cmd += ' -march=armv5te -mtune=xscale -msoft-float'
            elif arch == 'mips':
                cmd += ' -mips32'
            elif arch == 'mips64':
                cmd += ' -fintegrated-as'
            elif arch == 'x86':
                cmd += ' -march=i686 -mssse3 -mfpmath=sse -m32'
                cmd += ' -mstackrealign'
            elif arch == 'x86_64':
                cmd += ' -march=x86-64 -msse4.2 -mpopcnt -m64'

            cmd += " -Wa,--noexecstack"

            # Do we want thumb or arm instructions?
            if arch != 'arm64' and arch.startswith('arm'):
                if optlevel >= 3:
                    cmd += ' -mthumb'
                else:
                    cmd += ' -marm'

            # Enable SIMD instructions if requested
            if arch != 'arm64' and arch.startswith('arm') and PkgSkip("NEON") == 0:
                cmd += ' -mfpu=neon'

        elif GetTarget() == 'emscripten':
            if GetOptimize() <= 1:
                cmd += " -s ASSERTIONS=2"
            elif GetOptimize() <= 2:
                cmd += " -s ASSERTIONS=1"

        else:
            cmd += " -pthread"

        if not src.endswith(".c"):
            # We don't use exceptions for most modules.
            if 'EXCEPTIONS' in opts:
                cmd += " -fexceptions"
            else:
                cmd += " -fno-exceptions"
                if GetTarget() == 'emscripten':
                    cmd += " -s DISABLE_EXCEPTION_CATCHING=1"

                if src.endswith(".mm"):
                    # Work around Apple compiler bug.
                    cmd += " -U__EXCEPTIONS"

            target = GetTarget()
            if 'RTTI' not in opts and target != "darwin":
                # We always disable RTTI on Android for memory usage reasons.
                if optlevel >= 4 or target == "android":
                    cmd += " -fno-rtti"

        if ('SSE2' in opts or not PkgSkip("SSE2")) and not arch.startswith("arm") and arch != 'aarch64':
            if GetTarget() != "emscripten":
                cmd += " -msse2"

        # Needed by both Python, Panda, Eigen, all of which break aliasing rules.
        cmd += " -fno-strict-aliasing"

        # Certain clang versions crash when passing these math flags while
        # compiling Objective-C++ code
        if not src.endswith(".m") and not src.endswith(".mm"):
            if optlevel >= 3:
                cmd += " -ffast-math -fno-stack-protector"
            if optlevel == 3:
                # Fast math is nice, but we'd like to see NaN in dev builds.
                cmd += " -fno-finite-math-only"

        # Make sure this is off to avoid GCC/Eigen bug (see GitHub #228)
        if GetTarget() != "emscripten":
            cmd += " -fno-unsafe-math-optimizations"

        if (optlevel==1):
            if GetTarget() == "emscripten":
                cmd += " -g -D_DEBUG"
            else:
                cmd += " -ggdb -D_DEBUG"
        if (optlevel==2): cmd += " -O1 -D_DEBUG"
        if (optlevel==3): cmd += " -O2"
        if (optlevel==4): cmd += " -O3 -DNDEBUG"

        # Enable more warnings.
        cmd += " -Wall -Wno-unused-function -Werror=return-type"

        # Ignore unused variables in NDEBUG builds, often used in asserts.
        if optlevel == 4:
            cmd += " -Wno-unused-variable"

        if src.endswith(".c"):
            cmd += ' ' + CFLAGS
        else:
            cmd += ' ' + CXXFLAGS
        cmd = cmd.rstrip()

        building = GetValueOption(opts, "BUILDING:")
        if (building): cmd += " -DBUILDING_" + building
        cmd += ' ' + BracketNameWithQuotes(src)
        oscmd(cmd)

########################################################################
##
## CompileBison
##
########################################################################

def CompileBison(wobj, wsrc, opts):
    ifile = os.path.basename(wsrc)
    wdsth = GetOutputDir() + "/include/" + ifile[:-4] + ".h"
    wdsth2 = GetOutputDir() + "/tmp/" + ifile + ".h"
    wdstc = GetOutputDir() + "/tmp/" + ifile + ".cxx"
    pre = GetValueOption(opts, "BISONPREFIX_")
    bison = GetBison()
    if bison is None:
        # We don't have bison.  See if there is a prebuilt file.
        base, ext = os.path.splitext(wsrc)
        if os.path.isfile(base + '.h.prebuilt') and \
           os.path.isfile(base + '.cxx.prebuilt'):
            CopyFile(wdstc, base + '.cxx.prebuilt')
            CopyFile(wdsth, base + '.h.prebuilt')
            CopyFile(wdsth2, base + '.h.prebuilt')
        else:
            exit('Could not find bison!')
    else:
        oscmd(bison + ' -y -d -o'+GetOutputDir()+'/tmp/'+ifile+'.c -p '+pre+' '+wsrc)
        CopyFile(wdstc, GetOutputDir()+"/tmp/"+ifile+".c")
        CopyFile(wdsth, GetOutputDir()+"/tmp/"+ifile+".h")

    # Finally, compile the generated source file.
    CompileCxx(wobj, wdstc, opts + ["FLEX"])

########################################################################
##
## CompileFlex
##
########################################################################

def CompileFlex(wobj,wsrc,opts):
    ifile = os.path.basename(wsrc)
    wdst = GetOutputDir()+"/tmp/"+ifile+".cxx"
    pre = GetValueOption(opts, "BISONPREFIX_")
    dashi = opts.count("FLEXDASHI")
    flex = GetFlex()
    want_version = GetValueOption(opts, "FLEXVERSION:")
    if flex and want_version:
        # Is flex at the required version for this file?
        want_version = tuple(map(int, want_version.split('.')))
        have_version = GetFlexVersion()
        if want_version > have_version:
            Warn("Skipping flex %s for file %s, need at least %s" % (
                '.'.join(map(str, have_version)),
                ifile,
                '.'.join(map(str, want_version)),
            ))
            flex = None

    if flex is None:
        # We don't have flex.  See if there is a prebuilt file.
        base, ext = os.path.splitext(wsrc)
        if os.path.isfile(base + '.cxx.prebuilt'):
            CopyFile(wdst, base + '.cxx.prebuilt')
        else:
            exit('Could not find flex!')
    else:
        if (dashi):
            oscmd(flex + " -i -P" + pre + " -o"+wdst+" "+wsrc)
        else:
            oscmd(flex +    " -P" + pre + " -o"+wdst+" "+wsrc)

    # Finally, compile the generated source file.
    CompileCxx(wobj, wdst, opts + ["FLEX"])

########################################################################
##
## CompileIgate
##
########################################################################

def CompileIgate(woutd,wsrc,opts):
    outbase = os.path.basename(woutd)[:-3]
    woutc = GetOutputDir()+"/tmp/"+outbase+"_igate.cxx"
    srcdir = GetValueOption(opts, "SRCDIR:")
    module = GetValueOption(opts, "IMOD:")
    library = GetValueOption(opts, "ILIB:")
    ipath = GetListOption(opts, "DIR:")
    if (PkgSkip("PYTHON")):
        WriteFile(woutc, "")
        WriteFile(woutd, "")
        ConditionalWriteFile(woutd, "")
        return

    if not CrossCompiling():
        # If we're compiling for this platform, we can use the one we've built.
        cmd = os.path.join(GetOutputDir(), 'bin', 'interrogate')
    else:
        # Assume that interrogate is on the PATH somewhere.
        cmd = 'interrogate'

    if GetVerbose():
        cmd += ' -v'

    cmd += ' -srcdir %s -I%s' % (srcdir, srcdir)
    cmd += ' -DCPPPARSER -D__STDC__=1 -D__cplusplus=201103L'
    if (COMPILER=="MSVC"):
        cmd += ' -D_WIN32'
        if GetTargetArch() == 'x64':
            cmd += ' -D_WIN64 -D_M_X64 -D_M_AMD64'
        else:
            cmd += ' -D_M_IX86'
        # NOTE: this 1600 value is the version number for VC2010.
        cmd += ' -D_MSC_VER=1600 -D"__declspec(param)=" -D__cdecl -D_near -D_far -D__near -D__far -D__stdcall'
    if (COMPILER=="GCC"):
        cmd += ' -D__attribute__\\(x\\)='
        target_arch = GetTargetArch()
        if target_arch in ("x86_64", "amd64"):
            cmd += ' -D_LP64'
        elif target_arch in ('aarch64', 'arm64'):
            cmd += ' -D_LP64 -D__LP64__ -D__aarch64__'
        else:
            cmd += ' -D__i386__'

        target = GetTarget()
        if target == 'darwin':
            cmd += ' -D__APPLE__'
        elif target == 'android':
            cmd += ' -D__ANDROID__'

    if GetTarget() == "emscripten":
        cmd += ' -D__EMSCRIPTEN__'

    optlevel = GetOptimizeOption(opts)
    if (optlevel==1): cmd += ' -D_DEBUG'
    if (optlevel==2): cmd += ' -D_DEBUG'
    if (optlevel==3): pass
    if (optlevel==4): cmd += ' -DNDEBUG'
    cmd += ' -oc ' + woutc + ' -od ' + woutd
    cmd += ' -fnames -string -refcount -assert -python-native'
    cmd += ' -S' + GetOutputDir() + '/include/parser-inc'

    # Add -I, -S and -D flags
    for x in ipath:
        cmd += ' -I' + BracketNameWithQuotes(x)
    for (opt,dir) in INCDIRECTORIES:
        if (opt=="ALWAYS") or (opt in opts):
            cmd += ' -S' + BracketNameWithQuotes(dir)
    for (opt,var,val) in DEFSYMBOLS:
        if (opt=="ALWAYS") or (opt in opts):
            cmd += ' -D' + var + '=' + val

    #building = GetValueOption(opts, "BUILDING:")
    #if (building): cmd += " -DBUILDING_"+building
    cmd += ' -module ' + module + ' -library ' + library
    for x in wsrc:
        if (x.startswith("/")):
            cmd += ' ' + BracketNameWithQuotes(x)
        else:
            cmd += ' ' + BracketNameWithQuotes(os.path.basename(x))
    oscmd(cmd)

########################################################################
##
## CompileImod
##
########################################################################

def CompileImod(wobj, wsrc, opts):
    module = GetValueOption(opts, "IMOD:")
    library = GetValueOption(opts, "ILIB:")
    woutc = os.path.splitext(wobj)[0] + ".cxx"

    if (PkgSkip("PYTHON")):
        WriteFile(woutc, "")
        CompileCxx(wobj, woutc, opts)
        return

    if not CrossCompiling():
        # If we're compiling for this platform, we can use the one we've built.
        cmd = os.path.join(GetOutputDir(), 'bin', 'interrogate_module')
    else:
        # Assume that interrogate_module is on the PATH somewhere.
        cmd = 'interrogate_module'

    cmd += ' -oc ' + woutc + ' -module ' + module + ' -library ' + library + ' -python-native'
    importmod = GetValueOption(opts, "IMPORT:")
    if importmod:
        cmd += ' -import ' + importmod
    for x in wsrc: cmd += ' ' + BracketNameWithQuotes(x)
    oscmd(cmd)
    CompileCxx(wobj,woutc,opts)
    return

########################################################################
##
## CompileLib
##
########################################################################

def CompileLib(lib, obj, opts):
    if (COMPILER=="MSVC"):
        if not BOOUSEINTELCOMPILER:
            #Use MSVC Linker
            cmd = 'link /lib /nologo'
            if GetOptimizeOption(opts) == 4:
                cmd += " /LTCG"
            if HasTargetArch():
                cmd += " /MACHINE:" + GetTargetArch().upper()
            cmd += ' /OUT:' + BracketNameWithQuotes(lib)
            for x in obj:
                if not x.endswith('.lib'):
                    cmd += ' ' + BracketNameWithQuotes(x)
            oscmd(cmd)
        else:
            # Choose Intel linker; from Jean-Claude
            cmd = 'xilink /verbose:lib /lib '
            if HasTargetArch():
                cmd += " /MACHINE:" + GetTargetArch().upper()
            cmd += ' /OUT:' + BracketNameWithQuotes(lib)
            for x in obj: cmd += ' ' + BracketNameWithQuotes(x)
            cmd += ' /LIBPATH:"C:\\Program Files (x86)\\Intel\\Composer XE 2011 SP1\\ipp\\lib\\ia32"'
            cmd += ' /LIBPATH:"C:\\Program Files (x86)\\Intel\\Composer XE 2011 SP1\\TBB\\Lib\\ia32\\vc10"'
            cmd += ' /LIBPATH:"C:\\Program Files (x86)\\Intel\\Composer XE 2011 SP1\\compiler\\lib\\ia32"'
            oscmd(cmd)

    if (COMPILER=="GCC"):
        if GetTarget() == 'darwin':
            cmd = 'libtool -static -o ' + BracketNameWithQuotes(lib)
        else:
            cmd = GetAR() + ' cru ' + BracketNameWithQuotes(lib)
        for x in obj:
            if GetLinkAllStatic() and x.endswith('.a'):
                continue
            cmd += ' ' + BracketNameWithQuotes(x)
        oscmd(cmd)

        oscmd(GetRanlib() + ' ' + BracketNameWithQuotes(lib))

########################################################################
##
## CompileLink
##
########################################################################

def CompileLink(dll, obj, opts):
    if (COMPILER=="MSVC"):
        if not BOOUSEINTELCOMPILER:
            cmd = "link /nologo "
            if HasTargetArch():
                cmd += " /MACHINE:" + GetTargetArch().upper()
            if ("MFC" not in opts):
                cmd += " /NOD:MFC90.LIB /NOD:MFC80.LIB /NOD:LIBCMT"
            cmd += " /NOD:LIBCI.LIB /DEBUG"
            cmd += " /nod:libc /nod:libcmtd /nod:atlthunk /nod:atls /nod:atlsd"
            if (GetOrigExt(dll) != ".exe"): cmd += " /DLL"
            optlevel = GetOptimizeOption(opts)
            if (optlevel==1): cmd += " /MAP /MAPINFO:EXPORTS /NOD:MSVCRT.LIB /NOD:MSVCPRT.LIB /NOD:MSVCIRT.LIB"
            if (optlevel==2): cmd += " /MAP:NUL /NOD:MSVCRT.LIB /NOD:MSVCPRT.LIB /NOD:MSVCIRT.LIB"
            if (optlevel==3): cmd += " /MAP:NUL /NOD:MSVCRTD.LIB /NOD:MSVCPRTD.LIB /NOD:MSVCIRTD.LIB"
            if (optlevel==4): cmd += " /MAP:NUL /LTCG /NOD:MSVCRTD.LIB /NOD:MSVCPRTD.LIB /NOD:MSVCIRTD.LIB"
            if ("MFC" in opts):
                if (optlevel<=2): cmd += " /NOD:MSVCRTD.LIB mfcs100d.lib MSVCRTD.lib"
                else: cmd += " /NOD:MSVCRT.LIB mfcs100.lib MSVCRT.lib"
            cmd += " /FIXED:NO /OPT:REF /STACK:4194304 /INCREMENTAL:NO "
            cmd += ' /OUT:' + BracketNameWithQuotes(dll)

            if not PkgSkip("PYTHON"):
                # If we're building without Python, don't pick it up implicitly.
                if "PYTHON" not in opts:
                    pythonv = SDK["PYTHONVERSION"].replace('.', '')
                    if optlevel <= 2:
                        cmd += ' /NOD:{}d.lib'.format(pythonv)
                    else:
                        cmd += ' /NOD:{}.lib'.format(pythonv)

            # Set the subsystem.  Specify that we want to target Windows XP.
            subsystem = GetValueOption(opts, "SUBSYSTEM:") or "CONSOLE"
            cmd += " /SUBSYSTEM:" + subsystem
            if GetTargetArch() == 'x64':
                cmd += ",6.00"
            else:
                cmd += ",6.00"

            if dll.endswith(".dll") or dll.endswith(".pyd"):
                cmd += ' /IMPLIB:' + GetOutputDir() + '/lib/' + os.path.splitext(os.path.basename(dll))[0] + ".lib"

            for (opt, dir) in LIBDIRECTORIES:
                if (opt=="ALWAYS") or (opt in opts):
                    cmd += ' /LIBPATH:' + BracketNameWithQuotes(dir)

            for x in obj:
                if x.endswith(".dll") or x.endswith(".pyd"):
                    cmd += ' ' + GetOutputDir() + '/lib/' + os.path.splitext(os.path.basename(x))[0] + ".lib"
                elif x.endswith(".lib"):
                    dname = os.path.splitext(os.path.basename(x))[0] + ".dll"
                    if (GetOrigExt(x) != ".ilb" and os.path.exists(GetOutputDir()+"/bin/" + dname)):
                        exit("Error: in makepanda, specify "+dname+", not "+x)
                    cmd += ' ' + BracketNameWithQuotes(x)
                elif x.endswith(".def"):
                    cmd += ' /DEF:' + BracketNameWithQuotes(x)
                elif x.endswith(".dat"):
                    pass
                else:
                    cmd += ' ' + BracketNameWithQuotes(x)

            if (GetOrigExt(dll)==".exe" and "NOICON" not in opts):
                cmd += " " + GetOutputDir() + "/tmp/pandaIcon.res"

            for (opt, name) in LIBNAMES:
                if (opt=="ALWAYS") or (opt in opts):
                    cmd += " " + BracketNameWithQuotes(name)

            oscmd(cmd)
        else:
            cmd = "xilink"
            if GetVerbose(): cmd += " /verbose:lib"
            if HasTargetArch():
                cmd += " /MACHINE:" + GetTargetArch().upper()
            if ("MFC" not in opts):
                cmd += " /NOD:MFC90.LIB /NOD:MFC80.LIB /NOD:LIBCMT"
            cmd += " /NOD:LIBCI.LIB /DEBUG"
            cmd += " /nod:libc /nod:libcmtd /nod:atlthunk /nod:atls"
            cmd += ' /LIBPATH:"C:\\Program Files (x86)\\Intel\\Composer XE 2011 SP1\\ipp\\lib\\ia32"'
            cmd += ' /LIBPATH:"C:\\Program Files (x86)\\Intel\\Composer XE 2011 SP1\\TBB\\Lib\\ia32\\vc10"'
            cmd += ' /LIBPATH:"C:\\Program Files (x86)\\Intel\\Composer XE 2011 SP1\\compiler\\lib\\ia32"'
            if (GetOrigExt(dll) != ".exe"): cmd += " /DLL"
            optlevel = GetOptimizeOption(opts)
            if (optlevel==1): cmd += " /MAP /MAPINFO:EXPORTS /NOD:MSVCRT.LIB /NOD:MSVCPRT.LIB /NOD:MSVCIRT.LIB"
            if (optlevel==2): cmd += " /MAP:NUL /NOD:MSVCRT.LIB /NOD:MSVCPRT.LIB /NOD:MSVCIRT.LIB"
            if (optlevel==3): cmd += " /MAP:NUL /NOD:MSVCRTD.LIB /NOD:MSVCPRTD.LIB /NOD:MSVCIRTD.LIB"
            if (optlevel==4): cmd += " /MAP:NUL /LTCG /NOD:MSVCRTD.LIB /NOD:MSVCPRTD.LIB /NOD:MSVCIRTD.LIB"
            if ("MFC" in opts):
                if (optlevel<=2): cmd += " /NOD:MSVCRTD.LIB mfcs100d.lib MSVCRTD.lib"
                else: cmd += " /NOD:MSVCRT.LIB mfcs100.lib MSVCRT.lib"
            cmd += " /FIXED:NO /OPT:REF /STACK:4194304 /INCREMENTAL:NO "
            cmd += ' /OUT:' + BracketNameWithQuotes(dll)

            subsystem = GetValueOption(opts, "SUBSYSTEM:")
            if subsystem:
                cmd += " /SUBSYSTEM:" + subsystem

            if dll.endswith(".dll"):
                cmd += ' /IMPLIB:' + GetOutputDir() + '/lib/' + os.path.splitext(os.path.basename(dll))[0] + ".lib"

            for (opt, dir) in LIBDIRECTORIES:
                if (opt=="ALWAYS") or (opt in opts):
                    cmd += ' /LIBPATH:' + BracketNameWithQuotes(dir)

            for x in obj:
                if x.endswith(".dll") or x.endswith(".pyd"):
                    cmd += ' ' + GetOutputDir() + '/lib/' + os.path.splitext(os.path.basename(x))[0] + ".lib"
                elif x.endswith(".lib"):
                    dname = os.path.splitext(dll)[0]+".dll"
                    if (GetOrigExt(x) != ".ilb" and os.path.exists(GetOutputDir()+"/bin/" + os.path.splitext(os.path.basename(x))[0] + ".dll")):
                        exit("Error: in makepanda, specify "+dname+", not "+x)
                    cmd += ' ' + BracketNameWithQuotes(x)
                elif x.endswith(".def"):
                    cmd += ' /DEF:' + BracketNameWithQuotes(x)
                elif x.endswith(".dat"):
                    pass
                else:
                    cmd += ' ' + BracketNameWithQuotes(x)

            if (GetOrigExt(dll)==".exe" and "NOICON" not in opts):
                cmd += " " + GetOutputDir() + "/tmp/pandaIcon.res"

            for (opt, name) in LIBNAMES:
                if (opt=="ALWAYS") or (opt in opts):
                    cmd += " " + BracketNameWithQuotes(name)

            oscmd(cmd)

    if COMPILER == "GCC":
        cxx = GetCXX()
        if GetOrigExt(dll) == ".exe":
            cmd = cxx + ' -o ' + dll + ' -L' + GetOutputDir() + '/lib -L' + GetOutputDir() + '/tmp'
            if GetTarget() == "android":
                # Necessary to work around an issue with libandroid depending on vendor libraries
                cmd += ' -Wl,--allow-shlib-undefined'
        else:
            if (GetTarget() == "darwin"):
                cmd = cxx
                if GetOrigExt(dll) == ".pyd":
                    cmd += ' -bundle -undefined dynamic_lookup'
                elif "BUNDLE" in opts:
                    cmd += ' -bundle'
                else:
                    install_name = '@loader_path/../lib/' + os.path.basename(dll)
                    cmd += ' -dynamiclib -install_name ' + install_name
                    cmd += ' -compatibility_version ' + MAJOR_VERSION + ' -current_version ' + VERSION
                cmd += ' -o ' + dll + ' -L' + GetOutputDir() + '/lib -L' + GetOutputDir() + '/tmp'
            else:
                cmd = cxx + ' -shared'
                # Always set soname on Android to avoid a linker warning when loading the library.
                if GetTarget() == 'android' or ("MODULE" not in opts and GetTarget() != 'emscripten'):
                    cmd += " -Wl,-soname=" + os.path.basename(dll)
                cmd += ' -o ' + dll + ' -L' + GetOutputDir() + '/lib -L' + GetOutputDir() + '/tmp'

        if GetTarget() == 'emscripten' and GetOrigExt(dll) != ".exe":
            for x in obj:
                if GetOrigExt(x) not in (".dat", ".dll"):
                    cmd += ' ' + x
        else:
            for x in obj:
                if GetOrigExt(x) != ".dat":
                    cmd += ' ' + x

        if (GetOrigExt(dll) == ".exe" and GetTarget() == 'windows' and "NOICON" not in opts):
            cmd += " " + GetOutputDir() + "/tmp/pandaIcon.res"

        # macOS specific flags.
        if GetTarget() == 'darwin':
            cmd += " -headerpad_max_install_names"
            if SDK.get("MACOSX"):
                cmd += " -isysroot " + SDK["MACOSX"] + " -Wl,-syslibroot," + SDK["MACOSX"]

            if tuple(OSX_ARCHS) == ('arm64',):
                cmd += " -mmacosx-version-min=11.0"
            else:
                cmd += " -mmacosx-version-min=10.9"

            # Use libc++ to enable C++11 features.
            cmd += " -stdlib=libc++"

            for arch in OSX_ARCHS:
                if 'NOARCH:' + arch.upper() not in opts:
                    cmd += " -arch %s" % arch

        elif GetTarget() == 'android':
            arch = GetTargetArch()
            if "ANDROID_GCC_TOOLCHAIN" in SDK:
                cmd += ' -gcc-toolchain ' + SDK["ANDROID_GCC_TOOLCHAIN"].replace('\\', '/')
            cmd += " -Wl,-z,noexecstack -Wl,-z,relro -Wl,-z,now"
            cmd += ' -target ' + SDK["ANDROID_TRIPLE"]
            if arch == 'armv7a':
                cmd += " -march=armv7-a -Wl,--fix-cortex-a8"
            elif arch == 'mips':
                cmd += ' -mips32'
            cmd += ' -lc -lm'

        elif GetTarget() == 'emscripten':
            cmd += " -s WARN_ON_UNDEFINED_SYMBOLS=1"
            if GetOrigExt(dll) == ".exe":
                cmd += " --memory-init-file 0"
                cmd += " -s EXIT_RUNTIME=1"

        else:
            cmd += " -pthread"
            if "SYSROOT" in SDK:
                cmd += " --sysroot=%s -no-canonical-prefixes" % (SDK["SYSROOT"])

        if LDFLAGS != "":
            cmd += " " + LDFLAGS

        # Don't link libraries with Python, except on Android.
        if "PYTHON" in opts and GetOrigExt(dll) != ".exe" and GetTarget() != 'android':
            opts = opts[:]
            opts.remove("PYTHON")

        for (opt, dir) in LIBDIRECTORIES:
            if (opt=="ALWAYS") or (opt in opts):
                cmd += ' -L' + BracketNameWithQuotes(dir)
        for (opt, dir) in FRAMEWORKDIRECTORIES:
            if (opt=="ALWAYS") or (opt in opts):
                cmd += ' -F' + BracketNameWithQuotes(dir)
        if GetOrigExt(dll) == ".exe" or GetTarget() != 'emscripten':
            for (opt, name) in LIBNAMES:
                if (opt=="ALWAYS") or (opt in opts):
                    cmd += ' ' + BracketNameWithQuotes(name)
        for (opt, flag) in LINKFLAGS:
            if (opt=="ALWAYS") or (opt in opts):
                cmd += ' ' + flag

        if GetTarget() not in ('freebsd', 'emscripten'):
            cmd += " -ldl"

        if GetTarget() == 'emscripten':
            optlevel = GetOptimizeOption(opts)
            if optlevel == 2: cmd += " -O1"
            if optlevel == 3: cmd += " -O2"
            if optlevel == 4: cmd += " -O3"

        oscmd(cmd)

        if GetOptimizeOption(opts) == 4 and GetTarget() in ('linux', 'android'):
            oscmd(GetStrip() + " --strip-unneeded " + BracketNameWithQuotes(dll))

        os.system("chmod +x " + BracketNameWithQuotes(dll))

        if dll.endswith("." + MAJOR_VERSION + ".dylib"):
            newdll = dll[:-6-len(MAJOR_VERSION)] + "dylib"
            if os.path.isfile(newdll):
                os.remove(newdll)
            oscmd("ln -s " + BracketNameWithQuotes(os.path.basename(dll)) + " " + BracketNameWithQuotes(newdll))

        elif dll.endswith("." + MAJOR_VERSION):
            newdll = dll[:-len(MAJOR_VERSION)-1]
            if os.path.isfile(newdll):
                os.remove(newdll)
            oscmd("ln -s " + BracketNameWithQuotes(os.path.basename(dll)) + " " + BracketNameWithQuotes(newdll))

##########################################################################################
#
# CompileEgg
#
##########################################################################################

def CompileEgg(eggfile, src, opts):
    pz = False
    if eggfile.endswith(".pz"):
        pz = True
        eggfile = eggfile[:-3]

    # Determine the location of the pzip and flt2egg tools.
    if CrossCompiling():
        # We may not be able to use our generated versions of these tools,
        # so we'll expect them to already be present in the PATH.
        pzip = 'pzip'
        flt2egg = 'flt2egg'
    else:
        # If we're compiling for this machine, we can use the binaries we've built.
        pzip = os.path.join(GetOutputDir(), 'bin', 'pzip')
        flt2egg = os.path.join(GetOutputDir(), 'bin', 'flt2egg')
        if not os.path.isfile(pzip):
            pzip = 'pzip'
        if not os.path.isfile(flt2egg):
            flt2egg = 'flt2egg'

    if src.endswith(".egg"):
        CopyFile(eggfile, src)
    elif src.endswith(".flt"):
        oscmd(flt2egg + ' -ps keep -o ' + BracketNameWithQuotes(eggfile) + ' ' + BracketNameWithQuotes(src))

    if pz:
        if zlib:
            WriteBinaryFile(eggfile + '.pz', zlib.compress(ReadBinaryFile(eggfile)))
            os.remove(eggfile)
        else:
            oscmd(pzip + ' ' + BracketNameWithQuotes(eggfile))

##########################################################################################
#
# CompileRes, CompileRsrc
#
##########################################################################################

def CompileRes(target, src, opts):
    """Compiles a Windows .rc file into a .res file."""
    ipath = GetListOption(opts, "DIR:")
    if (COMPILER == "MSVC"):
        cmd = "rc"
        cmd += " /Fo" + BracketNameWithQuotes(target)
        for x in ipath: cmd += " /I" + x
        for (opt,dir) in INCDIRECTORIES:
            if (opt=="ALWAYS") or (opt in opts):
                cmd += " /I" + BracketNameWithQuotes(dir)
        for (opt,var,val) in DEFSYMBOLS:
            if (opt=="ALWAYS") or (opt in opts):
                cmd += " /D" + var + "=" + val
        cmd += " " + BracketNameWithQuotes(src)
    else:
        cmd = "windres"
        for x in ipath: cmd += " -I" + x
        for (opt,dir) in INCDIRECTORIES:
            if (opt=="ALWAYS") or (opt in opts):
                cmd += " -I" + BracketNameWithQuotes(dir)
        for (opt,var,val) in DEFSYMBOLS:
            if (opt=="ALWAYS") or (opt in opts):
                cmd += " -D" + var + "=" + val
        cmd += " -i " + BracketNameWithQuotes(src)
        cmd += " -o " + BracketNameWithQuotes(target)

    oscmd(cmd)

def CompileRsrc(target, src, opts):
    """Compiles a Mac OS .r file into an .rsrc file."""
    ipath = GetListOption(opts, "DIR:")
    if os.path.isfile("/usr/bin/Rez"):
        cmd = "Rez -useDF"
    elif os.path.isfile("/Library/Developer/CommandLineTools/usr/bin/Rez"):
        cmd = "/Library/Developer/CommandLineTools/usr/bin/Rez -useDF"
    else:
        cmd = "/Developer/Tools/Rez -useDF"
    cmd += " -o " + BracketNameWithQuotes(target)
    for x in ipath:
        cmd += " -i " + x
    for (opt,dir) in INCDIRECTORIES:
        if (opt=="ALWAYS") or (opt in opts):
            cmd += " -i " + BracketNameWithQuotes(dir)
    for (opt,var,val) in DEFSYMBOLS:
        if (opt=="ALWAYS") or (opt in opts):
            if (val == ""):
                cmd += " -d " + var
            else:
                cmd += " -d " + var + " = " + val

    cmd += " " + BracketNameWithQuotes(src)
    oscmd(cmd)

##########################################################################################
#
# CompileJava (Android only)
#
##########################################################################################

def CompileJava(target, src, opts):
    """Compiles a .java file into a .class file."""
    if GetHost() == 'android':
        cmd = "ecj "
    else:
        cmd = "javac -bootclasspath " + BracketNameWithQuotes(SDK["ANDROID_JAR"]) + " "

    optlevel = GetOptimizeOption(opts)
    if optlevel >= 4:
        cmd += "-debug:none "

    cmd += "-cp " + GetOutputDir() + "/classes "
    cmd += "-d " + GetOutputDir() + "/classes "
    cmd += BracketNameWithQuotes(src)
    oscmd(cmd)

##########################################################################################
#
# FreezePy
#
##########################################################################################

def FreezePy(target, inputs, opts):
    assert len(inputs) > 0

    cmdstr = BracketNameWithQuotes(SDK["PYTHONEXEC"].replace('\\', '/')) + " "
    cmdstr += "-B "

    cmdstr += os.path.join(GetOutputDir(), "direct", "dist", "pfreeze.py")

    if 'FREEZE_STARTUP' in opts:
        cmdstr += " -s"

    if GetOrigExt(target) == '.exe':
        src = inputs.pop(0)
    else:
        src = ""

    for i in inputs:
        i = os.path.splitext(i)[0]
        i = i.replace('/', '.')

        if i.startswith('direct.src'):
            i = i.replace('.src.', '.')

        cmdstr += " -i " + i

    cmdstr += " -o " + target + " " + src

    if ("LINK_PYTHON_STATIC" in opts):
        os.environ["LINK_PYTHON_STATIC"] = "1"
    oscmd(cmdstr)
    if ("LINK_PYTHON_STATIC" in os.environ):
        del os.environ["LINK_PYTHON_STATIC"]

    if (not os.path.exists(target)):
        exit("FREEZER_ERROR")

##########################################################################################
#
# CompileBundle
#
##########################################################################################

def CompileBundle(target, inputs, opts):
    assert GetTarget() == "darwin", 'bundles can only be made for macOS'
    plist = None
    resources = []
    objects = []
    for i in inputs:
        if i.endswith(".plist"):
            if plist is not None:
                exit("Only one plist file can be used when creating a bundle!")
            plist = i
        elif i.endswith(".rsrc") or i.endswith(".icns"):
            resources.append(i)
        elif GetOrigExt(i) == ".obj" or GetOrigExt(i) in SUFFIX_LIB or GetOrigExt(i) in SUFFIX_DLL:
            objects.append(i)
        else:
            exit("Don't know how to bundle file %s" % i)

    # Now link the object files to form the bundle.
    if plist is None:
        exit("One plist file must be used when creating a bundle!")
    bundleName = plistlib.load(plist)["CFBundleExecutable"]

    oscmd("rm -rf %s" % target)
    oscmd("mkdir -p %s/Contents/MacOS/" % target)
    oscmd("mkdir -p %s/Contents/Resources/" % target)
    if target.endswith(".app"):
        SetOrigExt("%s/Contents/MacOS/%s" % (target, bundleName), ".exe")
    else:
        SetOrigExt("%s/Contents/MacOS/%s" % (target, bundleName), ".dll")
    CompileLink("%s/Contents/MacOS/%s" % (target, bundleName), objects, opts + ["BUNDLE"])
    oscmd("cp %s %s/Contents/Info.plist" % (plist, target))
    for r in resources:
        oscmd("cp %s %s/Contents/Resources/" % (r, target))

##########################################################################################
#
# CompileMIDL
#
##########################################################################################

def CompileMIDL(target, src, opts):
    ipath = GetListOption(opts, "DIR:")
    if (COMPILER=="MSVC"):
        cmd = "midl"
        cmd += " /out" + BracketNameWithQuotes(os.path.dirname(target))
        for x in ipath: cmd += " /I" + x
        for (opt,dir) in INCDIRECTORIES:
            if (opt=="ALWAYS") or (opt in opts): cmd += " /I" + BracketNameWithQuotes(dir)
        for (opt,var,val) in DEFSYMBOLS:
            if (opt=="ALWAYS") or (opt in opts): cmd += " /D" + var + "=" + val
        cmd += " " + BracketNameWithQuotes(src)

        oscmd(cmd)

##########################################################################################
#
# CompileDalvik
#
##########################################################################################

def CompileDalvik(target, inputs, opts):
    cmd = "d8 --output " + os.path.dirname(target)

    if GetOptimize() <= 2:
        cmd += " --debug"
    else:
        cmd += " --release"

    if "ANDROID_API" in SDK:
        cmd += " --min-api %d" % (SDK["ANDROID_API"])

    if "ANDROID_JAR" in SDK:
        cmd += " --lib %s" % (SDK["ANDROID_JAR"])

    for i in inputs:
        cmd += " " + BracketNameWithQuotes(i)

    oscmd(cmd)

##########################################################################################
#
# CompileAnything
#
##########################################################################################

def CompileAnything(target, inputs, opts, progress = None):
    if opts.count("DEPENDENCYONLY"):
        return
    if len(inputs) == 0:
        exit("No input files for target "+target)
    infile = inputs[0]
    origsuffix = GetOrigExt(target)

    if len(inputs) == 1 and origsuffix == GetOrigExt(infile):
        # It must be a simple copy operation.
        ProgressOutput(progress, "Copying file", target)
        CopyFile(target, infile)
        if origsuffix == ".exe" and GetHost() != "windows":
            os.system("chmod +x \"%s\"" % target)
        return

    elif infile.endswith(".py"):
        if origsuffix == ".obj":
            source = os.path.splitext(target)[0] + ".c"
            SetOrigExt(source, ".c")
            ProgressOutput(progress, "Building frozen source", source)
            FreezePy(source, inputs, opts)
            ProgressOutput(progress, "Building C++ object", target)
            return CompileCxx(target, source, opts)

        if origsuffix == ".exe":
            ProgressOutput(progress, "Building frozen executable", target)
        else:
            ProgressOutput(progress, "Building frozen library", target)
        return FreezePy(target, inputs, opts)

    elif infile.endswith(".idl"):
        ProgressOutput(progress, "Compiling MIDL file", infile)
        return CompileMIDL(target, infile, opts)
    elif origsuffix in SUFFIX_LIB:
        ProgressOutput(progress, "Linking static library", target)
        return CompileLib(target, inputs, opts)
    elif origsuffix in SUFFIX_DLL or (origsuffix == ".plugin" and GetTarget() != "darwin"):
        if (origsuffix == ".exe"):
            ProgressOutput(progress, "Linking executable", target)
        else:
            ProgressOutput(progress, "Linking dynamic library", target)

        # Add version number to the dynamic library, on unix
        if origsuffix == ".dll" and "MODULE" not in opts:
            tplatform = GetTarget()
            if tplatform == "darwin":
                # On Mac, libraries are named like libpanda.1.2.dylib
                if target.lower().endswith(".dylib"):
                    target = target[:-5] + MAJOR_VERSION + ".dylib"
                    SetOrigExt(target, origsuffix)
            elif tplatform not in ("windows", "android", "emscripten"):
                # On Linux, libraries are named like libpanda.so.1.2
                target += "." + MAJOR_VERSION
                SetOrigExt(target, origsuffix)
        return CompileLink(target, inputs, opts)
    elif origsuffix == ".in":
        ProgressOutput(progress, "Building Interrogate database", target)
        return CompileIgate(target, inputs, opts)
    elif origsuffix == ".plugin" and GetTarget() == "darwin":
        ProgressOutput(progress, "Building plugin bundle", target)
        return CompileBundle(target, inputs, opts)
    elif origsuffix == ".app":
        ProgressOutput(progress, "Building application bundle", target)
        return CompileBundle(target, inputs, opts)
    elif origsuffix == ".pz":
        ProgressOutput(progress, "Compressing", target)
        return CompileEgg(target, infile, opts)
    elif origsuffix == ".egg":
        ProgressOutput(progress, "Converting", target)
        return CompileEgg(target, infile, opts)
    elif origsuffix == ".res":
        ProgressOutput(progress, "Building resource object", target)
        return CompileRes(target, infile, opts)
    elif origsuffix == ".rsrc":
        ProgressOutput(progress, "Building resource object", target)
        return CompileRsrc(target, infile, opts)
    elif origsuffix == ".class":
        ProgressOutput(progress, "Building Java class", target)
        return CompileJava(target, infile, opts)
    elif origsuffix == ".obj":
        if (infile.endswith(".cxx")):
            ProgressOutput(progress, "Building C++ object", target)
            return CompileCxx(target, infile, opts)
        elif infile.endswith(".c"):
            ProgressOutput(progress, "Building C object", target)
            return CompileCxx(target, infile, opts)
        elif infile.endswith(".mm"):
            ProgressOutput(progress, "Building Objective-C++ object", target)
            return CompileCxx(target, infile, opts)
        elif infile.endswith(".yxx"):
            ProgressOutput(progress, "Building Bison object", target)
            return CompileBison(target, infile, opts)
        elif infile.endswith(".lxx"):
            ProgressOutput(progress, "Building Flex object", target)
            return CompileFlex(target, infile, opts)
        elif infile.endswith(".in"):
            ProgressOutput(progress, "Building Interrogate object", target)
            return CompileImod(target, inputs, opts)
        elif infile.endswith(".rc"):
            ProgressOutput(progress, "Building resource object", target)
            return CompileRes(target, infile, opts)
        elif infile.endswith(".r"):
            ProgressOutput(progress, "Building resource object", target)
            return CompileRsrc(target, infile, opts)
    elif origsuffix == ".dex":
        ProgressOutput(progress, "Building Dalvik object", target)
        return CompileDalvik(target, inputs, opts)
    exit("Don't know how to compile: %s from %s" % (target, inputs))

##########################################################################################
#
# Generate dtool_config.h, prc_parameters.h, and dtool_have_xxx.dat
#
##########################################################################################

DTOOL_CONFIG=[
    #_Variable_________________________Windows___________________Unix__________
    ("HAVE_PYTHON",                    '1',                      '1'),
    ("USE_DEBUG_PYTHON",               'UNDEF',                  'UNDEF'),
    ("PYTHON_FRAMEWORK",               'UNDEF',                  'UNDEF'),
    ("COMPILE_IN_DEFAULT_FONT",        '1',                      '1'),
    ("STDFLOAT_DOUBLE",                'UNDEF',                  'UNDEF'),
    ("HAVE_MAYA",                      '1',                      '1'),
    ("REPORT_OPENSSL_ERRORS",          '1',                      '1'),
    ("USE_PANDAFILESTREAM",            '1',                      '1'),
    ("USE_DELETED_CHAIN",              '1',                      '1'),
    ("HAVE_MIMALLOC",                  'UNDEF',                  'UNDEF'),
    ("HAVE_WGL",                       '1',                      'UNDEF'),
    ("HAVE_DX9",                       'UNDEF',                  'UNDEF'),
    ("HAVE_THREADS",                   '1',                      '1'),
    ("SIMPLE_THREADS",                 'UNDEF',                  'UNDEF'),
    ("OS_SIMPLE_THREADS",              '1',                      '1'),
    ("DEBUG_THREADS",                  'UNDEF',                  'UNDEF'),
    ("HAVE_POSIX_THREADS",             'UNDEF',                  '1'),
    ("MUTEX_SPINLOCK",                 'UNDEF',                  'UNDEF'),
    ("HAVE_AUDIO",                     '1',                      '1'),
    ("NOTIFY_DEBUG",                   'UNDEF',                  'UNDEF'),
    ("DO_PSTATS",                      'UNDEF',                  'UNDEF'),
    ("DO_DCAST",                       'UNDEF',                  'UNDEF'),
    ("DO_COLLISION_RECORDING",         'UNDEF',                  'UNDEF'),
    ("SUPPORT_IMMEDIATE_MODE",         'UNDEF',                  'UNDEF'),
    ("SUPPORT_FIXED_FUNCTION",         '1',                      '1'),
    ("DO_MEMORY_USAGE",                'UNDEF',                  'UNDEF'),
    ("DO_PIPELINING",                  '1',                      '1'),
    ("DEFAULT_PATHSEP",                '";"',                    '":"'),
    ("WORDS_BIGENDIAN",                'UNDEF',                  'UNDEF'),
    ("PHAVE_LOCKF",                    '1',                      '1'),
    ("SIMPLE_STRUCT_POINTERS",         '1',                      'UNDEF'),
    ("HAVE_DINKUM",                    'UNDEF',                  'UNDEF'),
    ("HAVE_STL_HASH",                  'UNDEF',                  'UNDEF'),
    ("GETTIMEOFDAY_ONE_PARAM",         'UNDEF',                  'UNDEF'),
    ("HAVE_GETOPT",                    'UNDEF',                  '1'),
    ("HAVE_GETOPT_LONG_ONLY",          'UNDEF',                  '1'),
    ("PHAVE_GETOPT_H",                 'UNDEF',                  '1'),
    ("PHAVE_LINUX_INPUT_H",            'UNDEF',                  '1'),
    ("IOCTL_TERMINAL_WIDTH",           'UNDEF',                  '1'),
    ("HAVE_IOS_TYPEDEFS",              '1',                      '1'),
    ("HAVE_IOS_BINARY",                '1',                      '1'),
    ("STATIC_INIT_GETENV",             '1',                      'UNDEF'),
    ("HAVE_PROC_SELF_EXE",             'UNDEF',                  '1'),
    ("HAVE_PROC_SELF_MAPS",            'UNDEF',                  '1'),
    ("HAVE_PROC_SELF_ENVIRON",         'UNDEF',                  '1'),
    ("HAVE_PROC_SELF_CMDLINE",         'UNDEF',                  '1'),
    ("HAVE_PROC_CURPROC_FILE",         'UNDEF',                  'UNDEF'),
    ("HAVE_PROC_CURPROC_MAP",          'UNDEF',                  'UNDEF'),
    ("HAVE_PROC_SELF_CMDLINE",         'UNDEF',                  'UNDEF'),
    ("HAVE_GLOBAL_ARGV",               '1',                      'UNDEF'),
    ("PROTOTYPE_GLOBAL_ARGV",          'UNDEF',                  'UNDEF'),
    ("GLOBAL_ARGV",                    '__argv',                 'UNDEF'),
    ("GLOBAL_ARGC",                    '__argc',                 'UNDEF'),
    ("PHAVE_IO_H",                     '1',                      'UNDEF'),
    ("PHAVE_IOSTREAM",                 '1',                      '1'),
    ("PHAVE_STRING_H",                 'UNDEF',                  '1'),
    ("PHAVE_LIMITS_H",                 'UNDEF',                  '1'),
    ("PHAVE_STDLIB_H",                 'UNDEF',                  '1'),
    ("PHAVE_MALLOC_H",                 '1',                      '1'),
    ("PHAVE_SYS_MALLOC_H",             'UNDEF',                  'UNDEF'),
    ("PHAVE_ALLOCA_H",                 'UNDEF',                  '1'),
    ("PHAVE_LOCALE_H",                 'UNDEF',                  '1'),
    ("PHAVE_SSTREAM",                  '1',                      '1'),
    ("PHAVE_NEW",                      '1',                      '1'),
    ("PHAVE_SYS_TYPES_H",              '1',                      '1'),
    ("PHAVE_SYS_TIME_H",               'UNDEF',                  '1'),
    ("PHAVE_UNISTD_H",                 'UNDEF',                  '1'),
    ("PHAVE_UTIME_H",                  'UNDEF',                  '1'),
    ("PHAVE_GLOB_H",                   'UNDEF',                  '1'),
    ("PHAVE_DIRENT_H",                 'UNDEF',                  '1'),
    ("PHAVE_UCONTEXT_H",               'UNDEF',                  '1'),
    ("PHAVE_STDINT_H",                 '1',                      '1'),
    ("HAVE_RTTI",                      '1',                      '1'),
    ("HAVE_X11",                       'UNDEF',                  '1'),
    ("IS_LINUX",                       'UNDEF',                  '1'),
    ("IS_OSX",                         'UNDEF',                  'UNDEF'),
    ("IS_FREEBSD",                     'UNDEF',                  'UNDEF'),
    ("HAVE_EIGEN",                     'UNDEF',                  'UNDEF'),
    ("LINMATH_ALIGN",                  '1',                      '1'),
    ("HAVE_ZLIB",                      'UNDEF',                  'UNDEF'),
    ("HAVE_PNG",                       'UNDEF',                  'UNDEF'),
    ("HAVE_JPEG",                      'UNDEF',                  'UNDEF'),
    ("HAVE_VIDEO4LINUX",               'UNDEF',                  '1'),
    ("HAVE_TIFF",                      'UNDEF',                  'UNDEF'),
    ("HAVE_OPENEXR",                   'UNDEF',                  'UNDEF'),
    ("HAVE_SGI_RGB",                   '1',                      '1'),
    ("HAVE_TGA",                       '1',                      '1'),
    ("HAVE_IMG",                       '1',                      '1'),
    ("HAVE_SOFTIMAGE_PIC",             '1',                      '1'),
    ("HAVE_BMP",                       '1',                      '1'),
    ("HAVE_PNM",                       '1',                      '1'),
    ("HAVE_STB_IMAGE",                 '1',                      '1'),
    ("HAVE_VORBIS",                    'UNDEF',                  'UNDEF'),
    ("HAVE_OPUS",                      'UNDEF',                  'UNDEF'),
    ("HAVE_FREETYPE",                  'UNDEF',                  'UNDEF'),
    ("HAVE_FFTW",                      'UNDEF',                  'UNDEF'),
    ("HAVE_OPENSSL",                   'UNDEF',                  'UNDEF'),
    ("HAVE_NET",                       'UNDEF',                  'UNDEF'),
    ("WANT_NATIVE_NET",                '1',                      '1'),
    ("SIMULATE_NETWORK_DELAY",         'UNDEF',                  'UNDEF'),
    ("HAVE_CG",                        'UNDEF',                  'UNDEF'),
    ("HAVE_CGGL",                      'UNDEF',                  'UNDEF'),
    ("HAVE_CGDX9",                     'UNDEF',                  'UNDEF'),
    ("HAVE_ARTOOLKIT",                 'UNDEF',                  'UNDEF'),
    ("HAVE_DIRECTCAM",                 'UNDEF',                  'UNDEF'),
    ("HAVE_SQUISH",                    'UNDEF',                  'UNDEF'),
    ("HAVE_COCOA",                     'UNDEF',                  'UNDEF'),
    ("HAVE_OPENAL_FRAMEWORK",          'UNDEF',                  'UNDEF'),
    ("USE_TAU",                        'UNDEF',                  'UNDEF'),
    ("PRC_SAVE_DESCRIPTIONS",          '1',                      '1'),
#    ("_SECURE_SCL",                    '0',                      'UNDEF'),
#    ("_SECURE_SCL_THROWS",             '0',                      'UNDEF'),
]

PRC_PARAMETERS=[
    ("DEFAULT_PRC_DIR",                '"<auto>etc"',            '"<auto>etc"'),
    ("PRC_DIR_ENVVARS",                '"PANDA_PRC_DIR"',        '"PANDA_PRC_DIR"'),
    ("PRC_PATH_ENVVARS",               '"PANDA_PRC_PATH"',       '"PANDA_PRC_PATH"'),
    ("PRC_PATH2_ENVVARS",              'UNDEF',                  'UNDEF'),
    ("PRC_PATTERNS",                   '"*.prc"',                '"*.prc"'),
    ("PRC_ENCRYPTED_PATTERNS",         '"*.prc.pe"',             '"*.prc.pe"'),
    ("PRC_ENCRYPTION_KEY",             '""',                     '""'),
    ("PRC_EXECUTABLE_PATTERNS",        'UNDEF',                  'UNDEF'),
    ("PRC_EXECUTABLE_ARGS_ENVVAR",     '"PANDA_PRC_XARGS"',      '"PANDA_PRC_XARGS"'),
    ("PRC_PUBLIC_KEYS_FILENAME",       '""',                     '""'),
    ("PRC_RESPECT_TRUST_LEVEL",        'UNDEF',                  'UNDEF'),
    ("PRC_DCONFIG_TRUST_LEVEL",        '0',                      '0'),
    ("PRC_INC_TRUST_LEVEL",            '0',                      '0'),
]

def WriteConfigSettings():
    dtool_config={}
    prc_parameters={}
    speedtree_parameters={}

    if (GetTarget() == 'windows'):
        for key,win,unix in DTOOL_CONFIG:
            dtool_config[key] = win
        for key,win,unix in PRC_PARAMETERS:
            prc_parameters[key] = win
    else:
        for key,win,unix in DTOOL_CONFIG:
            dtool_config[key] = unix
        for key,win,unix in PRC_PARAMETERS:
            prc_parameters[key] = unix

    for x in PkgListGet():
        if ("HAVE_"+x in dtool_config):
            if (PkgSkip(x)==0):
                dtool_config["HAVE_"+x] = '1'
            else:
                dtool_config["HAVE_"+x] = 'UNDEF'

    dtool_config["HAVE_NET"] = '1'

    if GetTarget() == 'windows':
        if not PkgSkip("MIMALLOC"):
            # This is faster than both DeletedBufferChain and malloc,
            # especially in the multi-threaded case.
            dtool_config["USE_MEMORY_MIMALLOC"] = '1'
            dtool_config["USE_DELETED_CHAIN"] = 'UNDEF'
        else:
            # If we don't have mimalloc, use DeletedBufferChain as fallback,
            # which is still more efficient than malloc.
            dtool_config["USE_DELETED_CHAIN"] = '1'
    else:
        # On other systems, the default malloc seems to be fine.
        dtool_config["USE_DELETED_CHAIN"] = 'UNDEF'

    if (PkgSkip("NVIDIACG")==0):
        dtool_config["HAVE_CG"] = '1'
        dtool_config["HAVE_CGGL"] = '1'
        dtool_config["HAVE_CGDX9"] = '1'

    if GetTarget() not in ("linux", "android"):
        dtool_config["HAVE_PROC_SELF_EXE"] = 'UNDEF'
        dtool_config["HAVE_PROC_SELF_MAPS"] = 'UNDEF'
        dtool_config["HAVE_PROC_SELF_CMDLINE"] = 'UNDEF'
        dtool_config["HAVE_PROC_SELF_ENVIRON"] = 'UNDEF'

    if (GetTarget() == "darwin"):
        dtool_config["PYTHON_FRAMEWORK"] = 'Python'
        dtool_config["PHAVE_MALLOC_H"] = 'UNDEF'
        dtool_config["PHAVE_SYS_MALLOC_H"] = '1'
        dtool_config["HAVE_OPENAL_FRAMEWORK"] = '1'
        dtool_config["HAVE_X11"] = 'UNDEF'  # We might have X11, but we don't need it.
        dtool_config["IS_LINUX"] = 'UNDEF'
        dtool_config["HAVE_VIDEO4LINUX"] = 'UNDEF'
        dtool_config["PHAVE_LINUX_INPUT_H"] = 'UNDEF'
        dtool_config["IS_OSX"] = '1'

    if (GetTarget() == "freebsd"):
        dtool_config["IS_LINUX"] = 'UNDEF'
        dtool_config["HAVE_VIDEO4LINUX"] = 'UNDEF'
        dtool_config["IS_FREEBSD"] = '1'
        dtool_config["PHAVE_ALLOCA_H"] = 'UNDEF'
        dtool_config["PHAVE_MALLOC_H"] = 'UNDEF'
        dtool_config["HAVE_PROC_CURPROC_FILE"] = '1'
        dtool_config["HAVE_PROC_CURPROC_MAP"] = '1'
        dtool_config["HAVE_PROC_CURPROC_CMDLINE"] = '1'

    if (GetTarget() == "android"):
        # Android does have RTTI, but we disable it anyway.
        dtool_config["HAVE_RTTI"] = 'UNDEF'
        dtool_config["PHAVE_GLOB_H"] = 'UNDEF'
        dtool_config["PHAVE_LOCKF"] = 'UNDEF'
        dtool_config["HAVE_VIDEO4LINUX"] = 'UNDEF'

    if (GetTarget() == "emscripten"):
        # There are no threads in JavaScript, so don't bother using them.
        dtool_config["HAVE_THREADS"] = 'UNDEF'
        dtool_config["DO_PIPELINING"] = 'UNDEF'
        dtool_config["HAVE_POSIX_THREADS"] = 'UNDEF'
        dtool_config["IS_LINUX"] = 'UNDEF'
        dtool_config["HAVE_VIDEO4LINUX"] = 'UNDEF'
        dtool_config["HAVE_NET"] = 'UNDEF'
        dtool_config["PHAVE_LINUX_INPUT_H"] = 'UNDEF'
        dtool_config["HAVE_X11"] = 'UNDEF'
        dtool_config["HAVE_GLX"] = 'UNDEF'

        # There are no environment vars either, or default prc files.
        prc_parameters["DEFAULT_PRC_DIR"] = 'UNDEF'
        prc_parameters["PRC_DIR_ENVVARS"] = 'UNDEF'
        prc_parameters["PRC_PATH_ENVVARS"] = 'UNDEF'
        prc_parameters["PRC_PATH2_ENVVARS"] = 'UNDEF'
        prc_parameters["PRC_PATTERNS"] = 'UNDEF'
        prc_parameters["PRC_ENCRYPTED_PATTERNS"] = 'UNDEF'

    if (GetOptimize() <= 2 and GetTarget() == "windows"):
        dtool_config["USE_DEBUG_PYTHON"] = '1'

    if (GetOptimize() <= 3):
        if (dtool_config["HAVE_NET"] != 'UNDEF'):
            dtool_config["DO_PSTATS"] = '1'

    if (GetOptimize() <= 3):
        dtool_config["DO_DCAST"] = '1'

    if (GetOptimize() <= 3):
        dtool_config["DO_COLLISION_RECORDING"] = '1'

    if (GetOptimize() <= 3) and GetTarget() != 'emscripten':
        dtool_config["DO_MEMORY_USAGE"] = '1'

    if (GetOptimize() <= 3):
        dtool_config["NOTIFY_DEBUG"] = '1'

    if (GetOptimize() >= 4):
        dtool_config["PRC_SAVE_DESCRIPTIONS"] = 'UNDEF'

    if (GetOptimize() >= 4):
        # Disable RTTI on release builds.
        dtool_config["HAVE_RTTI"] = 'UNDEF'

    # Now that we have OS_SIMPLE_THREADS, we can support
    # SIMPLE_THREADS on exotic architectures like win64, so we no
    # longer need to disable it for this platform.
##     if GetTarget() == 'windows' and GetTargetArch() == 'x64':
##         dtool_config["SIMPLE_THREADS"] = 'UNDEF'

    if not PkgSkip("SPEEDTREE"):
        speedtree_parameters["SPEEDTREE_OPENGL"] = "UNDEF"
        speedtree_parameters["SPEEDTREE_DIRECTX9"] = "UNDEF"
        if SDK["SPEEDTREEAPI"] == "OpenGL":
            speedtree_parameters["SPEEDTREE_OPENGL"] = "1"
        elif SDK["SPEEDTREEAPI"] == "DirectX9":
            speedtree_parameters["SPEEDTREE_DIRECTX9"] = "1"

        speedtree_parameters["SPEEDTREE_BIN_DIR"] = (SDK["SPEEDTREE"] + "/Bin")

    conf = "/* prc_parameters.h.  Generated automatically by makepanda.py */\n"
    for key in sorted(prc_parameters.keys()):
        if ((key == "DEFAULT_PRC_DIR") or (key[:4]=="PRC_")):
            val = OverrideValue(key, prc_parameters[key])
            if (val == 'UNDEF'): conf = conf + "#undef " + key + "\n"
            else:                conf = conf + "#define " + key + " " + val + "\n"
    ConditionalWriteFile(GetOutputDir() + '/include/prc_parameters.h', conf)

    conf = "/* dtool_config.h.  Generated automatically by makepanda.py */\n"
    for key in sorted(dtool_config.keys()):
        val = OverrideValue(key, dtool_config[key])

        if key in ('HAVE_CG', 'HAVE_CGGL', 'HAVE_CGDX9') and val != 'UNDEF':
            # These are not available for ARM, period.
            conf = conf + "#ifdef __aarch64__\n"
            conf = conf + "#undef " + key + "\n"
            conf = conf + "#else\n"
            conf = conf + "#define " + key + " " + val + "\n"
            conf = conf + "#endif\n"
        elif val == 'UNDEF':
            conf = conf + "#undef " + key + "\n"
        else:
            conf = conf + "#define " + key + " " + val + "\n"

    ConditionalWriteFile(GetOutputDir() + '/include/dtool_config.h', conf)

    if not PkgSkip("SPEEDTREE"):
        conf = "/* speedtree_parameters.h.  Generated automatically by makepanda.py */\n"
        for key in sorted(speedtree_parameters.keys()):
            val = OverrideValue(key, speedtree_parameters[key])
            if (val == 'UNDEF'): conf = conf + "#undef " + key + "\n"
            else:                conf = conf + "#define " + key + " \"" + val.replace("\\", "\\\\") + "\"\n"
        ConditionalWriteFile(GetOutputDir() + '/include/speedtree_parameters.h', conf)

    for x in PkgListGet():
        if (PkgSkip(x)): ConditionalWriteFile(GetOutputDir() + '/tmp/dtool_have_'+x.lower()+'.dat', "0\n")
        else:            ConditionalWriteFile(GetOutputDir() + '/tmp/dtool_have_'+x.lower()+'.dat', "1\n")

    # Finally, write a platform.dat with the platform we are compiling for.
    ConditionalWriteFile(GetOutputDir() + '/tmp/platform.dat', PLATFORM)

    # This is useful for tools like makepackage that need to know things about
    # the build parameters.
    ConditionalWriteFile(GetOutputDir() + '/tmp/optimize.dat', str(GetOptimize()))


WriteConfigSettings()

WarnConflictingFiles()
if SystemLibraryExists("dtoolbase"):
    Warn("Found conflicting Panda3D libraries from other ppremake build!")
if SystemLibraryExists("p3dtoolconfig"):
    Warn("Found conflicting Panda3D libraries from other makepanda build!")

##########################################################################################
#
# Generate pandaVersion.h, pythonversion, null.cxx, etc.
#
##########################################################################################

PANDAVERSION_H="""
#define PANDA_MAJOR_VERSION $VERSION1
#define PANDA_MINOR_VERSION $VERSION2
#define PANDA_SEQUENCE_VERSION $VERSION3
#define PANDA_VERSION $NVERSION
#define PANDA_NUMERIC_VERSION $NVERSION
#define PANDA_VERSION_STR "$VERSION"
#define PANDA_ABI_VERSION_STR "$VERSION1.$VERSION2"
#define PANDA_DISTRIBUTOR "$DISTRIBUTOR"
"""

CHECKPANDAVERSION_CXX="""
# include "dtoolbase.h"
EXPCL_DTOOL_DTOOLBASE int panda_version_$VERSION1_$VERSION2 = 0;
"""

CHECKPANDAVERSION_H="""
# ifndef CHECKPANDAVERSION_H
# define CHECKPANDAVERSION_H
# include "dtoolbase.h"
extern EXPCL_DTOOL_DTOOLBASE int panda_version_$VERSION1_$VERSION2;
// Hack to forcibly depend on the check
template<typename T>
class CheckPandaVersion {
public:
  int check_version() { return panda_version_$VERSION1_$VERSION2; }
};
template class CheckPandaVersion<void>;
# endif
"""


def CreatePandaVersionFiles():
    version1=int(VERSION.split(".")[0])
    version2=int(VERSION.split(".")[1])
    version3=int(VERSION.split(".")[2])
    nversion=version1*1000000+version2*1000+version3
    if (DISTRIBUTOR != "cmu"):
        # Subtract 1 if we are not an official version.
        nversion -= 1

    pandaversion_h = PANDAVERSION_H
    pandaversion_h = pandaversion_h.replace("$VERSION1",str(version1))
    pandaversion_h = pandaversion_h.replace("$VERSION2",str(version2))
    pandaversion_h = pandaversion_h.replace("$VERSION3",str(version3))
    pandaversion_h = pandaversion_h.replace("$VERSION",VERSION)
    pandaversion_h = pandaversion_h.replace("$NVERSION",str(nversion))
    pandaversion_h = pandaversion_h.replace("$DISTRIBUTOR",DISTRIBUTOR)
    if (DISTRIBUTOR == "cmu"):
        pandaversion_h += "\n#define PANDA_OFFICIAL_VERSION\n"
    else:
        pandaversion_h += "\n#undef  PANDA_OFFICIAL_VERSION\n"

    if GIT_COMMIT:
        pandaversion_h += "\n#define PANDA_GIT_COMMIT_STR \"%s\"\n" % (GIT_COMMIT)

    # Allow creating a deterministic build by setting this.
    source_date = os.environ.get("SOURCE_DATE_EPOCH")
    if source_date:
        # This matches the GCC / Clang format for __DATE__ __TIME__
        source_date = time.gmtime(int(source_date))
        try:
            source_date = time.strftime('%b %e %Y %H:%M:%S', source_date)
        except ValueError:
            source_date = time.strftime('%b %d %Y %H:%M:%S', source_date)
            if source_date[3:5] == ' 0':
                source_date = source_date[:3] + '  ' + source_date[5:]
        pandaversion_h += "\n#define PANDA_BUILD_DATE_STR \"%s\"\n" % (source_date)

    checkpandaversion_cxx = CHECKPANDAVERSION_CXX.replace("$VERSION1",str(version1))
    checkpandaversion_cxx = checkpandaversion_cxx.replace("$VERSION2",str(version2))
    checkpandaversion_cxx = checkpandaversion_cxx.replace("$VERSION3",str(version3))
    checkpandaversion_cxx = checkpandaversion_cxx.replace("$NVERSION",str(nversion))

    checkpandaversion_h = CHECKPANDAVERSION_H.replace("$VERSION1",str(version1))
    checkpandaversion_h = checkpandaversion_h.replace("$VERSION2",str(version2))
    checkpandaversion_h = checkpandaversion_h.replace("$VERSION3",str(version3))
    checkpandaversion_h = checkpandaversion_h.replace("$NVERSION",str(nversion))

    ConditionalWriteFile(GetOutputDir()+'/include/pandaVersion.h',        pandaversion_h)
    ConditionalWriteFile(GetOutputDir()+'/include/checkPandaVersion.cxx', checkpandaversion_cxx)
    ConditionalWriteFile(GetOutputDir()+'/include/checkPandaVersion.h',   checkpandaversion_h)
    ConditionalWriteFile(GetOutputDir()+"/tmp/null.cxx","")

CreatePandaVersionFiles()

##########################################################################################
#
# Copy the "direct" tree
#
##########################################################################################

if not PkgSkip("DIRECT"):
    CopyPythonTree(GetOutputDir() + '/direct', 'direct/src', threads=THREADCOUNT)
    ConditionalWriteFile(GetOutputDir() + '/direct/__init__.py', "")

    # This file used to be copied, but would nowadays cause conflicts.
    # Let's get it out of the way in case someone hasn't cleaned their build since.
    if os.path.isfile(GetOutputDir() + '/bin/panda3d.py'):
        os.remove(GetOutputDir() + '/bin/panda3d.py')
    if os.path.isfile(GetOutputDir() + '/lib/panda3d.py'):
        os.remove(GetOutputDir() + '/lib/panda3d.py')

    # This directory doesn't exist at all any more.
    if os.path.isdir(os.path.join(GetOutputDir(), 'direct', 'ffi')):
        shutil.rmtree(os.path.join(GetOutputDir(), 'direct', 'ffi'))

# These files used to exist; remove them to avoid conflicts.
del_files = ['core.py', 'core.pyc', 'core.pyo',
             '_core.pyd', '_core.so',
             'direct.py', 'direct.pyc', 'direct.pyo',
             '_direct.pyd', '_direct.so',
             'dtoolconfig.pyd', 'dtoolconfig.so']

for basename in del_files:
    path = os.path.join(GetOutputDir(), 'panda3d', basename)
    if os.path.isfile(path):
        print("Removing %s" % (path))
        os.remove(path)

# Write an appropriate panda3d/__init__.py
p3d_init = """"Python bindings for the Panda3D libraries"

__version__ = '%s'

if __debug__:
    if 1 / 2 == 0:
        raise ImportError("Python 2 is not supported.")
""" % (WHLVERSION)

if GetTarget() == 'windows':
    p3d_init += """
if '__file__' in locals():
    import os

    bindir = os.path.join(os.path.dirname(__file__), '..', 'bin')
    if os.path.isdir(bindir):
        if hasattr(os, 'add_dll_directory'):
            os.add_dll_directory(bindir)
        elif not os.environ.get('PATH'):
            os.environ['PATH'] = bindir
        else:
            os.environ['PATH'] = bindir + os.pathsep + os.environ['PATH']
    del os, bindir
"""

if not PkgSkip("PYTHON"):
    ConditionalWriteFile(GetOutputDir() + '/panda3d/__init__.py', p3d_init)

    # Also add this file, for backward compatibility.
    ConditionalWriteFile(GetOutputDir() + '/panda3d/dtoolconfig.py', """\
'''Alias of :mod:`panda3d.interrogatedb`.

.. deprecated:: 1.10.0
   This module has been renamed to :mod:`panda3d.interrogatedb`.
'''

if __debug__:
    print("Warning: panda3d.dtoolconfig is deprecated, use panda3d.interrogatedb instead.")
from .interrogatedb import *
""")

# PandaModules is now deprecated; generate a shim for backward compatibility.
for fn in glob.glob(GetOutputDir() + '/pandac/*.py') + glob.glob(GetOutputDir() + '/pandac/*.py[co]'):
    if os.path.basename(fn) not in ('PandaModules.py', '__init__.py'):
        os.remove(fn)

panda_modules = ['core']
if not PkgSkip("PANDAPHYSICS"):
    panda_modules.append('physics')
if not PkgSkip('PANDAFX'):
    panda_modules.append('fx')
if not PkgSkip("DIRECT"):
    panda_modules.append('direct')
if not PkgSkip("VISION"):
    panda_modules.append('vision')
if not PkgSkip("SKEL"):
    panda_modules.append('skel')
if not PkgSkip("EGG"):
    panda_modules.append('egg')
if not PkgSkip("ODE"):
    panda_modules.append('ode')
if not PkgSkip("VRPN"):
    panda_modules.append('vrpn')

panda_modules_code = """
"This module is deprecated.  Import from panda3d.core and other panda3d.* modules instead."

if __debug__:
    print("Warning: pandac.PandaModules is deprecated, import from panda3d.core instead")
"""

for module in panda_modules:
    panda_modules_code += """
try:
    from panda3d.%s import *
except ImportError as err:
    if "No module named %s" not in str(err):
        raise""" % (module, module)

panda_modules_code += """

from direct.showbase import DConfig

def get_config_showbase():
    return DConfig

def get_config_express():
    return DConfig

getConfigShowbase = get_config_showbase
getConfigExpress = get_config_express
"""

exthelpers_code = """
"This module is deprecated.  Import from direct.extensions_native.extension_native_helpers instead."
from direct.extensions_native.extension_native_helpers import *
"""

if not PkgSkip("PYTHON"):
    ConditionalWriteFile(GetOutputDir() + '/pandac/PandaModules.py', panda_modules_code)
    ConditionalWriteFile(GetOutputDir() + '/pandac/extension_native_helpers.py', exthelpers_code)
    ConditionalWriteFile(GetOutputDir() + '/pandac/__init__.py', '')

##########################################################################################
#
# Write the dist-info directory.
#
##########################################################################################

# This is just some basic stuff since setuptools just needs this file to
# exist, otherwise it will not read the entry_points.txt file.  Maybe we will
# eventually want to merge this with the metadata generator in makewheel.py.
METADATA = """Metadata-Version: 2.0
Name: Panda3D
Version: {version}
License: BSD
Home-page: https://www.panda3d.org/
Author: Panda3D Team
Author-email: etc-panda3d@lists.andrew.cmu.edu
"""

ENTRY_POINTS = """[distutils.commands]
build_apps = direct.dist.commands:build_apps
bdist_apps = direct.dist.commands:bdist_apps
"""

if not PkgSkip("DIRECT"):
    dist_dir = os.path.join(GetOutputDir(), 'panda3d.dist-info')
    MakeDirectory(dist_dir)

    ConditionalWriteFile(os.path.join(dist_dir, 'METADATA'), METADATA.format(version=VERSION))
    ConditionalWriteFile(os.path.join(dist_dir, 'entry_points.txt'), ENTRY_POINTS)

##########################################################################################
#
# Generate the PRC files into the ETC directory.
#
##########################################################################################

confautoprc = ReadFile("makepanda/confauto.in")
if not PkgSkip("SPEEDTREE"):
    # If SpeedTree is available, enable it in the config file
    confautoprc = confautoprc.replace('#st#', '')
else:
    # otherwise, disable it.
    confautoprc = confautoprc.replace('#st#', '#')

confautoprc = confautoprc.replace('\r\n', '\n')

if PkgSkip("ASSIMP") or GetLinkAllStatic():
    confautoprc = confautoprc.replace("load-file-type p3assimp", "#load-file-type p3assimp")

if PkgSkip("EGG") or GetLinkAllStatic():
    confautoprc = confautoprc.replace("load-file-type egg pandaegg", "#load-file-type egg pandaegg")

if PkgSkip("PANDATOOL") or PkgSkip("EGG") or GetLinkAllStatic():
    confautoprc = confautoprc.replace("load-file-type p3ptloader", "#load-file-type p3ptloader")

if PkgSkip("FFMPEG") or GetLinkAllStatic():
    confautoprc = confautoprc.replace("load-audio-type * p3ffmpeg", "#load-audio-type * p3ffmpeg")
    confautoprc = confautoprc.replace("load-video-type * p3ffmpeg", "#load-video-type * p3ffmpeg")

if (os.path.isfile("makepanda/myconfig.in")):
    configprc = ReadFile("makepanda/myconfig.in")
else:
    configprc = ReadFile("makepanda/config.in")

configprc = configprc.replace('\r\n', '\n')

if (GetTarget() == 'windows'):
    configprc = configprc.replace("$XDG_CACHE_HOME/panda3d", "$USER_APPDATA/Panda3D-%s" % MAJOR_VERSION)
elif not PkgSkip("X11") and not PkgSkip("GL") and not PkgSkip("EGL") and not GetLinkAllStatic():
    configprc = configprc.replace("#load-display pandadx9", "aux-display p3headlessgl")
else:
    configprc = configprc.replace("aux-display pandadx9", "")

if (GetTarget() == 'darwin'):
    configprc = configprc.replace("$XDG_CACHE_HOME/panda3d", "$HOME/Library/Caches/Panda3D-%s" % MAJOR_VERSION)

if PkgSkip("GL") or GetLinkAllStatic():
    configprc = configprc.replace("\nload-display pandagl", "\n#load-display pandagl")

if PkgSkip("GLES") or GetLinkAllStatic():
    configprc = configprc.replace("\n#load-display pandagles\n", "\n")

if PkgSkip("GL") and not PkgSkip("GLES2") and not GetLinkAllStatic():
    configprc = configprc.replace("\n#load-display pandagles2", "\nload-display pandagles2")
elif PkgSkip("GLES2") or GetLinkAllStatic():
    configprc = configprc.replace("\n#load-display pandagles2", "")

if PkgSkip("DX9") or GetLinkAllStatic():
    configprc = configprc.replace("\n#load-display pandadx9", "")

if PkgSkip("TINYDISPLAY") or GetLinkAllStatic():
    configprc = configprc.replace("\n#load-display p3tinydisplay", "")

if PkgSkip("OPENAL") or GetLinkAllStatic():
    configprc = configprc.replace("audio-library-name p3openal_audio", "#audio-library-name p3openal_audio")

if GetTarget() == 'windows':
    # Convert to Windows newlines.
    ConditionalWriteFile(GetOutputDir()+"/etc/Config.prc", configprc, newline='\r\n')
    ConditionalWriteFile(GetOutputDir()+"/etc/Confauto.prc", confautoprc, newline='\r\n')
else:
    ConditionalWriteFile(GetOutputDir()+"/etc/Config.prc", configprc)
    ConditionalWriteFile(GetOutputDir()+"/etc/Confauto.prc", confautoprc)

##########################################################################################
#
# Copy the precompiled binaries and DLLs into the build.
#
##########################################################################################

tp_dir = GetThirdpartyDir()
if tp_dir is not None:
    dylibs = {}

    if GetTarget() == 'darwin':
        # Make a list of all the dylibs we ship, to figure out whether we should use
        # install_name_tool to correct the library reference to point to our copy.
        for pkg in PkgListGet():
            if PkgSkip(pkg):
                continue

            tp_libdir = os.path.join(tp_dir, pkg.lower(), "lib")
            for lib in glob.glob(os.path.join(tp_libdir, "*.dylib")):
                dylibs[os.path.basename(lib)] = os.path.basename(os.path.realpath(lib))

            if not PkgSkip("PYTHON"):
                for lib in glob.glob(os.path.join(tp_libdir, SDK["PYTHONVERSION"], "*.dylib")):
                    dylibs[os.path.basename(lib)] = os.path.basename(os.path.realpath(lib))

    for pkg in PkgListGet():
        if PkgSkip(pkg):
            continue
        tp_pkg = tp_dir + pkg.lower()

        if GetTarget() == 'windows':
            if os.path.exists(tp_pkg + "/bin"):
                CopyAllFiles(GetOutputDir() + "/bin/", tp_pkg + "/bin/")
                if (PkgSkip("PYTHON")==0 and os.path.exists(tp_pkg + "/bin/" + SDK["PYTHONVERSION"])):
                    CopyAllFiles(GetOutputDir() + "/bin/", tp_pkg + "/bin/" + SDK["PYTHONVERSION"] + "/")

        elif GetTarget() == 'darwin':
            tp_libdir = os.path.join(tp_pkg, "lib")
            tp_libs = glob.glob(os.path.join(tp_libdir, "*.dylib"))

            if not PkgSkip("PYTHON"):
                tp_libs += glob.glob(os.path.join(tp_libdir, SDK["PYTHONVERSION"], "*.dylib"))
                tp_libs += glob.glob(os.path.join(tp_libdir, SDK["PYTHONVERSION"], "*.so"))
                if pkg != 'PYTHON':
                    tp_libs += glob.glob(os.path.join(tp_libdir, SDK["PYTHONVERSION"], "*.py"))

            for tp_lib in tp_libs:
                basename = os.path.basename(tp_lib)
                if basename.endswith('.dylib'):
                    # It's a dynamic link library.  Put it in the lib directory.
                    target = GetOutputDir() + "/lib/" + basename
                    dep_prefix = "@loader_path/../lib/"
                    lib_id = dep_prefix + basename
                else:
                    # It's a Python module, like _rocketcore.so.  Copy it to the root, because
                    # nowadays the 'lib' directory may no longer be on the PYTHONPATH.
                    target = GetOutputDir() + "/" + basename
                    dep_prefix = "@loader_path/lib/"
                    lib_id = basename

                if not NeedsBuild([target], [tp_lib]):
                    continue

                CopyFile(target, tp_lib)
                if os.path.islink(target) or target.endswith('.py'):
                    continue

                # Correct the inter-library dependencies so that the build is relocatable.
                oscmd('install_name_tool -id %s %s' % (lib_id, target))
                oscmd("otool -L %s | grep .dylib > %s/tmp/otool-libs.txt" % (target, GetOutputDir()), True)

                for line in open(GetOutputDir() + "/tmp/otool-libs.txt", "r"):
                    line = line.strip()
                    if not line or line.startswith(dep_prefix) or line.endswith(":"):
                        continue

                    libdep = line.split(" ", 1)[0]
                    dep_basename = os.path.basename(libdep)
                    if dep_basename in dylibs:
                        dep_target = dylibs[dep_basename]
                        oscmd("install_name_tool -change %s %s%s %s" % (libdep, dep_prefix, dep_target, target), True)

                JustBuilt([target], [tp_lib])

            for fwx in glob.glob(tp_pkg + "/*.framework"):
                MakeDirectory(GetOutputDir() + "/Frameworks")
                CopyTree(GetOutputDir() + "/Frameworks/" + os.path.basename(fwx), fwx)

        else:  # Linux / FreeBSD case.
            for tp_lib in glob.glob(tp_pkg + "/lib/*.so*"):
                CopyFile(GetOutputDir() + "/lib/" + os.path.basename(tp_lib), tp_lib)

            if not PkgSkip("PYTHON"):
                for tp_lib in glob.glob(os.path.join(tp_pkg, "lib", SDK["PYTHONVERSION"], "*.so*")):
                    base = os.path.basename(tp_lib)
                    if base.startswith('lib'):
                        CopyFile(GetOutputDir() + "/lib/" + base, tp_lib)
                    else:
                        # It's a Python module, like _rocketcore.so.
                        CopyFile(GetOutputDir() + "/" + base, tp_lib)

    if GetTarget() == 'windows':
        if os.path.isdir(os.path.join(tp_dir, "extras", "bin")):
            CopyAllFiles(GetOutputDir() + "/bin/", tp_dir + "extras/bin/")

        if not PkgSkip("PYTHON"):
            # We need to copy the Python DLL to the bin directory for now.
            pydll = "/" + SDK["PYTHONVERSION"].replace(".", "")
            if GetOptimize() <= 2:
                pydll += "_d.dll"
            else:
                pydll += ".dll"
            CopyFile(GetOutputDir() + "/bin" + pydll, SDK["PYTHON"] + pydll)

            for fn in glob.glob(SDK["PYTHON"] + "/vcruntime*.dll"):
                CopyFile(GetOutputDir() + "/bin/", fn)

            # Copy the whole Python directory.
            if COPY_PYTHON:
                CopyTree(GetOutputDir() + "/python", SDK["PYTHON"])

            # NB: Python does not always ship with the correct manifest/dll.
            # Figure out the correct one to ship, and grab it from WinSxS dir.
            manifest = GetOutputDir() + '/tmp/python.manifest'
            if os.path.isfile(manifest):
                os.unlink(manifest)
            oscmd('mt -inputresource:"%s\\python.exe";#1 -out:"%s" -nologo' % (SDK["PYTHON"], manifest), True)

            if COPY_PYTHON and os.path.isfile(manifest):
                import xml.etree.ElementTree as ET
                tree = ET.parse(manifest)
                idents = tree.findall('./{urn:schemas-microsoft-com:asm.v1}dependency/{urn:schemas-microsoft-com:asm.v1}dependentAssembly/{urn:schemas-microsoft-com:asm.v1}assemblyIdentity')
            else:
                idents = ()

            for ident in idents:
                sxs_name = '_'.join([
                    ident.get('processorArchitecture'),
                    ident.get('name').lower(),
                    ident.get('publicKeyToken'),
                    ident.get('version'),
                ])

                # Find the manifest matching these parameters.
                pattern = os.path.join('C:' + os.sep, 'Windows', 'WinSxS', 'Manifests', sxs_name + '_*.manifest')
                manifests = glob.glob(pattern)
                if not manifests:
                    Warn("Could not locate manifest %s.  You may need to reinstall the Visual C++ Redistributable." % (pattern))
                    continue

                CopyFile(GetOutputDir() + "/python/" + ident.get('name') + ".manifest", manifests[0])

                # Also copy the corresponding msvcr dll.
                pattern = os.path.join('C:' + os.sep, 'Windows', 'WinSxS', sxs_name + '_*', 'msvcr*.dll')
                for file in glob.glob(pattern):
                    CopyFile(GetOutputDir() + "/python/", file)

            # Copy python.exe to ppython.exe.
            if COPY_PYTHON:
                if not os.path.isfile(SDK["PYTHON"] + "/ppython.exe") and os.path.isfile(SDK["PYTHON"] + "/python.exe"):
                    CopyFile(GetOutputDir() + "/python/ppython.exe", SDK["PYTHON"] + "/python.exe")
                if not os.path.isfile(SDK["PYTHON"] + "/ppythonw.exe") and os.path.isfile(SDK["PYTHON"] + "/pythonw.exe"):
                    CopyFile(GetOutputDir() + "/python/ppythonw.exe", SDK["PYTHON"] + "/pythonw.exe")
                ConditionalWriteFile(GetOutputDir() + "/python/panda.pth", "..\n../bin\n")

# Copy over the MSVC runtime.
if GetTarget() == 'windows' and "VISUALSTUDIO" in SDK:
    vcver = "%s%s" % (SDK["MSVC_VERSION"][0], 0)        # ignore minor version.
    crtname = "Microsoft.VC%s.CRT" % (vcver)
    if ("VCTOOLSVERSION" in SDK):
        dir = os.path.join(SDK["VISUALSTUDIO"], "VC", "Redist", "MSVC", SDK["VCTOOLSVERSION"], "onecore", GetTargetArch(), crtname)
    else:
        dir = os.path.join(SDK["VISUALSTUDIO"], "VC", "redist", GetTargetArch(), crtname)

    if os.path.isfile(os.path.join(dir, "msvcr" + vcver + ".dll")):
        CopyFile(GetOutputDir() + "/bin/", os.path.join(dir, "msvcr" + vcver + ".dll"))
    if os.path.isfile(os.path.join(dir, "msvcp" + vcver + ".dll")):
        CopyFile(GetOutputDir() + "/bin/", os.path.join(dir, "msvcp" + vcver + ".dll"))
    if os.path.isfile(os.path.join(dir, "vcruntime" + vcver + ".dll")):
        CopyFile(GetOutputDir() + "/bin/", os.path.join(dir, "vcruntime" + vcver + ".dll"))

########################################################################
##
## Copy various stuff into the build.
##
########################################################################

if GetTarget() == 'windows':
    # Convert to Windows newlines so they can be opened by notepad.
    WriteFile(GetOutputDir() + "/LICENSE", ReadFile("doc/LICENSE"), newline='\r\n')
    WriteFile(GetOutputDir() + "/ReleaseNotes", ReadFile("doc/ReleaseNotes"), newline='\r\n')
    CopyFile(GetOutputDir() + "/pandaIcon.ico", "panda/src/configfiles/pandaIcon.ico")
else:
    CopyFile(GetOutputDir()+"/", "doc/LICENSE")
    CopyFile(GetOutputDir()+"/", "doc/ReleaseNotes")

if not PkgSkip("PANDATOOL"):
    CopyAllFiles(GetOutputDir()+"/plugins/",  "pandatool/src/scripts/", ".mel")
    CopyAllFiles(GetOutputDir()+"/plugins/",  "pandatool/src/scripts/", ".ms")

if not PkgSkip("PYTHON") and os.path.isdir(GetThirdpartyBase() + "/Pmw"):
    CopyTree(GetOutputDir() + "/Pmw", GetThirdpartyBase() + "/Pmw", exclude=["Pmw_1_3", "Pmw_1_3_3"])

ConditionalWriteFile(GetOutputDir()+'/include/ctl3d.h', '/* dummy file to make MAX happy */')

# Since Eigen is included by all sorts of core headers, as a convenience
# to C++ users on Win and Mac, we include it in the Panda include directory.
if not PkgSkip("EIGEN") and GetTarget() in ("windows", "darwin") and GetThirdpartyDir():
    CopyTree(GetOutputDir()+'/include/Eigen', GetThirdpartyDir()+'eigen/include/Eigen')

########################################################################
#
# Copy header files to the built/include/parser-inc directory.
#
########################################################################

CopyTree(GetOutputDir()+'/include/parser-inc','dtool/src/parser-inc')
DeleteVCS(GetOutputDir()+'/include/parser-inc')

########################################################################
#
# Transfer all header files to the built/include directory.
#
########################################################################

CopyAllHeaders('dtool/src/dtoolbase')
CopyAllHeaders('dtool/src/dtoolutil', skip=["pandaVersion.h", "checkPandaVersion.h"])
CopyFile(GetOutputDir()+'/include/','dtool/src/dtoolutil/vector_src.cxx')
CopyAllHeaders('dtool/metalibs/dtool')
CopyAllHeaders('dtool/src/cppparser')
CopyAllHeaders('dtool/src/prc', skip=["prc_parameters.h"])
CopyAllHeaders('dtool/src/dconfig')
CopyAllHeaders('dtool/src/interrogatedb')
CopyAllHeaders('dtool/metalibs/dtoolconfig')
CopyAllHeaders('dtool/src/interrogate')
CopyAllHeaders('dtool/src/test_interrogate')
CopyAllHeaders('panda/src/putil')
CopyAllHeaders('panda/src/pandabase')
CopyAllHeaders('panda/src/express')
CopyAllHeaders('panda/src/downloader')
CopyAllHeaders('panda/metalibs/pandaexpress')

CopyAllHeaders('panda/src/pipeline')
CopyAllHeaders('panda/src/linmath')
CopyAllHeaders('panda/src/putil')
CopyAllHeaders('dtool/src/prckeys')
CopyAllHeaders('panda/src/audio')
CopyAllHeaders('panda/src/event')
CopyAllHeaders('panda/src/mathutil')
CopyAllHeaders('panda/src/gsgbase')
CopyAllHeaders('panda/src/pnmimage')
CopyAllHeaders('panda/src/nativenet')
CopyAllHeaders('panda/src/net')
CopyAllHeaders('panda/src/pstatclient')
CopyAllHeaders('panda/src/gobj')
CopyAllHeaders('panda/src/movies')
CopyAllHeaders('panda/src/pgraphnodes')
CopyAllHeaders('panda/src/pgraph')
CopyAllHeaders('panda/src/cull')
CopyAllHeaders('panda/src/display')
CopyAllHeaders('panda/src/chan')
CopyAllHeaders('panda/src/char')
CopyAllHeaders('panda/src/dgraph')
CopyAllHeaders('panda/src/device')
CopyAllHeaders('panda/src/pnmtext')
CopyAllHeaders('panda/src/text')
CopyAllHeaders('panda/src/grutil')
if not PkgSkip("VISION"):
    CopyAllHeaders('panda/src/vision')
if not PkgSkip("FFMPEG"):
    CopyAllHeaders('panda/src/ffmpeg')
CopyAllHeaders('panda/src/tform')
CopyAllHeaders('panda/src/collide')
CopyAllHeaders('panda/src/parametrics')
CopyAllHeaders('panda/src/pgui')
CopyAllHeaders('panda/src/pnmimagetypes')
CopyAllHeaders('panda/src/recorder')
if not PkgSkip("VRPN"):
    CopyAllHeaders('panda/src/vrpn')
CopyAllHeaders('panda/src/wgldisplay')
CopyAllHeaders('panda/src/ode')
CopyAllHeaders('panda/metalibs/pandaode')
if not PkgSkip("PANDAPHYSICS"):
    CopyAllHeaders('panda/src/physics')
    if not PkgSkip("PANDAPARTICLESYSTEM"):
        CopyAllHeaders('panda/src/particlesystem')
CopyAllHeaders('panda/src/dxml')
CopyAllHeaders('panda/metalibs/panda')
CopyAllHeaders('panda/src/audiotraits')
CopyAllHeaders('panda/src/audiotraits')
CopyAllHeaders('panda/src/distort')
CopyAllHeaders('panda/src/downloadertools')
CopyAllHeaders('panda/src/windisplay')
CopyAllHeaders('panda/src/dxgsg9')
CopyAllHeaders('panda/metalibs/pandadx9')
if not PkgSkip("EGG"):
    CopyAllHeaders('panda/src/egg')
    CopyAllHeaders('panda/src/egg2pg')
CopyAllHeaders('panda/src/framework')
CopyAllHeaders('panda/metalibs/pandafx')
CopyAllHeaders('panda/src/glstuff')
CopyAllHeaders('panda/src/glgsg')
CopyAllHeaders('panda/src/glesgsg')
CopyAllHeaders('panda/src/gles2gsg')
if not PkgSkip("EGG"):
    CopyAllHeaders('panda/metalibs/pandaegg')
if GetTarget() == 'windows':
    CopyAllHeaders('panda/src/wgldisplay')
elif GetTarget() == 'darwin':
    CopyAllHeaders('panda/src/cocoadisplay')
elif GetTarget() == 'android':
    CopyAllHeaders('panda/src/android')
    CopyAllHeaders('panda/src/androiddisplay')
if not PkgSkip('X11'):
    CopyAllHeaders('panda/src/x11display')
    if not PkgSkip('GL'):
        CopyAllHeaders('panda/src/glxdisplay')
CopyAllHeaders('panda/src/egldisplay')
CopyAllHeaders('panda/metalibs/pandagl')
CopyAllHeaders('panda/metalibs/pandagles')
CopyAllHeaders('panda/metalibs/pandagles2')

CopyAllHeaders('panda/metalibs/pandaphysics')
CopyAllHeaders('panda/src/testbed')

if not PkgSkip("BULLET"):
    CopyAllHeaders('panda/src/bullet')
    CopyAllHeaders('panda/metalibs/pandabullet')

if not PkgSkip("SPEEDTREE"):
    CopyAllHeaders('contrib/src/speedtree')

if not PkgSkip("DIRECT"):
    CopyAllHeaders('direct/src/directbase')
    CopyAllHeaders('direct/src/dcparser')
    CopyAllHeaders('direct/src/deadrec')
    CopyAllHeaders('direct/src/distributed')
    CopyAllHeaders('direct/src/interval')
    CopyAllHeaders('direct/src/showbase')
    CopyAllHeaders('direct/src/dcparse')

if not PkgSkip("PANDATOOL"):
    CopyAllHeaders('pandatool/src/pandatoolbase')
    CopyAllHeaders('pandatool/src/converter')
    CopyAllHeaders('pandatool/src/progbase')
    CopyAllHeaders('pandatool/src/eggbase')
    CopyAllHeaders('pandatool/src/bam')
    CopyAllHeaders('pandatool/src/daeegg')
    CopyAllHeaders('pandatool/src/daeprogs')
    CopyAllHeaders('pandatool/src/dxf')
    CopyAllHeaders('pandatool/src/dxfegg')
    CopyAllHeaders('pandatool/src/dxfprogs')
    CopyAllHeaders('pandatool/src/palettizer')
    CopyAllHeaders('pandatool/src/egg-mkfont')
    CopyAllHeaders('pandatool/src/eggcharbase')
    CopyAllHeaders('pandatool/src/egg-optchar')
    CopyAllHeaders('pandatool/src/egg-palettize')
    CopyAllHeaders('pandatool/src/egg-qtess')
    CopyAllHeaders('pandatool/src/eggprogs')
    CopyAllHeaders('pandatool/src/flt')
    CopyAllHeaders('pandatool/src/fltegg')
    CopyAllHeaders('pandatool/src/fltprogs')
    CopyAllHeaders('pandatool/src/imagebase')
    CopyAllHeaders('pandatool/src/imageprogs')
    CopyAllHeaders('pandatool/src/pfmprogs')
    CopyAllHeaders('pandatool/src/lwo')
    CopyAllHeaders('pandatool/src/lwoegg')
    CopyAllHeaders('pandatool/src/lwoprogs')
    CopyAllHeaders('pandatool/src/maya')
    CopyAllHeaders('pandatool/src/mayaegg')
    CopyAllHeaders('pandatool/src/maxegg')
    CopyAllHeaders('pandatool/src/maxprogs')
    CopyAllHeaders('pandatool/src/objegg')
    CopyAllHeaders('pandatool/src/objprogs')
    CopyAllHeaders('pandatool/src/vrml')
    CopyAllHeaders('pandatool/src/vrmlegg')
    CopyAllHeaders('pandatool/src/xfile')
    CopyAllHeaders('pandatool/src/xfileegg')
    CopyAllHeaders('pandatool/src/ptloader')
    CopyAllHeaders('pandatool/src/miscprogs')
    CopyAllHeaders('pandatool/src/pstatserver')
    CopyAllHeaders('pandatool/src/text-stats')
    CopyAllHeaders('pandatool/src/vrmlprogs')
    CopyAllHeaders('pandatool/src/win-stats')
    CopyAllHeaders('pandatool/src/xfileprogs')

if not PkgSkip("CONTRIB"):
    CopyAllHeaders('contrib/src/contribbase')
    CopyAllHeaders('contrib/src/ai')

########################################################################
#
# These definitions are syntactic shorthand.  They make it easy
# to link with the usual libraries without listing them all.
#
########################################################################

COMMON_DTOOL_LIBS=[
    'libp3dtool.dll',
    'libp3dtoolconfig.dll',
]

COMMON_PANDA_LIBS=[
    'libpanda.dll',
    'libpandaexpress.dll'
] + COMMON_DTOOL_LIBS

COMMON_EGG2X_LIBS=[
    'libp3eggbase.lib',
    'libp3progbase.lib',
    'libp3converter.lib',
    'libp3pandatoolbase.lib',
    'libpandaegg.dll',
] + COMMON_PANDA_LIBS

########################################################################
#
# This section contains a list of all the files that need to be compiled.
#
########################################################################

print("Generating dependencies...")
sys.stdout.flush()

#
# Compile Panda icon resource file.
# We do it first because we need it at
# the time we compile an executable.
#

if GetTarget() == 'windows':
    OPTS=['DIR:panda/src/configfiles']
    TargetAdd('pandaIcon.res', opts=OPTS, input='pandaIcon.rc')

#
# DIRECTORY: dtool/src/dtoolbase/
#

OPTS=['DIR:dtool/src/dtoolbase', 'BUILDING:DTOOL', 'MIMALLOC']
TargetAdd('p3dtoolbase_composite1.obj', opts=OPTS, input='p3dtoolbase_composite1.cxx')
TargetAdd('p3dtoolbase_composite2.obj', opts=OPTS, input='p3dtoolbase_composite2.cxx')
TargetAdd('p3dtoolbase_lookup3.obj',    opts=OPTS, input='lookup3.c')
TargetAdd('p3dtoolbase_indent.obj',     opts=OPTS, input='indent.cxx')

#
# DIRECTORY: dtool/src/dtoolutil/
#

OPTS=['DIR:dtool/src/dtoolutil', 'BUILDING:DTOOL']
TargetAdd('p3dtoolutil_composite1.obj', opts=OPTS, input='p3dtoolutil_composite1.cxx')
TargetAdd('p3dtoolutil_composite2.obj', opts=OPTS, input='p3dtoolutil_composite2.cxx')
if GetTarget() == 'darwin':
    TargetAdd('p3dtoolutil_filename_assist.obj', opts=OPTS, input='filename_assist.mm')

#
# DIRECTORY: dtool/metalibs/dtool/
#

OPTS=['DIR:dtool/metalibs/dtool', 'BUILDING:DTOOL']
TargetAdd('p3dtool_dtool.obj', opts=OPTS, input='dtool.cxx')
TargetAdd('libp3dtool.dll', input='p3dtool_dtool.obj')
TargetAdd('libp3dtool.dll', input='p3dtoolutil_composite1.obj')
TargetAdd('libp3dtool.dll', input='p3dtoolutil_composite2.obj')
if GetTarget() == 'darwin':
    TargetAdd('libp3dtool.dll', input='p3dtoolutil_filename_assist.obj')
TargetAdd('libp3dtool.dll', input='p3dtoolbase_composite1.obj')
TargetAdd('libp3dtool.dll', input='p3dtoolbase_composite2.obj')
TargetAdd('libp3dtool.dll', input='p3dtoolbase_indent.obj')
TargetAdd('libp3dtool.dll', input='p3dtoolbase_lookup3.obj')
TargetAdd('libp3dtool.dll', opts=['ADVAPI','WINSHELL','WINKERNEL','MIMALLOC'])

#
# DIRECTORY: dtool/src/cppparser/
#

OPTS=['DIR:dtool/src/cppparser', 'BISONPREFIX_cppyy']
CreateFile(GetOutputDir()+"/include/cppBison.h")
TargetAdd('p3cppParser_cppBison.obj',  opts=OPTS, input='cppBison.yxx')
TargetAdd('cppBison.h', input='p3cppParser_cppBison.obj', opts=['DEPENDENCYONLY'])
TargetAdd('p3cppParser_composite1.obj', opts=OPTS, input='p3cppParser_composite1.cxx')
TargetAdd('p3cppParser_composite2.obj', opts=OPTS, input='p3cppParser_composite2.cxx')
TargetAdd('libp3cppParser.ilb', input='p3cppParser_composite1.obj')
TargetAdd('libp3cppParser.ilb', input='p3cppParser_composite2.obj')
TargetAdd('libp3cppParser.ilb', input='p3cppParser_cppBison.obj')

#
# DIRECTORY: dtool/src/prc/
#

OPTS=['DIR:dtool/src/prc', 'BUILDING:DTOOLCONFIG', 'OPENSSL']
TargetAdd('p3prc_composite1.obj', opts=OPTS, input='p3prc_composite1.cxx')
TargetAdd('p3prc_composite2.obj', opts=OPTS, input='p3prc_composite2.cxx')

#
# DIRECTORY: dtool/metalibs/dtoolconfig/
#

OPTS=['DIR:dtool/metalibs/dtoolconfig', 'BUILDING:DTOOLCONFIG']
TargetAdd('p3dtoolconfig_dtoolconfig.obj', opts=OPTS, input='dtoolconfig.cxx')
TargetAdd('libp3dtoolconfig.dll', input='p3dtoolconfig_dtoolconfig.obj')
TargetAdd('libp3dtoolconfig.dll', input='p3prc_composite1.obj')
TargetAdd('libp3dtoolconfig.dll', input='p3prc_composite2.obj')
TargetAdd('libp3dtoolconfig.dll', input='libp3dtool.dll')
TargetAdd('libp3dtoolconfig.dll', opts=['ADVAPI', 'OPENSSL', 'WINGDI', 'WINUSER'])

#
# DIRECTORY: dtool/src/interrogatedb/
#

OPTS=['DIR:dtool/src/interrogatedb', 'BUILDING:INTERROGATEDB']
TargetAdd('p3interrogatedb_composite1.obj', opts=OPTS, input='p3interrogatedb_composite1.cxx')
TargetAdd('p3interrogatedb_composite2.obj', opts=OPTS, input='p3interrogatedb_composite2.cxx')
TargetAdd('libp3interrogatedb.dll', input='p3interrogatedb_composite1.obj')
TargetAdd('libp3interrogatedb.dll', input='p3interrogatedb_composite2.obj')
TargetAdd('libp3interrogatedb.dll', input='libp3dtool.dll')
TargetAdd('libp3interrogatedb.dll', input='libp3dtoolconfig.dll')

# This used to be called dtoolconfig.pyd, but it just contains the interrogatedb
# stuff, so it has been renamed appropriately.
OPTS=['DIR:dtool/metalibs/dtoolconfig']
PyTargetAdd('interrogatedb_pydtool.obj', opts=OPTS, input="pydtool.cxx")
PyTargetAdd('interrogatedb.pyd', input='interrogatedb_pydtool.obj')
PyTargetAdd('interrogatedb.pyd', input='libp3dtool.dll')
PyTargetAdd('interrogatedb.pyd', input='libp3dtoolconfig.dll')
PyTargetAdd('interrogatedb.pyd', input='libp3interrogatedb.dll')

#
# DIRECTORY: dtool/src/interrogate/
#

OPTS=['DIR:dtool/src/interrogate', 'DIR:dtool/src/cppparser', 'DIR:dtool/src/interrogatedb']
TargetAdd('interrogate_composite1.obj', opts=OPTS, input='interrogate_composite1.cxx')
TargetAdd('interrogate_composite2.obj', opts=OPTS, input='interrogate_composite2.cxx')
TargetAdd('interrogate.exe', input='interrogate_composite1.obj')
TargetAdd('interrogate.exe', input='interrogate_composite2.obj')
TargetAdd('interrogate.exe', input='libp3cppParser.ilb')
TargetAdd('interrogate.exe', input=COMMON_DTOOL_LIBS)
TargetAdd('interrogate.exe', input='libp3interrogatedb.dll')
TargetAdd('interrogate.exe', opts=['ADVAPI', 'WINSHELL', 'WINGDI', 'WINUSER'])

preamble = WriteEmbeddedStringFile('interrogate_preamble_python_native', inputs=[
    'dtool/src/interrogatedb/py_panda.cxx',
    'dtool/src/interrogatedb/py_compat.cxx',
    'dtool/src/interrogatedb/py_wrappers.cxx',
    'dtool/src/interrogatedb/dtool_super_base.cxx',
])
TargetAdd('interrogate_module_preamble_python_native.obj', opts=OPTS, input=preamble)
TargetAdd('interrogate_module_interrogate_module.obj', opts=OPTS, input='interrogate_module.cxx')
TargetAdd('interrogate_module.exe', input='interrogate_module_interrogate_module.obj')
TargetAdd('interrogate_module.exe', input='interrogate_module_preamble_python_native.obj')
TargetAdd('interrogate_module.exe', input='libp3cppParser.ilb')
TargetAdd('interrogate_module.exe', input=COMMON_DTOOL_LIBS)
TargetAdd('interrogate_module.exe', input='libp3interrogatedb.dll')
TargetAdd('interrogate_module.exe', opts=['ADVAPI', 'WINSHELL', 'WINGDI', 'WINUSER'])

TargetAdd('parse_file_parse_file.obj', opts=OPTS, input='parse_file.cxx')
TargetAdd('parse_file.exe', input='parse_file_parse_file.obj')
TargetAdd('parse_file.exe', input='libp3cppParser.ilb')
TargetAdd('parse_file.exe', input=COMMON_DTOOL_LIBS)
TargetAdd('parse_file.exe', input='libp3interrogatedb.dll')
TargetAdd('parse_file.exe', opts=['ADVAPI', 'WINSHELL', 'WINGDI', 'WINUSER'])

#
# DIRECTORY: dtool/src/prckeys/
#

if not PkgSkip("OPENSSL"):
    OPTS=['DIR:dtool/src/prckeys', 'OPENSSL']
    TargetAdd('make-prc-key_makePrcKey.obj', opts=OPTS, input='makePrcKey.cxx')
    TargetAdd('make-prc-key.exe', input='make-prc-key_makePrcKey.obj')
    TargetAdd('make-prc-key.exe', input=COMMON_DTOOL_LIBS)
    TargetAdd('make-prc-key.exe', opts=['ADVAPI', 'OPENSSL', 'WINSHELL', 'WINGDI', 'WINUSER'])

#
# DIRECTORY: dtool/src/test_interrogate/
#

OPTS=['DIR:dtool/src/test_interrogate']
TargetAdd('test_interrogate_test_interrogate.obj', opts=OPTS, input='test_interrogate.cxx')
TargetAdd('test_interrogate.exe', input='test_interrogate_test_interrogate.obj')
TargetAdd('test_interrogate.exe', input='libp3interrogatedb.dll')
TargetAdd('test_interrogate.exe', input=COMMON_DTOOL_LIBS)
TargetAdd('test_interrogate.exe', opts=['ADVAPI', 'WINSHELL', 'WINGDI', 'WINUSER'])

#
# DIRECTORY: dtool/src/dtoolbase/
#

OPTS=['DIR:dtool/src/dtoolbase']
IGATEFILES=GetDirectoryContents('dtool/src/dtoolbase', ["*_composite*.cxx"])
IGATEFILES += [
    "typeHandle.h",
    "typeHandle_ext.h",
    "typeRegistry.h",
    "typedObject.h",
    "neverFreeMemory.h",
]
TargetAdd('libp3dtoolbase.in', opts=OPTS, input=IGATEFILES)
TargetAdd('libp3dtoolbase.in', opts=['IMOD:panda3d.core', 'ILIB:libp3dtoolbase', 'SRCDIR:dtool/src/dtoolbase'])
PyTargetAdd('p3dtoolbase_typeHandle_ext.obj', opts=OPTS, input='typeHandle_ext.cxx')

#
# DIRECTORY: dtool/src/dtoolutil/
#

OPTS=['DIR:dtool/src/dtoolutil']
IGATEFILES=GetDirectoryContents('dtool/src/dtoolutil', ["*_composite*.cxx"])
IGATEFILES += [
    "config_dtoolutil.h",
    "pandaSystem.h",
    "dSearchPath.h",
    "executionEnvironment.h",
    "textEncoder.h",
    "textEncoder_ext.h",
    "filename.h",
    "filename_ext.h",
    "globPattern.h",
    "globPattern_ext.h",
    "pandaFileStream.h",
    "lineStream.h",
    "iostream_ext.h",
]
TargetAdd('libp3dtoolutil.in', opts=OPTS, input=IGATEFILES)
TargetAdd('libp3dtoolutil.in', opts=['IMOD:panda3d.core', 'ILIB:libp3dtoolutil', 'SRCDIR:dtool/src/dtoolutil'])
PyTargetAdd('p3dtoolutil_ext_composite.obj', opts=OPTS, input='p3dtoolutil_ext_composite.cxx')

#
# DIRECTORY: dtool/src/prc/
#

OPTS=['DIR:dtool/src/prc']
IGATEFILES=GetDirectoryContents('dtool/src/prc', ["*.h", "*_composite*.cxx"])
TargetAdd('libp3prc.in', opts=OPTS, input=IGATEFILES)
TargetAdd('libp3prc.in', opts=['IMOD:panda3d.core', 'ILIB:libp3prc', 'SRCDIR:dtool/src/prc'])
PyTargetAdd('p3prc_ext_composite.obj', opts=OPTS, input='p3prc_ext_composite.cxx')

#
# DIRECTORY: panda/src/pandabase/
#

OPTS=['DIR:panda/src/pandabase', 'BUILDING:PANDAEXPRESS']
TargetAdd('p3pandabase_pandabase.obj', opts=OPTS, input='pandabase.cxx')

#
# DIRECTORY: panda/src/express/
#

OPTS=['DIR:panda/src/express', 'BUILDING:PANDAEXPRESS', 'OPENSSL', 'ZLIB']
TargetAdd('p3express_composite1.obj', opts=OPTS, input='p3express_composite1.cxx')
TargetAdd('p3express_composite2.obj', opts=OPTS, input='p3express_composite2.cxx')

OPTS=['DIR:panda/src/express', 'OPENSSL', 'ZLIB']
IGATEFILES=GetDirectoryContents('panda/src/express', ["*.h", "*_composite*.cxx"])
TargetAdd('libp3express.in', opts=OPTS, input=IGATEFILES)
TargetAdd('libp3express.in', opts=['IMOD:panda3d.core', 'ILIB:libp3express', 'SRCDIR:panda/src/express'])
PyTargetAdd('p3express_ext_composite.obj', opts=OPTS, input='p3express_ext_composite.cxx')

#
# DIRECTORY: panda/src/downloader/
#

OPTS=['DIR:panda/src/downloader', 'BUILDING:PANDAEXPRESS', 'OPENSSL', 'ZLIB']
TargetAdd('p3downloader_composite1.obj', opts=OPTS, input='p3downloader_composite1.cxx')
TargetAdd('p3downloader_composite2.obj', opts=OPTS, input='p3downloader_composite2.cxx')

OPTS=['DIR:panda/src/downloader', 'OPENSSL', 'ZLIB']
IGATEFILES=GetDirectoryContents('panda/src/downloader', ["*.h", "*_composite*.cxx"])
TargetAdd('libp3downloader.in', opts=OPTS, input=IGATEFILES)
TargetAdd('libp3downloader.in', opts=['IMOD:panda3d.core', 'ILIB:libp3downloader', 'SRCDIR:panda/src/downloader'])

#
# DIRECTORY: panda/metalibs/pandaexpress/
#

OPTS=['DIR:panda/metalibs/pandaexpress', 'BUILDING:PANDAEXPRESS', 'ZLIB']
TargetAdd('pandaexpress_pandaexpress.obj', opts=OPTS, input='pandaexpress.cxx')
TargetAdd('libpandaexpress.dll', input='pandaexpress_pandaexpress.obj')
TargetAdd('libpandaexpress.dll', input='p3downloader_composite1.obj')
TargetAdd('libpandaexpress.dll', input='p3downloader_composite2.obj')
TargetAdd('libpandaexpress.dll', input='p3express_composite1.obj')
TargetAdd('libpandaexpress.dll', input='p3express_composite2.obj')
TargetAdd('libpandaexpress.dll', input='p3pandabase_pandabase.obj')
TargetAdd('libpandaexpress.dll', input=COMMON_DTOOL_LIBS)
TargetAdd('libpandaexpress.dll', opts=['ADVAPI', 'WINSOCK2', 'OPENSSL', 'ZLIB', 'WINGDI', 'WINUSER', 'ANDROID'])

#
# DIRECTORY: panda/src/pipeline/
#

OPTS=['DIR:panda/src/pipeline', 'BUILDING:PANDA']
TargetAdd('p3pipeline_composite1.obj', opts=OPTS, input='p3pipeline_composite1.cxx')
TargetAdd('p3pipeline_composite2.obj', opts=OPTS, input='p3pipeline_composite2.cxx')
TargetAdd('p3pipeline_contextSwitch.obj', opts=OPTS, input='contextSwitch.c')

OPTS=['DIR:panda/src/pipeline']
IGATEFILES=GetDirectoryContents('panda/src/pipeline', ["*.h", "*_composite*.cxx"])
TargetAdd('libp3pipeline.in', opts=OPTS, input=IGATEFILES)
TargetAdd('libp3pipeline.in', opts=['IMOD:panda3d.core', 'ILIB:libp3pipeline', 'SRCDIR:panda/src/pipeline'])
PyTargetAdd('p3pipeline_pythonThread.obj', opts=OPTS, input='pythonThread.cxx')

#
# DIRECTORY: panda/src/linmath/
#

OPTS=['DIR:panda/src/linmath', 'BUILDING:PANDA']
TargetAdd('p3linmath_composite1.obj', opts=OPTS, input='p3linmath_composite1.cxx')
TargetAdd('p3linmath_composite2.obj', opts=OPTS, input='p3linmath_composite2.cxx')

OPTS=['DIR:panda/src/linmath']
IGATEFILES=GetDirectoryContents('panda/src/linmath', ["*.h", "*_composite*.cxx"])
for ifile in IGATEFILES[:]:
    if "_src." in ifile:
        IGATEFILES.remove(ifile)
IGATEFILES.remove('cast_to_double.h')
IGATEFILES.remove('lmat_ops.h')
IGATEFILES.remove('cast_to_float.h')
TargetAdd('libp3linmath.in', opts=OPTS, input=IGATEFILES)
TargetAdd('libp3linmath.in', opts=['IMOD:panda3d.core', 'ILIB:libp3linmath', 'SRCDIR:panda/src/linmath'])

#
# DIRECTORY: panda/src/putil/
#

OPTS=['DIR:panda/src/putil', 'BUILDING:PANDA', 'ZLIB']
TargetAdd('p3putil_composite1.obj', opts=OPTS, input='p3putil_composite1.cxx')
TargetAdd('p3putil_composite2.obj', opts=OPTS, input='p3putil_composite2.cxx')

OPTS=['DIR:panda/src/putil', 'ZLIB']
IGATEFILES=GetDirectoryContents('panda/src/putil', ["*.h", "*_composite*.cxx"])
IGATEFILES.remove("test_bam.h")
IGATEFILES.remove("config_util.h")
TargetAdd('libp3putil.in', opts=OPTS, input=IGATEFILES)
TargetAdd('libp3putil.in', opts=['IMOD:panda3d.core', 'ILIB:libp3putil', 'SRCDIR:panda/src/putil'])
PyTargetAdd('p3putil_ext_composite.obj', opts=OPTS, input='p3putil_ext_composite.cxx')

#
# DIRECTORY: panda/src/audio/
#

OPTS=['DIR:panda/src/audio', 'BUILDING:PANDA']
TargetAdd('p3audio_composite1.obj', opts=OPTS, input='p3audio_composite1.cxx')

OPTS=['DIR:panda/src/audio']
IGATEFILES=["audio.h"]
TargetAdd('libp3audio.in', opts=OPTS, input=IGATEFILES)
TargetAdd('libp3audio.in', opts=['IMOD:panda3d.core', 'ILIB:libp3audio', 'SRCDIR:panda/src/audio'])

#
# DIRECTORY: panda/src/event/
#

OPTS=['DIR:panda/src/event', 'BUILDING:PANDA']
TargetAdd('p3event_composite1.obj', opts=OPTS, input='p3event_composite1.cxx')
TargetAdd('p3event_composite2.obj', opts=OPTS, input='p3event_composite2.cxx')

OPTS=['DIR:panda/src/event']
PyTargetAdd('p3event_asyncFuture_ext.obj', opts=OPTS, input='asyncFuture_ext.cxx')
PyTargetAdd('p3event_pythonTask.obj', opts=OPTS, input='pythonTask.cxx')
IGATEFILES=GetDirectoryContents('panda/src/event', ["*.h", "*_composite*.cxx"])
TargetAdd('libp3event.in', opts=OPTS, input=IGATEFILES)
TargetAdd('libp3event.in', opts=['IMOD:panda3d.core', 'ILIB:libp3event', 'SRCDIR:panda/src/event'])

#
# DIRECTORY: panda/src/mathutil/
#

OPTS=['DIR:panda/src/mathutil', 'BUILDING:PANDA', 'FFTW']
TargetAdd('p3mathutil_composite1.obj', opts=OPTS, input='p3mathutil_composite1.cxx')
TargetAdd('p3mathutil_composite2.obj', opts=OPTS, input='p3mathutil_composite2.cxx')

OPTS=['DIR:panda/src/mathutil', 'FFTW']
IGATEFILES=GetDirectoryContents('panda/src/mathutil', ["*.h", "*_composite*.cxx"])
for ifile in IGATEFILES[:]:
    if "_src." in ifile:
        IGATEFILES.remove(ifile)
TargetAdd('libp3mathutil.in', opts=OPTS, input=IGATEFILES)
TargetAdd('libp3mathutil.in', opts=['IMOD:panda3d.core', 'ILIB:libp3mathutil', 'SRCDIR:panda/src/mathutil'])

#
# DIRECTORY: panda/src/gsgbase/
#

OPTS=['DIR:panda/src/gsgbase', 'BUILDING:PANDA']
TargetAdd('p3gsgbase_composite1.obj', opts=OPTS, input='p3gsgbase_composite1.cxx')

OPTS=['DIR:panda/src/gsgbase']
IGATEFILES=GetDirectoryContents('panda/src/gsgbase', ["*.h", "*_composite*.cxx"])
TargetAdd('libp3gsgbase.in', opts=OPTS, input=IGATEFILES)
TargetAdd('libp3gsgbase.in', opts=['IMOD:panda3d.core', 'ILIB:libp3gsgbase', 'SRCDIR:panda/src/gsgbase'])

#
# DIRECTORY: panda/src/pnmimage/
#

OPTS=['DIR:panda/src/pnmimage', 'BUILDING:PANDA', 'ZLIB']
TargetAdd('p3pnmimage_composite1.obj', opts=OPTS, input='p3pnmimage_composite1.cxx')
TargetAdd('p3pnmimage_composite2.obj', opts=OPTS, input='p3pnmimage_composite2.cxx')

if GetTarget() != "emscripten":
  TargetAdd('p3pnmimage_convert_srgb_sse2.obj', opts=OPTS+['SSE2'], input='convert_srgb_sse2.cxx')

OPTS=['DIR:panda/src/pnmimage', 'ZLIB']
IGATEFILES=GetDirectoryContents('panda/src/pnmimage', ["*.h", "*_composite*.cxx"])
TargetAdd('libp3pnmimage.in', opts=OPTS, input=IGATEFILES)
TargetAdd('libp3pnmimage.in', opts=['IMOD:panda3d.core', 'ILIB:libp3pnmimage', 'SRCDIR:panda/src/pnmimage'])
PyTargetAdd('p3pnmimage_pfmFile_ext.obj', opts=OPTS, input='pfmFile_ext.cxx')

#
# DIRECTORY: panda/src/nativenet/
#

if GetTarget() != 'emscripten':
  OPTS=['DIR:panda/src/nativenet', 'BUILDING:PANDA']
  TargetAdd('p3nativenet_composite1.obj', opts=OPTS, input='p3nativenet_composite1.cxx')

OPTS=['DIR:panda/src/nativenet']
IGATEFILES=GetDirectoryContents('panda/src/nativenet', ["*.h", "*_composite*.cxx"])
TargetAdd('libp3nativenet.in', opts=OPTS, input=IGATEFILES)
TargetAdd('libp3nativenet.in', opts=['IMOD:panda3d.core', 'ILIB:libp3nativenet', 'SRCDIR:panda/src/nativenet'])

#
# DIRECTORY: panda/src/net/
#

if GetTarget() != 'emscripten':
  OPTS=['DIR:panda/src/net', 'BUILDING:PANDA']
  TargetAdd('p3net_composite1.obj', opts=OPTS, input='p3net_composite1.cxx')
  TargetAdd('p3net_composite2.obj', opts=OPTS, input='p3net_composite2.cxx')

OPTS=['DIR:panda/src/net']
IGATEFILES=GetDirectoryContents('panda/src/net', ["*.h", "*_composite*.cxx"])
IGATEFILES.remove("datagram_ui.h")
TargetAdd('libp3net.in', opts=OPTS, input=IGATEFILES)
TargetAdd('libp3net.in', opts=['IMOD:panda3d.core', 'ILIB:libp3net', 'SRCDIR:panda/src/net'])

#
# DIRECTORY: panda/src/pstatclient/
#

OPTS=['DIR:panda/src/pstatclient', 'BUILDING:PANDA']
TargetAdd('p3pstatclient_composite1.obj', opts=OPTS, input='p3pstatclient_composite1.cxx')
TargetAdd('p3pstatclient_composite2.obj', opts=OPTS, input='p3pstatclient_composite2.cxx')

OPTS=['DIR:panda/src/pstatclient']
IGATEFILES=GetDirectoryContents('panda/src/pstatclient', ["*.h", "*_composite*.cxx"])
IGATEFILES.remove("config_pstats.h")
TargetAdd('libp3pstatclient.in', opts=OPTS, input=IGATEFILES)
TargetAdd('libp3pstatclient.in', opts=['IMOD:panda3d.core', 'ILIB:libp3pstatclient', 'SRCDIR:panda/src/pstatclient'])

#
# DIRECTORY: panda/src/gobj/
#

OPTS=['DIR:panda/src/gobj', 'BUILDING:PANDA', 'NVIDIACG', 'ZLIB', 'SQUISH']
TargetAdd('p3gobj_composite1.obj', opts=OPTS, input='p3gobj_composite1.cxx')
TargetAdd('p3gobj_composite2.obj', opts=OPTS+['BIGOBJ'], input='p3gobj_composite2.cxx')

OPTS=['DIR:panda/src/gobj', 'NVIDIACG', 'ZLIB', 'SQUISH']
IGATEFILES=GetDirectoryContents('panda/src/gobj', ["*.h", "*_composite*.cxx"])
TargetAdd('libp3gobj.in', opts=OPTS, input=IGATEFILES)
TargetAdd('libp3gobj.in', opts=['IMOD:panda3d.core', 'ILIB:libp3gobj', 'SRCDIR:panda/src/gobj'])
PyTargetAdd('p3gobj_ext_composite.obj', opts=OPTS, input='p3gobj_ext_composite.cxx')

#
# DIRECTORY: panda/src/pgraphnodes/
#

OPTS=['DIR:panda/src/pgraphnodes', 'BUILDING:PANDA']
TargetAdd('p3pgraphnodes_composite1.obj', opts=OPTS, input='p3pgraphnodes_composite1.cxx')
TargetAdd('p3pgraphnodes_composite2.obj', opts=OPTS, input='p3pgraphnodes_composite2.cxx')

OPTS=['DIR:panda/src/pgraphnodes']
IGATEFILES=GetDirectoryContents('panda/src/pgraphnodes', ["*.h", "*_composite*.cxx"])
TargetAdd('libp3pgraphnodes.in', opts=OPTS, input=IGATEFILES)
TargetAdd('libp3pgraphnodes.in', opts=['IMOD:panda3d.core', 'ILIB:libp3pgraphnodes', 'SRCDIR:panda/src/pgraphnodes'])

#
# DIRECTORY: panda/src/pgraph/
#

OPTS=['DIR:panda/src/pgraph', 'BUILDING:PANDA']
TargetAdd('p3pgraph_nodePath.obj', opts=OPTS, input='nodePath.cxx')
TargetAdd('p3pgraph_composite1.obj', opts=OPTS, input='p3pgraph_composite1.cxx')
TargetAdd('p3pgraph_composite2.obj', opts=OPTS, input='p3pgraph_composite2.cxx')
TargetAdd('p3pgraph_composite3.obj', opts=OPTS, input='p3pgraph_composite3.cxx')
TargetAdd('p3pgraph_composite4.obj', opts=OPTS, input='p3pgraph_composite4.cxx')

OPTS=['DIR:panda/src/pgraph']
IGATEFILES=GetDirectoryContents('panda/src/pgraph', ["*.h", "nodePath.cxx", "*_composite*.cxx"])
TargetAdd('libp3pgraph.in', opts=OPTS, input=IGATEFILES)
TargetAdd('libp3pgraph.in', opts=['IMOD:panda3d.core', 'ILIB:libp3pgraph', 'SRCDIR:panda/src/pgraph'])
PyTargetAdd('p3pgraph_ext_composite.obj', opts=OPTS, input='p3pgraph_ext_composite.cxx')

#
# DIRECTORY: panda/src/cull/
#

OPTS=['DIR:panda/src/cull', 'BUILDING:PANDA']
TargetAdd('p3cull_composite1.obj', opts=OPTS, input='p3cull_composite1.cxx')
TargetAdd('p3cull_composite2.obj', opts=OPTS, input='p3cull_composite2.cxx')

OPTS=['DIR:panda/src/cull']
IGATEFILES=GetDirectoryContents('panda/src/cull', ["*.h", "*_composite*.cxx"])
TargetAdd('libp3cull.in', opts=OPTS, input=IGATEFILES)
TargetAdd('libp3cull.in', opts=['IMOD:panda3d.core', 'ILIB:libp3cull', 'SRCDIR:panda/src/cull'])

#
# DIRECTORY: panda/src/dgraph/
#

OPTS=['DIR:panda/src/dgraph', 'BUILDING:PANDA']
TargetAdd('p3dgraph_composite1.obj', opts=OPTS, input='p3dgraph_composite1.cxx')
TargetAdd('p3dgraph_composite2.obj', opts=OPTS, input='p3dgraph_composite2.cxx')

OPTS=['DIR:panda/src/dgraph']
IGATEFILES=GetDirectoryContents('panda/src/dgraph', ["*.h", "*_composite*.cxx"])
TargetAdd('libp3dgraph.in', opts=OPTS, input=IGATEFILES)
TargetAdd('libp3dgraph.in', opts=['IMOD:panda3d.core', 'ILIB:libp3dgraph', 'SRCDIR:panda/src/dgraph'])

#
# DIRECTORY: panda/src/device/
#

OPTS=['DIR:panda/src/device', 'BUILDING:PANDA']
TargetAdd('p3device_composite1.obj', opts=OPTS, input='p3device_composite1.cxx')
TargetAdd('p3device_composite2.obj', opts=OPTS, input='p3device_composite2.cxx')

OPTS=['DIR:panda/src/device']
IGATEFILES=GetDirectoryContents('panda/src/device', ["*.h", "*_composite*.cxx"])
TargetAdd('libp3device.in', opts=OPTS, input=IGATEFILES)
TargetAdd('libp3device.in', opts=['IMOD:panda3d.core', 'ILIB:libp3device', 'SRCDIR:panda/src/device'])

#
# DIRECTORY: panda/src/display/
#

OPTS=['DIR:panda/src/display', 'BUILDING:PANDA', 'X11']
TargetAdd('p3display_graphicsStateGuardian.obj', opts=OPTS, input='graphicsStateGuardian.cxx')
TargetAdd('p3display_composite1.obj', opts=OPTS, input='p3display_composite1.cxx')
TargetAdd('p3display_composite2.obj', opts=OPTS, input='p3display_composite2.cxx')

OPTS=['DIR:panda/src/display', 'X11']
IGATEFILES=GetDirectoryContents('panda/src/display', ["*.h", "*_composite*.cxx"])
IGATEFILES.remove("renderBuffer.h")
TargetAdd('libp3display.in', opts=OPTS, input=IGATEFILES)
TargetAdd('libp3display.in', opts=['IMOD:panda3d.core', 'ILIB:libp3display', 'SRCDIR:panda/src/display'])
PyTargetAdd('p3display_ext_composite.obj', opts=OPTS, input='p3display_ext_composite.cxx')

#
# DIRECTORY: panda/src/chan/
#

OPTS=['DIR:panda/src/chan', 'BUILDING:PANDA']
TargetAdd('p3chan_composite1.obj', opts=OPTS, input='p3chan_composite1.cxx')
TargetAdd('p3chan_composite2.obj', opts=OPTS, input='p3chan_composite2.cxx')

OPTS=['DIR:panda/src/chan']
IGATEFILES=GetDirectoryContents('panda/src/chan', ["*.h", "*_composite*.cxx"])
IGATEFILES.remove('movingPart.h')
IGATEFILES.remove('animChannelFixed.h')
TargetAdd('libp3chan.in', opts=OPTS, input=IGATEFILES)
TargetAdd('libp3chan.in', opts=['IMOD:panda3d.core', 'ILIB:libp3chan', 'SRCDIR:panda/src/chan'])


# DIRECTORY: panda/src/char/
#

OPTS=['DIR:panda/src/char', 'BUILDING:PANDA']
TargetAdd('p3char_composite1.obj', opts=OPTS, input='p3char_composite1.cxx')
TargetAdd('p3char_composite2.obj', opts=OPTS, input='p3char_composite2.cxx')

OPTS=['DIR:panda/src/char']
IGATEFILES=GetDirectoryContents('panda/src/char', ["*.h", "*_composite*.cxx"])
TargetAdd('libp3char.in', opts=OPTS, input=IGATEFILES)
TargetAdd('libp3char.in', opts=['IMOD:panda3d.core', 'ILIB:libp3char', 'SRCDIR:panda/src/char'])

#
# DIRECTORY: panda/src/pnmtext/
#

if not PkgSkip("FREETYPE"):
    OPTS=['DIR:panda/src/pnmtext', 'BUILDING:PANDA', 'FREETYPE']
    TargetAdd('p3pnmtext_composite1.obj', opts=OPTS, input='p3pnmtext_composite1.cxx')

    OPTS=['DIR:panda/src/pnmtext', 'FREETYPE']
    IGATEFILES=GetDirectoryContents('panda/src/pnmtext', ["*.h", "*_composite*.cxx"])
    TargetAdd('libp3pnmtext.in', opts=OPTS, input=IGATEFILES)
    TargetAdd('libp3pnmtext.in', opts=['IMOD:panda3d.core', 'ILIB:libp3pnmtext', 'SRCDIR:panda/src/pnmtext'])

#
# DIRECTORY: panda/src/text/
#

if not PkgSkip("HARFBUZZ"):
    DefSymbol("HARFBUZZ", "HAVE_HARFBUZZ")

OPTS=['DIR:panda/src/text', 'BUILDING:PANDA', 'ZLIB', 'FREETYPE', 'HARFBUZZ']
TargetAdd('p3text_composite1.obj', opts=OPTS, input='p3text_composite1.cxx')
TargetAdd('p3text_composite2.obj', opts=OPTS, input='p3text_composite2.cxx')

OPTS=['DIR:panda/src/text', 'ZLIB', 'FREETYPE']
IGATEFILES=GetDirectoryContents('panda/src/text', ["*.h", "*_composite*.cxx"])
TargetAdd('libp3text.in', opts=OPTS, input=IGATEFILES)
TargetAdd('libp3text.in', opts=['IMOD:panda3d.core', 'ILIB:libp3text', 'SRCDIR:panda/src/text'])

#
# DIRECTORY: panda/src/movies/
#

OPTS=['DIR:panda/src/movies', 'BUILDING:PANDA', 'VORBIS', 'OPUS']
TargetAdd('p3movies_composite1.obj', opts=OPTS, input='p3movies_composite1.cxx')

OPTS=['DIR:panda/src/movies', 'VORBIS', 'OPUS']
IGATEFILES=GetDirectoryContents('panda/src/movies', ["*.h", "*_composite*.cxx"])
TargetAdd('libp3movies.in', opts=OPTS, input=IGATEFILES)
TargetAdd('libp3movies.in', opts=['IMOD:panda3d.core', 'ILIB:libp3movies', 'SRCDIR:panda/src/movies'])

#
# DIRECTORY: panda/src/grutil/
#

OPTS=['DIR:panda/src/grutil', 'BUILDING:PANDA']
TargetAdd('p3grutil_multitexReducer.obj', opts=OPTS, input='multitexReducer.cxx')
TargetAdd('p3grutil_composite1.obj', opts=OPTS, input='p3grutil_composite1.cxx')
TargetAdd('p3grutil_composite2.obj', opts=OPTS, input='p3grutil_composite2.cxx')

OPTS=['DIR:panda/src/grutil']
IGATEFILES=GetDirectoryContents('panda/src/grutil', ["*.h", "*_composite*.cxx"])
TargetAdd('libp3grutil.in', opts=OPTS, input=IGATEFILES)
TargetAdd('libp3grutil.in', opts=['IMOD:panda3d.core', 'ILIB:libp3grutil', 'SRCDIR:panda/src/grutil'])

#
# DIRECTORY: panda/src/tform/
#

OPTS=['DIR:panda/src/tform', 'BUILDING:PANDA']
TargetAdd('p3tform_composite1.obj', opts=OPTS, input='p3tform_composite1.cxx')
TargetAdd('p3tform_composite2.obj', opts=OPTS, input='p3tform_composite2.cxx')

OPTS=['DIR:panda/src/tform']
IGATEFILES=GetDirectoryContents('panda/src/tform', ["*.h", "*_composite*.cxx"])
TargetAdd('libp3tform.in', opts=OPTS, input=IGATEFILES)
TargetAdd('libp3tform.in', opts=['IMOD:panda3d.core', 'ILIB:libp3tform', 'SRCDIR:panda/src/tform'])

#
# DIRECTORY: panda/src/collide/
#

OPTS=['DIR:panda/src/collide', 'BUILDING:PANDA']
TargetAdd('p3collide_composite1.obj', opts=OPTS, input='p3collide_composite1.cxx')
TargetAdd('p3collide_composite2.obj', opts=OPTS, input='p3collide_composite2.cxx')

OPTS=['DIR:panda/src/collide']
IGATEFILES=GetDirectoryContents('panda/src/collide', ["*.h", "*_composite*.cxx"])
TargetAdd('libp3collide.in', opts=OPTS, input=IGATEFILES)
TargetAdd('libp3collide.in', opts=['IMOD:panda3d.core', 'ILIB:libp3collide', 'SRCDIR:panda/src/collide'])
PyTargetAdd('p3collide_ext_composite.obj', opts=OPTS, input='p3collide_ext_composite.cxx')

#
# DIRECTORY: panda/src/parametrics/
#

OPTS=['DIR:panda/src/parametrics', 'BUILDING:PANDA']
TargetAdd('p3parametrics_composite1.obj', opts=OPTS, input='p3parametrics_composite1.cxx')
TargetAdd('p3parametrics_composite2.obj', opts=OPTS, input='p3parametrics_composite2.cxx')

OPTS=['DIR:panda/src/parametrics']
IGATEFILES=GetDirectoryContents('panda/src/parametrics', ["*.h", "*_composite*.cxx"])
TargetAdd('libp3parametrics.in', opts=OPTS, input=IGATEFILES)
TargetAdd('libp3parametrics.in', opts=['IMOD:panda3d.core', 'ILIB:libp3parametrics', 'SRCDIR:panda/src/parametrics'])

#
# DIRECTORY: panda/src/pgui/
#

OPTS=['DIR:panda/src/pgui', 'BUILDING:PANDA']
TargetAdd('p3pgui_composite1.obj', opts=OPTS, input='p3pgui_composite1.cxx')
TargetAdd('p3pgui_composite2.obj', opts=OPTS, input='p3pgui_composite2.cxx')

OPTS=['DIR:panda/src/pgui']
IGATEFILES=GetDirectoryContents('panda/src/pgui', ["*.h", "*_composite*.cxx"])
TargetAdd('libp3pgui.in', opts=OPTS, input=IGATEFILES)
TargetAdd('libp3pgui.in', opts=['IMOD:panda3d.core', 'ILIB:libp3pgui', 'SRCDIR:panda/src/pgui'])

#
# DIRECTORY: panda/src/pnmimagetypes/
#

OPTS=['DIR:panda/src/pnmimagetypes', 'DIR:panda/src/pnmimage', 'BUILDING:PANDA', 'PNG', 'ZLIB', 'JPEG', 'TIFF', 'OPENEXR', 'EXCEPTIONS']
TargetAdd('p3pnmimagetypes_composite1.obj', opts=OPTS, input='p3pnmimagetypes_composite1.cxx')
TargetAdd('p3pnmimagetypes_composite2.obj', opts=OPTS, input='p3pnmimagetypes_composite2.cxx')

#
# DIRECTORY: panda/src/recorder/
#

OPTS=['DIR:panda/src/recorder', 'BUILDING:PANDA']
TargetAdd('p3recorder_composite1.obj', opts=OPTS, input='p3recorder_composite1.cxx')
TargetAdd('p3recorder_composite2.obj', opts=OPTS, input='p3recorder_composite2.cxx')

OPTS=['DIR:panda/src/recorder']
IGATEFILES=GetDirectoryContents('panda/src/recorder', ["*.h", "*_composite*.cxx"])
TargetAdd('libp3recorder.in', opts=OPTS, input=IGATEFILES)
TargetAdd('libp3recorder.in', opts=['IMOD:panda3d.core', 'ILIB:libp3recorder', 'SRCDIR:panda/src/recorder'])

#
# DIRECTORY: panda/src/dxml/
#

DefSymbol("TINYXML", "TIXML_USE_STL", "")

OPTS=['DIR:panda/src/dxml', 'TINYXML']
TargetAdd('tinyxml_composite1.obj', opts=OPTS, input='tinyxml_composite1.cxx')
TargetAdd('libp3tinyxml.ilb', input='tinyxml_composite1.obj')

OPTS=['DIR:panda/src/dxml', 'BUILDING:PANDA', 'TINYXML']
TargetAdd('p3dxml_composite1.obj', opts=OPTS, input='p3dxml_composite1.cxx')

OPTS=['DIR:panda/src/dxml', 'TINYXML']
IGATEFILES=GetDirectoryContents('panda/src/dxml', ["*.h", "p3dxml_composite1.cxx"])
TargetAdd('libp3dxml.in', opts=OPTS, input=IGATEFILES)
TargetAdd('libp3dxml.in', opts=['IMOD:panda3d.core', 'ILIB:libp3dxml', 'SRCDIR:panda/src/dxml'])

#
# DIRECTORY: panda/metalibs/panda/
#

OPTS=['DIR:panda/metalibs/panda', 'BUILDING:PANDA', 'JPEG', 'PNG', 'HARFBUZZ',
    'TIFF', 'OPENEXR', 'ZLIB', 'FREETYPE', 'FFTW', 'ADVAPI', 'WINSOCK2',
    'SQUISH', 'NVIDIACG', 'VORBIS', 'OPUS', 'WINUSER', 'WINMM', 'WINGDI', 'IPHLPAPI',
    'SETUPAPI', 'INOTIFY', 'IOKIT']

TargetAdd('panda_panda.obj', opts=OPTS, input='panda.cxx')

TargetAdd('libpanda.dll', input='panda_panda.obj')
TargetAdd('libpanda.dll', input='p3recorder_composite1.obj')
TargetAdd('libpanda.dll', input='p3recorder_composite2.obj')
TargetAdd('libpanda.dll', input='p3pgraphnodes_composite1.obj')
TargetAdd('libpanda.dll', input='p3pgraphnodes_composite2.obj')
TargetAdd('libpanda.dll', input='p3pgraph_nodePath.obj')
TargetAdd('libpanda.dll', input='p3pgraph_composite1.obj')
TargetAdd('libpanda.dll', input='p3pgraph_composite2.obj')
TargetAdd('libpanda.dll', input='p3pgraph_composite3.obj')
TargetAdd('libpanda.dll', input='p3pgraph_composite4.obj')
TargetAdd('libpanda.dll', input='p3cull_composite1.obj')
TargetAdd('libpanda.dll', input='p3cull_composite2.obj')
TargetAdd('libpanda.dll', input='p3movies_composite1.obj')
TargetAdd('libpanda.dll', input='p3grutil_multitexReducer.obj')
TargetAdd('libpanda.dll', input='p3grutil_composite1.obj')
TargetAdd('libpanda.dll', input='p3grutil_composite2.obj')
TargetAdd('libpanda.dll', input='p3chan_composite1.obj')
TargetAdd('libpanda.dll', input='p3chan_composite2.obj')
TargetAdd('libpanda.dll', input='p3pstatclient_composite1.obj')
TargetAdd('libpanda.dll', input='p3pstatclient_composite2.obj')
TargetAdd('libpanda.dll', input='p3char_composite1.obj')
TargetAdd('libpanda.dll', input='p3char_composite2.obj')
TargetAdd('libpanda.dll', input='p3collide_composite1.obj')
TargetAdd('libpanda.dll', input='p3collide_composite2.obj')
TargetAdd('libpanda.dll', input='p3device_composite1.obj')
TargetAdd('libpanda.dll', input='p3device_composite2.obj')
TargetAdd('libpanda.dll', input='p3dgraph_composite1.obj')
TargetAdd('libpanda.dll', input='p3dgraph_composite2.obj')
TargetAdd('libpanda.dll', input='p3display_graphicsStateGuardian.obj')
TargetAdd('libpanda.dll', input='p3display_composite1.obj')
TargetAdd('libpanda.dll', input='p3display_composite2.obj')
TargetAdd('libpanda.dll', input='p3pipeline_composite1.obj')
TargetAdd('libpanda.dll', input='p3pipeline_composite2.obj')
TargetAdd('libpanda.dll', input='p3pipeline_contextSwitch.obj')
TargetAdd('libpanda.dll', input='p3event_composite1.obj')
TargetAdd('libpanda.dll', input='p3event_composite2.obj')
TargetAdd('libpanda.dll', input='p3gobj_composite1.obj')
TargetAdd('libpanda.dll', input='p3gobj_composite2.obj')
TargetAdd('libpanda.dll', input='p3gsgbase_composite1.obj')
TargetAdd('libpanda.dll', input='p3linmath_composite1.obj')
TargetAdd('libpanda.dll', input='p3linmath_composite2.obj')
TargetAdd('libpanda.dll', input='p3mathutil_composite1.obj')
TargetAdd('libpanda.dll', input='p3mathutil_composite2.obj')
TargetAdd('libpanda.dll', input='p3parametrics_composite1.obj')
TargetAdd('libpanda.dll', input='p3parametrics_composite2.obj')
TargetAdd('libpanda.dll', input='p3pnmimagetypes_composite1.obj')
TargetAdd('libpanda.dll', input='p3pnmimagetypes_composite2.obj')
TargetAdd('libpanda.dll', input='p3pnmimage_composite1.obj')
TargetAdd('libpanda.dll', input='p3pnmimage_composite2.obj')
TargetAdd('libpanda.dll', input='p3text_composite1.obj')
TargetAdd('libpanda.dll', input='p3text_composite2.obj')
TargetAdd('libpanda.dll', input='p3tform_composite1.obj')
TargetAdd('libpanda.dll', input='p3tform_composite2.obj')
TargetAdd('libpanda.dll', input='p3putil_composite1.obj')
TargetAdd('libpanda.dll', input='p3putil_composite2.obj')
TargetAdd('libpanda.dll', input='p3audio_composite1.obj')
TargetAdd('libpanda.dll', input='p3pgui_composite1.obj')
TargetAdd('libpanda.dll', input='p3pgui_composite2.obj')
TargetAdd('libpanda.dll', input='p3pandabase_pandabase.obj')
TargetAdd('libpanda.dll', input='libpandaexpress.dll')
TargetAdd('libpanda.dll', input='p3dxml_composite1.obj')
TargetAdd('libpanda.dll', input='libp3dtoolconfig.dll')
TargetAdd('libpanda.dll', input='libp3dtool.dll')

if GetTarget() != "emscripten":
  TargetAdd('libpanda.dll', input='p3net_composite1.obj')
  TargetAdd('libpanda.dll', input='p3net_composite2.obj')
  TargetAdd('libpanda.dll', input='p3nativenet_composite1.obj')
  TargetAdd('libpanda.dll', input='p3pnmimage_convert_srgb_sse2.obj')

if PkgSkip("FREETYPE")==0:
    TargetAdd('libpanda.dll', input="p3pnmtext_composite1.obj")

TargetAdd('libpanda.dll', dep='dtool_have_freetype.dat')
TargetAdd('libpanda.dll', opts=OPTS)

PyTargetAdd('core_module.obj', input='libp3dtoolbase.in')
PyTargetAdd('core_module.obj', input='libp3dtoolutil.in')
PyTargetAdd('core_module.obj', input='libp3prc.in')

PyTargetAdd('core_module.obj', input='libp3downloader.in')
PyTargetAdd('core_module.obj', input='libp3express.in')

PyTargetAdd('core_module.obj', input='libp3recorder.in')
PyTargetAdd('core_module.obj', input='libp3pgraphnodes.in')
PyTargetAdd('core_module.obj', input='libp3pgraph.in')
PyTargetAdd('core_module.obj', input='libp3cull.in')
PyTargetAdd('core_module.obj', input='libp3grutil.in')
PyTargetAdd('core_module.obj', input='libp3chan.in')
PyTargetAdd('core_module.obj', input='libp3pstatclient.in')
PyTargetAdd('core_module.obj', input='libp3char.in')
PyTargetAdd('core_module.obj', input='libp3collide.in')
PyTargetAdd('core_module.obj', input='libp3device.in')
PyTargetAdd('core_module.obj', input='libp3dgraph.in')
PyTargetAdd('core_module.obj', input='libp3display.in')
PyTargetAdd('core_module.obj', input='libp3pipeline.in')
PyTargetAdd('core_module.obj', input='libp3event.in')
PyTargetAdd('core_module.obj', input='libp3gobj.in')
PyTargetAdd('core_module.obj', input='libp3gsgbase.in')
PyTargetAdd('core_module.obj', input='libp3linmath.in')
PyTargetAdd('core_module.obj', input='libp3mathutil.in')
PyTargetAdd('core_module.obj', input='libp3parametrics.in')
PyTargetAdd('core_module.obj', input='libp3pnmimage.in')
PyTargetAdd('core_module.obj', input='libp3text.in')
PyTargetAdd('core_module.obj', input='libp3tform.in')
PyTargetAdd('core_module.obj', input='libp3putil.in')
PyTargetAdd('core_module.obj', input='libp3audio.in')
PyTargetAdd('core_module.obj', input='libp3pgui.in')
PyTargetAdd('core_module.obj', input='libp3movies.in')
PyTargetAdd('core_module.obj', input='libp3dxml.in')

if GetTarget() != "emscripten":
  PyTargetAdd('core_module.obj', input='libp3nativenet.in')
  PyTargetAdd('core_module.obj', input='libp3net.in')

if PkgSkip("FREETYPE")==0:
    PyTargetAdd('core_module.obj', input='libp3pnmtext.in')

PyTargetAdd('core_module.obj', opts=['IMOD:panda3d.core', 'ILIB:core'])

PyTargetAdd('core.pyd', input='libp3dtoolbase_igate.obj')
PyTargetAdd('core.pyd', input='p3dtoolbase_typeHandle_ext.obj')
PyTargetAdd('core.pyd', input='libp3dtoolutil_igate.obj')
PyTargetAdd('core.pyd', input='p3dtoolutil_ext_composite.obj')
PyTargetAdd('core.pyd', input='libp3prc_igate.obj')
PyTargetAdd('core.pyd', input='p3prc_ext_composite.obj')

PyTargetAdd('core.pyd', input='libp3downloader_igate.obj')
PyTargetAdd('core.pyd', input='p3express_ext_composite.obj')
PyTargetAdd('core.pyd', input='libp3express_igate.obj')

PyTargetAdd('core.pyd', input='libp3recorder_igate.obj')
PyTargetAdd('core.pyd', input='libp3pgraphnodes_igate.obj')
PyTargetAdd('core.pyd', input='libp3pgraph_igate.obj')
PyTargetAdd('core.pyd', input='libp3movies_igate.obj')
PyTargetAdd('core.pyd', input='libp3grutil_igate.obj')
PyTargetAdd('core.pyd', input='libp3chan_igate.obj')
PyTargetAdd('core.pyd', input='libp3pstatclient_igate.obj')
PyTargetAdd('core.pyd', input='libp3char_igate.obj')
PyTargetAdd('core.pyd', input='libp3collide_igate.obj')
PyTargetAdd('core.pyd', input='libp3device_igate.obj')
PyTargetAdd('core.pyd', input='libp3dgraph_igate.obj')
PyTargetAdd('core.pyd', input='libp3display_igate.obj')
PyTargetAdd('core.pyd', input='libp3pipeline_igate.obj')
PyTargetAdd('core.pyd', input='libp3event_igate.obj')
PyTargetAdd('core.pyd', input='libp3gobj_igate.obj')
PyTargetAdd('core.pyd', input='libp3gsgbase_igate.obj')
PyTargetAdd('core.pyd', input='libp3linmath_igate.obj')
PyTargetAdd('core.pyd', input='libp3mathutil_igate.obj')
PyTargetAdd('core.pyd', input='libp3parametrics_igate.obj')
PyTargetAdd('core.pyd', input='libp3pnmimage_igate.obj')
PyTargetAdd('core.pyd', input='libp3text_igate.obj')
PyTargetAdd('core.pyd', input='libp3tform_igate.obj')
PyTargetAdd('core.pyd', input='libp3putil_igate.obj')
PyTargetAdd('core.pyd', input='libp3audio_igate.obj')
PyTargetAdd('core.pyd', input='libp3pgui_igate.obj')
PyTargetAdd('core.pyd', input='libp3dxml_igate.obj')

if GetTarget() != "emscripten":
  PyTargetAdd('core.pyd', input='libp3net_igate.obj')
  PyTargetAdd('core.pyd', input='libp3nativenet_igate.obj')

if PkgSkip("FREETYPE")==0:
    PyTargetAdd('core.pyd', input="libp3pnmtext_igate.obj")

PyTargetAdd('core.pyd', input='p3pipeline_pythonThread.obj')
PyTargetAdd('core.pyd', input='p3putil_ext_composite.obj')
PyTargetAdd('core.pyd', input='p3pnmimage_pfmFile_ext.obj')
PyTargetAdd('core.pyd', input='p3event_asyncFuture_ext.obj')
PyTargetAdd('core.pyd', input='p3event_pythonTask.obj')
PyTargetAdd('core.pyd', input='p3gobj_ext_composite.obj')
PyTargetAdd('core.pyd', input='p3pgraph_ext_composite.obj')
PyTargetAdd('core.pyd', input='p3display_ext_composite.obj')
PyTargetAdd('core.pyd', input='p3collide_ext_composite.obj')

PyTargetAdd('core.pyd', input='core_module.obj')
if not GetLinkAllStatic() and GetTarget() != 'emscripten':
    PyTargetAdd('core.pyd', input='libp3tinyxml.ilb')
PyTargetAdd('core.pyd', input='libp3interrogatedb.dll')
PyTargetAdd('core.pyd', input=COMMON_PANDA_LIBS)
PyTargetAdd('core.pyd', opts=['WINSOCK2'])

#
# DIRECTORY: panda/src/vision/
#

if not PkgSkip("VISION"):
  # We want to know whether we have ffmpeg so that we can override the .avi association.
    if not PkgSkip("FFMPEG"):
        DefSymbol("OPENCV", "HAVE_FFMPEG")
    if not PkgSkip("OPENCV"):
        DefSymbol("OPENCV", "HAVE_OPENCV")
        if OPENCV_VER_23:
            DefSymbol("OPENCV", "OPENCV_VER_23")

    OPTS=['DIR:panda/src/vision', 'BUILDING:VISION', 'ARTOOLKIT', 'OPENCV', 'DX9', 'DIRECTCAM', 'JPEG', 'EXCEPTIONS']
    TargetAdd('p3vision_composite1.obj', opts=OPTS, input='p3vision_composite1.cxx', dep=[
        'dtool_have_ffmpeg.dat',
        'dtool_have_opencv.dat',
        'dtool_have_directcam.dat',
    ])

    TargetAdd('libp3vision.dll', input='p3vision_composite1.obj')
    TargetAdd('libp3vision.dll', input=COMMON_PANDA_LIBS)
    TargetAdd('libp3vision.dll', opts=OPTS)

    OPTS=['DIR:panda/src/vision', 'ARTOOLKIT', 'OPENCV', 'DX9', 'DIRECTCAM', 'JPEG', 'EXCEPTIONS']
    IGATEFILES=GetDirectoryContents('panda/src/vision', ["*.h", "*_composite*.cxx"])
    TargetAdd('libp3vision.in', opts=OPTS, input=IGATEFILES)
    TargetAdd('libp3vision.in', opts=['IMOD:panda3d.vision', 'ILIB:libp3vision', 'SRCDIR:panda/src/vision'])

    PyTargetAdd('vision_module.obj', input='libp3vision.in')
    PyTargetAdd('vision_module.obj', opts=OPTS)
    PyTargetAdd('vision_module.obj', opts=['IMOD:panda3d.vision', 'ILIB:vision', 'IMPORT:panda3d.core'])

    PyTargetAdd('vision.pyd', input='vision_module.obj')
    PyTargetAdd('vision.pyd', input='libp3vision_igate.obj')
    PyTargetAdd('vision.pyd', input='libp3vision.dll')
    PyTargetAdd('vision.pyd', input='libp3interrogatedb.dll')
    PyTargetAdd('vision.pyd', input=COMMON_PANDA_LIBS)

#
# DIRECTORY: panda/src/p3skel
#

if not PkgSkip('SKEL'):
    OPTS=['DIR:panda/src/skel', 'BUILDING:PANDASKEL', 'ADVAPI']
    TargetAdd('p3skel_composite1.obj', opts=OPTS, input='p3skel_composite1.cxx')

    OPTS=['DIR:panda/src/skel', 'ADVAPI']
    IGATEFILES=GetDirectoryContents("panda/src/skel", ["*.h", "*_composite*.cxx"])
    TargetAdd('libp3skel.in', opts=OPTS, input=IGATEFILES)
    TargetAdd('libp3skel.in', opts=['IMOD:panda3d.skel', 'ILIB:libp3skel', 'SRCDIR:panda/src/skel'])

#
# DIRECTORY: panda/src/p3skel
#

if not PkgSkip('SKEL'):
    OPTS=['BUILDING:PANDASKEL', 'ADVAPI']
    TargetAdd('libpandaskel.dll', input='p3skel_composite1.obj')
    TargetAdd('libpandaskel.dll', input=COMMON_PANDA_LIBS)
    TargetAdd('libpandaskel.dll', opts=OPTS)

    PyTargetAdd('skel_module.obj', input='libp3skel.in')
    PyTargetAdd('skel_module.obj', opts=['IMOD:panda3d.skel', 'ILIB:skel', 'IMPORT:panda3d.core'])

    PyTargetAdd('skel.pyd', input='skel_module.obj')
    PyTargetAdd('skel.pyd', input='libp3skel_igate.obj')
    PyTargetAdd('skel.pyd', input='libpandaskel.dll')
    PyTargetAdd('skel.pyd', input='libp3interrogatedb.dll')
    PyTargetAdd('skel.pyd', input=COMMON_PANDA_LIBS)

#
# DIRECTORY: panda/src/distort/
#

if not PkgSkip('PANDAFX'):
    OPTS=['DIR:panda/src/distort', 'BUILDING:PANDAFX']
    TargetAdd('p3distort_composite1.obj', opts=OPTS, input='p3distort_composite1.cxx')

    OPTS=['DIR:panda/metalibs/pandafx', 'DIR:panda/src/distort', 'NVIDIACG']
    IGATEFILES=GetDirectoryContents('panda/src/distort', ["*.h", "*_composite*.cxx"])
    TargetAdd('libp3distort.in', opts=OPTS, input=IGATEFILES)
    TargetAdd('libp3distort.in', opts=['IMOD:panda3d.fx', 'ILIB:libp3distort', 'SRCDIR:panda/src/distort'])

#
# DIRECTORY: panda/metalibs/pandafx/
#

if not PkgSkip('PANDAFX'):
    OPTS=['DIR:panda/metalibs/pandafx', 'DIR:panda/src/distort', 'BUILDING:PANDAFX', 'NVIDIACG']
    TargetAdd('pandafx_pandafx.obj', opts=OPTS, input='pandafx.cxx')

    TargetAdd('libpandafx.dll', input='pandafx_pandafx.obj')
    TargetAdd('libpandafx.dll', input='p3distort_composite1.obj')
    TargetAdd('libpandafx.dll', input=COMMON_PANDA_LIBS)
    TargetAdd('libpandafx.dll', opts=['ADVAPI', 'NVIDIACG'])

    OPTS=['DIR:panda/metalibs/pandafx', 'DIR:panda/src/distort', 'NVIDIACG']
    PyTargetAdd('fx_module.obj', input='libp3distort.in')
    PyTargetAdd('fx_module.obj', opts=OPTS)
    PyTargetAdd('fx_module.obj', opts=['IMOD:panda3d.fx', 'ILIB:fx', 'IMPORT:panda3d.core'])

    PyTargetAdd('fx.pyd', input='fx_module.obj')
    PyTargetAdd('fx.pyd', input='libp3distort_igate.obj')
    PyTargetAdd('fx.pyd', input='libpandafx.dll')
    PyTargetAdd('fx.pyd', input='libp3interrogatedb.dll')
    PyTargetAdd('fx.pyd', input=COMMON_PANDA_LIBS)

#
# DIRECTORY: panda/src/vrpn/
#

if not PkgSkip("VRPN"):
    OPTS=['DIR:panda/src/vrpn', 'BUILDING:VRPN', 'VRPN']
    TargetAdd('p3vrpn_composite1.obj', opts=OPTS, input='p3vrpn_composite1.cxx')
    TargetAdd('libp3vrpn.dll', input='p3vrpn_composite1.obj')
    TargetAdd('libp3vrpn.dll', input=COMMON_PANDA_LIBS)
    TargetAdd('libp3vrpn.dll', opts=['VRPN'])

    OPTS=['DIR:panda/src/vrpn', 'VRPN']
    IGATEFILES=GetDirectoryContents('panda/src/vrpn', ["*.h", "*_composite*.cxx"])
    TargetAdd('libp3vrpn.in', opts=OPTS, input=IGATEFILES)
    TargetAdd('libp3vrpn.in', opts=['IMOD:panda3d.vrpn', 'ILIB:libp3vrpn', 'SRCDIR:panda/src/vrpn'])

    PyTargetAdd('vrpn_module.obj', input='libp3vrpn.in')
    PyTargetAdd('vrpn_module.obj', opts=OPTS)
    PyTargetAdd('vrpn_module.obj', opts=['IMOD:panda3d.vrpn', 'ILIB:vrpn', 'IMPORT:panda3d.core'])

    PyTargetAdd('vrpn.pyd', input='vrpn_module.obj')
    PyTargetAdd('vrpn.pyd', input='libp3vrpn_igate.obj')
    PyTargetAdd('vrpn.pyd', input='libp3vrpn.dll')
    PyTargetAdd('vrpn.pyd', input='libp3interrogatedb.dll')
    PyTargetAdd('vrpn.pyd', input=COMMON_PANDA_LIBS)

#
# DIRECTORY: panda/src/ffmpeg
#
if PkgSkip("FFMPEG") == 0:
    if not PkgSkip("SWSCALE"):
        DefSymbol("FFMPEG", "HAVE_SWSCALE")
    if not PkgSkip("SWRESAMPLE"):
        DefSymbol("FFMPEG", "HAVE_SWRESAMPLE")

    OPTS=['DIR:panda/src/ffmpeg', 'BUILDING:FFMPEG', 'FFMPEG', 'SWSCALE', 'SWRESAMPLE']
    TargetAdd('p3ffmpeg_composite1.obj', opts=OPTS, input='p3ffmpeg_composite1.cxx', dep=[
        'dtool_have_swscale.dat', 'dtool_have_swresample.dat'])

    TargetAdd('libp3ffmpeg.dll', input='p3ffmpeg_composite1.obj')
    TargetAdd('libp3ffmpeg.dll', input=COMMON_PANDA_LIBS)
    TargetAdd('libp3ffmpeg.dll', opts=OPTS)

#
# DIRECTORY: panda/src/audiotraits/
#

if PkgSkip("FMODEX") == 0:
    OPTS=['DIR:panda/src/audiotraits', 'BUILDING:FMOD_AUDIO', 'FMODEX']
    TargetAdd('fmod_audio_fmod_audio_composite1.obj', opts=OPTS, input='fmod_audio_composite1.cxx')
    TargetAdd('libp3fmod_audio.dll', input='fmod_audio_fmod_audio_composite1.obj')
    TargetAdd('libp3fmod_audio.dll', input=COMMON_PANDA_LIBS)
    TargetAdd('libp3fmod_audio.dll', opts=['MODULE', 'ADVAPI', 'WINUSER', 'WINMM', 'FMODEX'])

if PkgSkip("OPENAL") == 0:
    OPTS=['DIR:panda/src/audiotraits', 'BUILDING:OPENAL_AUDIO', 'OPENAL']
    TargetAdd('openal_audio_openal_audio_composite1.obj', opts=OPTS, input='openal_audio_composite1.cxx')
    TargetAdd('libp3openal_audio.dll', input='openal_audio_openal_audio_composite1.obj')
    TargetAdd('libp3openal_audio.dll', input=COMMON_PANDA_LIBS)
    TargetAdd('libp3openal_audio.dll', opts=['MODULE', 'ADVAPI', 'WINUSER', 'WINMM', 'WINSHELL', 'WINOLE', 'OPENAL', 'OPENSLES'])

#
# DIRECTORY: panda/src/downloadertools/
#

if not PkgSkip("OPENSSL") and not PkgSkip("DEPLOYTOOLS"):
    OPTS=['DIR:panda/src/downloadertools', 'ADVAPI', 'WINSOCK2', 'WINSHELL', 'WINGDI', 'WINUSER']

    TargetAdd('pdecrypt_pdecrypt.obj', opts=OPTS, input='pdecrypt.cxx')
    TargetAdd('pdecrypt.exe', input=['pdecrypt_pdecrypt.obj'])
    TargetAdd('pdecrypt.exe', input=COMMON_PANDA_LIBS)
    TargetAdd('pdecrypt.exe', opts=OPTS)

    TargetAdd('pencrypt_pencrypt.obj', opts=OPTS, input='pencrypt.cxx')
    TargetAdd('pencrypt.exe', input=['pencrypt_pencrypt.obj'])
    TargetAdd('pencrypt.exe', input=COMMON_PANDA_LIBS)
    TargetAdd('pencrypt.exe', opts=OPTS)

#
# DIRECTORY: panda/src/downloadertools/
#

if not PkgSkip("ZLIB") and not PkgSkip("DEPLOYTOOLS"):
    OPTS=['DIR:panda/src/downloadertools', 'ZLIB', 'ADVAPI', 'WINSOCK2', 'WINSHELL', 'WINGDI', 'WINUSER']

    TargetAdd('multify_multify.obj', opts=OPTS, input='multify.cxx')
    TargetAdd('multify.exe', input=['multify_multify.obj'])
    TargetAdd('multify.exe', input=COMMON_PANDA_LIBS)
    TargetAdd('multify.exe', opts=OPTS)

    TargetAdd('pzip_pzip.obj', opts=OPTS, input='pzip.cxx')
    TargetAdd('pzip.exe', input=['pzip_pzip.obj'])
    TargetAdd('pzip.exe', input=COMMON_PANDA_LIBS)
    TargetAdd('pzip.exe', opts=OPTS)

    TargetAdd('punzip_punzip.obj', opts=OPTS, input='punzip.cxx')
    TargetAdd('punzip.exe', input=['punzip_punzip.obj'])
    TargetAdd('punzip.exe', input=COMMON_PANDA_LIBS)
    TargetAdd('punzip.exe', opts=OPTS)

#
# DIRECTORY: panda/src/windisplay/
#

if GetTarget() == 'windows':
    OPTS=['DIR:panda/src/windisplay', 'BUILDING:PANDAWIN']
    TargetAdd('p3windisplay_composite1.obj', opts=OPTS+["BIGOBJ"], input='p3windisplay_composite1.cxx')
    TargetAdd('p3windisplay_windetectdx9.obj', opts=OPTS + ["DX9"], input='winDetectDx9.cxx')
    TargetAdd('libp3windisplay.dll', input='p3windisplay_composite1.obj')
    TargetAdd('libp3windisplay.dll', input='p3windisplay_windetectdx9.obj')
    TargetAdd('libp3windisplay.dll', input=COMMON_PANDA_LIBS)
    TargetAdd('libp3windisplay.dll', opts=['WINIMM', 'WINGDI', 'WINKERNEL', 'WINOLDNAMES', 'WINUSER', 'WINMM',"BIGOBJ"])

#
# DIRECTORY: panda/metalibs/pandadx9/
#

if GetTarget() == 'windows' and not PkgSkip("DX9"):
    OPTS=['DIR:panda/src/dxgsg9', 'BUILDING:PANDADX', 'DX9', 'NVIDIACG', 'CGDX9']
    TargetAdd('p3dxgsg9_dxGraphicsStateGuardian9.obj', opts=OPTS, input='dxGraphicsStateGuardian9.cxx')
    TargetAdd('p3dxgsg9_composite1.obj', opts=OPTS, input='p3dxgsg9_composite1.cxx')
    OPTS=['DIR:panda/metalibs/pandadx9', 'BUILDING:PANDADX', 'DX9', 'NVIDIACG', 'CGDX9']
    TargetAdd('pandadx9_pandadx9.obj', opts=OPTS, input='pandadx9.cxx')
    TargetAdd('libpandadx9.dll', input='pandadx9_pandadx9.obj')
    TargetAdd('libpandadx9.dll', input='p3dxgsg9_dxGraphicsStateGuardian9.obj')
    TargetAdd('libpandadx9.dll', input='p3dxgsg9_composite1.obj')
    TargetAdd('libpandadx9.dll', input='libp3windisplay.dll')
    TargetAdd('libpandadx9.dll', input=COMMON_PANDA_LIBS)
    TargetAdd('libpandadx9.dll', opts=['MODULE', 'ADVAPI', 'WINGDI', 'WINKERNEL', 'WINUSER', 'WINMM', 'DX9', 'NVIDIACG', 'CGDX9'])

#
# DIRECTORY: panda/src/egg/
#

if not PkgSkip("EGG"):
    OPTS=['DIR:panda/src/egg', 'BUILDING:PANDAEGG', 'ZLIB', 'BISONPREFIX_eggyy', 'FLEXDASHI', 'FLEXVERSION:2.5.6']
    CreateFile(GetOutputDir()+"/include/parser.h")
    TargetAdd('p3egg_parser.obj', opts=OPTS, input='parser.yxx')
    TargetAdd('parser.h', input='p3egg_parser.obj', opts=['DEPENDENCYONLY'])
    TargetAdd('p3egg_lexer.obj', opts=OPTS, input='lexer.lxx')
    TargetAdd('p3egg_composite1.obj', opts=OPTS, input='p3egg_composite1.cxx')
    TargetAdd('p3egg_composite2.obj', opts=OPTS, input='p3egg_composite2.cxx')

    OPTS=['DIR:panda/src/egg', 'ZLIB']
    IGATEFILES=GetDirectoryContents('panda/src/egg', ["*.h", "*_composite*.cxx"])
    if "parser.h" in IGATEFILES:
        IGATEFILES.remove("parser.h")
    TargetAdd('libp3egg.in', opts=OPTS, input=IGATEFILES)
    TargetAdd('libp3egg.in', opts=['IMOD:panda3d.egg', 'ILIB:libp3egg', 'SRCDIR:panda/src/egg'])
    PyTargetAdd('p3egg_ext_composite.obj', opts=OPTS, input='p3egg_ext_composite.cxx')

#
# DIRECTORY: panda/src/egg2pg/
#

if not PkgSkip("EGG"):
    OPTS=['DIR:panda/src/egg2pg', 'BUILDING:PANDAEGG']
    TargetAdd('p3egg2pg_composite1.obj', opts=OPTS, input='p3egg2pg_composite1.cxx')
    TargetAdd('p3egg2pg_composite2.obj', opts=OPTS, input='p3egg2pg_composite2.cxx')

    OPTS=['DIR:panda/src/egg2pg']
    IGATEFILES=['load_egg_file.h', 'save_egg_file.h']
    TargetAdd('libp3egg2pg.in', opts=OPTS, input=IGATEFILES)
    TargetAdd('libp3egg2pg.in', opts=['IMOD:panda3d.egg', 'ILIB:libp3egg2pg', 'SRCDIR:panda/src/egg2pg'])

#
# DIRECTORY: panda/src/framework/
#

deps = []
# Framework wants to link in a renderer when building statically, so tell it what is available.
if GetLinkAllStatic():
    deps = ['dtool_have_gl.dat', 'dtool_have_tinydisplay.dat', 'dtool_have_egg.dat']
    if not PkgSkip("GL"):
        DefSymbol("FRAMEWORK", "HAVE_GL")
    if not PkgSkip("TINYDISPLAY"):
        DefSymbol("FRAMEWORK", "HAVE_TINYDISPLAY")
    if not PkgSkip("EGG"):
        DefSymbol("FRAMEWORK", "HAVE_EGG")

OPTS=['DIR:panda/src/framework', 'BUILDING:FRAMEWORK', 'FRAMEWORK']
TargetAdd('p3framework_composite1.obj', opts=OPTS, input='p3framework_composite1.cxx', dep=deps)
TargetAdd('libp3framework.dll', input='p3framework_composite1.obj')
TargetAdd('libp3framework.dll', input=COMMON_PANDA_LIBS)
TargetAdd('libp3framework.dll', opts=['ADVAPI'])

#
# DIRECTORY: panda/src/glgsg/
#

if not PkgSkip("GL"):
    OPTS=['DIR:panda/src/glgsg', 'DIR:panda/src/glstuff', 'BUILDING:PANDAGL', 'GL', 'NVIDIACG']
    TargetAdd('p3glgsg_config_glgsg.obj', opts=OPTS, input='config_glgsg.cxx')
    TargetAdd('p3glgsg_glgsg.obj', opts=OPTS, input='glgsg.cxx')

#
# DIRECTORY: panda/src/glesgsg/
#

if not PkgSkip("GLES"):
    OPTS=['DIR:panda/src/glesgsg', 'DIR:panda/src/glstuff', 'BUILDING:PANDAGLES', 'GLES']
    TargetAdd('p3glesgsg_config_glesgsg.obj', opts=OPTS, input='config_glesgsg.cxx')
    TargetAdd('p3glesgsg_glesgsg.obj', opts=OPTS, input='glesgsg.cxx')

#
# DIRECTORY: panda/src/gles2gsg/
#

if not PkgSkip("GLES2"):
    OPTS=['DIR:panda/src/gles2gsg', 'DIR:panda/src/glstuff', 'BUILDING:PANDAGLES2', 'GLES2']
    TargetAdd('p3gles2gsg_config_gles2gsg.obj', opts=OPTS, input='config_gles2gsg.cxx')
    TargetAdd('p3gles2gsg_gles2gsg.obj', opts=OPTS, input='gles2gsg.cxx')

#
# DIRECTORY: panda/metalibs/pandaegg/
#

if not PkgSkip("EGG"):
    OPTS=['DIR:panda/metalibs/pandaegg', 'DIR:panda/src/egg', 'BUILDING:PANDAEGG']
    TargetAdd('pandaegg_pandaegg.obj', opts=OPTS, input='pandaegg.cxx')

    TargetAdd('libpandaegg.dll', input='pandaegg_pandaegg.obj')
    TargetAdd('libpandaegg.dll', input='p3egg2pg_composite1.obj')
    TargetAdd('libpandaegg.dll', input='p3egg2pg_composite2.obj')
    TargetAdd('libpandaegg.dll', input='p3egg_composite1.obj')
    TargetAdd('libpandaegg.dll', input='p3egg_composite2.obj')
    TargetAdd('libpandaegg.dll', input='p3egg_parser.obj')
    TargetAdd('libpandaegg.dll', input='p3egg_lexer.obj')
    TargetAdd('libpandaegg.dll', input=COMMON_PANDA_LIBS)
    TargetAdd('libpandaegg.dll', opts=['ADVAPI'])

    OPTS=['DIR:panda/metalibs/pandaegg', 'DIR:panda/src/egg']
    PyTargetAdd('egg_module.obj', input='libp3egg2pg.in')
    PyTargetAdd('egg_module.obj', input='libp3egg.in')
    PyTargetAdd('egg_module.obj', opts=OPTS)
    PyTargetAdd('egg_module.obj', opts=['IMOD:panda3d.egg', 'ILIB:egg', 'IMPORT:panda3d.core'])

    PyTargetAdd('egg.pyd', input='egg_module.obj')
    PyTargetAdd('egg.pyd', input='p3egg_ext_composite.obj')
    PyTargetAdd('egg.pyd', input='libp3egg_igate.obj')
    PyTargetAdd('egg.pyd', input='libp3egg2pg_igate.obj')
    PyTargetAdd('egg.pyd', input='libpandaegg.dll')
    PyTargetAdd('egg.pyd', input='libp3interrogatedb.dll')
    PyTargetAdd('egg.pyd', input=COMMON_PANDA_LIBS)

#
# DIRECTORY: panda/src/x11display/
#

if GetTarget() not in ['windows', 'darwin', 'emscripten'] and not PkgSkip("X11"):
    OPTS=['DIR:panda/src/x11display', 'BUILDING:PANDAX11', 'X11']
    TargetAdd('p3x11display_composite1.obj', opts=OPTS, input='p3x11display_composite1.cxx')

#
# DIRECTORY: panda/src/glxdisplay/
#

if GetTarget() not in ['windows', 'darwin', 'emscripten'] and not PkgSkip("GL") and not PkgSkip("X11"):
    DefSymbol('GLX', 'HAVE_GLX', '')
    OPTS=['DIR:panda/src/glxdisplay', 'BUILDING:PANDAGL', 'GL', 'NVIDIACG', 'CGGL', 'GLX']
    TargetAdd('p3glxdisplay_composite1.obj', opts=OPTS, input='p3glxdisplay_composite1.cxx')
    OPTS=['DIR:panda/metalibs/pandagl', 'BUILDING:PANDAGL', 'GL', 'NVIDIACG', 'CGGL', 'GLX']
    TargetAdd('pandagl_pandagl.obj', opts=OPTS, input='pandagl.cxx')
    TargetAdd('libpandagl.dll', input='p3x11display_composite1.obj')
    TargetAdd('libpandagl.dll', input='pandagl_pandagl.obj')
    TargetAdd('libpandagl.dll', input='p3glgsg_config_glgsg.obj')
    TargetAdd('libpandagl.dll', input='p3glgsg_glgsg.obj')
    TargetAdd('libpandagl.dll', input='p3glxdisplay_composite1.obj')
    TargetAdd('libpandagl.dll', input=COMMON_PANDA_LIBS)
    TargetAdd('libpandagl.dll', opts=['MODULE', 'GL', 'NVIDIACG', 'CGGL', 'X11'])

#
# DIRECTORY: panda/src/cocoadisplay/
#

if GetTarget() == 'darwin' and PkgSkip("COCOA")==0 and not PkgSkip("GL"):
    OPTS=['DIR:panda/src/cocoadisplay', 'BUILDING:PANDAGL', 'GL', 'NVIDIACG', 'CGGL']
    TargetAdd('p3cocoadisplay_composite1.obj', opts=OPTS, input='p3cocoadisplay_composite1.mm')
    OPTS=['DIR:panda/metalibs/pandagl', 'BUILDING:PANDAGL', 'GL', 'NVIDIACG', 'CGGL']
    TargetAdd('pandagl_pandagl.obj', opts=OPTS, input='pandagl.cxx')
    TargetAdd('libpandagl.dll', input='pandagl_pandagl.obj')
    TargetAdd('libpandagl.dll', input='p3glgsg_config_glgsg.obj')
    TargetAdd('libpandagl.dll', input='p3glgsg_glgsg.obj')
    TargetAdd('libpandagl.dll', input='p3cocoadisplay_composite1.obj')
    if not PkgSkip('PANDAFX'):
        TargetAdd('libpandagl.dll', input='libpandafx.dll')
    TargetAdd('libpandagl.dll', input=COMMON_PANDA_LIBS)
    TargetAdd('libpandagl.dll', opts=['MODULE', 'GL', 'NVIDIACG', 'CGGL', 'COCOA', 'CARBON', 'QUARTZ'])

#
# DIRECTORY: panda/src/wgldisplay/
#

if GetTarget() == 'windows' and not PkgSkip("GL"):
    OPTS=['DIR:panda/src/wgldisplay', 'DIR:panda/src/glstuff', 'BUILDING:PANDAGL', 'NVIDIACG', 'CGGL']
    TargetAdd('p3wgldisplay_composite1.obj', opts=OPTS, input='p3wgldisplay_composite1.cxx')
    OPTS=['DIR:panda/metalibs/pandagl', 'BUILDING:PANDAGL', 'NVIDIACG', 'CGGL']
    TargetAdd('pandagl_pandagl.obj', opts=OPTS, input='pandagl.cxx')
    TargetAdd('libpandagl.dll', input='pandagl_pandagl.obj')
    TargetAdd('libpandagl.dll', input='p3glgsg_config_glgsg.obj')
    TargetAdd('libpandagl.dll', input='p3glgsg_glgsg.obj')
    TargetAdd('libpandagl.dll', input='p3wgldisplay_composite1.obj')
    TargetAdd('libpandagl.dll', input='libp3windisplay.dll')
    if not PkgSkip('PANDAFX'):
        TargetAdd('libpandagl.dll', input='libpandafx.dll')
    TargetAdd('libpandagl.dll', input=COMMON_PANDA_LIBS)
    TargetAdd('libpandagl.dll', opts=['MODULE', 'WINGDI', 'GL', 'WINKERNEL', 'WINOLDNAMES', 'WINUSER', 'WINMM', 'NVIDIACG', 'CGGL'])

#
# DIRECTORY: panda/src/egldisplay/
#

# If we're not compiling with any windowing system at all, but we do have EGL,
# we can use that to create a headless libpandagl instead.
if not PkgSkip("EGL") and not PkgSkip("GL") and PkgSkip("X11") and GetTarget() not in ('windows', 'darwin'):
    OPTS=['DIR:panda/src/egldisplay', 'DIR:panda/src/glstuff', 'BUILDING:PANDAGL', 'GL', 'EGL']
    TargetAdd('pandagl_egldisplay_composite1.obj', opts=OPTS, input='p3egldisplay_composite1.cxx')
    OPTS=['DIR:panda/metalibs/pandagl', 'BUILDING:PANDAGL', 'GL', 'EGL']
    TargetAdd('pandagl_pandagl.obj', opts=OPTS, input='pandagl.cxx')
    TargetAdd('libpandagl.dll', input='pandagl_pandagl.obj')
    TargetAdd('libpandagl.dll', input='p3glgsg_config_glgsg.obj')
    TargetAdd('libpandagl.dll', input='p3glgsg_glgsg.obj')
    TargetAdd('libpandagl.dll', input='pandagl_egldisplay_composite1.obj')
    TargetAdd('libpandagl.dll', input=COMMON_PANDA_LIBS)
    TargetAdd('libpandagl.dll', opts=['MODULE', 'GL', 'EGL', 'CGGL'])

elif not PkgSkip("EGL") and not PkgSkip("GL") and GetTarget() not in ('windows', 'darwin'):
    # As a temporary solution for #1086, build this module, which we can use as a
    # fallback to OpenGL for headless systems.
    OPTS=['DIR:panda/src/egldisplay', 'DIR:panda/src/glstuff', 'BUILDING:PANDAGL', 'GL', 'EGL']
    TargetAdd('p3headlessgl_egldisplay_composite1.obj', opts=OPTS, input='p3egldisplay_composite1.cxx')
    OPTS=['DIR:panda/metalibs/pandagl', 'BUILDING:PANDAGL', 'GL', 'EGL']
    TargetAdd('p3headlessgl_pandagl.obj', opts=OPTS, input='pandagl.cxx')
    TargetAdd('libp3headlessgl.dll', input='p3headlessgl_pandagl.obj')
    TargetAdd('libp3headlessgl.dll', input='p3glgsg_config_glgsg.obj')
    TargetAdd('libp3headlessgl.dll', input='p3glgsg_glgsg.obj')
    TargetAdd('libp3headlessgl.dll', input='p3headlessgl_egldisplay_composite1.obj')
    TargetAdd('libp3headlessgl.dll', input=COMMON_PANDA_LIBS)
    TargetAdd('libp3headlessgl.dll', opts=['MODULE', 'GL', 'EGL', 'CGGL'])

#
# DIRECTORY: panda/src/egldisplay/
#

if GetTarget() != 'android' and not PkgSkip("EGL") and not PkgSkip("GLES"):
    DefSymbol('GLES', 'OPENGLES_1', '')
    OPTS=['DIR:panda/src/egldisplay', 'DIR:panda/src/glstuff', 'BUILDING:PANDAGLES', 'GLES', 'EGL', 'X11']
    TargetAdd('pandagles_egldisplay_composite1.obj', opts=OPTS, input='p3egldisplay_composite1.cxx')
    OPTS=['DIR:panda/metalibs/pandagles', 'BUILDING:PANDAGLES', 'GLES', 'EGL']
    TargetAdd('pandagles_pandagles.obj', opts=OPTS, input='pandagles.cxx')
    if not PkgSkip("X11"):
        TargetAdd('libpandagles.dll', input='p3x11display_composite1.obj')
    TargetAdd('libpandagles.dll', input='pandagles_pandagles.obj')
    TargetAdd('libpandagles.dll', input='p3glesgsg_config_glesgsg.obj')
    TargetAdd('libpandagles.dll', input='p3glesgsg_glesgsg.obj')
    TargetAdd('libpandagles.dll', input='pandagles_egldisplay_composite1.obj')
    TargetAdd('libpandagles.dll', input=COMMON_PANDA_LIBS)
    TargetAdd('libpandagles.dll', opts=['MODULE', 'GLES', 'EGL', 'X11'])

#
# DIRECTORY: panda/src/egldisplay/
#

if GetTarget() != 'android' and not PkgSkip("EGL") and not PkgSkip("GLES2"):
    DefSymbol('GLES2', 'OPENGLES_2', '')
    OPTS=['DIR:panda/src/egldisplay', 'DIR:panda/src/glstuff', 'BUILDING:PANDAGLES2', 'GLES2', 'EGL', 'X11']
    TargetAdd('pandagles2_egldisplay_composite1.obj', opts=OPTS, input='p3egldisplay_composite1.cxx')
    OPTS=['DIR:panda/metalibs/pandagles2', 'BUILDING:PANDAGLES2', 'GLES2', 'EGL']
    TargetAdd('pandagles2_pandagles2.obj', opts=OPTS, input='pandagles2.cxx')
    if not PkgSkip("X11"):
        TargetAdd('libpandagles2.dll', input='p3x11display_composite1.obj')
    TargetAdd('libpandagles2.dll', input='pandagles2_pandagles2.obj')
    TargetAdd('libpandagles2.dll', input='p3gles2gsg_config_gles2gsg.obj')
    TargetAdd('libpandagles2.dll', input='p3gles2gsg_gles2gsg.obj')
    TargetAdd('libpandagles2.dll', input='pandagles2_egldisplay_composite1.obj')
    TargetAdd('libpandagles2.dll', input=COMMON_PANDA_LIBS)
    TargetAdd('libpandagles2.dll', opts=['MODULE', 'GLES2', 'EGL', 'X11'])

#
# DIRECTORY: panda/src/webgldisplay/
#

if GetTarget() == 'emscripten' and not PkgSkip("GLES2"):
  DefSymbol('GLES2', 'OPENGLES_2', '')
  OPTS=['DIR:panda/src/webgldisplay', 'DIR:panda/src/glstuff', 'BUILDING:PANDAGLES2',  'GLES2', 'WEBGL']
  TargetAdd('p3webgldisplay_webgldisplay_composite1.obj', opts=OPTS, input='p3webgldisplay_composite1.cxx')
  TargetAdd('libp3webgldisplay.dll', input='p3gles2gsg_config_gles2gsg.obj')
  TargetAdd('libp3webgldisplay.dll', input='p3gles2gsg_gles2gsg.obj')
  TargetAdd('libp3webgldisplay.dll', input='p3webgldisplay_webgldisplay_composite1.obj')
  TargetAdd('libp3webgldisplay.dll', input=COMMON_PANDA_LIBS)
  TargetAdd('libp3webgldisplay.dll', opts=['MODULE', 'GLES2', 'WEBGL'])

#
# DIRECTORY: panda/src/ode/
#
if not PkgSkip("ODE"):
    OPTS=['DIR:panda/src/ode', 'BUILDING:PANDAODE', 'ODE']
    TargetAdd('p3ode_composite1.obj', opts=OPTS, input='p3ode_composite1.cxx')
    TargetAdd('p3ode_composite2.obj', opts=OPTS, input='p3ode_composite2.cxx')
    TargetAdd('p3ode_composite3.obj', opts=OPTS, input='p3ode_composite3.cxx')

    OPTS=['DIR:panda/src/ode', 'ODE']
    IGATEFILES=GetDirectoryContents('panda/src/ode', ["*.h", "*_composite*.cxx"])
    IGATEFILES.remove("odeConvexGeom.h")
    IGATEFILES.remove("odeHelperStructs.h")
    TargetAdd('libpandaode.in', opts=OPTS, input=IGATEFILES)
    TargetAdd('libpandaode.in', opts=['IMOD:panda3d.ode', 'ILIB:libpandaode', 'SRCDIR:panda/src/ode'])
    PyTargetAdd('p3ode_ext_composite.obj', opts=OPTS, input='p3ode_ext_composite.cxx')

#
# DIRECTORY: panda/metalibs/pandaode/
#
if not PkgSkip("ODE"):
    OPTS=['DIR:panda/metalibs/pandaode', 'BUILDING:PANDAODE', 'ODE']
    TargetAdd('pandaode_pandaode.obj', opts=OPTS, input='pandaode.cxx')

    TargetAdd('libpandaode.dll', input='pandaode_pandaode.obj')
    TargetAdd('libpandaode.dll', input='p3ode_composite1.obj')
    TargetAdd('libpandaode.dll', input='p3ode_composite2.obj')
    TargetAdd('libpandaode.dll', input='p3ode_composite3.obj')
    TargetAdd('libpandaode.dll', input=COMMON_PANDA_LIBS)
    TargetAdd('libpandaode.dll', opts=['WINUSER', 'ODE'])

    OPTS=['DIR:panda/metalibs/pandaode', 'ODE']
    PyTargetAdd('ode_module.obj', input='libpandaode.in')
    PyTargetAdd('ode_module.obj', opts=OPTS)
    PyTargetAdd('ode_module.obj', opts=['IMOD:panda3d.ode', 'ILIB:ode', 'IMPORT:panda3d.core'])

    PyTargetAdd('ode.pyd', input='ode_module.obj')
    PyTargetAdd('ode.pyd', input='libpandaode_igate.obj')
    PyTargetAdd('ode.pyd', input='p3ode_ext_composite.obj')
    PyTargetAdd('ode.pyd', input='libpandaode.dll')
    PyTargetAdd('ode.pyd', input='libp3interrogatedb.dll')
    PyTargetAdd('ode.pyd', input=COMMON_PANDA_LIBS)
    PyTargetAdd('ode.pyd', opts=['WINUSER', 'ODE'])

#
# DIRECTORY: panda/src/bullet/
#
if not PkgSkip("BULLET"):
    OPTS=['DIR:panda/src/bullet', 'BUILDING:PANDABULLET', 'BULLET']
    TargetAdd('p3bullet_composite.obj', opts=OPTS, input='p3bullet_composite.cxx')

    OPTS=['DIR:panda/src/bullet', 'BULLET']
    IGATEFILES=GetDirectoryContents('panda/src/bullet', ["*.h", "*_composite*.cxx"])
    TargetAdd('libpandabullet.in', opts=OPTS, input=IGATEFILES)
    TargetAdd('libpandabullet.in', opts=['IMOD:panda3d.bullet', 'ILIB:libpandabullet', 'SRCDIR:panda/src/bullet'])

#
# DIRECTORY: panda/metalibs/pandabullet/
#
if not PkgSkip("BULLET"):
    OPTS=['DIR:panda/metalibs/pandabullet', 'BUILDING:PANDABULLET', 'BULLET']
    TargetAdd('pandabullet_pandabullet.obj', opts=OPTS, input='pandabullet.cxx')

    TargetAdd('libpandabullet.dll', input='pandabullet_pandabullet.obj')
    TargetAdd('libpandabullet.dll', input='p3bullet_composite.obj')
    TargetAdd('libpandabullet.dll', input=COMMON_PANDA_LIBS)
    TargetAdd('libpandabullet.dll', opts=['WINUSER', 'BULLET'])

    OPTS=['DIR:panda/metalibs/pandabullet', 'BULLET']
    PyTargetAdd('bullet_module.obj', input='libpandabullet.in')
    PyTargetAdd('bullet_module.obj', opts=OPTS)
    PyTargetAdd('bullet_module.obj', opts=['IMOD:panda3d.bullet', 'ILIB:bullet', 'IMPORT:panda3d.core'])

    PyTargetAdd('bullet.pyd', input='bullet_module.obj')
    PyTargetAdd('bullet.pyd', input='libpandabullet_igate.obj')
    PyTargetAdd('bullet.pyd', input='libpandabullet.dll')
    PyTargetAdd('bullet.pyd', input='libp3interrogatedb.dll')
    PyTargetAdd('bullet.pyd', input=COMMON_PANDA_LIBS)
    PyTargetAdd('bullet.pyd', opts=['WINUSER', 'BULLET'])

#
# DIRECTORY: panda/src/physics/
#

if not PkgSkip("PANDAPHYSICS"):
    OPTS=['DIR:panda/src/physics', 'BUILDING:PANDAPHYSICS']
    TargetAdd('p3physics_composite1.obj', opts=OPTS, input='p3physics_composite1.cxx')
    TargetAdd('p3physics_composite2.obj', opts=OPTS, input='p3physics_composite2.cxx')

    OPTS=['DIR:panda/src/physics']
    IGATEFILES=GetDirectoryContents('panda/src/physics', ["*.h", "*_composite*.cxx"])
    IGATEFILES.remove("forces.h")
    TargetAdd('libp3physics.in', opts=OPTS, input=IGATEFILES)
    TargetAdd('libp3physics.in', opts=['IMOD:panda3d.physics', 'ILIB:libp3physics', 'SRCDIR:panda/src/physics'])

#
# DIRECTORY: panda/src/particlesystem/
#

if not PkgSkip("PANDAPHYSICS") and not PkgSkip("PANDAPARTICLESYSTEM"):
    OPTS=['DIR:panda/src/particlesystem', 'BUILDING:PANDAPHYSICS']
    TargetAdd('p3particlesystem_composite1.obj', opts=OPTS, input='p3particlesystem_composite1.cxx')
    TargetAdd('p3particlesystem_composite2.obj', opts=OPTS, input='p3particlesystem_composite2.cxx')

    OPTS=['DIR:panda/src/particlesystem']
    IGATEFILES=GetDirectoryContents('panda/src/particlesystem', ["*.h", "*_composite*.cxx"])
    IGATEFILES.remove('orientedParticle.h')
    IGATEFILES.remove('orientedParticleFactory.h')
    IGATEFILES.remove('particlefactories.h')
    IGATEFILES.remove('emitters.h')
    IGATEFILES.remove('particles.h')
    TargetAdd('libp3particlesystem.in', opts=OPTS, input=IGATEFILES)
    TargetAdd('libp3particlesystem.in', opts=['IMOD:panda3d.physics', 'ILIB:libp3particlesystem', 'SRCDIR:panda/src/particlesystem'])

#
# DIRECTORY: panda/metalibs/pandaphysics/
#

if not PkgSkip("PANDAPHYSICS"):
    OPTS=['DIR:panda/metalibs/pandaphysics', 'BUILDING:PANDAPHYSICS']
    TargetAdd('pandaphysics_pandaphysics.obj', opts=OPTS, input='pandaphysics.cxx')

    TargetAdd('libpandaphysics.dll', input='pandaphysics_pandaphysics.obj')
    TargetAdd('libpandaphysics.dll', input='p3physics_composite1.obj')
    TargetAdd('libpandaphysics.dll', input='p3physics_composite2.obj')
    TargetAdd('libpandaphysics.dll', input='p3particlesystem_composite1.obj')
    TargetAdd('libpandaphysics.dll', input='p3particlesystem_composite2.obj')
    TargetAdd('libpandaphysics.dll', input=COMMON_PANDA_LIBS)
    TargetAdd('libpandaphysics.dll', opts=['ADVAPI'])

    OPTS=['DIR:panda/metalibs/pandaphysics']
    PyTargetAdd('physics_module.obj', input='libp3physics.in')
    if not PkgSkip("PANDAPARTICLESYSTEM"):
        PyTargetAdd('physics_module.obj', input='libp3particlesystem.in')
    PyTargetAdd('physics_module.obj', opts=OPTS)
    PyTargetAdd('physics_module.obj', opts=['IMOD:panda3d.physics', 'ILIB:physics', 'IMPORT:panda3d.core'])

    PyTargetAdd('physics.pyd', input='physics_module.obj')
    PyTargetAdd('physics.pyd', input='libp3physics_igate.obj')
    if not PkgSkip("PANDAPARTICLESYSTEM"):
        PyTargetAdd('physics.pyd', input='libp3particlesystem_igate.obj')
    PyTargetAdd('physics.pyd', input='libpandaphysics.dll')
    PyTargetAdd('physics.pyd', input='libp3interrogatedb.dll')
    PyTargetAdd('physics.pyd', input=COMMON_PANDA_LIBS)

#
# DIRECTORY: contrib/src/speedtree/
#

if not PkgSkip("SPEEDTREE"):
    OPTS=['DIR:contrib/src/speedtree', 'BUILDING:PANDASPEEDTREE', 'SPEEDTREE']
    TargetAdd('pandaspeedtree_composite1.obj', opts=OPTS, input='pandaspeedtree_composite1.cxx')
    IGATEFILES=GetDirectoryContents('contrib/src/speedtree', ["*.h", "*_composite*.cxx"])
    TargetAdd('libpandaspeedtree.in', opts=OPTS, input=IGATEFILES)
    TargetAdd('libpandaspeedtree.in', opts=['IMOD:libpandaspeedtree', 'ILIB:libpandaspeedtree', 'SRCDIR:contrib/src/speedtree'])

    PyTargetAdd('libpandaspeedtree_module.obj', input='libpandaspeedtree.in')
    PyTargetAdd('libpandaspeedtree_module.obj', opts=OPTS)
    PyTargetAdd('libpandaspeedtree_module.obj', opts=['IMOD:libpandaspeedtree', 'ILIB:libpandaspeedtree'])
    TargetAdd('libpandaspeedtree.dll', input='pandaspeedtree_composite1.obj')
    PyTargetAdd('libpandaspeedtree.dll', input='libpandaspeedtree_igate.obj')
    TargetAdd('libpandaspeedtree.dll', input='libpandaspeedtree_module.obj')
    TargetAdd('libpandaspeedtree.dll', input=COMMON_PANDA_LIBS)
    TargetAdd('libpandaspeedtree.dll', opts=['SPEEDTREE'])
    if SDK["SPEEDTREEAPI"] == 'OpenGL':
        TargetAdd('libpandaspeedtree.dll', opts=['GL', 'NVIDIACG', 'CGGL'])
    elif SDK["SPEEDTREEAPI"] == 'DirectX9':
        TargetAdd('libpandaspeedtree.dll', opts=['DX9', 'NVIDIACG', 'CGDX9'])

#
# DIRECTORY: panda/src/testbed/
#

if not PkgSkip("PVIEW"):
    OPTS=['DIR:panda/src/testbed']
    TargetAdd('pview_pview.obj', opts=OPTS, input='pview.cxx')
    TargetAdd('pview.exe', input='pview_pview.obj')
    TargetAdd('pview.exe', input='libp3framework.dll')
    if not PkgSkip("EGG"):
        TargetAdd('pview.exe', input='libpandaegg.dll')
    TargetAdd('pview.exe', input=COMMON_PANDA_LIBS)
    TargetAdd('pview.exe', opts=['ADVAPI', 'WINSOCK2', 'WINSHELL'])

    if GetLinkAllStatic() and not PkgSkip("GL"):
        TargetAdd('pview.exe', input='libpandagl.dll')
    if GetTarget() == "emscripten" and not PkgSkip("GLES2"):
        TargetAdd('pview.exe', input='libp3webgldisplay.dll')

#
# DIRECTORY: panda/src/android/
#

if GetTarget() == 'android':
    OPTS=['DIR:panda/src/android', 'PNG']
    TargetAdd('org/panda3d/android/NativeIStream.class', opts=OPTS, input='NativeIStream.java')
    TargetAdd('org/panda3d/android/NativeOStream.class', opts=OPTS, input='NativeOStream.java')
    TargetAdd('org/panda3d/android/PandaActivity.class', opts=OPTS, input='PandaActivity.java')
    TargetAdd('org/panda3d/android/PythonActivity.class', opts=OPTS, input='PythonActivity.java')

    TargetAdd('classes.dex', input='org/panda3d/android/NativeIStream.class')
    TargetAdd('classes.dex', input='org/panda3d/android/NativeOStream.class')
    TargetAdd('classes.dex', input='org/panda3d/android/PandaActivity.class')
    TargetAdd('classes.dex', input='org/panda3d/android/PythonActivity.class')

    TargetAdd('p3android_composite1.obj', opts=OPTS, input='p3android_composite1.cxx')
    TargetAdd('libp3android.dll', input='p3android_composite1.obj')
    TargetAdd('libp3android.dll', input=COMMON_PANDA_LIBS)
    TargetAdd('libp3android.dll', opts=['JNIGRAPHICS'])

    TargetAdd('android_native_app_glue.obj', opts=OPTS + ['NOHIDDEN'], input='android_native_app_glue.c')
    TargetAdd('android_main.obj', opts=OPTS, input='android_main.cxx')

    if not PkgSkip("PVIEW"):
        TargetAdd('libpview_pview.obj', opts=OPTS, input='pview.cxx')
        TargetAdd('libpview.dll', input='android_native_app_glue.obj')
        TargetAdd('libpview.dll', input='android_main.obj')
        TargetAdd('libpview.dll', input='libpview_pview.obj')
        TargetAdd('libpview.dll', input='libp3framework.dll')
        if not PkgSkip("EGG"):
            TargetAdd('libpview.dll', input='libpandaegg.dll')
        TargetAdd('libpview.dll', input='libp3android.dll')
        TargetAdd('libpview.dll', input=COMMON_PANDA_LIBS)
        TargetAdd('libpview.dll', opts=['MODULE', 'ANDROID'])

    if not PkgSkip("PYTHON"):
        OPTS += ['PYTHON']
        TargetAdd('ppython_ppython.obj', opts=OPTS, input='python_main.cxx')
        TargetAdd('libppython.dll', input='android_native_app_glue.obj')
        TargetAdd('libppython.dll', input='android_main.obj')
        TargetAdd('libppython.dll', input='ppython_ppython.obj')
        TargetAdd('libppython.dll', input='libp3framework.dll')
        TargetAdd('libppython.dll', input='libp3android.dll')
        TargetAdd('libppython.dll', input=COMMON_PANDA_LIBS)
        TargetAdd('libppython.dll', opts=['MODULE', 'ANDROID', 'PYTHON'])

#
# DIRECTORY: panda/src/androiddisplay/
#

if GetTarget() == 'android' and not PkgSkip("EGL") and not PkgSkip("GLES"):
    DefSymbol('GLES', 'OPENGLES_1', '')
    OPTS=['DIR:panda/src/androiddisplay', 'DIR:panda/src/glstuff', 'BUILDING:PANDAGLES', 'GLES', 'EGL']
    TargetAdd('pandagles_androiddisplay_composite1.obj', opts=OPTS, input='p3androiddisplay_composite1.cxx')
    OPTS=['DIR:panda/metalibs/pandagles', 'BUILDING:PANDAGLES', 'GLES', 'EGL']
    TargetAdd('pandagles_pandagles.obj', opts=OPTS, input='pandagles.cxx')
    TargetAdd('libpandagles.dll', input='pandagles_pandagles.obj')
    TargetAdd('libpandagles.dll', input='p3glesgsg_config_glesgsg.obj')
    TargetAdd('libpandagles.dll', input='p3glesgsg_glesgsg.obj')
    TargetAdd('libpandagles.dll', input='pandagles_androiddisplay_composite1.obj')
    TargetAdd('libpandagles.dll', input='libp3android.dll')
    TargetAdd('libpandagles.dll', input=COMMON_PANDA_LIBS)
    TargetAdd('libpandagles.dll', opts=['MODULE', 'GLES', 'EGL'])

if GetTarget() == 'android' and not PkgSkip("EGL") and not PkgSkip("GLES2"):
    DefSymbol('GLES2', 'OPENGLES_2', '')
    OPTS=['DIR:panda/src/androiddisplay', 'DIR:panda/src/glstuff', 'BUILDING:PANDAGLES2', 'GLES2', 'EGL']
    TargetAdd('pandagles2_androiddisplay_composite1.obj', opts=OPTS, input='p3androiddisplay_composite1.cxx')
    OPTS=['DIR:panda/metalibs/pandagles2', 'BUILDING:PANDAGLES2', 'GLES2', 'EGL']
    TargetAdd('pandagles2_pandagles2.obj', opts=OPTS, input='pandagles2.cxx')
    TargetAdd('libpandagles2.dll', input='pandagles2_pandagles2.obj')
    TargetAdd('libpandagles2.dll', input='p3gles2gsg_config_gles2gsg.obj')
    TargetAdd('libpandagles2.dll', input='p3gles2gsg_gles2gsg.obj')
    TargetAdd('libpandagles2.dll', input='pandagles2_androiddisplay_composite1.obj')
    TargetAdd('libpandagles2.dll', input='libp3android.dll')
    TargetAdd('libpandagles2.dll', input=COMMON_PANDA_LIBS)
    TargetAdd('libpandagles2.dll', opts=['MODULE', 'GLES2', 'EGL'])

#
# DIRECTORY: panda/src/tinydisplay/
#

if (GetTarget() in ('windows', 'darwin') or not PkgSkip("X11")) and not PkgSkip("TINYDISPLAY"):
    OPTS=['DIR:panda/src/tinydisplay', 'BUILDING:TINYDISPLAY', 'X11']
    TargetAdd('p3tinydisplay_composite1.obj', opts=OPTS, input='p3tinydisplay_composite1.cxx')
    TargetAdd('p3tinydisplay_composite2.obj', opts=OPTS, input='p3tinydisplay_composite2.cxx')
    TargetAdd('p3tinydisplay_ztriangle_1.obj', opts=OPTS, input='ztriangle_1.cxx')
    TargetAdd('p3tinydisplay_ztriangle_2.obj', opts=OPTS, input='ztriangle_2.cxx')
    TargetAdd('p3tinydisplay_ztriangle_3.obj', opts=OPTS, input='ztriangle_3.cxx')
    TargetAdd('p3tinydisplay_ztriangle_4.obj', opts=OPTS, input='ztriangle_4.cxx')
    TargetAdd('p3tinydisplay_ztriangle_table.obj', opts=OPTS, input='ztriangle_table.cxx')
    if GetTarget() == 'windows':
        TargetAdd('libp3tinydisplay.dll', input='libp3windisplay.dll')
        TargetAdd('libp3tinydisplay.dll', opts=['WINIMM', 'WINGDI', 'WINKERNEL', 'WINOLDNAMES', 'WINUSER', 'WINMM'])
    elif GetTarget() != 'darwin':
        TargetAdd('libp3tinydisplay.dll', input='p3x11display_composite1.obj')
        TargetAdd('libp3tinydisplay.dll', opts=['X11'])
    TargetAdd('libp3tinydisplay.dll', input='p3tinydisplay_composite1.obj')
    TargetAdd('libp3tinydisplay.dll', input='p3tinydisplay_composite2.obj')
    TargetAdd('libp3tinydisplay.dll', input='p3tinydisplay_ztriangle_1.obj')
    TargetAdd('libp3tinydisplay.dll', input='p3tinydisplay_ztriangle_2.obj')
    TargetAdd('libp3tinydisplay.dll', input='p3tinydisplay_ztriangle_3.obj')
    TargetAdd('libp3tinydisplay.dll', input='p3tinydisplay_ztriangle_4.obj')
    TargetAdd('libp3tinydisplay.dll', input='p3tinydisplay_ztriangle_table.obj')
    TargetAdd('libp3tinydisplay.dll', input=COMMON_PANDA_LIBS)

#
# DIRECTORY: direct/src/directbase/
#

if not PkgSkip("DIRECT"):
    OPTS=['DIR:direct/src/directbase']
    TargetAdd('p3directbase_directbase.obj', opts=OPTS+['BUILDING:DIRECT'], input='directbase.cxx')

#
# DIRECTORY: direct/src/dcparser/
#

if not PkgSkip("DIRECT"):
    OPTS=['DIR:direct/src/dcparser', 'BUILDING:DIRECT_DCPARSER', 'WITHINPANDA', 'BISONPREFIX_dcyy']
    CreateFile(GetOutputDir()+"/include/dcParser.h")
    TargetAdd('p3dcparser_dcParser.obj', opts=OPTS, input='dcParser.yxx')
    TargetAdd('dcParser.h', input='p3dcparser_dcParser.obj', opts=['DEPENDENCYONLY'])
    TargetAdd('p3dcparser_dcLexer.obj', opts=OPTS, input='dcLexer.lxx')
    TargetAdd('p3dcparser_composite1.obj', opts=OPTS, input='p3dcparser_composite1.cxx')
    TargetAdd('p3dcparser_composite2.obj', opts=OPTS, input='p3dcparser_composite2.cxx')

    OPTS=['DIR:direct/src/dcparser', 'WITHINPANDA']
    IGATEFILES=GetDirectoryContents('direct/src/dcparser', ["*.h", "*_composite*.cxx"])
    if "dcParser.h" in IGATEFILES:
        IGATEFILES.remove("dcParser.h")
    if "dcmsgtypes.h" in IGATEFILES:
        IGATEFILES.remove('dcmsgtypes.h')
    TargetAdd('libp3dcparser.in', opts=OPTS, input=IGATEFILES)
    TargetAdd('libp3dcparser.in', opts=['IMOD:panda3d.direct', 'ILIB:libp3dcparser', 'SRCDIR:direct/src/dcparser'])
    PyTargetAdd('p3dcparser_ext_composite.obj', opts=OPTS, input='p3dcparser_ext_composite.cxx')

#
# DIRECTORY: direct/src/deadrec/
#

if not PkgSkip("DIRECT"):
    OPTS=['DIR:direct/src/deadrec', 'BUILDING:DIRECT']
    TargetAdd('p3deadrec_composite1.obj', opts=OPTS, input='p3deadrec_composite1.cxx')

    OPTS=['DIR:direct/src/deadrec']
    IGATEFILES=GetDirectoryContents('direct/src/deadrec', ["*.h", "*_composite*.cxx"])
    TargetAdd('libp3deadrec.in', opts=OPTS, input=IGATEFILES)
    TargetAdd('libp3deadrec.in', opts=['IMOD:panda3d.direct', 'ILIB:libp3deadrec', 'SRCDIR:direct/src/deadrec'])

#
# DIRECTORY: direct/src/distributed/
#

if not PkgSkip("DIRECT") and GetTarget() != 'emscripten':
    OPTS=['DIR:direct/src/distributed', 'DIR:direct/src/dcparser', 'WITHINPANDA', 'BUILDING:DIRECT']
    TargetAdd('p3distributed_config_distributed.obj', opts=OPTS, input='config_distributed.cxx')

    OPTS=['DIR:direct/src/distributed', 'WITHINPANDA']
    IGATEFILES=GetDirectoryContents('direct/src/distributed', ["*.h", "*.cxx"])
    TargetAdd('libp3distributed.in', opts=OPTS, input=IGATEFILES)
    TargetAdd('libp3distributed.in', opts=['IMOD:panda3d.direct', 'ILIB:libp3distributed', 'SRCDIR:direct/src/distributed'])
    PyTargetAdd('p3distributed_cConnectionRepository.obj', opts=OPTS, input='cConnectionRepository.cxx')
    PyTargetAdd('p3distributed_cDistributedSmoothNodeBase.obj', opts=OPTS, input='cDistributedSmoothNodeBase.cxx')

#
# DIRECTORY: direct/src/interval/
#

if not PkgSkip("DIRECT"):
    OPTS=['DIR:direct/src/interval', 'BUILDING:DIRECT']
    TargetAdd('p3interval_composite1.obj', opts=OPTS, input='p3interval_composite1.cxx')

    OPTS=['DIR:direct/src/interval']
    IGATEFILES=GetDirectoryContents('direct/src/interval', ["*.h", "*_composite*.cxx"])
    TargetAdd('libp3interval.in', opts=OPTS, input=IGATEFILES)
    TargetAdd('libp3interval.in', opts=['IMOD:panda3d.direct', 'ILIB:libp3interval', 'SRCDIR:direct/src/interval'])
    PyTargetAdd('p3interval_cInterval_ext.obj', opts=OPTS, input='cInterval_ext.cxx')

#
# DIRECTORY: direct/src/showbase/
#

if not PkgSkip("DIRECT"):
    OPTS=['DIR:direct/src/showbase', 'BUILDING:DIRECT']
    TargetAdd('p3showbase_showBase.obj', opts=OPTS, input='showBase.cxx')
    if GetTarget() == 'darwin':
        TargetAdd('p3showbase_showBase_assist.obj', opts=OPTS, input='showBase_assist.mm')

    OPTS=['DIR:direct/src/showbase']
    IGATEFILES=GetDirectoryContents('direct/src/showbase', ["*.h", "showBase.cxx"])
    TargetAdd('libp3showbase.in', opts=OPTS, input=IGATEFILES)
    TargetAdd('libp3showbase.in', opts=['IMOD:panda3d.direct', 'ILIB:libp3showbase', 'SRCDIR:direct/src/showbase'])

#
# DIRECTORY: direct/src/motiontrail/
#

if not PkgSkip("DIRECT"):
    OPTS=['DIR:direct/src/motiontrail', 'BUILDING:DIRECT']
    TargetAdd('p3motiontrail_cMotionTrail.obj', opts=OPTS, input='cMotionTrail.cxx')
    TargetAdd('p3motiontrail_config_motiontrail.obj', opts=OPTS, input='config_motiontrail.cxx')

    OPTS=['DIR:direct/src/motiontrail']
    IGATEFILES=GetDirectoryContents('direct/src/motiontrail', ["*.h", "cMotionTrail.cxx"])
    TargetAdd('libp3motiontrail.in', opts=OPTS, input=IGATEFILES)
    TargetAdd('libp3motiontrail.in', opts=['IMOD:panda3d.direct', 'ILIB:libp3motiontrail', 'SRCDIR:direct/src/motiontrail'])

#
# DIRECTORY: direct/metalibs/direct/
#

if not PkgSkip("DIRECT"):
    TargetAdd('libp3direct.dll', input='p3directbase_directbase.obj')
    TargetAdd('libp3direct.dll', input='p3dcparser_composite1.obj')
    TargetAdd('libp3direct.dll', input='p3dcparser_composite2.obj')
    TargetAdd('libp3direct.dll', input='p3dcparser_dcParser.obj')
    TargetAdd('libp3direct.dll', input='p3dcparser_dcLexer.obj')
    TargetAdd('libp3direct.dll', input='p3showbase_showBase.obj')
    if GetTarget() == 'darwin':
        TargetAdd('libp3direct.dll', input='p3showbase_showBase_assist.obj')
    TargetAdd('libp3direct.dll', input='p3deadrec_composite1.obj')
    if GetTarget() != 'emscripten':
        TargetAdd('libp3direct.dll', input='p3distributed_config_distributed.obj')
    TargetAdd('libp3direct.dll', input='p3interval_composite1.obj')
    TargetAdd('libp3direct.dll', input='p3motiontrail_config_motiontrail.obj')
    TargetAdd('libp3direct.dll', input='p3motiontrail_cMotionTrail.obj')
    TargetAdd('libp3direct.dll', input=COMMON_PANDA_LIBS)
    TargetAdd('libp3direct.dll', opts=['ADVAPI', 'WINUSER', 'WINGDI'])

    PyTargetAdd('direct_module.obj', input='libp3dcparser.in')
    PyTargetAdd('direct_module.obj', input='libp3showbase.in')
    PyTargetAdd('direct_module.obj', input='libp3deadrec.in')
    PyTargetAdd('direct_module.obj', input='libp3interval.in')
    if GetTarget() != 'emscripten':
        PyTargetAdd('direct_module.obj', input='libp3distributed.in')
    PyTargetAdd('direct_module.obj', input='libp3motiontrail.in')
    PyTargetAdd('direct_module.obj', opts=['IMOD:panda3d.direct', 'ILIB:direct', 'IMPORT:panda3d.core'])

    PyTargetAdd('direct.pyd', input='libp3dcparser_igate.obj')
    PyTargetAdd('direct.pyd', input='libp3showbase_igate.obj')
    PyTargetAdd('direct.pyd', input='libp3deadrec_igate.obj')
    PyTargetAdd('direct.pyd', input='libp3interval_igate.obj')
    PyTargetAdd('direct.pyd', input='p3interval_cInterval_ext.obj')
    if GetTarget() != 'emscripten':
        PyTargetAdd('direct.pyd', input='libp3distributed_igate.obj')
    PyTargetAdd('direct.pyd', input='libp3motiontrail_igate.obj')

    # These are part of direct.pyd, not libp3direct.dll, because they rely on
    # the Python libraries.  If a C++ user needs these modules, we can move them
    # back and filter out the Python-specific code.
    PyTargetAdd('direct.pyd', input='p3dcparser_ext_composite.obj')
    if GetTarget() != 'emscripten':
        PyTargetAdd('direct.pyd', input='p3distributed_cConnectionRepository.obj')
        PyTargetAdd('direct.pyd', input='p3distributed_cDistributedSmoothNodeBase.obj')

    PyTargetAdd('direct.pyd', input='direct_module.obj')
    PyTargetAdd('direct.pyd', input='libp3direct.dll')
    PyTargetAdd('direct.pyd', input='libp3interrogatedb.dll')
    PyTargetAdd('direct.pyd', input=COMMON_PANDA_LIBS)
    PyTargetAdd('direct.pyd', opts=['WINUSER', 'WINGDI', 'WINSOCK2'])

#
# DIRECTORY: direct/src/dcparse/
#

if not PkgSkip("DIRECT"):
    OPTS=['DIR:direct/src/dcparse', 'DIR:direct/src/dcparser', 'WITHINPANDA', 'ADVAPI']
    TargetAdd('dcparse_dcparse.obj', opts=OPTS, input='dcparse.cxx')
    TargetAdd('p3dcparse.exe', input='dcparse_dcparse.obj')
    TargetAdd('p3dcparse.exe', input='libp3direct.dll')
    TargetAdd('p3dcparse.exe', input=COMMON_PANDA_LIBS)
    TargetAdd('p3dcparse.exe', opts=['ADVAPI'])

#
# DIRECTORY: pandatool/src/pandatoolbase/
#

if not PkgSkip("PANDATOOL"):
    OPTS=['DIR:pandatool/src/pandatoolbase']
    TargetAdd('p3pandatoolbase_composite1.obj', opts=OPTS, input='p3pandatoolbase_composite1.cxx')
    TargetAdd('libp3pandatoolbase.lib', input='p3pandatoolbase_composite1.obj')

#
# DIRECTORY: pandatool/src/converter/
#

if not PkgSkip("PANDATOOL") and not PkgSkip("EGG"):
    OPTS=['DIR:pandatool/src/converter']
    TargetAdd('p3converter_somethingToEggConverter.obj', opts=OPTS, input='somethingToEggConverter.cxx')
    TargetAdd('p3converter_eggToSomethingConverter.obj', opts=OPTS, input='eggToSomethingConverter.cxx')
    TargetAdd('libp3converter.lib', input='p3converter_somethingToEggConverter.obj')
    TargetAdd('libp3converter.lib', input='p3converter_eggToSomethingConverter.obj')

#
# DIRECTORY: pandatool/src/progbase/
#

if not PkgSkip("PANDATOOL"):
    OPTS=['DIR:pandatool/src/progbase', 'ZLIB']
    TargetAdd('p3progbase_composite1.obj', opts=OPTS, input='p3progbase_composite1.cxx')
    TargetAdd('libp3progbase.lib', input='p3progbase_composite1.obj')

#
# DIRECTORY: pandatool/src/eggbase/
#

if not PkgSkip("PANDATOOL") and not PkgSkip("EGG"):
    OPTS=['DIR:pandatool/src/eggbase']
    TargetAdd('p3eggbase_composite1.obj', opts=OPTS, input='p3eggbase_composite1.cxx')
    TargetAdd('libp3eggbase.lib', input='p3eggbase_composite1.obj')

#
# DIRECTORY: pandatool/src/bam/
#

if not PkgSkip("PANDATOOL"):
    OPTS=['DIR:pandatool/src/bam']
    TargetAdd('bam-info_bamInfo.obj', opts=OPTS, input='bamInfo.cxx')
    TargetAdd('bam-info.exe', input='bam-info_bamInfo.obj')
    TargetAdd('bam-info.exe', input='libp3progbase.lib')
    TargetAdd('bam-info.exe', input='libp3pandatoolbase.lib')
    TargetAdd('bam-info.exe', input=COMMON_PANDA_LIBS)
    TargetAdd('bam-info.exe', opts=['ADVAPI', 'FFTW'])

    if not PkgSkip("EGG"):
        TargetAdd('bam2egg_bamToEgg.obj', opts=OPTS, input='bamToEgg.cxx')
        TargetAdd('bam2egg.exe', input='bam2egg_bamToEgg.obj')
        TargetAdd('bam2egg.exe', input=COMMON_EGG2X_LIBS)
        TargetAdd('bam2egg.exe', opts=['ADVAPI', 'FFTW'])

        TargetAdd('egg2bam_eggToBam.obj', opts=OPTS, input='eggToBam.cxx')
        TargetAdd('egg2bam.exe', input='egg2bam_eggToBam.obj')
        TargetAdd('egg2bam.exe', input=COMMON_EGG2X_LIBS)
        TargetAdd('egg2bam.exe', opts=['ADVAPI', 'FFTW'])

#
# DIRECTORY: pandatool/src/daeegg/
#
if not PkgSkip("PANDATOOL") and not PkgSkip("FCOLLADA") and not PkgSkip("EGG"):
    OPTS=['DIR:pandatool/src/daeegg', 'FCOLLADA']
    TargetAdd('p3daeegg_composite1.obj', opts=OPTS, input='p3daeegg_composite1.cxx')
    TargetAdd('libp3daeegg.lib', input='p3daeegg_composite1.obj')
    TargetAdd('libp3daeegg.lib', opts=['FCOLLADA', 'CARBON'])

#
# DIRECTORY: pandatool/src/assimp
#
if not PkgSkip("PANDATOOL") and not PkgSkip("ASSIMP"):
    OPTS=['DIR:pandatool/src/assimp', 'BUILDING:ASSIMP', 'ASSIMP', 'MODULE']
    TargetAdd('p3assimp_composite1.obj', opts=OPTS, input='p3assimp_composite1.cxx')
    TargetAdd('libp3assimp.dll', input='p3assimp_composite1.obj')
    TargetAdd('libp3assimp.dll', input=COMMON_PANDA_LIBS)
    TargetAdd('libp3assimp.dll', opts=OPTS+['ZLIB', 'ADVAPI'])

#
# DIRECTORY: pandatool/src/daeprogs/
#
if not PkgSkip("PANDATOOL") and not PkgSkip("FCOLLADA") and not PkgSkip("EGG"):
    OPTS=['DIR:pandatool/src/daeprogs', 'FCOLLADA']
    TargetAdd('dae2egg_daeToEgg.obj', opts=OPTS, input='daeToEgg.cxx')
    TargetAdd('dae2egg.exe', input='dae2egg_daeToEgg.obj')
    TargetAdd('dae2egg.exe', input='libp3daeegg.lib')
    TargetAdd('dae2egg.exe', input=COMMON_EGG2X_LIBS)
    TargetAdd('dae2egg.exe', opts=['WINUSER', 'FCOLLADA', 'CARBON'])

#
# DIRECTORY: pandatool/src/dxf/
#

if not PkgSkip("PANDATOOL"):
    OPTS=['DIR:pandatool/src/dxf']
    TargetAdd('p3dxf_composite1.obj', opts=OPTS, input='p3dxf_composite1.cxx')
    TargetAdd('libp3dxf.lib', input='p3dxf_composite1.obj')

#
# DIRECTORY: pandatool/src/dxfegg/
#

if not PkgSkip("PANDATOOL") and not PkgSkip("EGG"):
    OPTS=['DIR:pandatool/src/dxfegg']
    TargetAdd('p3dxfegg_dxfToEggConverter.obj', opts=OPTS, input='dxfToEggConverter.cxx')
    TargetAdd('p3dxfegg_dxfToEggLayer.obj', opts=OPTS, input='dxfToEggLayer.cxx')
    TargetAdd('libp3dxfegg.lib', input='p3dxfegg_dxfToEggConverter.obj')
    TargetAdd('libp3dxfegg.lib', input='p3dxfegg_dxfToEggLayer.obj')

#
# DIRECTORY: pandatool/src/dxfprogs/
#

if not PkgSkip("PANDATOOL"):
    OPTS=['DIR:pandatool/src/dxfprogs']
    TargetAdd('dxf-points_dxfPoints.obj', opts=OPTS, input='dxfPoints.cxx')
    TargetAdd('dxf-points.exe', input='dxf-points_dxfPoints.obj')
    TargetAdd('dxf-points.exe', input='libp3progbase.lib')
    TargetAdd('dxf-points.exe', input='libp3dxf.lib')
    TargetAdd('dxf-points.exe', input='libp3pandatoolbase.lib')
    TargetAdd('dxf-points.exe', input=COMMON_PANDA_LIBS)
    TargetAdd('dxf-points.exe', opts=['ADVAPI', 'FFTW'])

    if not PkgSkip("EGG"):
        TargetAdd('dxf2egg_dxfToEgg.obj', opts=OPTS, input='dxfToEgg.cxx')
        TargetAdd('dxf2egg.exe', input='dxf2egg_dxfToEgg.obj')
        TargetAdd('dxf2egg.exe', input='libp3dxfegg.lib')
        TargetAdd('dxf2egg.exe', input='libp3dxf.lib')
        TargetAdd('dxf2egg.exe', input=COMMON_EGG2X_LIBS)
        TargetAdd('dxf2egg.exe', opts=['ADVAPI', 'FFTW'])

        TargetAdd('egg2dxf_eggToDXF.obj', opts=OPTS, input='eggToDXF.cxx')
        TargetAdd('egg2dxf_eggToDXFLayer.obj', opts=OPTS, input='eggToDXFLayer.cxx')
        TargetAdd('egg2dxf.exe', input='egg2dxf_eggToDXF.obj')
        TargetAdd('egg2dxf.exe', input='egg2dxf_eggToDXFLayer.obj')
        TargetAdd('egg2dxf.exe', input='libp3dxf.lib')
        TargetAdd('egg2dxf.exe', input=COMMON_EGG2X_LIBS)
        TargetAdd('egg2dxf.exe', opts=['ADVAPI', 'FFTW'])

#
# DIRECTORY: pandatool/src/objegg/
#

if not PkgSkip("PANDATOOL") and not PkgSkip("EGG"):
    OPTS=['DIR:pandatool/src/objegg']
    TargetAdd('p3objegg_objToEggConverter.obj', opts=OPTS, input='objToEggConverter.cxx')
    TargetAdd('p3objegg_eggToObjConverter.obj', opts=OPTS, input='eggToObjConverter.cxx')
    TargetAdd('p3objegg_config_objegg.obj', opts=OPTS, input='config_objegg.cxx')
    TargetAdd('libp3objegg.lib', input='p3objegg_objToEggConverter.obj')
    TargetAdd('libp3objegg.lib', input='p3objegg_eggToObjConverter.obj')
    TargetAdd('libp3objegg.lib', input='p3objegg_config_objegg.obj')

#
# DIRECTORY: pandatool/src/objprogs/
#

if not PkgSkip("PANDATOOL") and not PkgSkip("EGG"):
    OPTS=['DIR:pandatool/src/objprogs']
    TargetAdd('obj2egg_objToEgg.obj', opts=OPTS, input='objToEgg.cxx')
    TargetAdd('obj2egg.exe', input='obj2egg_objToEgg.obj')
    TargetAdd('obj2egg.exe', input='libp3objegg.lib')
    TargetAdd('obj2egg.exe', input=COMMON_EGG2X_LIBS)

    TargetAdd('egg2obj_eggToObj.obj', opts=OPTS, input='eggToObj.cxx')
    TargetAdd('egg2obj.exe', input='egg2obj_eggToObj.obj')
    TargetAdd('egg2obj.exe', input='libp3objegg.lib')
    TargetAdd('egg2obj.exe', input=COMMON_EGG2X_LIBS)

#
# DIRECTORY: pandatool/src/palettizer/
#

if not PkgSkip("PANDATOOL") and not PkgSkip("EGG"):
    OPTS=['DIR:pandatool/src/palettizer']
    TargetAdd('p3palettizer_composite1.obj', opts=OPTS, input='p3palettizer_composite1.cxx')
    TargetAdd('libp3palettizer.lib', input='p3palettizer_composite1.obj')

#
# DIRECTORY: pandatool/src/egg-mkfont/
#

if not PkgSkip("FREETYPE") and not PkgSkip("PANDATOOL") and not PkgSkip("EGG"):
    OPTS=['DIR:pandatool/src/egg-mkfont', 'DIR:pandatool/src/palettizer', 'FREETYPE']
    TargetAdd('egg-mkfont_eggMakeFont.obj', opts=OPTS, input='eggMakeFont.cxx')
    TargetAdd('egg-mkfont_rangeDescription.obj', opts=OPTS, input='rangeDescription.cxx')
    TargetAdd('egg-mkfont_rangeIterator.obj', opts=OPTS, input='rangeIterator.cxx')
    TargetAdd('egg-mkfont.exe', input='egg-mkfont_eggMakeFont.obj')
    TargetAdd('egg-mkfont.exe', input='egg-mkfont_rangeDescription.obj')
    TargetAdd('egg-mkfont.exe', input='egg-mkfont_rangeIterator.obj')
    TargetAdd('egg-mkfont.exe', input='libp3palettizer.lib')
    TargetAdd('egg-mkfont.exe', input=COMMON_EGG2X_LIBS)
    TargetAdd('egg-mkfont.exe', opts=['ADVAPI', 'FREETYPE'])

#
# DIRECTORY: pandatool/src/eggcharbase/
#

if not PkgSkip("PANDATOOL") and not PkgSkip("EGG"):
    OPTS=['DIR:pandatool/src/eggcharbase', 'ZLIB']
    TargetAdd('p3eggcharbase_composite1.obj', opts=OPTS, input='p3eggcharbase_composite1.cxx')
    TargetAdd('libp3eggcharbase.lib', input='p3eggcharbase_composite1.obj')

#
# DIRECTORY: pandatool/src/egg-optchar/
#

if not PkgSkip("PANDATOOL") and not PkgSkip("EGG"):
    OPTS=['DIR:pandatool/src/egg-optchar']
    TargetAdd('egg-optchar_config_egg_optchar.obj', opts=OPTS, input='config_egg_optchar.cxx')
    TargetAdd('egg-optchar_eggOptchar.obj', opts=OPTS, input='eggOptchar.cxx')
    TargetAdd('egg-optchar_eggOptcharUserData.obj', opts=OPTS, input='eggOptcharUserData.cxx')
    TargetAdd('egg-optchar_vertexMembership.obj', opts=OPTS, input='vertexMembership.cxx')
    TargetAdd('egg-optchar.exe', input='egg-optchar_config_egg_optchar.obj')
    TargetAdd('egg-optchar.exe', input='egg-optchar_eggOptchar.obj')
    TargetAdd('egg-optchar.exe', input='egg-optchar_eggOptcharUserData.obj')
    TargetAdd('egg-optchar.exe', input='egg-optchar_vertexMembership.obj')
    TargetAdd('egg-optchar.exe', input='libp3eggcharbase.lib')
    TargetAdd('egg-optchar.exe', input=COMMON_EGG2X_LIBS)
    TargetAdd('egg-optchar.exe', opts=['ADVAPI', 'FREETYPE'])

#
# DIRECTORY: pandatool/src/egg-palettize/
#

if not PkgSkip("PANDATOOL") and not PkgSkip("EGG"):
    OPTS=['DIR:pandatool/src/egg-palettize', 'DIR:pandatool/src/palettizer']
    TargetAdd('egg-palettize_eggPalettize.obj', opts=OPTS, input='eggPalettize.cxx')
    TargetAdd('egg-palettize.exe', input='egg-palettize_eggPalettize.obj')
    TargetAdd('egg-palettize.exe', input='libp3palettizer.lib')
    TargetAdd('egg-palettize.exe', input=COMMON_EGG2X_LIBS)
    TargetAdd('egg-palettize.exe', opts=['ADVAPI'])

#
# DIRECTORY: pandatool/src/egg-qtess/
#

if not PkgSkip("PANDATOOL") and not PkgSkip("EGG"):
    OPTS=['DIR:pandatool/src/egg-qtess']
    TargetAdd('egg-qtess_composite1.obj', opts=OPTS, input='egg-qtess_composite1.cxx')
    TargetAdd('egg-qtess.exe', input='egg-qtess_composite1.obj')
    TargetAdd('egg-qtess.exe', input='libp3eggbase.lib')
    TargetAdd('egg-qtess.exe', input='libp3progbase.lib')
    TargetAdd('egg-qtess.exe', input='libp3converter.lib')
    TargetAdd('egg-qtess.exe', input=COMMON_EGG2X_LIBS)
    TargetAdd('egg-qtess.exe', opts=['ADVAPI'])

#
# DIRECTORY: pandatool/src/eggprogs/
#

if not PkgSkip("PANDATOOL") and not PkgSkip("EGG"):
    OPTS=['DIR:pandatool/src/eggprogs']
    TargetAdd('egg-crop_eggCrop.obj', opts=OPTS, input='eggCrop.cxx')
    TargetAdd('egg-crop.exe', input='egg-crop_eggCrop.obj')
    TargetAdd('egg-crop.exe', input=COMMON_EGG2X_LIBS)
    TargetAdd('egg-crop.exe', opts=['ADVAPI'])

    TargetAdd('egg-make-tube_eggMakeTube.obj', opts=OPTS, input='eggMakeTube.cxx')
    TargetAdd('egg-make-tube.exe', input='egg-make-tube_eggMakeTube.obj')
    TargetAdd('egg-make-tube.exe', input=COMMON_EGG2X_LIBS)
    TargetAdd('egg-make-tube.exe', opts=['ADVAPI'])

    TargetAdd('egg-texture-cards_eggTextureCards.obj', opts=OPTS, input='eggTextureCards.cxx')
    TargetAdd('egg-texture-cards.exe', input='egg-texture-cards_eggTextureCards.obj')
    TargetAdd('egg-texture-cards.exe', input=COMMON_EGG2X_LIBS)
    TargetAdd('egg-texture-cards.exe', opts=['ADVAPI'])

    TargetAdd('egg-topstrip_eggTopstrip.obj', opts=OPTS, input='eggTopstrip.cxx')
    TargetAdd('egg-topstrip.exe', input='egg-topstrip_eggTopstrip.obj')
    TargetAdd('egg-topstrip.exe', input='libp3eggcharbase.lib')
    TargetAdd('egg-topstrip.exe', input=COMMON_EGG2X_LIBS)
    TargetAdd('egg-topstrip.exe', opts=['ADVAPI'])

    TargetAdd('egg-trans_eggTrans.obj', opts=OPTS, input='eggTrans.cxx')
    TargetAdd('egg-trans.exe', input='egg-trans_eggTrans.obj')
    TargetAdd('egg-trans.exe', input=COMMON_EGG2X_LIBS)
    TargetAdd('egg-trans.exe', opts=['ADVAPI'])

    TargetAdd('egg2c_eggToC.obj', opts=OPTS, input='eggToC.cxx')
    TargetAdd('egg2c.exe', input='egg2c_eggToC.obj')
    TargetAdd('egg2c.exe', input=COMMON_EGG2X_LIBS)
    TargetAdd('egg2c.exe', opts=['ADVAPI'])

    TargetAdd('egg-rename_eggRename.obj', opts=OPTS, input='eggRename.cxx')
    TargetAdd('egg-rename.exe', input='egg-rename_eggRename.obj')
    TargetAdd('egg-rename.exe', input=COMMON_EGG2X_LIBS)
    TargetAdd('egg-rename.exe', opts=['ADVAPI'])

    TargetAdd('egg-retarget-anim_eggRetargetAnim.obj', opts=OPTS, input='eggRetargetAnim.cxx')
    TargetAdd('egg-retarget-anim.exe', input='egg-retarget-anim_eggRetargetAnim.obj')
    TargetAdd('egg-retarget-anim.exe', input='libp3eggcharbase.lib')
    TargetAdd('egg-retarget-anim.exe', input=COMMON_EGG2X_LIBS)
    TargetAdd('egg-retarget-anim.exe', opts=['ADVAPI'])

    TargetAdd('egg-list-textures_eggListTextures.obj', opts=OPTS, input='eggListTextures.cxx')
    TargetAdd('egg-list-textures.exe', input='egg-list-textures_eggListTextures.obj')
    TargetAdd('egg-list-textures.exe', input=COMMON_EGG2X_LIBS)
    TargetAdd('egg-list-textures.exe', opts=['ADVAPI'])

#
# DIRECTORY: pandatool/src/flt/
#

if not PkgSkip("PANDATOOL"):
    OPTS=['DIR:pandatool/src/flt', 'ZLIB']
    TargetAdd('p3flt_composite1.obj', opts=OPTS, input='p3flt_composite1.cxx')
    TargetAdd('libp3flt.lib', input=['p3flt_composite1.obj'])

#
# DIRECTORY: pandatool/src/fltegg/
#

if not PkgSkip("PANDATOOL") and not PkgSkip("EGG"):
    OPTS=['DIR:pandatool/src/fltegg']
    TargetAdd('p3fltegg_fltToEggConverter.obj', opts=OPTS, input='fltToEggConverter.cxx')
    TargetAdd('p3fltegg_fltToEggLevelState.obj', opts=OPTS, input='fltToEggLevelState.cxx')
    TargetAdd('libp3fltegg.lib', input=['p3fltegg_fltToEggConverter.obj', 'p3fltegg_fltToEggLevelState.obj'])

#
# DIRECTORY: pandatool/src/fltprogs/
#

if not PkgSkip("PANDATOOL"):
    OPTS=['DIR:pandatool/src/fltprogs', 'DIR:pandatool/src/flt']
    TargetAdd('flt-info_fltInfo.obj', opts=OPTS, input='fltInfo.cxx')
    TargetAdd('flt-info.exe', input='flt-info_fltInfo.obj')
    TargetAdd('flt-info.exe', input='libp3flt.lib')
    TargetAdd('flt-info.exe', input='libp3progbase.lib')
    TargetAdd('flt-info.exe', input='libp3pandatoolbase.lib')
    TargetAdd('flt-info.exe', input=COMMON_PANDA_LIBS)
    TargetAdd('flt-info.exe', opts=['ADVAPI'])

    TargetAdd('flt-trans_fltTrans.obj', opts=OPTS, input='fltTrans.cxx')
    TargetAdd('flt-trans.exe', input='flt-trans_fltTrans.obj')
    TargetAdd('flt-trans.exe', input='libp3flt.lib')
    TargetAdd('flt-trans.exe', input='libp3progbase.lib')
    TargetAdd('flt-trans.exe', input='libp3pandatoolbase.lib')
    TargetAdd('flt-trans.exe', input=COMMON_PANDA_LIBS)
    TargetAdd('flt-trans.exe', opts=['ADVAPI'])

    if not PkgSkip("EGG"):
        TargetAdd('egg2flt_eggToFlt.obj', opts=OPTS, input='eggToFlt.cxx')
        TargetAdd('egg2flt.exe', input='egg2flt_eggToFlt.obj')
        TargetAdd('egg2flt.exe', input='libp3flt.lib')
        TargetAdd('egg2flt.exe', input=COMMON_EGG2X_LIBS)
        TargetAdd('egg2flt.exe', opts=['ADVAPI'])

        TargetAdd('flt2egg_fltToEgg.obj', opts=OPTS, input='fltToEgg.cxx')
        TargetAdd('flt2egg.exe', input='flt2egg_fltToEgg.obj')
        TargetAdd('flt2egg.exe', input='libp3flt.lib')
        TargetAdd('flt2egg.exe', input='libp3fltegg.lib')
        TargetAdd('flt2egg.exe', input=COMMON_EGG2X_LIBS)
        TargetAdd('flt2egg.exe', opts=['ADVAPI'])

#
# DIRECTORY: pandatool/src/imagebase/
#

if not PkgSkip("PANDATOOL"):
    OPTS=['DIR:pandatool/src/imagebase']
    TargetAdd('p3imagebase_composite1.obj', opts=OPTS, input='p3imagebase_composite1.cxx')
    TargetAdd('libp3imagebase.lib', input='p3imagebase_composite1.obj')

#
# DIRECTORY: pandatool/src/imageprogs/
#

if not PkgSkip("PANDATOOL"):
    OPTS=['DIR:pandatool/src/imageprogs']
    TargetAdd('image-info_imageInfo.obj', opts=OPTS, input='imageInfo.cxx')
    TargetAdd('image-info.exe', input='image-info_imageInfo.obj')
    TargetAdd('image-info.exe', input='libp3imagebase.lib')
    TargetAdd('image-info.exe', input='libp3progbase.lib')
    TargetAdd('image-info.exe', input='libp3pandatoolbase.lib')
    TargetAdd('image-info.exe', input=COMMON_PANDA_LIBS)
    TargetAdd('image-info.exe', opts=['ADVAPI'])

    TargetAdd('image-resize_imageResize.obj', opts=OPTS, input='imageResize.cxx')
    TargetAdd('image-resize.exe', input='image-resize_imageResize.obj')
    TargetAdd('image-resize.exe', input='libp3imagebase.lib')
    TargetAdd('image-resize.exe', input='libp3progbase.lib')
    TargetAdd('image-resize.exe', input='libp3pandatoolbase.lib')
    TargetAdd('image-resize.exe', input=COMMON_PANDA_LIBS)
    TargetAdd('image-resize.exe', opts=['ADVAPI'])

    TargetAdd('image-trans_imageTrans.obj', opts=OPTS, input='imageTrans.cxx')
    TargetAdd('image-trans.exe', input='image-trans_imageTrans.obj')
    TargetAdd('image-trans.exe', input='libp3imagebase.lib')
    TargetAdd('image-trans.exe', input='libp3progbase.lib')
    TargetAdd('image-trans.exe', input='libp3pandatoolbase.lib')
    TargetAdd('image-trans.exe', input=COMMON_PANDA_LIBS)
    TargetAdd('image-trans.exe', opts=['ADVAPI'])

#
# DIRECTORY: pandatool/src/pfmprogs/
#

if not PkgSkip("PANDATOOL"):
    OPTS=['DIR:pandatool/src/pfmprogs']
    TargetAdd('pfm-trans_pfmTrans.obj', opts=OPTS, input='pfmTrans.cxx')
    TargetAdd('pfm-trans.exe', input='pfm-trans_pfmTrans.obj')
    TargetAdd('pfm-trans.exe', input='libp3progbase.lib')
    TargetAdd('pfm-trans.exe', input='libp3pandatoolbase.lib')
    TargetAdd('pfm-trans.exe', input=COMMON_PANDA_LIBS)
    TargetAdd('pfm-trans.exe', opts=['ADVAPI'])

    TargetAdd('pfm-bba_pfmBba.obj', opts=OPTS, input='pfmBba.cxx')
    TargetAdd('pfm-bba_config_pfmprogs.obj', opts=OPTS, input='config_pfmprogs.cxx')
    TargetAdd('pfm-bba.exe', input='pfm-bba_pfmBba.obj')
    TargetAdd('pfm-bba.exe', input='pfm-bba_config_pfmprogs.obj')
    TargetAdd('pfm-bba.exe', input='libp3progbase.lib')
    TargetAdd('pfm-bba.exe', input='libp3pandatoolbase.lib')
    TargetAdd('pfm-bba.exe', input=COMMON_PANDA_LIBS)
    TargetAdd('pfm-bba.exe', opts=['ADVAPI'])

#
# DIRECTORY: pandatool/src/lwo/
#

if not PkgSkip("PANDATOOL"):
    OPTS=['DIR:pandatool/src/lwo']
    TargetAdd('p3lwo_composite1.obj', opts=OPTS, input='p3lwo_composite1.cxx')
    TargetAdd('libp3lwo.lib', input='p3lwo_composite1.obj')

#
# DIRECTORY: pandatool/src/lwoegg/
#

if not PkgSkip("PANDATOOL") and not PkgSkip("EGG"):
    OPTS=['DIR:pandatool/src/lwoegg']
    TargetAdd('p3lwoegg_composite1.obj', opts=OPTS, input='p3lwoegg_composite1.cxx')
    TargetAdd('libp3lwoegg.lib', input='p3lwoegg_composite1.obj')

#
# DIRECTORY: pandatool/src/lwoprogs/
#

if not PkgSkip("PANDATOOL"):
    OPTS=['DIR:pandatool/src/lwoprogs', 'DIR:pandatool/src/lwo']
    TargetAdd('lwo-scan_lwoScan.obj', opts=OPTS, input='lwoScan.cxx')
    TargetAdd('lwo-scan.exe', input='lwo-scan_lwoScan.obj')
    TargetAdd('lwo-scan.exe', input='libp3lwo.lib')
    TargetAdd('lwo-scan.exe', input='libp3progbase.lib')
    TargetAdd('lwo-scan.exe', input='libp3pandatoolbase.lib')
    TargetAdd('lwo-scan.exe', input=COMMON_PANDA_LIBS)
    TargetAdd('lwo-scan.exe', opts=['ADVAPI'])

    if not PkgSkip("EGG"):
        TargetAdd('lwo2egg_lwoToEgg.obj', opts=OPTS, input='lwoToEgg.cxx')
        TargetAdd('lwo2egg.exe', input='lwo2egg_lwoToEgg.obj')
        TargetAdd('lwo2egg.exe', input='libp3lwo.lib')
        TargetAdd('lwo2egg.exe', input='libp3lwoegg.lib')
        TargetAdd('lwo2egg.exe', input=COMMON_EGG2X_LIBS)
        TargetAdd('lwo2egg.exe', opts=['ADVAPI'])

#
# DIRECTORY: pandatool/src/maya/
#

for VER in MAYAVERSIONS:
    VNUM = VER[4:]
    if PkgSkip(VER) or PkgSkip("PANDATOOL"):
        continue

    OPTS=['DIR:pandatool/src/maya', VER]
    TargetAdd('maya'+VNUM+'_composite1.obj', opts=OPTS, input='p3maya_composite1.cxx')
    TargetAdd('libmaya'+VNUM+'.lib', input='maya'+VNUM+'_composite1.obj')

#
# DIRECTORY: pandatool/src/mayaegg/
#

for VER in MAYAVERSIONS:
    VNUM = VER[4:]
    if PkgSkip(VER) or PkgSkip("PANDATOOL") or PkgSkip("EGG"):
        continue

    OPTS=['DIR:pandatool/src/mayaegg', 'DIR:pandatool/src/maya', VER]
    TargetAdd('mayaegg'+VNUM+'_loader.obj', opts=OPTS, input='mayaEggLoader.cxx')
    TargetAdd('mayaegg'+VNUM+'_composite1.obj', opts=OPTS, input='p3mayaegg_composite1.cxx')
    TargetAdd('libmayaegg'+VNUM+'.lib', input='mayaegg'+VNUM+'_loader.obj')
    TargetAdd('libmayaegg'+VNUM+'.lib', input='mayaegg'+VNUM+'_composite1.obj')

#
# DIRECTORY: pandatool/src/maxegg/
#

for VER in MAXVERSIONS:
    VNUM = VER[3:]
    if PkgSkip(VER) or PkgSkip("PANDATOOL") or PkgSkip("EGG"):
        continue

    OPTS=['DIR:pandatool/src/maxegg', VER,  "WINCOMCTL", "WINCOMDLG", "WINUSER", "MSFORSCOPE", "RTTI"]
    TargetAdd('maxEgg'+VNUM+'.res', opts=OPTS, input='maxEgg.rc')
    TargetAdd('maxegg'+VNUM+'_loader.obj', opts=OPTS, input='maxEggLoader.cxx')
    TargetAdd('maxegg'+VNUM+'_composite1.obj', opts=OPTS, input='p3maxegg_composite1.cxx')
    TargetAdd('maxegg'+VNUM+'.dlo', input='maxegg'+VNUM+'_composite1.obj')
    TargetAdd('maxegg'+VNUM+'.dlo', input='maxEgg'+VNUM+'.res')
    TargetAdd('maxegg'+VNUM+'.dlo', input='maxEgg.def', ipath=OPTS)
    TargetAdd('maxegg'+VNUM+'.dlo', input=COMMON_EGG2X_LIBS)
    TargetAdd('maxegg'+VNUM+'.dlo', opts=OPTS)

#
# DIRECTORY: pandatool/src/maxprogs/
#

for VER in MAXVERSIONS:
    VNUM = VER[3:]
    if PkgSkip(VER) or PkgSkip("PANDATOOL") or PkgSkip("EGG"):
        continue

    OPTS=['DIR:pandatool/src/maxprogs', VER,  "WINCOMCTL", "WINCOMDLG", "WINUSER", "MSFORSCOPE", "RTTI"]
    TargetAdd('maxImportRes.res', opts=OPTS, input='maxImportRes.rc')
    TargetAdd('maxprogs'+VNUM+'_maxeggimport.obj', opts=OPTS, input='maxEggImport.cxx')
    TargetAdd('maxeggimport'+VNUM+'.dle', input='maxegg'+VNUM+'_loader.obj')
    TargetAdd('maxeggimport'+VNUM+'.dle', input='maxprogs'+VNUM+'_maxeggimport.obj')
    TargetAdd('maxeggimport'+VNUM+'.dle', input='libpandaegg.dll')
    TargetAdd('maxeggimport'+VNUM+'.dle', input='libpanda.dll')
    TargetAdd('maxeggimport'+VNUM+'.dle', input='libpandaexpress.dll')
    TargetAdd('maxeggimport'+VNUM+'.dle', input='maxImportRes.res')
    TargetAdd('maxeggimport'+VNUM+'.dle', input='maxEggImport.def', ipath=OPTS)
    TargetAdd('maxeggimport'+VNUM+'.dle', input=COMMON_DTOOL_LIBS)
    TargetAdd('maxeggimport'+VNUM+'.dle', opts=OPTS)

#
# DIRECTORY: pandatool/src/vrml/
#

if not PkgSkip("PANDATOOL"):
    OPTS=['DIR:pandatool/src/vrml', 'ZLIB', 'BISONPREFIX_vrmlyy']
    CreateFile(GetOutputDir() + "/include/vrmlParser.h")
    TargetAdd('p3vrml_vrmlParser.obj', opts=OPTS, input='vrmlParser.yxx')
    TargetAdd('vrmlParser.h', input='p3vrml_vrmlParser.obj', opts=['DEPENDENCYONLY'])
    TargetAdd('p3vrml_vrmlLexer.obj', opts=OPTS, input='vrmlLexer.lxx')
    TargetAdd('p3vrml_parse_vrml.obj', opts=OPTS, input='parse_vrml.cxx')
    TargetAdd('p3vrml_standard_nodes.obj', opts=OPTS, input='standard_nodes.cxx')
    TargetAdd('p3vrml_vrmlNode.obj', opts=OPTS, input='vrmlNode.cxx')
    TargetAdd('p3vrml_vrmlNodeType.obj', opts=OPTS, input='vrmlNodeType.cxx')
    TargetAdd('libp3vrml.lib', input='p3vrml_parse_vrml.obj')
    TargetAdd('libp3vrml.lib', input='p3vrml_standard_nodes.obj')
    TargetAdd('libp3vrml.lib', input='p3vrml_vrmlNode.obj')
    TargetAdd('libp3vrml.lib', input='p3vrml_vrmlNodeType.obj')
    TargetAdd('libp3vrml.lib', input='p3vrml_vrmlParser.obj')
    TargetAdd('libp3vrml.lib', input='p3vrml_vrmlLexer.obj')

#
# DIRECTORY: pandatool/src/vrmlegg/
#

if not PkgSkip("PANDATOOL") and not PkgSkip("EGG"):
    OPTS=['DIR:pandatool/src/vrmlegg', 'DIR:pandatool/src/vrml']
    TargetAdd('p3vrmlegg_indexedFaceSet.obj', opts=OPTS, input='indexedFaceSet.cxx')
    TargetAdd('p3vrmlegg_vrmlAppearance.obj', opts=OPTS, input='vrmlAppearance.cxx')
    TargetAdd('p3vrmlegg_vrmlToEggConverter.obj', opts=OPTS, input='vrmlToEggConverter.cxx')
    TargetAdd('libp3vrmlegg.lib', input='p3vrmlegg_indexedFaceSet.obj')
    TargetAdd('libp3vrmlegg.lib', input='p3vrmlegg_vrmlAppearance.obj')
    TargetAdd('libp3vrmlegg.lib', input='p3vrmlegg_vrmlToEggConverter.obj')

#
# DIRECTORY: pandatool/src/xfile/
#

if not PkgSkip("PANDATOOL"):
    OPTS=['DIR:pandatool/src/xfile', 'ZLIB', 'BISONPREFIX_xyy', 'FLEXDASHI']
    CreateFile(GetOutputDir() + "/include/xParser.h")
    TargetAdd('p3xfile_xParser.obj', opts=OPTS, input='xParser.yxx')
    TargetAdd('xParser.h', input='p3xfile_xParser.obj', opts=['DEPENDENCYONLY'])
    TargetAdd('p3xfile_xLexer.obj', opts=OPTS, input='xLexer.lxx')
    TargetAdd('p3xfile_composite1.obj', opts=OPTS, input='p3xfile_composite1.cxx')
    TargetAdd('libp3xfile.lib', input='p3xfile_composite1.obj')
    TargetAdd('libp3xfile.lib', input='p3xfile_xParser.obj')
    TargetAdd('libp3xfile.lib', input='p3xfile_xLexer.obj')

#
# DIRECTORY: pandatool/src/xfileegg/
#

if not PkgSkip("PANDATOOL") and not PkgSkip("EGG"):
    OPTS=['DIR:pandatool/src/xfileegg', 'DIR:pandatool/src/xfile']
    TargetAdd('p3xfileegg_composite1.obj', opts=OPTS, input='p3xfileegg_composite1.cxx')
    TargetAdd('libp3xfileegg.lib', input='p3xfileegg_composite1.obj')

#
# DIRECTORY: pandatool/src/ptloader/
#

if not PkgSkip("PANDATOOL") and not PkgSkip("EGG"):
    if not PkgSkip("FCOLLADA"):
        DefSymbol("FCOLLADA", "HAVE_FCOLLADA")

    OPTS=['DIR:pandatool/src/ptloader', 'DIR:pandatool/src/flt', 'DIR:pandatool/src/lwo', 'DIR:pandatool/src/xfile', 'DIR:pandatool/src/xfileegg', 'DIR:pandatool/src/daeegg', 'BUILDING:PTLOADER', 'FCOLLADA']
    TargetAdd('p3ptloader_config_ptloader.obj', opts=OPTS, input='config_ptloader.cxx', dep='dtool_have_fcollada.dat')
    TargetAdd('p3ptloader_loaderFileTypePandatool.obj', opts=OPTS, input='loaderFileTypePandatool.cxx')
    TargetAdd('libp3ptloader.dll', input='p3ptloader_config_ptloader.obj')
    TargetAdd('libp3ptloader.dll', input='p3ptloader_loaderFileTypePandatool.obj')
    TargetAdd('libp3ptloader.dll', input='libp3fltegg.lib')
    TargetAdd('libp3ptloader.dll', input='libp3flt.lib')
    TargetAdd('libp3ptloader.dll', input='libp3lwoegg.lib')
    TargetAdd('libp3ptloader.dll', input='libp3lwo.lib')
    TargetAdd('libp3ptloader.dll', input='libp3dxfegg.lib')
    TargetAdd('libp3ptloader.dll', input='libp3dxf.lib')
    TargetAdd('libp3ptloader.dll', input='libp3objegg.lib')
    TargetAdd('libp3ptloader.dll', input='libp3vrmlegg.lib')
    TargetAdd('libp3ptloader.dll', input='libp3vrml.lib')
    TargetAdd('libp3ptloader.dll', input='libp3xfileegg.lib')
    TargetAdd('libp3ptloader.dll', input='libp3xfile.lib')
    if not PkgSkip("FCOLLADA"): TargetAdd('libp3ptloader.dll', input='libp3daeegg.lib')
    TargetAdd('libp3ptloader.dll', input='libp3eggbase.lib')
    TargetAdd('libp3ptloader.dll', input='libp3progbase.lib')
    TargetAdd('libp3ptloader.dll', input='libp3converter.lib')
    TargetAdd('libp3ptloader.dll', input='libp3pandatoolbase.lib')
    TargetAdd('libp3ptloader.dll', input='libpandaegg.dll')
    TargetAdd('libp3ptloader.dll', input=COMMON_PANDA_LIBS)
    TargetAdd('libp3ptloader.dll', opts=['MODULE', 'ADVAPI', 'FCOLLADA', 'WINUSER'])

#
# DIRECTORY: pandatool/src/miscprogs/
#

# This is a bit of an esoteric tool, and it causes issues because
# it conflicts with tools of the same name in different packages.
#if not PkgSkip("PANDATOOL"):
#    OPTS=['DIR:pandatool/src/miscprogs']
#    TargetAdd('bin2c_binToC.obj', opts=OPTS, input='binToC.cxx')
#    TargetAdd('bin2c.exe', input='bin2c_binToC.obj')
#    TargetAdd('bin2c.exe', input='libp3progbase.lib')
#    TargetAdd('bin2c.exe', input='libp3pandatoolbase.lib')
#    TargetAdd('bin2c.exe', input=COMMON_PANDA_LIBS)
#    TargetAdd('bin2c.exe', opts=['ADVAPI'])

#
# DIRECTORY: pandatool/src/pstatserver/
#

if not PkgSkip("PANDATOOL"):
    OPTS=['DIR:pandatool/src/pstatserver']
    TargetAdd('p3pstatserver_composite1.obj', opts=OPTS, input='p3pstatserver_composite1.cxx')
    TargetAdd('libp3pstatserver.lib', input='p3pstatserver_composite1.obj')

#
# DIRECTORY: pandatool/src/text-stats/
#

if not PkgSkip("PANDATOOL") and GetTarget() != 'emscripten':
    OPTS=['DIR:pandatool/src/text-stats']
    TargetAdd('text-stats_textMonitor.obj', opts=OPTS, input='textMonitor.cxx')
    TargetAdd('text-stats_textStats.obj', opts=OPTS, input='textStats.cxx')
    TargetAdd('text-stats.exe', input='text-stats_textMonitor.obj')
    TargetAdd('text-stats.exe', input='text-stats_textStats.obj')
    TargetAdd('text-stats.exe', input='libp3progbase.lib')
    TargetAdd('text-stats.exe', input='libp3pstatserver.lib')
    TargetAdd('text-stats.exe', input='libp3pandatoolbase.lib')
    TargetAdd('text-stats.exe', input=COMMON_PANDA_LIBS)
    TargetAdd('text-stats.exe', opts=['ADVAPI'])

#
# DIRECTORY: pandatool/src/vrmlprogs/
#

if not PkgSkip("PANDATOOL"):
    OPTS=['DIR:pandatool/src/vrmlprogs', 'DIR:pandatool/src/vrml', 'DIR:pandatool/src/vrmlegg']
    TargetAdd('vrml-trans_vrmlTrans.obj', opts=OPTS, input='vrmlTrans.cxx')
    TargetAdd('vrml-trans.exe', input='vrml-trans_vrmlTrans.obj')
    TargetAdd('vrml-trans.exe', input='libp3vrml.lib')
    TargetAdd('vrml-trans.exe', input='libp3progbase.lib')
    TargetAdd('vrml-trans.exe', input='libp3pandatoolbase.lib')
    TargetAdd('vrml-trans.exe', input=COMMON_PANDA_LIBS)
    TargetAdd('vrml-trans.exe', opts=['ADVAPI'])

    if not PkgSkip("EGG"):
        TargetAdd('vrml2egg_vrmlToEgg.obj', opts=OPTS, input='vrmlToEgg.cxx')
        TargetAdd('vrml2egg.exe', input='vrml2egg_vrmlToEgg.obj')
        TargetAdd('vrml2egg.exe', input='libp3vrmlegg.lib')
        TargetAdd('vrml2egg.exe', input='libp3vrml.lib')
        TargetAdd('vrml2egg.exe', input=COMMON_EGG2X_LIBS)
        TargetAdd('vrml2egg.exe', opts=['ADVAPI'])

#
# DIRECTORY: pandatool/src/win-stats/
# DIRECTORY: pandatool/src/gtk-stats/
#

if not PkgSkip("PANDATOOL") and (GetTarget() == 'windows' or not PkgSkip("GTK3")):
    if GetTarget() == 'windows':
        OPTS=['DIR:pandatool/src/win-stats']
        TargetAdd('pstats_composite1.obj', opts=OPTS, input='winstats_composite1.cxx')
    else:
        OPTS=['DIR:pandatool/src/gtk-stats', 'GTK3']
        TargetAdd('pstats_composite1.obj', opts=OPTS, input='gtkstats_composite1.cxx')
    TargetAdd('pstats.exe', input='pstats_composite1.obj')
    TargetAdd('pstats.exe', input='libp3pstatserver.lib')
    TargetAdd('pstats.exe', input='libp3progbase.lib')
    TargetAdd('pstats.exe', input='libp3pandatoolbase.lib')
    TargetAdd('pstats.exe', input=COMMON_PANDA_LIBS)
    TargetAdd('pstats.exe', opts=['SUBSYSTEM:WINDOWS', 'WINCOMCTL', 'WINSOCK', 'WINIMM', 'WINGDI', 'WINKERNEL', 'WINOLDNAMES', 'WINUSER', 'WINMM', 'GTK3'])

#
# DIRECTORY: pandatool/src/xfileprogs/
#

if not PkgSkip("PANDATOOL"):
    OPTS=['DIR:pandatool/src/xfileprogs', 'DIR:pandatool/src/xfile', 'DIR:pandatool/src/xfileegg']
    TargetAdd('x-trans_xFileTrans.obj', opts=OPTS, input='xFileTrans.cxx')
    TargetAdd('x-trans.exe', input='x-trans_xFileTrans.obj')
    TargetAdd('x-trans.exe', input='libp3progbase.lib')
    TargetAdd('x-trans.exe', input='libp3xfile.lib')
    TargetAdd('x-trans.exe', input='libp3pandatoolbase.lib')
    TargetAdd('x-trans.exe', input=COMMON_PANDA_LIBS)
    TargetAdd('x-trans.exe', opts=['ADVAPI'])

    if not PkgSkip("EGG"):
        TargetAdd('egg2x_eggToX.obj', opts=OPTS, input='eggToX.cxx')
        TargetAdd('egg2x.exe', input='egg2x_eggToX.obj')
        TargetAdd('egg2x.exe', input='libp3xfileegg.lib')
        TargetAdd('egg2x.exe', input='libp3xfile.lib')
        TargetAdd('egg2x.exe', input=COMMON_EGG2X_LIBS)
        TargetAdd('egg2x.exe', opts=['ADVAPI'])

        TargetAdd('x2egg_xFileToEgg.obj', opts=OPTS, input='xFileToEgg.cxx')
        TargetAdd('x2egg.exe', input='x2egg_xFileToEgg.obj')
        TargetAdd('x2egg.exe', input='libp3xfileegg.lib')
        TargetAdd('x2egg.exe', input='libp3xfile.lib')
        TargetAdd('x2egg.exe', input=COMMON_EGG2X_LIBS)
        TargetAdd('x2egg.exe', opts=['ADVAPI'])

#
# DIRECTORY: pandatool/src/mayaprogs/
#

MAYA_BUILT = False

for VER in MAYAVERSIONS:
    VNUM = VER[4:]
    if PkgSkip(VER) or PkgSkip("PANDATOOL") or PkgSkip("EGG"):
        continue

    if GetTarget() == 'darwin':
        if int(VNUM) < 2009:
            # No x86_64 support.
            continue
        if tuple(OSX_ARCHS) == ('arm64',):
            # No arm64 support.
            continue
        ARCH_OPTS = ['NOARCH:ARM64']
    else:
        ARCH_OPTS = []

    MAYA_BUILT = True

    OPTS=['DIR:pandatool/src/mayaprogs', 'DIR:pandatool/src/maya', 'DIR:pandatool/src/mayaegg', 'BUILDING:MISC', VER] + ARCH_OPTS
    TargetAdd('mayaeggimport'+VNUM+'_mayaeggimport.obj', opts=OPTS, input='mayaEggImport.cxx')
    TargetAdd('mayaeggimport'+VNUM+'.mll', input='mayaegg'+VNUM+'_loader.obj')
    TargetAdd('mayaeggimport'+VNUM+'.mll', input='mayaeggimport'+VNUM+'_mayaeggimport.obj')
    TargetAdd('mayaeggimport'+VNUM+'.mll', input='libpandaegg.dll')
    TargetAdd('mayaeggimport'+VNUM+'.mll', input=COMMON_PANDA_LIBS)
    TargetAdd('mayaeggimport'+VNUM+'.mll', opts=['ADVAPI', VER]+ARCH_OPTS)

    TargetAdd('mayaloader'+VNUM+'_config_mayaloader.obj', opts=OPTS, input='config_mayaloader.cxx')
    TargetAdd('libp3mayaloader'+VNUM+'.dll', input='mayaloader'+VNUM+'_config_mayaloader.obj')
    TargetAdd('libp3mayaloader'+VNUM+'.dll', input='libmayaegg'+VNUM+'.lib')
    TargetAdd('libp3mayaloader'+VNUM+'.dll', input='libp3ptloader.dll')
    TargetAdd('libp3mayaloader'+VNUM+'.dll', input='libmaya'+VNUM+'.lib')
    TargetAdd('libp3mayaloader'+VNUM+'.dll', input='libp3fltegg.lib')
    TargetAdd('libp3mayaloader'+VNUM+'.dll', input='libp3flt.lib')
    TargetAdd('libp3mayaloader'+VNUM+'.dll', input='libp3lwoegg.lib')
    TargetAdd('libp3mayaloader'+VNUM+'.dll', input='libp3lwo.lib')
    TargetAdd('libp3mayaloader'+VNUM+'.dll', input='libp3dxfegg.lib')
    TargetAdd('libp3mayaloader'+VNUM+'.dll', input='libp3dxf.lib')
    TargetAdd('libp3mayaloader'+VNUM+'.dll', input='libp3objegg.lib')
    TargetAdd('libp3mayaloader'+VNUM+'.dll', input='libp3vrmlegg.lib')
    TargetAdd('libp3mayaloader'+VNUM+'.dll', input='libp3vrml.lib')
    TargetAdd('libp3mayaloader'+VNUM+'.dll', input='libp3xfileegg.lib')
    TargetAdd('libp3mayaloader'+VNUM+'.dll', input='libp3xfile.lib')
    TargetAdd('libp3mayaloader'+VNUM+'.dll', input='libp3eggbase.lib')
    TargetAdd('libp3mayaloader'+VNUM+'.dll', input='libp3progbase.lib')
    TargetAdd('libp3mayaloader'+VNUM+'.dll', input='libp3converter.lib')
    TargetAdd('libp3mayaloader'+VNUM+'.dll', input='libp3pandatoolbase.lib')
    TargetAdd('libp3mayaloader'+VNUM+'.dll', input='libpandaegg.dll')
    TargetAdd('libp3mayaloader'+VNUM+'.dll', input=COMMON_PANDA_LIBS)
    TargetAdd('libp3mayaloader'+VNUM+'.dll', opts=['ADVAPI', VER]+ARCH_OPTS)

    TargetAdd('mayapview'+VNUM+'_mayaPview.obj', opts=OPTS, input='mayaPview.cxx')
    TargetAdd('libmayapview'+VNUM+'.mll', input='mayapview'+VNUM+'_mayaPview.obj')
    TargetAdd('libmayapview'+VNUM+'.mll', input='libmayaegg'+VNUM+'.lib')
    TargetAdd('libmayapview'+VNUM+'.mll', input='libmaya'+VNUM+'.lib')
    TargetAdd('libmayapview'+VNUM+'.mll', input='libp3framework.dll')
    TargetAdd('libmayapview'+VNUM+'.mll', input=COMMON_EGG2X_LIBS)
    TargetAdd('libmayapview'+VNUM+'.mll', opts=['ADVAPI', VER]+ARCH_OPTS)

    TargetAdd('mayaprogs'+VNUM+'_eggToMaya.obj', opts=OPTS, input='eggToMaya.cxx')
    TargetAdd('mayaprogs'+VNUM+'_mayaToEgg.obj', opts=OPTS, input='mayaToEgg.cxx')
    TargetAdd('mayaprogs_mayaConversionServer.obj', opts=OPTS, input='mayaConversionServer.cxx')

    TargetAdd('maya2egg'+VNUM+'_mayaToEggBin.obj', opts=OPTS, input='mayaToEggBin.cxx')
    TargetAdd('maya2egg'+VNUM+'_bin.exe', input='mayaprogs'+VNUM+'_eggToMaya.obj')
    TargetAdd('maya2egg'+VNUM+'_bin.exe', input='mayaprogs'+VNUM+'_mayaToEgg.obj')
    TargetAdd('maya2egg'+VNUM+'_bin.exe', input='mayaprogs_mayaConversionServer.obj')
    TargetAdd('maya2egg'+VNUM+'_bin.exe', input='maya2egg'+VNUM+'_mayaToEggBin.obj')
    TargetAdd('maya2egg'+VNUM+'_bin.exe', input='libmayaegg'+VNUM+'.lib')
    TargetAdd('maya2egg'+VNUM+'_bin.exe', input='libmaya'+VNUM+'.lib')
    TargetAdd('maya2egg'+VNUM+'_bin.exe', input=COMMON_EGG2X_LIBS)
    TargetAdd('maya2egg'+VNUM+'_bin.exe', opts=['ADVAPI', VER]+ARCH_OPTS)

    TargetAdd('egg2maya'+VNUM+'_eggToMayaBin.obj', opts=OPTS, input='eggToMayaBin.cxx')
    TargetAdd('egg2maya'+VNUM+'_bin.exe', input='mayaprogs'+VNUM+'_eggToMaya.obj')
    TargetAdd('egg2maya'+VNUM+'_bin.exe', input='mayaprogs'+VNUM+'_mayaToEgg.obj')
    TargetAdd('egg2maya'+VNUM+'_bin.exe', input='mayaprogs_mayaConversionServer.obj')
    TargetAdd('egg2maya'+VNUM+'_bin.exe', input='egg2maya'+VNUM+'_eggToMayaBin.obj')
    TargetAdd('egg2maya'+VNUM+'_bin.exe', input='libmayaegg'+VNUM+'.lib')
    TargetAdd('egg2maya'+VNUM+'_bin.exe', input='libmaya'+VNUM+'.lib')
    TargetAdd('egg2maya'+VNUM+'_bin.exe', input=COMMON_EGG2X_LIBS)
    TargetAdd('egg2maya'+VNUM+'_bin.exe', opts=['ADVAPI', VER]+ARCH_OPTS)

    TargetAdd('mayasavepview'+VNUM+'_mayaSavePview.obj', opts=OPTS, input='mayaSavePview.cxx')
    TargetAdd('libmayasavepview'+VNUM+'.mll', input='mayasavepview'+VNUM+'_mayaSavePview.obj')
    TargetAdd('libmayasavepview'+VNUM+'.mll', opts=['ADVAPI', VER]+ARCH_OPTS)

    TargetAdd('mayapath'+VNUM+'.obj', opts=OPTS, input='mayapath.cxx')

    TargetAdd('maya2egg'+VNUM+'.exe', input='mayapath'+VNUM+'.obj')
    TargetAdd('maya2egg'+VNUM+'.exe', input='libpandaexpress.dll')
    TargetAdd('maya2egg'+VNUM+'.exe', input=COMMON_DTOOL_LIBS)
    TargetAdd('maya2egg'+VNUM+'.exe', opts=['ADVAPI']+ARCH_OPTS)

    TargetAdd('egg2maya'+VNUM+'.exe', input='mayapath'+VNUM+'.obj')
    TargetAdd('egg2maya'+VNUM+'.exe', input='libpandaexpress.dll')
    TargetAdd('egg2maya'+VNUM+'.exe', input=COMMON_DTOOL_LIBS)
    TargetAdd('egg2maya'+VNUM+'.exe', opts=['ADVAPI']+ARCH_OPTS)

if MAYA_BUILT:
    OPTS=['DIR:pandatool/src/mayaprogs', 'DIR:pandatool/src/maya', 'DIR:pandatool/src/mayaegg', 'BUILDING:MISC', 'NOARCH:ARM64']

    TargetAdd('mayaprogs_mayaConversionClient.obj', opts=OPTS, input='mayaConversionClient.cxx')

    TargetAdd('maya2egg_mayaToEggClient.obj', opts=OPTS, input='mayaToEggClient.cxx')
    TargetAdd('maya2egg_client.exe', input='mayaprogs_mayaConversionClient.obj')
    TargetAdd('maya2egg_client.exe', input='maya2egg_mayaToEggClient.obj')
    TargetAdd('maya2egg_client.exe', input=COMMON_EGG2X_LIBS)
    TargetAdd('maya2egg_client.exe', opts=['NOARCH:ARM64'])

    TargetAdd('egg2maya_eggToMayaClient.obj', opts=OPTS, input='eggToMayaClient.cxx')
    TargetAdd('egg2maya_client.exe', input='mayaprogs_mayaConversionClient.obj')
    TargetAdd('egg2maya_client.exe', input='egg2maya_eggToMayaClient.obj')
    TargetAdd('egg2maya_client.exe', input=COMMON_EGG2X_LIBS)
    TargetAdd('egg2maya_client.exe', opts=['NOARCH:ARM64'])

#
# DIRECTORY: contrib/src/ai/
#
if not PkgSkip("CONTRIB"):
    OPTS=['DIR:contrib/src/ai', 'BUILDING:PANDAAI']
    TargetAdd('p3ai_composite1.obj', opts=OPTS, input='p3ai_composite1.cxx')
    TargetAdd('libpandaai.dll', input='p3ai_composite1.obj')
    TargetAdd('libpandaai.dll', input=COMMON_PANDA_LIBS)

    OPTS=['DIR:contrib/src/ai']
    IGATEFILES=GetDirectoryContents('contrib/src/ai', ["*.h", "*_composite*.cxx"])
    TargetAdd('libpandaai.in', opts=OPTS, input=IGATEFILES)
    TargetAdd('libpandaai.in', opts=['IMOD:panda3d.ai', 'ILIB:libpandaai', 'SRCDIR:contrib/src/ai'])

    PyTargetAdd('ai_module.obj', input='libpandaai.in')
    PyTargetAdd('ai_module.obj', opts=OPTS)
    PyTargetAdd('ai_module.obj', opts=['IMOD:panda3d.ai', 'ILIB:ai', 'IMPORT:panda3d.core'])

    PyTargetAdd('ai.pyd', input='ai_module.obj')
    PyTargetAdd('ai.pyd', input='libpandaai_igate.obj')
    PyTargetAdd('ai.pyd', input='libpandaai.dll')
    PyTargetAdd('ai.pyd', input='libp3interrogatedb.dll')
    PyTargetAdd('ai.pyd', input=COMMON_PANDA_LIBS)

#
# DIRECTORY: contrib/src/rplight/
#
if not PkgSkip("CONTRIB") and not PkgSkip("PYTHON"):
    OPTS=['DIR:contrib/src/rplight', 'BUILDING:RPLIGHT']
    TargetAdd('p3rplight_composite1.obj', opts=OPTS, input='p3rplight_composite1.cxx')

    IGATEFILES=GetDirectoryContents('contrib/src/rplight', ["*.h", "*_composite*.cxx"])
    TargetAdd('libp3rplight.in', opts=OPTS, input=IGATEFILES)
    TargetAdd('libp3rplight.in', opts=['IMOD:panda3d._rplight', 'ILIB:libp3rplight', 'SRCDIR:contrib/src/rplight'])

    PyTargetAdd('rplight_module.obj', input='libp3rplight.in')
    PyTargetAdd('rplight_module.obj', opts=OPTS)
    PyTargetAdd('rplight_module.obj', opts=['IMOD:panda3d._rplight', 'ILIB:_rplight', 'IMPORT:panda3d.core'])

    PyTargetAdd('_rplight.pyd', input='rplight_module.obj')
    PyTargetAdd('_rplight.pyd', input='libp3rplight_igate.obj')
    PyTargetAdd('_rplight.pyd', input='p3rplight_composite1.obj')
    PyTargetAdd('_rplight.pyd', input='libp3interrogatedb.dll')
    PyTargetAdd('_rplight.pyd', input=COMMON_PANDA_LIBS)

#
# DIRECTORY: pandatool/src/deploy-stub
#
if PkgSkip("PYTHON") == 0:
    OPTS=['DIR:pandatool/src/deploy-stub', 'BUILDING:DEPLOYSTUB']
    PyTargetAdd('deploy-stub.obj', opts=OPTS, input='deploy-stub.c')
    if GetTarget() == 'windows':
        PyTargetAdd('frozen_dllmain.obj', opts=OPTS, input='frozen_dllmain.c')

    if GetTarget() == 'linux' or GetTarget() == 'freebsd':
        # Setup rpath so libs can be found in the same directory as the deployed game
        LibName('DEPLOYSTUB', "-Wl,-rpath,\\$ORIGIN")
        LibName('DEPLOYSTUB', "-Wl,-z,origin")
        LibName('DEPLOYSTUB', "-rdynamic")

    PyTargetAdd('deploy-stub.exe', input='deploy-stub.obj')
    if GetTarget() == 'windows':
        PyTargetAdd('deploy-stub.exe', input='frozen_dllmain.obj')
    PyTargetAdd('deploy-stub.exe', opts=['WINSHELL', 'DEPLOYSTUB', 'NOICON', 'ANDROID'])

    if GetTarget() == 'emscripten':
        PyTargetAdd('deploy-stub.exe', opts=['ZLIB'])

    if GetTarget() == 'windows':
        PyTargetAdd('deploy-stubw.exe', input='deploy-stub.obj')
        PyTargetAdd('deploy-stubw.exe', input='frozen_dllmain.obj')
        PyTargetAdd('deploy-stubw.exe', opts=['SUBSYSTEM:WINDOWS', 'WINSHELL', 'DEPLOYSTUB', 'NOICON'])
    elif GetTarget() == 'darwin':
        DefSymbol('MACOS_APP_BUNDLE', 'MACOS_APP_BUNDLE')
        OPTS = OPTS + ['MACOS_APP_BUNDLE']
        PyTargetAdd('deploy-stubw.obj', opts=OPTS, input='deploy-stub.c')
        PyTargetAdd('deploy-stubw.exe', input='deploy-stubw.obj')
        PyTargetAdd('deploy-stubw.exe', opts=['MACOS_APP_BUNDLE', 'DEPLOYSTUB', 'NOICON'])
    elif GetTarget() == 'android':
        TargetAdd('org/jnius/NativeInvocationHandler.class', opts=OPTS, input='NativeInvocationHandler.java')
        TargetAdd('classes.dex', input='org/jnius/NativeInvocationHandler.class')

        PyTargetAdd('deploy-stubw_android_main.obj', opts=OPTS, input='android_main.cxx')
        PyTargetAdd('deploy-stubw_android_log.obj', opts=OPTS, input='android_log.c')
        PyTargetAdd('libdeploy-stubw.dll', input='android_native_app_glue.obj')
        PyTargetAdd('libdeploy-stubw.dll', input='deploy-stubw_android_main.obj')
        PyTargetAdd('libdeploy-stubw.dll', input='deploy-stubw_android_log.obj')
        PyTargetAdd('libdeploy-stubw.dll', input=COMMON_PANDA_LIBS)
        PyTargetAdd('libdeploy-stubw.dll', input='libp3android.dll')
        PyTargetAdd('libdeploy-stubw.dll', opts=['DEPLOYSTUB', 'ANDROID'])

#
# Generate the models directory and samples directory
#

if not PkgSkip("DIRECT") and not PkgSkip("EGG"):
    model_extensions = ["*.egg"]

    for model in GetDirectoryContents("models/misc", model_extensions):
        if not PkgSkip("ZLIB") and not PkgSkip("DEPLOYTOOLS"):
            newname = model[:-4] + ".egg.pz"
        else:
            newname = model[:-4] + ".egg"
        TargetAdd(GetOutputDir()+"/models/misc/"+newname, input="models/misc/"+model)

    for model in GetDirectoryContents("models/gui", model_extensions):
        if not PkgSkip("ZLIB") and not PkgSkip("DEPLOYTOOLS"):
            newname = model[:-4] + ".egg.pz"
        else:
            newname = model[:-4] + ".egg"
        TargetAdd(GetOutputDir()+"/models/gui/"+newname, input="models/gui/"+model)

    for model in GetDirectoryContents("models", model_extensions):
        if not PkgSkip("ZLIB") and not PkgSkip("DEPLOYTOOLS"):
            newname = model[:-4] + ".egg.pz"
        else:
            newname = model[:-4] + ".egg"
        TargetAdd(GetOutputDir()+"/models/"+newname, input="models/"+model)

if not PkgSkip("DIRECT"):
    CopyAllFiles(GetOutputDir()+"/models/audio/sfx/",  "models/audio/sfx/",      ".wav")
    CopyAllFiles(GetOutputDir()+"/models/icons/",      "models/icons/",          ".gif")

    CopyAllFiles(GetOutputDir()+"/models/maps/",       "models/maps/",           ".jpg")
    CopyAllFiles(GetOutputDir()+"/models/maps/",       "models/maps/",           ".png")
    CopyAllFiles(GetOutputDir()+"/models/maps/",       "models/maps/",           ".rgb")
    CopyAllFiles(GetOutputDir()+"/models/maps/",       "models/maps/",           ".rgba")


##########################################################################################
#
# Dependency-Based Distributed Build System.
#
##########################################################################################

DEPENDENCYQUEUE=[]

for target in TARGET_LIST:
    name = target.name
    inputs = target.inputs
    opts = target.opts
    deps = target.deps
    DEPENDENCYQUEUE.append([CompileAnything, [name, inputs, opts], [name], deps, []])

def BuildWorker(taskqueue, donequeue):
    while True:
        try:
            task = taskqueue.get(timeout=1)
        except:
            ProgressOutput(None, "Waiting for tasks...")
            task = taskqueue.get()
        sys.stdout.flush()
        if task == 0:
            return
        try:
            task[0](*task[1])
            donequeue.put(task)
        except:
            donequeue.put(0)

def AllSourcesReady(task, pending):
    sources = task[3]
    for x in sources:
        if x in pending:
            return False
    sources = task[1][1]
    for x in sources:
        if x in pending:
            return False
    altsources = task[4]
    for x in altsources:
        if x in pending:
            return False
    return True

def ParallelMake(tasklist):
    # Create the communication queues.
    donequeue = queue.Queue()
    taskqueue = queue.Queue()
    # Build up a table listing all the pending targets
    #task = [CompileAnything, [name, inputs, opts], [name], deps, []]
    # task[2] = [name]
    # task[3] = deps
    pending = {}
    for task in tasklist:
        for target in task[2]:
            pending[target] = 1
    # Create the workers
    for slave in range(THREADCOUNT):
        th = threading.Thread(target=BuildWorker, args=[taskqueue, donequeue])
        th.daemon = True
        th.start()
    # Feed tasks to the workers.
    tasksqueued = 0
    while True:
        if tasksqueued < THREADCOUNT:
            extras = []
            for task in tasklist:
                if tasksqueued < THREADCOUNT and AllSourcesReady(task, pending):
                    if NeedsBuild(task[2], task[3]):
                        tasksqueued += 1
                        taskqueue.put(task)
                    else:
                        for target in task[2]:
                            del pending[target]
                else:
                    extras.append(task)
            tasklist = extras
        sys.stdout.flush()
        if tasksqueued == 0:
            if len(tasklist) > 0:
                continue
            break
        donetask = donequeue.get()
        if donetask == 0:
            exit("Build process aborting.")
        sys.stdout.flush()
        tasksqueued -= 1
        JustBuilt(donetask[2], donetask[3])
        for target in donetask[2]:
            del pending[target]
    # Kill the workers.
    for slave in range(THREADCOUNT):
        taskqueue.put(0)
    # Make sure there aren't any unsatisfied tasks
    if len(tasklist) > 0:
        exit("Dependency problems: {0} tasks not finished. First task unsatisfied: {1}".format(len(tasklist), tasklist[0][2]))


def SequentialMake(tasklist):
    i = 0
    for task in tasklist:
        if NeedsBuild(task[2], task[3]):
            task[0](*task[1] + [(i * 100.0) / len(tasklist)])
            JustBuilt(task[2], task[3])
        i += 1


def RunDependencyQueue(tasklist):
    if THREADCOUNT != 0:
        ParallelMake(tasklist)
    else:
        SequentialMake(tasklist)


try:
    RunDependencyQueue(DEPENDENCYQUEUE)
finally:
    SaveDependencyCache()

# Run the test suite.
if RUNTESTS:
    cmdstr = BracketNameWithQuotes(SDK["PYTHONEXEC"].replace('\\', '/'))
    cmdstr += " -B -m pytest tests"
    if GetVerbose():
        cmdstr += " --verbose"
    oscmd(cmdstr)

# Write out information about the Python versions in the built dir.
python_version_info = GetCurrentPythonVersionInfo()
UpdatePythonVersionInfoFile(python_version_info)

##########################################################################################
#
# The Installers
#
# Under windows, we can build an 'exe' package using NSIS
# Under linux, we can build a 'deb' package or an 'rpm' package.
# Under OSX, we can make a 'dmg' package.
#
##########################################################################################

if INSTALLER:
    ProgressOutput(100.0, "Building installer")
    from makepackage import MakeInstaller

    # When using the --installer flag, only install for the current version.
    python_versions = []
    if python_version_info:
        python_versions.append(python_version_info)

    MakeInstaller(version=VERSION, outputdir=GetOutputDir(),
                  optimize=GetOptimize(), compressor=COMPRESSOR,
                  debversion=DEBVERSION, rpmversion=RPMVERSION,
                  rpmrelease=RPMRELEASE, python_versions=python_versions)

if WHEEL:
    ProgressOutput(100.0, "Building wheel")
    from makewheel import makewheel
    makewheel(WHLVERSION, GetOutputDir())

##########################################################################################
#
# Print final status report.
#
##########################################################################################

WARNINGS.append("Elapsed Time: "+PrettyTime(time.time() - STARTTIME))

printStatus("Makepanda Final Status Report", WARNINGS)
print(GetColor("green") + "Build successfully finished, elapsed time: " + PrettyTime(time.time() - STARTTIME) + GetColor())<|MERGE_RESOLUTION|>--- conflicted
+++ resolved
@@ -913,9 +913,6 @@
                 for ffmpeg_lib in ffmpeg_libs:
                     LibName("FFMPEG", "-Wl,--exclude-libs,%s.a" % (ffmpeg_lib))
 
-<<<<<<< HEAD
-    if GetTarget() not in ("darwin", "emscripten"):
-=======
     if not PkgSkip("OPENEXR"):
         # OpenEXR libraries have different names depending on the version.
         openexr_libdir = os.path.join(GetThirdpartyDir(), "openexr", "lib")
@@ -933,8 +930,7 @@
             # using the OpenEXR 3 naming scheme.
             SmartPkgEnable("OPENEXR", "OpenEXR", ("OpenEXR", "IlmThread", "Imath", "Iex"), openexr_incs)
 
-    if GetTarget() != "darwin":
->>>>>>> 7b5ec481
+    if GetTarget() not in ("darwin", "emscripten"):
         for fcollada_lib in fcollada_libs:
             LibName("FCOLLADA", "-Wl,--exclude-libs,lib%s.a" % (fcollada_lib))
 
