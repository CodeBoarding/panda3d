#!/usr/bin/env python
########################################################################
#
# To build panda using this script, type 'makepanda.py' on unix
# or 'makepanda.bat' on windows, and examine the help-text.
# Then run the script again with the appropriate options to compile
# panda3d.
#
########################################################################

import sys
if sys.version_info < (3, 6):
    print("This version of Python is not supported, use version 3.6 or higher.")
    exit(1)

try:
    import os
    import time
    import re
    import getopt
    import threading
    import signal
    import shutil
    import sysconfig
    import plistlib
    import queue
except KeyboardInterrupt:
    raise
except:
    print("You are either using an incomplete or an old version of Python!")
    print("Please install the development package of Python and try again.")
    exit(1)

if sys.version_info >= (3, 10):
    from sysconfig import get_platform
else:
    from distutils.util import get_platform
from makepandacore import *

try:
    import zlib
except:
    zlib = None

########################################################################
##
## PARSING THE COMMAND LINE OPTIONS
##
## You might be tempted to change the defaults by editing them
## here.  Don't do it.  Instead, create a script that compiles
## panda with your preferred options.  Or, create
## a 'makepandaPreferences' file and put it into your python path.
##
########################################################################

COMPILER=0
INSTALLER=0
WHEEL=0
RUNTESTS=0
GENMAN=0
COMPRESSOR="zlib"
THREADCOUNT=0
CFLAGS=""
CXXFLAGS=""
LDFLAGS=""
DISTRIBUTOR=""
VERSION=None
DEBVERSION=None
WHLVERSION=None
RPMVERSION=None
RPMRELEASE="1"
GIT_COMMIT=None
MAJOR_VERSION=None
OSX_ARCHS=[]
STRDXSDKVERSION = 'default'
WINDOWS_SDK = None
MSVC_VERSION = None
BOOUSEINTELCOMPILER = False
OPENCV_VER_23 = False
PLATFORM = None
COPY_PYTHON = True

PkgListSet(["PYTHON", "DIRECT",                        # Python support
  "GL", "GLES", "GLES2"] + DXVERSIONS + ["TINYDISPLAY", "NVIDIACG", # 3D graphics
  "EGL",                                               # OpenGL (ES) integration
  "EIGEN",                                             # Linear algebra acceleration
  "OPENAL", "FMODEX",                                  # Audio playback
  "VORBIS", "OPUS", "FFMPEG", "SWSCALE", "SWRESAMPLE", # Audio decoding
  "ODE", "BULLET", "PANDAPHYSICS",                     # Physics
  "SPEEDTREE",                                         # SpeedTree
  "ZLIB", "PNG", "JPEG", "TIFF", "OPENEXR", "SQUISH",  # 2D Formats support
  ] + MAYAVERSIONS + MAXVERSIONS + [ "FCOLLADA", "ASSIMP", "EGG", # 3D Formats support
  "FREETYPE", "HARFBUZZ",                              # Text rendering
  "VRPN", "OPENSSL",                                   # Transport
  "FFTW",                                              # Algorithm helpers
  "ARTOOLKIT", "OPENCV", "DIRECTCAM", "VISION",        # Augmented Reality
  "GTK2",                                              # GTK2 is used for PStats on Unix
  "MFC", "WX", "FLTK",                                 # Used for web plug-in only
  "COCOA",                                             # macOS toolkits
  "X11",                                               # Unix platform support
  "PANDATOOL", "PVIEW", "DEPLOYTOOLS",                 # Toolchain
  "SKEL",                                              # Example SKEL project
  "PANDAFX",                                           # Some distortion special lenses
  "PANDAPARTICLESYSTEM",                               # Built in particle system
  "CONTRIB",                                           # Experimental
  "SSE2", "NEON",                                      # Compiler features
])

CheckPandaSourceTree()

def keyboardInterruptHandler(x,y):
    exit("keyboard interrupt")

signal.signal(signal.SIGINT, keyboardInterruptHandler)

########################################################################
##
## Command-line parser.
##
## You can type "makepanda --help" to see all the options.
##
########################################################################

def usage(problem):
    if problem:
        print("")
        print("Error parsing command-line input: %s" % (problem))

    print("")
    print("Makepanda generates a 'built' subdirectory containing a")
    print("compiled copy of Panda3D.  Command-line arguments are:")
    print("")
    print("  --help            (print the help message you're reading now)")
    print("  --verbose         (print out more information)")
    print("  --tests           (run the test suite)")
    print("  --installer       (build an installer)")
    print("  --wheel           (build a pip-installable .whl)")
    print("  --optimize X      (optimization level can be 1,2,3,4)")
    print("  --version X       (set the panda version number)")
    print("  --lzma            (use lzma compression when building Windows installer)")
    print("  --distributor X   (short string identifying the distributor of the build)")
    print("  --outputdir X     (use the specified directory instead of 'built')")
    print("  --threads N       (use the multithreaded build system. see manual)")
    print("  --universal       (build universal binaries (macOS 11.0+ only))")
    print("  --override \"O=V\"  (override dtool_config/prc option value)")
    print("  --static          (builds libraries for static linking)")
    print("  --target X        (experimental cross-compilation (android only))")
    print("  --arch X          (target architecture for cross-compilation)")
    print("")
    for pkg in PkgListGet():
        p = pkg.lower()
        print("  --use-%-9s   --no-%-9s (enable/disable use of %s)"%(p, p, pkg))
    if sys.platform != 'win32':
        print("  --<PKG>-incdir    (custom location for header files of thirdparty package)")
        print("  --<PKG>-libdir    (custom location for library files of thirdparty package)")
    print("")
    print("  --nothing         (disable every third-party lib)")
    print("  --everything      (enable every third-party lib)")
    print("  --directx-sdk=X   (specify version of DirectX SDK to use: jun2010, aug2009)")
    print("  --windows-sdk=X   (specify Windows SDK version, eg. 7.1, 8.1 or 10.  Default is 8.1)")
    print("  --msvc-version=X  (specify Visual C++ version, eg. 10, 11, 12, 14, 14.1, 14.2, 14.3.  Default is 14)")
    print("  --use-icl         (experimental setting to use an intel compiler instead of MSVC on Windows)")
    print("")
    print("The simplest way to compile panda is to just type:")
    print("")
    print("  makepanda --everything")
    print("")
    os._exit(1)

def parseopts(args):
    global INSTALLER,WHEEL,RUNTESTS,GENMAN,DISTRIBUTOR,VERSION
    global COMPRESSOR,THREADCOUNT,OSX_ARCHS
    global DEBVERSION,WHLVERSION,RPMVERSION,RPMRELEASE,GIT_COMMIT
    global STRDXSDKVERSION, WINDOWS_SDK, MSVC_VERSION, BOOUSEINTELCOMPILER
    global COPY_PYTHON

    # Options for which to display a deprecation warning.
    removedopts = [
        "use-touchinput", "no-touchinput", "no-awesomium", "no-directscripts",
        "no-carbon", "no-physx", "no-rocket", "host", "osxtarget=",
        ]

    # All recognized options.
    longopts = [
        "help","distributor=","verbose","tests",
        "optimize=","everything","nothing","installer","wheel","rtdist","nocolor",
        "version=","lzma","no-python","threads=","outputdir=","override=",
        "static","debversion=","rpmversion=","rpmrelease=","p3dsuffix=","rtdist-version=",
        "directx-sdk=", "windows-sdk=", "msvc-version=", "clean", "use-icl",
        "universal", "target=", "arch=", "git-commit=", "no-copy-python",
        "cggl-incdir=", "cggl-libdir=",
        ] + removedopts

    anything = 0
    optimize = ""
    target = None
    target_archs = []
    universal = False
    clean_build = False
    for pkg in PkgListGet():
        longopts.append("use-" + pkg.lower())
        longopts.append("no-" + pkg.lower())
        longopts.append(pkg.lower() + "-incdir=")
        longopts.append(pkg.lower() + "-libdir=")

    try:
        opts, extras = getopt.getopt(args, "", longopts)
        for option, value in opts:
            if (option=="--help"): raise Exception
            elif (option=="--optimize"): optimize=value
            elif (option=="--installer"): INSTALLER=1
            elif (option=="--tests"): RUNTESTS=1
            elif (option=="--wheel"): WHEEL=1
            elif (option=="--verbose"): SetVerbose(True)
            elif (option=="--distributor"): DISTRIBUTOR=value
            elif (option=="--genman"): GENMAN=1
            elif (option=="--everything"): PkgEnableAll()
            elif (option=="--nothing"): PkgDisableAll()
            elif (option=="--threads"): THREADCOUNT=int(value)
            elif (option=="--outputdir"): SetOutputDir(value.strip())
            elif (option=="--universal"): universal = True
            elif (option=="--target"): target = value.strip()
            elif (option=="--arch"): target_archs.append(value.strip())
            elif (option=="--nocolor"): DisableColors()
            elif (option=="--version"):
                match = re.match(r'^\d+\.\d+(\.\d+)+', value)
                if not match:
                    usage("version requires three digits")
                WHLVERSION = value
                VERSION = match.group()
            elif (option=="--lzma"): COMPRESSOR="lzma"
            elif (option=="--override"): AddOverride(value.strip())
            elif (option=="--static"): SetLinkAllStatic(True)
            elif (option=="--debversion"): DEBVERSION=value
            elif (option=="--rpmversion"): RPMVERSION=value
            elif (option=="--rpmrelease"): RPMRELEASE=value
            elif (option=="--git-commit"): GIT_COMMIT=value
            # Backward compatibility, OPENGL was renamed to GL
            elif (option=="--use-opengl"): PkgEnable("GL")
            elif (option=="--no-opengl"): PkgDisable("GL")
            elif (option=="--directx-sdk"):
                STRDXSDKVERSION = value.strip().lower()
                if STRDXSDKVERSION == '':
                    print("No DirectX SDK version specified. Using 'default' DirectX SDK search")
                    STRDXSDKVERSION = 'default'
            elif (option=="--windows-sdk"):
                WINDOWS_SDK = value.strip().lower()
            elif (option=="--msvc-version"):
                MSVC_VERSION = value.strip().lower()
            elif (option=="--use-icl"): BOOUSEINTELCOMPILER = True
            elif (option=="--clean"): clean_build = True
            elif (option=="--no-copy-python"): COPY_PYTHON = False
            elif (option[2:] in removedopts or option[2:]+'=' in removedopts):
                Warn("Ignoring removed option %s" % (option))
            else:
                for pkg in PkgListGet() + ['CGGL']:
                    if option == "--use-" + pkg.lower():
                        PkgEnable(pkg)
                        break
                    elif option == "--no-" + pkg.lower():
                        PkgDisable(pkg)
                        break
                    elif option == "--" + pkg.lower() + "-incdir":
                        PkgSetCustomLocation(pkg)
                        IncDirectory(pkg, value)
                        break
                    elif option == "--" + pkg.lower() + "-libdir":
                        PkgSetCustomLocation(pkg)
                        LibDirectory(pkg, value)
                        break
            if (option == "--everything" or option.startswith("--use-")
                or option == "--nothing" or option.startswith("--no-")):
                anything = 1
    except:
        usage(sys.exc_info()[1])

    if not anything:
        usage("You should specify a list of packages to use or --everything to enable all packages.")

    if (optimize==""): optimize = "3"

    if target is not None or target_archs:
        SetTarget(target, target_archs[-1] if target_archs else None)

    if universal:
        if target_archs:
            exit("--universal is incompatible with --arch")

        OSX_ARCHS.append("x86_64")
        OSX_ARCHS.append("arm64")
    elif target_archs:
        OSX_ARCHS = target_archs

    try:
        SetOptimize(int(optimize))
        assert GetOptimize() in [1, 2, 3, 4]
    except:
        usage("Invalid setting for OPTIMIZE")

    if GIT_COMMIT is not None and not re.match("^[a-f0-9]{40}$", GIT_COMMIT):
        usage("Invalid SHA-1 hash given for --git-commit option!")

    if GetTarget() == 'windows':
        if not MSVC_VERSION:
            print("No MSVC version specified. Defaulting to 14 (Visual Studio 2015).")
            MSVC_VERSION = (14, 0)
        else:
            try:
                MSVC_VERSION = tuple(int(d) for d in MSVC_VERSION.split('.'))[:2]
                if (len(MSVC_VERSION) == 1):
                    MSVC_VERSION += (0,)
            except:
                usage("Invalid setting for --msvc-version")

        if MSVC_VERSION < (14, 0):
            warn_prefix = "%sERROR:%s " % (GetColor("red"), GetColor())
            print("=========================================================================")
            print(warn_prefix + "Support for MSVC versions before 2015 has been discontinued.")
            print(warn_prefix + "For more information, or any questions, please visit:")
            print(warn_prefix + "  https://github.com/panda3d/panda3d/issues/288")
            print("=========================================================================")
            sys.stdout.flush()
            time.sleep(1.0)
            sys.exit(1)

    if clean_build and os.path.isdir(GetOutputDir()):
        print("Deleting %s" % (GetOutputDir()))
        shutil.rmtree(GetOutputDir())

parseopts(sys.argv[1:])

########################################################################
##
## Handle environment variables.
##
########################################################################

if ("CFLAGS" in os.environ):
    CFLAGS = os.environ["CFLAGS"].strip()

if ("CXXFLAGS" in os.environ):
    CXXFLAGS = os.environ["CXXFLAGS"].strip()

if ("RPM_OPT_FLAGS" in os.environ):
    CFLAGS += " " + os.environ["RPM_OPT_FLAGS"].strip()
    CXXFLAGS += " " + os.environ["RPM_OPT_FLAGS"].strip()

if ("LDFLAGS" in os.environ):
    LDFLAGS = os.environ["LDFLAGS"].strip()

os.environ["MAKEPANDA"] = os.path.abspath(sys.argv[0])
if GetHost() == "darwin":
    if tuple(OSX_ARCHS) == ('arm64',):
        os.environ["MACOSX_DEPLOYMENT_TARGET"] = "11.0"
    else:
        os.environ["MACOSX_DEPLOYMENT_TARGET"] = "10.9"

########################################################################
##
## Configure things based on the command-line parameters.
##
########################################################################

if VERSION is None:
    # Take the value from the setup.cfg file.
    VERSION = GetMetadataValue('version')

if WHLVERSION is None:
    WHLVERSION = VERSION

print("Version: %s" % VERSION)

if DEBVERSION is None:
    DEBVERSION = VERSION

if RPMVERSION is None:
    RPMVERSION = VERSION

MAJOR_VERSION = '.'.join(VERSION.split('.')[:2])

# Now determine the distutils-style platform tag for the target system.
target = GetTarget()
if target == 'windows':
    if GetTargetArch() == 'x64':
        PLATFORM = 'win-amd64'
    else:
        PLATFORM = 'win32'

elif target == 'darwin':
    arch_tag = None
    if not OSX_ARCHS:
        arch_tag = GetTargetArch()
    elif len(OSX_ARCHS) == 1:
        arch_tag = OSX_ARCHS[0]
    elif frozenset(OSX_ARCHS) == frozenset(('i386', 'ppc')):
        arch_tag = 'fat'
    elif frozenset(OSX_ARCHS) == frozenset(('x86_64', 'i386')):
        arch_tag = 'intel'
    elif frozenset(OSX_ARCHS) == frozenset(('x86_64', 'ppc64')):
        arch_tag = 'fat64'
    elif frozenset(OSX_ARCHS) == frozenset(('x86_64', 'i386', 'ppc')):
        arch_tag = 'fat32'
    elif frozenset(OSX_ARCHS) == frozenset(('x86_64', 'i386', 'ppc64', 'ppc')):
        arch_tag = 'universal'
    elif frozenset(OSX_ARCHS) == frozenset(('x86_64', 'arm64')):
        arch_tag = 'universal2'
    else:
        raise RuntimeError('No arch tag for arch combination %s' % OSX_ARCHS)

    if arch_tag == 'arm64':
        PLATFORM = 'macosx-11.0-' + arch_tag
    else:
        PLATFORM = 'macosx-10.9-' + arch_tag

elif target == 'linux' and (os.path.isfile("/lib/libc-2.5.so") or os.path.isfile("/lib64/libc-2.5.so")) and os.path.isdir("/opt/python"):
    # This is manylinux1.  A bit of a sloppy check, though.
    if GetTargetArch() in ('x86_64', 'amd64'):
        PLATFORM = 'manylinux1-x86_64'
    else:
        PLATFORM = 'manylinux1-i686'

elif target == 'linux' and (os.path.isfile("/lib/libc-2.12.so") or os.path.isfile("/lib64/libc-2.12.so")) and os.path.isdir("/opt/python"):
    # Same sloppy check for manylinux2010.
    if GetTargetArch() in ('x86_64', 'amd64'):
        PLATFORM = 'manylinux2010-x86_64'
    else:
        PLATFORM = 'manylinux2010-i686'

elif target == 'linux' and (os.path.isfile("/lib/libc-2.17.so") or os.path.isfile("/lib64/libc-2.17.so")) and os.path.isdir("/opt/python"):
    # Same sloppy check for manylinux2014.
    if GetTargetArch() in ('x86_64', 'amd64'):
        PLATFORM = 'manylinux2014-x86_64'
    else:
        PLATFORM = 'manylinux2014-i686'

elif not CrossCompiling():
    if HasTargetArch():
        # Replace the architecture in the platform string.
        platform_parts = get_platform().rsplit('-', 1)
        target_arch = GetTargetArch()
        if target_arch == 'amd64':
            target_arch = 'x86_64'
        PLATFORM = platform_parts[0] + '-' + target_arch
    else:
        # We're not cross-compiling; just take the host arch.
        PLATFORM = get_platform()

else:
    target_arch = GetTargetArch()
    if target_arch == 'amd64':
        target_arch = 'x86_64'
    PLATFORM = '{0}-{1}'.format(target, target_arch)


print("Platform: %s" % PLATFORM)

outputdir_suffix = ""

if DISTRIBUTOR == "":
    DISTRIBUTOR = "makepanda"

if not IsCustomOutputDir():
    if GetTarget() == "windows" and GetTargetArch() == 'x64':
        outputdir_suffix += '_x64'

    SetOutputDir("built" + outputdir_suffix)

if (INSTALLER) and (PkgSkip("PYTHON")) and GetTarget() == 'windows':
    exit("Cannot build installer on Windows without python")

if WHEEL and PkgSkip("PYTHON"):
    exit("Cannot build wheel without Python")

if not os.path.isdir("contrib"):
    PkgDisable("CONTRIB")

########################################################################
##
## Load the dependency cache.
##
########################################################################

LoadDependencyCache()

########################################################################
##
## Locate various SDKs.
##
########################################################################

MakeBuildTree()

SdkLocateDirectX(STRDXSDKVERSION)
SdkLocateMaya()
SdkLocateMax()
SdkLocateMacOSX(OSX_ARCHS)
SdkLocatePython(False)
SdkLocateWindows(WINDOWS_SDK)
SdkLocateSpeedTree()
SdkLocateAndroid()

SdkAutoDisableDirectX()
SdkAutoDisableMaya()
SdkAutoDisableMax()
SdkAutoDisableSpeedTree()

if not PkgSkip("PYTHON") and SDK["PYTHONVERSION"] == "python2.7":
    pref = "%sERROR:%s " % (GetColor("red"), GetColor())
    print("========================================================================")
    print(pref + "Python 2.7 has reached EOL as of January 1, 2020 and is no longer")
    print(pref + "supported.  Please upgrade to Python 3.5 or later.")
    print("========================================================================")
    sys.stdout.flush()
    sys.exit(1)

########################################################################
##
## Choose a Compiler.
##
## This should also set up any environment variables needed to make
## the compiler work.
##
########################################################################

if GetHost() == 'windows' and GetTarget() == 'windows':
    COMPILER = "MSVC"
    SdkLocateVisualStudio(MSVC_VERSION)
else:
    COMPILER = "GCC"

SetupBuildEnvironment(COMPILER)

########################################################################
##
## External includes, external libraries, and external defsyms.
##
########################################################################

IncDirectory("ALWAYS", GetOutputDir()+"/tmp")
IncDirectory("ALWAYS", GetOutputDir()+"/include")

if (COMPILER == "MSVC"):
    PkgDisable("X11")
    PkgDisable("GLES")
    PkgDisable("GLES2")
    PkgDisable("EGL")
    PkgDisable("COCOA")
    DefSymbol("FLEX", "YY_NO_UNISTD_H")
    if not PkgSkip("PYTHON"):
        IncDirectory("ALWAYS", SDK["PYTHON"] + "/include")
        LibDirectory("ALWAYS", SDK["PYTHON"] + "/libs")
    SmartPkgEnable("EIGEN",     "eigen3",     (), ("Eigen/Dense",), target_pkg = 'ALWAYS')
    for pkg in PkgListGet():
        if not PkgSkip(pkg):
            if (pkg[:4]=="MAYA"):
                IncDirectory(pkg, SDK[pkg]      + "/include")
                DefSymbol(pkg, "MAYAVERSION", pkg)
                DefSymbol(pkg, "MLIBRARY_DONTUSE_MFC_MANIFEST", "")
            elif (pkg[:3]=="MAX"):
                IncDirectory(pkg, SDK[pkg]      + "/include")
                IncDirectory(pkg, SDK[pkg]      + "/include/CS")
                IncDirectory(pkg, SDK[pkg+"CS"] + "/include")
                IncDirectory(pkg, SDK[pkg+"CS"] + "/include/CS")
                DefSymbol(pkg, "MAX", pkg)
                if (int(pkg[3:]) >= 2013):
                    DefSymbol(pkg, "UNICODE", "")
                    DefSymbol(pkg, "_UNICODE", "")
            elif (pkg[:2]=="DX"):
                IncDirectory(pkg, SDK[pkg]      + "/include")
            elif GetThirdpartyDir() is not None:
                IncDirectory(pkg, GetThirdpartyDir() + pkg.lower() + "/include")
    for pkg in DXVERSIONS:
        if not PkgSkip(pkg):
            vnum=pkg[2:]

            if GetTargetArch() == 'x64':
                LibDirectory(pkg, SDK[pkg] + '/lib/x64')
            else:
                LibDirectory(pkg, SDK[pkg] + '/lib/x86')
                LibDirectory(pkg, SDK[pkg] + '/lib')

            LibName(pkg, 'd3dVNUM.lib'.replace("VNUM", vnum))
            LibName(pkg, 'd3dxVNUM.lib'.replace("VNUM", vnum))
            LibName(pkg, 'dxerr.lib')
            #LibName(pkg, 'ddraw.lib')
            LibName(pkg, 'dxguid.lib')

            if SDK.get("VISUALSTUDIO_VERSION") >= (14,0):
                # dxerr needs this for __vsnwprintf definition.
                LibName(pkg, 'legacy_stdio_definitions.lib')

    if not PkgSkip("FREETYPE") and os.path.isdir(GetThirdpartyDir() + "freetype/include/freetype2"):
        IncDirectory("FREETYPE", GetThirdpartyDir() + "freetype/include/freetype2")

    IncDirectory("ALWAYS", GetThirdpartyDir() + "extras/include")
    LibName("WINSOCK", "wsock32.lib")
    LibName("WINSOCK2", "wsock32.lib")
    LibName("WINSOCK2", "ws2_32.lib")
    LibName("WINCOMCTL", "comctl32.lib")
    LibName("WINCOMDLG", "comdlg32.lib")
    LibName("WINUSER", "user32.lib")
    LibName("WINMM", "winmm.lib")
    LibName("WINIMM", "imm32.lib")
    LibName("WINKERNEL", "kernel32.lib")
    LibName("WINOLE", "ole32.lib")
    LibName("WINOLEAUT", "oleaut32.lib")
    LibName("WINOLDNAMES", "oldnames.lib")
    LibName("WINSHELL", "shell32.lib")
    LibName("WINGDI", "gdi32.lib")
    LibName("ADVAPI", "advapi32.lib")
    LibName("IPHLPAPI", "iphlpapi.lib")
    LibName("SETUPAPI", "setupapi.lib")
    LibName("GL", "opengl32.lib")
    LibName("GLES", "libgles_cm.lib")
    LibName("GLES2", "libGLESv2.lib")
    LibName("EGL", "libEGL.lib")
    LibName("MSIMG", "msimg32.lib")
    if (PkgSkip("DIRECTCAM")==0): LibName("DIRECTCAM", "strmiids.lib")
    if (PkgSkip("DIRECTCAM")==0): LibName("DIRECTCAM", "quartz.lib")
    if (PkgSkip("DIRECTCAM")==0): LibName("DIRECTCAM", "odbc32.lib")
    if (PkgSkip("DIRECTCAM")==0): LibName("DIRECTCAM", "odbccp32.lib")
    if (PkgSkip("OPENSSL")==0):
        if os.path.isfile(GetThirdpartyDir() + "openssl/lib/libpandassl.lib"):
            LibName("OPENSSL", GetThirdpartyDir() + "openssl/lib/libpandassl.lib")
            LibName("OPENSSL", GetThirdpartyDir() + "openssl/lib/libpandaeay.lib")
        else:
            LibName("OPENSSL", GetThirdpartyDir() + "openssl/lib/libeay32.lib")
            LibName("OPENSSL", GetThirdpartyDir() + "openssl/lib/ssleay32.lib")
    if (PkgSkip("PNG")==0):
        if os.path.isfile(GetThirdpartyDir() + "png/lib/libpng16_static.lib"):
            LibName("PNG", GetThirdpartyDir() + "png/lib/libpng16_static.lib")
        else:
            LibName("PNG", GetThirdpartyDir() + "png/lib/libpng_static.lib")
    if (PkgSkip("TIFF")==0):
        if os.path.isfile(GetThirdpartyDir() + "tiff/lib/libtiff.lib"):
            LibName("TIFF", GetThirdpartyDir() + "tiff/lib/libtiff.lib")
        else:
            LibName("TIFF", GetThirdpartyDir() + "tiff/lib/tiff.lib")
    if (PkgSkip("OPENEXR")==0):
        suffix = ""
        if os.path.isfile(GetThirdpartyDir() + "openexr/lib/IlmImf-2_2.lib"):
            suffix = "-2_2"
        elif os.path.isfile(GetThirdpartyDir() + "openexr/lib/IlmImf-2_3.lib"):
            suffix = "-2_3"
        elif os.path.isfile(GetThirdpartyDir() + "openexr/lib/IlmImf-2_4.lib"):
            suffix = "-2_4"
            LibName("OPENEXR", GetThirdpartyDir() + "openexr/lib/Imath" + suffix + ".lib")
        if os.path.isfile(GetThirdpartyDir() + "openexr/lib/IlmImf" + suffix + "_s.lib"):
            suffix += "_s"  # _s suffix observed for OpenEXR 2.3 only so far
        LibName("OPENEXR", GetThirdpartyDir() + "openexr/lib/IlmImf" + suffix + ".lib")
        LibName("OPENEXR", GetThirdpartyDir() + "openexr/lib/IlmThread" + suffix + ".lib")
        LibName("OPENEXR", GetThirdpartyDir() + "openexr/lib/Iex" + suffix + ".lib")
        if suffix == "-2_2":
            LibName("OPENEXR", GetThirdpartyDir() + "openexr/lib/Half.lib")
        else:
            LibName("OPENEXR", GetThirdpartyDir() + "openexr/lib/Half" + suffix + ".lib")
        IncDirectory("OPENEXR", GetThirdpartyDir() + "openexr/include/OpenEXR")
        IncDirectory("OPENEXR", GetThirdpartyDir() + "openexr/include/Imath")
    if (PkgSkip("JPEG")==0):     LibName("JPEG",     GetThirdpartyDir() + "jpeg/lib/jpeg-static.lib")
    if (PkgSkip("ZLIB")==0):     LibName("ZLIB",     GetThirdpartyDir() + "zlib/lib/zlibstatic.lib")
    if (PkgSkip("VRPN")==0):     LibName("VRPN",     GetThirdpartyDir() + "vrpn/lib/vrpn.lib")
    if (PkgSkip("VRPN")==0):     LibName("VRPN",     GetThirdpartyDir() + "vrpn/lib/quat.lib")
    if (PkgSkip("NVIDIACG")==0): LibName("CGGL",     GetThirdpartyDir() + "nvidiacg/lib/cgGL.lib")
    if (PkgSkip("NVIDIACG")==0): LibName("CGDX9",    GetThirdpartyDir() + "nvidiacg/lib/cgD3D9.lib")
    if (PkgSkip("NVIDIACG")==0): LibName("NVIDIACG", GetThirdpartyDir() + "nvidiacg/lib/cg.lib")
    if (PkgSkip("FREETYPE")==0): LibName("FREETYPE", GetThirdpartyDir() + "freetype/lib/freetype.lib")
    if (PkgSkip("HARFBUZZ")==0):
        LibName("HARFBUZZ", GetThirdpartyDir() + "harfbuzz/lib/harfbuzz.lib")
        IncDirectory("HARFBUZZ", GetThirdpartyDir() + "harfbuzz/include/harfbuzz")
    if (PkgSkip("FFTW")==0):     LibName("FFTW",     GetThirdpartyDir() + "fftw/lib/fftw3.lib")
    if (PkgSkip("ARTOOLKIT")==0):LibName("ARTOOLKIT",GetThirdpartyDir() + "artoolkit/lib/libAR.lib")
    if (PkgSkip("OPENCV")==0):   LibName("OPENCV",   GetThirdpartyDir() + "opencv/lib/cv.lib")
    if (PkgSkip("OPENCV")==0):   LibName("OPENCV",   GetThirdpartyDir() + "opencv/lib/highgui.lib")
    if (PkgSkip("OPENCV")==0):   LibName("OPENCV",   GetThirdpartyDir() + "opencv/lib/cvaux.lib")
    if (PkgSkip("OPENCV")==0):   LibName("OPENCV",   GetThirdpartyDir() + "opencv/lib/ml.lib")
    if (PkgSkip("OPENCV")==0):   LibName("OPENCV",   GetThirdpartyDir() + "opencv/lib/cxcore.lib")
    if (PkgSkip("FFMPEG")==0):   LibName("FFMPEG",   GetThirdpartyDir() + "ffmpeg/lib/avcodec.lib")
    if (PkgSkip("FFMPEG")==0):   LibName("FFMPEG",   GetThirdpartyDir() + "ffmpeg/lib/avformat.lib")
    if (PkgSkip("FFMPEG")==0):   LibName("FFMPEG",   GetThirdpartyDir() + "ffmpeg/lib/avutil.lib")
    if (PkgSkip("SWSCALE")==0):  LibName("SWSCALE",  GetThirdpartyDir() + "ffmpeg/lib/swscale.lib")
    if (PkgSkip("SWRESAMPLE")==0):LibName("SWRESAMPLE",GetThirdpartyDir() + "ffmpeg/lib/swresample.lib")
    if (PkgSkip("FCOLLADA")==0):
        LibName("FCOLLADA", GetThirdpartyDir() + "fcollada/lib/FCollada.lib")
        IncDirectory("FCOLLADA", GetThirdpartyDir() + "fcollada/include/FCollada")
    if (PkgSkip("ASSIMP")==0):
        LibName("ASSIMP", GetThirdpartyDir() + "assimp/lib/assimp.lib")
        if os.path.isfile(GetThirdpartyDir() + "assimp/lib/IrrXML.lib"):
            LibName("ASSIMP", GetThirdpartyDir() + "assimp/lib/IrrXML.lib")
        IncDirectory("ASSIMP", GetThirdpartyDir() + "assimp/include")
    if (PkgSkip("SQUISH")==0):
        if GetOptimize() <= 2:
            LibName("SQUISH",   GetThirdpartyDir() + "squish/lib/squishd.lib")
        else:
            LibName("SQUISH",   GetThirdpartyDir() + "squish/lib/squish.lib")
    if (PkgSkip("OPENAL")==0):
        LibName("OPENAL", GetThirdpartyDir() + "openal/lib/OpenAL32.lib")
        if not os.path.isfile(GetThirdpartyDir() + "openal/bin/OpenAL32.dll"):
            # Link OpenAL Soft statically.
            DefSymbol("OPENAL", "AL_LIBTYPE_STATIC")
    if (PkgSkip("ODE")==0):
        LibName("ODE",      GetThirdpartyDir() + "ode/lib/ode_single.lib")
        DefSymbol("ODE",    "dSINGLE", "")
    if (PkgSkip("FMODEX")==0):
        if (GetTargetArch() == 'x64'):
            LibName("FMODEX",   GetThirdpartyDir() + "fmodex/lib/fmodex64_vc.lib")
        else:
            LibName("FMODEX",   GetThirdpartyDir() + "fmodex/lib/fmodex_vc.lib")
    if (PkgSkip("VORBIS")==0):
        for lib in ('ogg', 'vorbis', 'vorbisfile'):
            path = GetThirdpartyDir() + "vorbis/lib/lib{0}_static.lib".format(lib)
            if not os.path.isfile(path):
                path = GetThirdpartyDir() + "vorbis/lib/{0}.lib".format(lib)
            LibName("VORBIS", path)
    if (PkgSkip("OPUS")==0):
        IncDirectory("OPUS", GetThirdpartyDir() + "opus/include/opus")
        for lib in ('ogg', 'opus', 'opusfile'):
            path = GetThirdpartyDir() + "opus/lib/lib{0}_static.lib".format(lib)
            if not os.path.isfile(path):
                path = GetThirdpartyDir() + "opus/lib/{0}.lib".format(lib)
            LibName("OPUS", path)
    for pkg in MAYAVERSIONS:
        if not PkgSkip(pkg):
            LibName(pkg, '"' + SDK[pkg] + '/lib/Foundation.lib"')
            LibName(pkg, '"' + SDK[pkg] + '/lib/OpenMaya.lib"')
            LibName(pkg, '"' + SDK[pkg] + '/lib/OpenMayaAnim.lib"')
            LibName(pkg, '"' + SDK[pkg] + '/lib/OpenMayaUI.lib"')
    for pkg in MAXVERSIONS:
        if not PkgSkip(pkg):
            LibName(pkg, SDK[pkg] +  '/lib/core.lib')
            LibName(pkg, SDK[pkg] +  '/lib/edmodel.lib')
            LibName(pkg, SDK[pkg] +  '/lib/gfx.lib')
            LibName(pkg, SDK[pkg] +  '/lib/geom.lib')
            LibName(pkg, SDK[pkg] +  '/lib/mesh.lib')
            LibName(pkg, SDK[pkg] +  '/lib/maxutil.lib')
            LibName(pkg, SDK[pkg] +  '/lib/paramblk2.lib')

    if not PkgSkip("SPEEDTREE"):
        if GetTargetArch() == 'x64':
            libdir = SDK["SPEEDTREE"] + "/Lib/Windows/VC10.x64/"
            p64ext = '64'
        else:
            libdir = SDK["SPEEDTREE"] + "/Lib/Windows/VC10/"
            p64ext = ''

        debugext = ''
        if (GetOptimize() <= 2): debugext = "_d"
        libsuffix = "_v%s_VC100MT%s_Static%s.lib" % (
            SDK["SPEEDTREEVERSION"], p64ext, debugext)
        LibName("SPEEDTREE", "%sSpeedTreeCore%s" % (libdir, libsuffix))
        LibName("SPEEDTREE", "%sSpeedTreeForest%s" % (libdir, libsuffix))
        LibName("SPEEDTREE", "%sSpeedTree%sRenderer%s" % (libdir, SDK["SPEEDTREEAPI"], libsuffix))
        LibName("SPEEDTREE", "%sSpeedTreeRenderInterface%s" % (libdir, libsuffix))
        if (SDK["SPEEDTREEAPI"] == "OpenGL"):
            LibName("SPEEDTREE",  "%sglew32.lib" % (libdir))
            LibName("SPEEDTREE",  "glu32.lib")
        IncDirectory("SPEEDTREE", SDK["SPEEDTREE"] + "/Include")
    if (PkgSkip("BULLET")==0):
        suffix = '.lib'
        if GetTargetArch() == 'x64' and os.path.isfile(GetThirdpartyDir() + "bullet/lib/BulletCollision_x64.lib"):
            suffix = '_x64.lib'
        LibName("BULLET", GetThirdpartyDir() + "bullet/lib/LinearMath" + suffix)
        LibName("BULLET", GetThirdpartyDir() + "bullet/lib/BulletCollision" + suffix)
        LibName("BULLET", GetThirdpartyDir() + "bullet/lib/BulletDynamics" + suffix)
        LibName("BULLET", GetThirdpartyDir() + "bullet/lib/BulletSoftBody" + suffix)

if (COMPILER=="GCC"):
    if GetTarget() != "darwin":
        PkgDisable("COCOA")

    if GetTarget() == 'darwin':
        if OSX_ARCHS and 'x86_64' not in OSX_ARCHS and 'i386' not in OSX_ARCHS:
            # These support only these archs, so don't build them if we're not
            # targeting any of the supported archs.
            PkgDisable("FMODEX")
            PkgDisable("NVIDIACG")
        elif OSX_ARCHS and 'arm64' in OSX_ARCHS:
            # We must be using the 11.0 SDK or higher, so can't build FMOD Ex
            if not PkgSkip("FMODEX"):
                Warn("thirdparty package fmodex is not supported when targeting arm64, excluding from build")
            PkgDisable("FMODEX")
        elif not os.path.isfile(SDK.get("MACOSX", "") + '/usr/lib/libstdc++.6.0.9.tbd') and \
             not os.path.isfile(SDK.get("MACOSX", "") + '/usr/lib/libstdc++.6.0.9.dylib'):
            # Also, we can't target FMOD Ex on 10.14 and above
            if not PkgSkip("FMODEX"):
                Warn("thirdparty package fmodex requires one of MacOSX 10.9-10.13 SDK, excluding from build")
            PkgDisable("FMODEX")

    #if not PkgSkip("PYTHON"):
    #    IncDirectory("PYTHON", SDK["PYTHON"])
    if (GetHost() == "darwin"):
        if (PkgSkip("FREETYPE")==0 and not os.path.isdir(GetThirdpartyDir() + 'freetype')):
            IncDirectory("FREETYPE", "/usr/X11/include")
            IncDirectory("FREETYPE", "/usr/X11/include/freetype2")
            LibDirectory("FREETYPE", "/usr/X11/lib")

    if (GetHost() == "freebsd"):
        IncDirectory("ALWAYS", "/usr/local/include")
        LibDirectory("ALWAYS", "/usr/local/lib")
        if (os.path.isdir("/usr/PCBSD")):
            IncDirectory("ALWAYS", "/usr/PCBSD/local/include")
            LibDirectory("ALWAYS", "/usr/PCBSD/local/lib")
        SmartPkgEnable("INOTIFY", "libinotify", ("inotify"), "sys/inotify.h")

    if GetTarget() != "windows":
        PkgDisable("DIRECTCAM")

    fcollada_libs = ("FColladaD", "FColladaSD", "FColladaS")
    # WARNING! The order of the ffmpeg libraries matters!
    ffmpeg_libs = ("libavformat", "libavcodec", "libavutil")
    assimp_libs = ("libassimp", "libassimpd")

    #         Name         pkg-config   libs, include(dir)s
    SmartPkgEnable("ARTOOLKIT", "",          ("AR"), "AR/ar.h")
    SmartPkgEnable("FCOLLADA",  "",          ChooseLib(fcollada_libs, "FCOLLADA"), ("FCollada", "FCollada/FCollada.h"))
    SmartPkgEnable("ASSIMP",    "assimp",    ChooseLib(assimp_libs, "ASSIMP"), "assimp/Importer.hpp")
    SmartPkgEnable("FFMPEG",    ffmpeg_libs, ffmpeg_libs, ("libavformat/avformat.h", "libavcodec/avcodec.h", "libavutil/avutil.h"))
    SmartPkgEnable("SWSCALE",   "libswscale", "libswscale", ("libswscale/swscale.h"), target_pkg = "FFMPEG", thirdparty_dir = "ffmpeg")
    SmartPkgEnable("SWRESAMPLE","libswresample", "libswresample", ("libswresample/swresample.h"), target_pkg = "FFMPEG", thirdparty_dir = "ffmpeg")
    SmartPkgEnable("FFTW",      "fftw3",     ("fftw3"), ("fftw.h"))
    SmartPkgEnable("FMODEX",    "",          ("fmodex"), ("fmodex", "fmodex/fmod.h"))
    SmartPkgEnable("NVIDIACG",  "",          ("Cg"), "Cg/cg.h", framework = "Cg")
    SmartPkgEnable("ODE",       "",          ("ode"), "ode/ode.h", tool = "ode-config")
    SmartPkgEnable("OPENAL",    "openal",    ("openal"), "AL/al.h", framework = "OpenAL")
    SmartPkgEnable("SQUISH",    "",          ("squish"), "squish.h")
    SmartPkgEnable("TIFF",      "libtiff-4", ("tiff"), "tiff.h")
    SmartPkgEnable("OPENEXR",   "OpenEXR",   ("IlmImf", "Imath", "Half", "Iex", "IexMath", "IlmThread"), ("OpenEXR", "Imath", "OpenEXR/ImfOutputFile.h"))
    SmartPkgEnable("VRPN",      "",          ("vrpn", "quat"), ("vrpn", "quat.h", "vrpn/vrpn_Types.h"))
    SmartPkgEnable("OPUS",      "opusfile",  ("opusfile", "opus", "ogg"), ("ogg/ogg.h", "opus/opusfile.h", "opus"))
    SmartPkgEnable("JPEG",      "",          ("jpeg"), "jpeglib.h")

    if GetTarget() != 'emscripten':
        # Most of these are provided by emscripten or via emscripten-ports.
        SmartPkgEnable("EIGEN",    "eigen3",    (), ("Eigen/Dense",), target_pkg = 'ALWAYS')
        SmartPkgEnable("VORBIS",   "vorbisfile",("vorbisfile", "vorbis", "ogg"), ("ogg/ogg.h", "vorbis/vorbisfile.h"))
        SmartPkgEnable("BULLET",   "bullet", ("BulletSoftBody", "BulletDynamics", "BulletCollision", "LinearMath"), ("bullet", "bullet/btBulletDynamicsCommon.h"))
        SmartPkgEnable("FREETYPE", "freetype2", ("freetype"), ("freetype2", "freetype2/freetype/freetype.h"))
        SmartPkgEnable("HARFBUZZ", "harfbuzz",  ("harfbuzz"), ("harfbuzz", "harfbuzz/hb-ft.h"))
        SmartPkgEnable("PNG",      "libpng",    ("png"), "png.h", tool = "libpng-config")
        SmartPkgEnable("GL",       "gl",        ("GL"), ("GL/gl.h"), framework = "OpenGL")
        SmartPkgEnable("GLES",     "glesv1_cm", ("GLESv1_CM"), ("GLES/gl.h"), framework = "OpenGLES")
        SmartPkgEnable("GLES2",    "glesv2",    ("GLESv2"), ("GLES2/gl2.h")) #framework = "OpenGLES"?
        SmartPkgEnable("EGL",      "egl",       ("EGL"), ("EGL/egl.h"))

        # Copy freetype libraries to be specified after harfbuzz libraries as well,
        # because there's a circular dependency between the two libraries.
        if not PkgSkip("FREETYPE") and not PkgSkip("HARFBUZZ"):
            for (opt, name) in LIBNAMES:
                if opt == "FREETYPE":
                    LibName("HARFBUZZ", name)
    else:
        PkgDisable("EIGEN")
        PkgDisable("X11")
        PkgDisable("GL")
        PkgDisable("GLES")
        PkgDisable("TINYDISPLAY")
        for pkg, empkg in {
            'VORBIS': 'VORBIS',
            'BULLET': 'BULLET',
            'ZLIB': 'ZLIB',
            'FREETYPE': 'FREETYPE',
            'HARFBUZZ': 'HARFBUZZ',
            'PNG': 'LIBPNG',
        }.items():
            if not PkgSkip(pkg):
                LinkFlag(pkg, '-s USE_' + empkg + '=1')
                CompileFlag(pkg, '-s USE_' + empkg + '=1')

    if not PkgSkip("FFMPEG"):
        if GetTarget() == "darwin":
            LibName("FFMPEG", "-framework VideoDecodeAcceleration")
        elif os.path.isfile(GetThirdpartyDir() + "ffmpeg/lib/libavcodec.a"):
            # Needed when linking ffmpeg statically on Linux.
            LibName("FFMPEG", "-Wl,-Bsymbolic")
            # Don't export ffmpeg symbols from libp3ffmpeg when linking statically.
            if GetTarget() != "emscripten":
                for ffmpeg_lib in ffmpeg_libs:
                    LibName("FFMPEG", "-Wl,--exclude-libs,%s.a" % (ffmpeg_lib))

    if GetTarget() not in ("darwin", "emscripten"):
        for fcollada_lib in fcollada_libs:
            LibName("FCOLLADA", "-Wl,--exclude-libs,lib%s.a" % (fcollada_lib))

        if not PkgSkip("SWSCALE"):
            LibName("SWSCALE", "-Wl,--exclude-libs,libswscale.a")

        if not PkgSkip("SWRESAMPLE"):
            LibName("SWRESAMPLE", "-Wl,--exclude-libs,libswresample.a")

        if not PkgSkip("JPEG"):
            LibName("JPEG", "-Wl,--exclude-libs,libjpeg.a")

        if not PkgSkip("TIFF"):
            LibName("TIFF", "-Wl,--exclude-libs,libtiff.a")

        if not PkgSkip("PNG"):
            LibName("PNG", "-Wl,--exclude-libs,libpng.a")
            LibName("PNG", "-Wl,--exclude-libs,libpng16.a")

        if not PkgSkip("SQUISH"):
            LibName("SQUISH", "-Wl,--exclude-libs,libsquish.a")

        if not PkgSkip("OPENEXR"):
            LibName("OPENEXR", "-Wl,--exclude-libs,libHalf.a")
            LibName("OPENEXR", "-Wl,--exclude-libs,libIex.a")
            LibName("OPENEXR", "-Wl,--exclude-libs,libIexMath.a")
            LibName("OPENEXR", "-Wl,--exclude-libs,libIlmImf.a")
            LibName("OPENEXR", "-Wl,--exclude-libs,libIlmImfUtil.a")
            LibName("OPENEXR", "-Wl,--exclude-libs,libIlmThread.a")
            LibName("OPENEXR", "-Wl,--exclude-libs,libImath.a")

        if not PkgSkip("VORBIS"):
            LibName("VORBIS", "-Wl,--exclude-libs,libogg.a")
            LibName("VORBIS", "-Wl,--exclude-libs,libvorbis.a")
            LibName("VORBIS", "-Wl,--exclude-libs,libvorbisenc.a")
            LibName("VORBIS", "-Wl,--exclude-libs,libvorbisfile.a")

        if not PkgSkip("OPUS"):
            LibName("OPUS", "-Wl,--exclude-libs,libogg.a")
            LibName("OPUS", "-Wl,--exclude-libs,libopus.a")
            LibName("OPUS", "-Wl,--exclude-libs,libopusfile.a")

        if not PkgSkip("VRPN"):
            LibName("VRPN", "-Wl,--exclude-libs,libvrpn.a")
            LibName("VRPN", "-Wl,--exclude-libs,libquat.a")

        if not PkgSkip("ARTOOLKIT"):
            LibName("ARTOOLKIT", "-Wl,--exclude-libs,libAR.a")
            LibName("ARTOOLKIT", "-Wl,--exclude-libs,libARMulti.a")

    if PkgSkip("FFMPEG") or GetTarget() == "darwin":
        cv_lib = ChooseLib(("opencv_core", "cv"), "OPENCV")
        if cv_lib == "opencv_core":
            OPENCV_VER_23 = True
            SmartPkgEnable("OPENCV", "opencv",   ("opencv_core", "opencv_highgui"), ("opencv2/core/core.hpp"))
        else:
            SmartPkgEnable("OPENCV", "opencv",   ("cv", "highgui", "cvaux", "ml", "cxcore"),
                           ("opencv", "opencv/cv.h", "opencv/cxcore.h", "opencv/highgui.h"))
    else:
        PkgDisable("OPENCV")

    if not PkgSkip("OPENAL"):
        if GetTarget() == "darwin":
            LibName("OPENAL", "-framework AudioUnit")
            LibName("OPENAL", "-framework AudioToolbox")
            LibName("OPENAL", "-framework CoreAudio")
        elif GetTarget() != "emscripten":
            LibName("OPENAL", "-Wl,--exclude-libs,libopenal.a")

    if not PkgSkip("ASSIMP") and \
        os.path.isfile(GetThirdpartyDir() + "assimp/lib/libassimp.a"):
        # Also pick up IrrXML, which is needed when linking statically.
        irrxml = GetThirdpartyDir() + "assimp/lib/libIrrXML.a"
        if os.path.isfile(irrxml):
            LibName("ASSIMP", irrxml)

            if GetTarget() not in ("darwin", "emscripten"):
                LibName("ASSIMP", "-Wl,--exclude-libs,libassimp.a")
                LibName("ASSIMP", "-Wl,--exclude-libs,libIrrXML.a")

    if not PkgSkip("PYTHON"):
        python_lib = SDK["PYTHONVERSION"]
        SmartPkgEnable("PYTHON", "", python_lib, (SDK["PYTHONVERSION"], SDK["PYTHONVERSION"] + "/Python.h"))

        if GetTarget() == "linux":
            LibName("PYTHON", "-lutil")
            LibName("PYTHON", "-lrt")

    SmartPkgEnable("OPENSSL",   "openssl",   ("ssl", "crypto"), ("openssl/ssl.h", "openssl/crypto.h"))
    SmartPkgEnable("GTK2",      "gtk+-2.0")
    if GetTarget() != 'emscripten':
       SmartPkgEnable("ZLIB",      "zlib",      ("z"), "zlib.h")

    if not PkgSkip("OPENSSL") and GetTarget() not in ("darwin", "emscripten"):
        LibName("OPENSSL", "-Wl,--exclude-libs,libssl.a")
        LibName("OPENSSL", "-Wl,--exclude-libs,libcrypto.a")

    if GetTarget() not in ('darwin', 'emscripten'):
        # CgGL is covered by the Cg framework, and we don't need X11 components on OSX
        if not PkgSkip("NVIDIACG"):
            SmartPkgEnable("CGGL", "", ("CgGL"), "Cg/cgGL.h", thirdparty_dir = "nvidiacg")
        if GetTarget() != "android":
            SmartPkgEnable("X11", "x11", "X11", ("X11", "X11/Xlib.h", "X11/XKBlib.h"))
        else:
            PkgDisable("X11")

    if GetHost() != "darwin":
        # Workaround for an issue where pkg-config does not include this path
        if GetTargetArch() in ("x86_64", "amd64"):
            if (os.path.isdir("/usr/lib64/glib-2.0/include")):
                IncDirectory("GTK2", "/usr/lib64/glib-2.0/include")
            if (os.path.isdir("/usr/lib64/gtk-2.0/include")):
                IncDirectory("GTK2", "/usr/lib64/gtk-2.0/include")

            if not PkgSkip("X11"):
                if (os.path.isdir("/usr/X11R6/lib64")):
                    LibDirectory("ALWAYS", "/usr/X11R6/lib64")
                else:
                    LibDirectory("ALWAYS", "/usr/X11R6/lib")
        elif not PkgSkip("X11"):
            LibDirectory("ALWAYS", "/usr/X11R6/lib")

    for pkg in MAYAVERSIONS:
        if (PkgSkip(pkg)==0 and (pkg in SDK)):
            if (GetHost() == "darwin"):
                # Sheesh, Autodesk really can't make up their mind
                # regarding the location of the Maya devkit on macOS.
                if (os.path.isdir(SDK[pkg] + "/Maya.app/Contents/lib")):
                    LibDirectory(pkg, SDK[pkg] + "/Maya.app/Contents/lib")
                if (os.path.isdir(SDK[pkg] + "/Maya.app/Contents/MacOS")):
                    LibDirectory(pkg, SDK[pkg] + "/Maya.app/Contents/MacOS")
                if (os.path.isdir(SDK[pkg] + "/lib")):
                    LibDirectory(pkg, SDK[pkg] + "/lib")
                if (os.path.isdir(SDK[pkg] + "/Maya.app/Contents/include/maya")):
                    IncDirectory(pkg, SDK[pkg] + "/Maya.app/Contents/include")
                if (os.path.isdir(SDK[pkg] + "/devkit/include/maya")):
                    IncDirectory(pkg, SDK[pkg] + "/devkit/include")
                if (os.path.isdir(SDK[pkg] + "/include/maya")):
                    IncDirectory(pkg, SDK[pkg] + "/include")
            else:
                LibDirectory(pkg, SDK[pkg] + "/lib")
                IncDirectory(pkg, SDK[pkg] + "/include")
            DefSymbol(pkg, "MAYAVERSION", pkg)

    if GetTarget() == 'darwin':
        LibName("ALWAYS", "-framework AppKit")
        LibName("IOKIT", "-framework IOKit")
        LibName("QUARTZ", "-framework Quartz")
        LibName("AGL", "-framework AGL")
        LibName("CARBON", "-framework Carbon")
        LibName("COCOA", "-framework Cocoa")
        # Fix for a bug in OSX Leopard:
        LibName("GL", "-dylib_file /System/Library/Frameworks/OpenGL.framework/Versions/A/Libraries/libGL.dylib:/System/Library/Frameworks/OpenGL.framework/Versions/A/Libraries/libGL.dylib")

        # Temporary exceptions to removal of this flag
        if not PkgSkip("FFMPEG"):
            LibName("FFMPEG", "-undefined dynamic_lookup")
        if not PkgSkip("ASSIMP"):
            LibName("ASSIMP", "-undefined dynamic_lookup")
        if not PkgSkip("OPENEXR"):
            LibName("OPENEXR", "-undefined dynamic_lookup")
        if not PkgSkip("VRPN"):
            LibName("VRPN", "-undefined dynamic_lookup")

    if GetTarget() == 'android':
        LibName("ALWAYS", '-llog')
        LibName("ANDROID", '-landroid')
        LibName("JNIGRAPHICS", '-ljnigraphics')
        LibName("OPENSLES", '-lOpenSLES')

    for pkg in MAYAVERSIONS:
        if (PkgSkip(pkg)==0 and (pkg in SDK)):
            if GetTarget() == 'darwin':
                LibName(pkg, "-Wl,-rpath,/Applications/Autodesk/" + pkg.lower() + "/Maya.app/Contents/MacOS")
            else:
                LibName(pkg, "-Wl,-rpath," + SDK[pkg] + "/lib")
            LibName(pkg, "-lOpenMaya")
            LibName(pkg, "-lOpenMayaAnim")
            LibName(pkg, "-lOpenMayaUI")
            LibName(pkg, "-lAnimSlice")
            LibName(pkg, "-lDeformSlice")
            LibName(pkg, "-lModifiers")
            LibName(pkg, "-lDynSlice")
            LibName(pkg, "-lKinSlice")
            LibName(pkg, "-lModelSlice")
            LibName(pkg, "-lNurbsSlice")
            LibName(pkg, "-lPolySlice")
            LibName(pkg, "-lProjectSlice")
            LibName(pkg, "-lImage")
            LibName(pkg, "-lShared")
            LibName(pkg, "-lTranslators")
            LibName(pkg, "-lDataModel")
            LibName(pkg, "-lRenderModel")
            LibName(pkg, "-lNurbsEngine")
            LibName(pkg, "-lDependEngine")
            LibName(pkg, "-lCommandEngine")
            LibName(pkg, "-lFoundation")
            if pkg not in ("MAYA2020", "MAYA2022"):
                LibName(pkg, "-lIMFbase")
            if GetTarget() != 'darwin':
                LibName(pkg, "-lOpenMayalib")
            else:
                LibName(pkg, "-dylib_file /System/Library/Frameworks/OpenGL.framework/Versions/A/Libraries/libGL.dylib:/System/Library/Frameworks/OpenGL.framework/Versions/A/Libraries/libGL.dylib")

DefSymbol("WITHINPANDA", "WITHIN_PANDA", "1")
if GetLinkAllStatic() or GetTarget() == 'emscripten':
    DefSymbol("ALWAYS", "LINK_ALL_STATIC")
if GetTarget() == 'android':
    DefSymbol("ALWAYS", "ANDROID")

if not PkgSkip("EIGEN"):
    if GetOptimize() >= 3:
        if COMPILER == "MSVC":
            # Squeeze out a bit more performance on MSVC builds...
            # Only do this if EIGEN_NO_DEBUG is also set, otherwise it
            # will turn them into runtime assertions.
            DefSymbol("ALWAYS", "EIGEN_NO_STATIC_ASSERT")

if not PkgSkip("EGL"):
    DefSymbol('EGL', 'HAVE_EGL', '')
    if PkgSkip("X11"):
        DefSymbol('EGL', 'EGL_NO_X11', '')

if not PkgSkip("X11"):
    DefSymbol('X11', 'USE_X11', '')

########################################################################
##
## Give a Status Report on Command-Line Options
##
########################################################################

def printStatus(header,warnings):
    if GetVerbose():
        print("")
        print("-------------------------------------------------------------------")
        print(header)
        tkeep = ""
        tomit = ""
        for x in PkgListGet():
            if PkgSkip(x):
                tomit = tomit + x + " "
            else:
                tkeep = tkeep + x + " "

        print("Makepanda: Compiler: %s" % (COMPILER))
        print("Makepanda: Optimize: %d" % (GetOptimize()))
        print("Makepanda: Keep Pkg: %s" % (tkeep))
        print("Makepanda: Omit Pkg: %s" % (tomit))

        if GENMAN:
            print("Makepanda: Generate API reference manual")
        else:
            print("Makepanda: Don't generate API reference manual")

        if GetHost() == "windows":
            if INSTALLER:
                print("Makepanda: Build installer, using %s" % (COMPRESSOR))
            else:
                print("Makepanda: Don't build installer")

        print("Makepanda: Version ID: %s" % (VERSION))
        for x in warnings:
            print("Makepanda: %s" % (x))
        print("-------------------------------------------------------------------")
        print("")
        sys.stdout.flush()

########################################################################
##
## BracketNameWithQuotes
##
########################################################################

def BracketNameWithQuotes(name):
    # Workaround for OSX bug - compiler doesn't like those flags quoted.
    if (name.startswith("-framework")): return name
    if (name.startswith("-dylib_file")): return name
    if (name.startswith("-undefined ")): return name

    # Don't add quotes when it's not necessary.
    if " " not in name: return name

    # Account for quoted name (leave as is) but quote everything else (e.g., to protect spaces within paths from improper parsing)
    if (name.startswith('"') and name.endswith('"')): return name
    else: return '"' + name + '"'

########################################################################
##
## CompileCxx
##
########################################################################

def CompileCxx(obj,src,opts):
    ipath = GetListOption(opts, "DIR:")
    optlevel = GetOptimizeOption(opts)
    if (COMPILER=="MSVC"):
        if not BOOUSEINTELCOMPILER:
            cmd = "cl "
            if GetTargetArch() == 'x64':
                cmd += "/favor:blend "
            cmd += "/wd4996 /wd4275 /wd4273 "

            # Set the minimum version to Windows Vista.
            cmd += "/DWINVER=0x600 "

            cmd += "/Fo" + obj + " /nologo /c"
            if GetTargetArch() == 'x86':
                # x86 (32 bit) MSVC 2015+ defaults to /arch:SSE2
                if not PkgSkip("SSE2") or 'SSE2' in opts:   # x86 with SSE2
                    cmd += " /arch:SSE2"    # let's still be explicit and pass in /arch:SSE2
                else:                                       # x86 without SSE2
                    cmd += " /arch:IA32"
            for x in ipath: cmd += " /I" + x
            for (opt,dir) in INCDIRECTORIES:
                if (opt=="ALWAYS") or (opt in opts): cmd += " /I" + BracketNameWithQuotes(dir)
            for (opt,var,val) in DEFSYMBOLS:
                if (opt=="ALWAYS") or (opt in opts): cmd += " /D" + var + "=" + val
            if (opts.count('MSFORSCOPE')): cmd += ' /Zc:forScope-'

            if (optlevel==1): cmd += " /MDd /Zi /RTCs /GS"
            if (optlevel==2): cmd += " /MDd /Zi"
            if (optlevel==3): cmd += " /MD /Zi /GS- /O2 /fp:fast"
            if (optlevel==4):
                cmd += " /MD /Zi /GS- /O2 /fp:fast /DFORCE_INLINING /DNDEBUG /GL"
                cmd += " /Zp16"      # jean-claude add /Zp16 insures correct static alignment for SSEx

            cmd += " /Fd" + os.path.splitext(obj)[0] + ".pdb"

            building = GetValueOption(opts, "BUILDING:")
            if (building):
                cmd += " /DBUILDING_" + building

            if ("BIGOBJ" in opts) or GetTargetArch() == 'x64':
                cmd += " /bigobj"

            cmd += " /Zm300"
            if 'EXCEPTIONS' in opts:
                cmd += " /EHsc"
            else:
                cmd += " /D_HAS_EXCEPTIONS=0"

            if 'RTTI' not in opts:
                cmd += " /GR-"

            cmd += " /W3 " + BracketNameWithQuotes(src)
            oscmd(cmd)
        else:
            cmd = "icl "
            if GetTargetArch() == 'x64':
                cmd += "/favor:blend "
            cmd += "/wd4996 /wd4275 /wd4267 /wd4101 /wd4273 "
            cmd += "/DWINVER=0x600 "
            cmd += "/Fo" + obj + " /c"
            for x in ipath: cmd += " /I" + x
            for (opt,dir) in INCDIRECTORIES:
                if (opt=="ALWAYS") or (opt in opts): cmd += " /I" + BracketNameWithQuotes(dir)
            for (opt,var,val) in DEFSYMBOLS:
                if (opt=="ALWAYS") or (opt in opts): cmd += " /D" + var + "=" + val
            if (opts.count('MSFORSCOPE')):  cmd += ' /Zc:forScope-'

            if (optlevel==1): cmd += " /MDd /Zi /RTCs /GS"
            if (optlevel==2): cmd += " /MDd /Zi /arch:SSE3"
            # core changes from jean-claude (dec 2011)
            # ----------------------------------------
            # performance will be seeked at level 3 & 4
            # -----------------------------------------
            if (optlevel==3):
                cmd += " /MD /Zi /O2 /Oi /Ot /arch:SSE3"
                cmd += " /Ob0"
                cmd += " /Qipo-"                            # beware of IPO !!!
            ##      Lesson learned: Don't use /GL flag -> end result is MESSY
            ## ----------------------------------------------------------------
            if (optlevel==4):
                cmd += " /MD /Zi /O3 /Oi /Ot /Ob0 /Yc /DNDEBUG"  # /Ob0 a ete rajoute en cours de route a 47%
                cmd += " /Qipo"                              # optimization multi file

            # for 3 & 4 optimization levels
            # -----------------------------
            if (optlevel>=3):
                cmd += " /fp:fast=2"
                cmd += " /Qftz"
                cmd += " /Qfp-speculation:fast"
                cmd += " /Qopt-matmul"                        # needs /O2 or /O3
                cmd += " /Qprec-div-"
                cmd += " /Qsimd"

                cmd += " /QxHost"                            # compile for target host; Compiling for distribs should probably strictly enforce /arch:..
                cmd += " /Quse-intel-optimized-headers"        # use intel optimized headers
                cmd += " /Qparallel"                        # enable parallelization
                cmd += " /Qvc10"                                # for Microsoft Visual C++ 2010

            ## PCH files coexistence: the /Qpchi option causes the Intel C++ Compiler to name its
            ## PCH files with a .pchi filename suffix and reduce build time.
            ## The /Qpchi option is on by default but interferes with Microsoft libs; so use /Qpchi- to turn it off.
            ## I need to have a deeper look at this since the compile time is quite influenced by this setting !!!
            cmd += " /Qpchi-"                                 # keep it this way!

            ## Inlining seems to be an issue here ! (the linker doesn't find necessary info later on)
            ## ------------------------------------
            ## so don't use cmd += " /DFORCE_INLINING"        (need to check why with Panda developpers!)
            ## Inline expansion  /Ob1    :    Allow functions marked inline to be inlined.
            ## Inline any        /Ob2    :    Inline functions deemed appropriate by compiler.

            ## Ctor displacement /vd0    :    Disable constructor displacement.
            ## Choose this option only if no class constructors or destructors call virtual functions.
            ## Use /vd1 (default) to enable. Alternate: #pragma vtordisp

            ## Best case ptrs    /vmb    :    Use best case "pointer to class member" representation.
            ## Use this option if you always define a class before you declare a pointer to a member of the class.
            ## The compiler will issue an error if it encounters a pointer declaration before the class is defined.
            ## Alternate: #pragma pointers_to_members

            cmd += " /Fd" + os.path.splitext(obj)[0] + ".pdb"
            building = GetValueOption(opts, "BUILDING:")
            if (building): cmd += " /DBUILDING_" + building
            if ("BIGOBJ" in opts) or GetTargetArch() == 'x64':
                cmd += " /bigobj"

            # level of warnings and optimization reports
            if GetVerbose():
                cmd += " /W3 " # or /W4 or /Wall
                cmd += " /Qopt-report:2 /Qopt-report-phase:hlo /Qopt-report-phase:hpo"    # some optimization reports
            else:
                cmd += " /W1 "
            cmd += " /EHa /Zm300"
            cmd += " " + BracketNameWithQuotes(src)

            oscmd(cmd)

    if (COMPILER=="GCC"):
        if (src.endswith(".c")): cmd = GetCC() +' -fPIC -c -o ' + obj
        else:                    cmd = GetCXX()+' -std=gnu++11 -ftemplate-depth-70 -fPIC -c -o ' + obj
        for (opt, dir) in INCDIRECTORIES:
            if (opt=="ALWAYS") or (opt in opts): cmd += ' -I' + BracketNameWithQuotes(dir)
        for (opt, dir) in FRAMEWORKDIRECTORIES:
            if (opt=="ALWAYS") or (opt in opts): cmd += ' -F' + BracketNameWithQuotes(dir)
        for (opt,var,val) in DEFSYMBOLS:
            if (opt=="ALWAYS") or (opt in opts): cmd += ' -D' + var + '=' + val
        for (opt,flag) in COMPILEFLAGS:
            if (opt=="ALWAYS") or (opt in opts): cmd += ' ' + flag
        for x in ipath: cmd += ' -I' + x

        if not GetLinkAllStatic() and 'NOHIDDEN' not in opts:
            cmd += ' -fvisibility=hidden'

        # Mac-specific flags.
        if GetTarget() == "darwin":
            cmd += " -Wno-deprecated-declarations"
            if SDK.get("MACOSX"):
                cmd += " -isysroot " + SDK["MACOSX"]

            if tuple(OSX_ARCHS) == ('arm64',):
                cmd += " -mmacosx-version-min=11.0"
            else:
                cmd += " -mmacosx-version-min=10.9"

            # Use libc++ to enable C++11 features.
            cmd += " -stdlib=libc++"

            for arch in OSX_ARCHS:
                if 'NOARCH:' + arch.upper() not in opts:
                    cmd += " -arch %s" % arch

        if "SYSROOT" in SDK:
            if GetTarget() != "android":
                cmd += ' --sysroot=%s' % (SDK["SYSROOT"])
            cmd += ' -no-canonical-prefixes'

        # Android-specific flags.
        arch = GetTargetArch()

        if GetTarget() == "android":
            # Most of the specific optimization flags here were
            # just copied from the default Android Makefiles.
            if "ANDROID_GCC_TOOLCHAIN" in SDK:
                cmd += ' -gcc-toolchain ' + SDK["ANDROID_GCC_TOOLCHAIN"].replace('\\', '/')
            cmd += ' -ffunction-sections -funwind-tables'
            cmd += ' -target ' + SDK["ANDROID_TRIPLE"]
            if arch == 'armv7a':
                cmd += ' -march=armv7-a -mfloat-abi=softfp -mfpu=vfpv3-d16'
            elif arch == 'arm':
                cmd += ' -march=armv5te -mtune=xscale -msoft-float'
            elif arch == 'mips':
                cmd += ' -mips32'
            elif arch == 'mips64':
                cmd += ' -fintegrated-as'
            elif arch == 'x86':
                cmd += ' -march=i686 -mssse3 -mfpmath=sse -m32'
                cmd += ' -mstackrealign'
            elif arch == 'x86_64':
                cmd += ' -march=x86-64 -msse4.2 -mpopcnt -m64'

            cmd += " -Wa,--noexecstack"

            # Do we want thumb or arm instructions?
            if arch != 'arm64' and arch.startswith('arm'):
                if optlevel >= 3:
                    cmd += ' -mthumb'
                else:
                    cmd += ' -marm'

            # Enable SIMD instructions if requested
            if arch != 'arm64' and arch.startswith('arm') and PkgSkip("NEON") == 0:
                cmd += ' -mfpu=neon'

        elif GetTarget() == 'emscripten':
            if GetOptimize() <= 1:
                cmd += " -s ASSERTIONS=2"
            elif GetOptimize() <= 2:
                cmd += " -s ASSERTIONS=1"

        else:
            cmd += " -pthread"

        if not src.endswith(".c"):
            # We don't use exceptions for most modules.
            if 'EXCEPTIONS' in opts:
                cmd += " -fexceptions"
            else:
                cmd += " -fno-exceptions"
                if GetTarget() == 'emscripten':
                    cmd += " -s DISABLE_EXCEPTION_CATCHING=1"

                if src.endswith(".mm"):
                    # Work around Apple compiler bug.
                    cmd += " -U__EXCEPTIONS"

            target = GetTarget()
            if 'RTTI' not in opts and target != "darwin":
                # We always disable RTTI on Android for memory usage reasons.
                if optlevel >= 4 or target == "android":
                    cmd += " -fno-rtti"

        if ('SSE2' in opts or not PkgSkip("SSE2")) and not arch.startswith("arm") and arch != 'aarch64':
            if GetTarget() != "emscripten":
                cmd += " -msse2"

        # Needed by both Python, Panda, Eigen, all of which break aliasing rules.
        cmd += " -fno-strict-aliasing"

        # Certain clang versions crash when passing these math flags while
        # compiling Objective-C++ code
        if not src.endswith(".m") and not src.endswith(".mm"):
            if optlevel >= 3:
                cmd += " -ffast-math -fno-stack-protector"
            if optlevel == 3:
                # Fast math is nice, but we'd like to see NaN in dev builds.
                cmd += " -fno-finite-math-only"

<<<<<<< HEAD
        # Make sure this is off to avoid GCC/Eigen bug (see GitHub #228)
        if GetTarget() != "emscripten":
=======
            # Make sure this is off to avoid GCC/Eigen bug (see GitHub #228)
>>>>>>> 9961a906
            cmd += " -fno-unsafe-math-optimizations"

        if (optlevel==1):
            if GetTarget() == "emscripten":
                cmd += " -g -D_DEBUG"
            else:
                cmd += " -ggdb -D_DEBUG"
        if (optlevel==2): cmd += " -O1 -D_DEBUG"
        if (optlevel==3): cmd += " -O2"
        if (optlevel==4): cmd += " -O3 -DNDEBUG"

        # Enable more warnings.
        cmd += " -Wall -Wno-unused-function"

        if not src.endswith(".c"):
            cmd += " -Wno-reorder"

        # Ignore unused variables in NDEBUG builds, often used in asserts.
        if optlevel == 4:
            cmd += " -Wno-unused-variable"

        if src.endswith(".c"):
            cmd += ' ' + CFLAGS
        else:
            cmd += ' ' + CXXFLAGS
        cmd = cmd.rstrip()

        building = GetValueOption(opts, "BUILDING:")
        if (building): cmd += " -DBUILDING_" + building
        cmd += ' ' + BracketNameWithQuotes(src)
        oscmd(cmd)

########################################################################
##
## CompileBison
##
########################################################################

def CompileBison(wobj, wsrc, opts):
    ifile = os.path.basename(wsrc)
    wdsth = GetOutputDir() + "/include/" + ifile[:-4] + ".h"
    wdsth2 = GetOutputDir() + "/tmp/" + ifile + ".h"
    wdstc = GetOutputDir() + "/tmp/" + ifile + ".cxx"
    pre = GetValueOption(opts, "BISONPREFIX_")
    bison = GetBison()
    if bison is None:
        # We don't have bison.  See if there is a prebuilt file.
        base, ext = os.path.splitext(wsrc)
        if os.path.isfile(base + '.h.prebuilt') and \
           os.path.isfile(base + '.cxx.prebuilt'):
            CopyFile(wdstc, base + '.cxx.prebuilt')
            CopyFile(wdsth, base + '.h.prebuilt')
            CopyFile(wdsth2, base + '.h.prebuilt')
        else:
            exit('Could not find bison!')
    else:
        oscmd(bison + ' -y -d -o'+GetOutputDir()+'/tmp/'+ifile+'.c -p '+pre+' '+wsrc)
        CopyFile(wdstc, GetOutputDir()+"/tmp/"+ifile+".c")
        CopyFile(wdsth, GetOutputDir()+"/tmp/"+ifile+".h")

    # Finally, compile the generated source file.
    CompileCxx(wobj, wdstc, opts + ["FLEX"])

########################################################################
##
## CompileFlex
##
########################################################################

def CompileFlex(wobj,wsrc,opts):
    ifile = os.path.basename(wsrc)
    wdst = GetOutputDir()+"/tmp/"+ifile+".cxx"
    pre = GetValueOption(opts, "BISONPREFIX_")
    dashi = opts.count("FLEXDASHI")
    flex = GetFlex()
    want_version = GetValueOption(opts, "FLEXVERSION:")
    if flex and want_version:
        # Is flex at the required version for this file?
        want_version = tuple(map(int, want_version.split('.')))
        have_version = GetFlexVersion()
        if want_version > have_version:
            Warn("Skipping flex %s for file %s, need at least %s" % (
                '.'.join(map(str, have_version)),
                ifile,
                '.'.join(map(str, want_version)),
            ))
            flex = None

    if flex is None:
        # We don't have flex.  See if there is a prebuilt file.
        base, ext = os.path.splitext(wsrc)
        if os.path.isfile(base + '.cxx.prebuilt'):
            CopyFile(wdst, base + '.cxx.prebuilt')
        else:
            exit('Could not find flex!')
    else:
        if (dashi):
            oscmd(flex + " -i -P" + pre + " -o"+wdst+" "+wsrc)
        else:
            oscmd(flex +    " -P" + pre + " -o"+wdst+" "+wsrc)

    # Finally, compile the generated source file.
    CompileCxx(wobj, wdst, opts + ["FLEX"])

########################################################################
##
## CompileIgate
##
########################################################################

def CompileIgate(woutd,wsrc,opts):
    outbase = os.path.basename(woutd)[:-3]
    woutc = GetOutputDir()+"/tmp/"+outbase+"_igate.cxx"
    srcdir = GetValueOption(opts, "SRCDIR:")
    module = GetValueOption(opts, "IMOD:")
    library = GetValueOption(opts, "ILIB:")
    ipath = GetListOption(opts, "DIR:")
    if (PkgSkip("PYTHON")):
        WriteFile(woutc, "")
        WriteFile(woutd, "")
        ConditionalWriteFile(woutd, "")
        return

    if not CrossCompiling():
        # If we're compiling for this platform, we can use the one we've built.
        cmd = os.path.join(GetOutputDir(), 'bin', 'interrogate')
    else:
        # Assume that interrogate is on the PATH somewhere.
        cmd = 'interrogate'

    if GetVerbose():
        cmd += ' -v'

    cmd += ' -srcdir %s -I%s' % (srcdir, srcdir)
    cmd += ' -DCPPPARSER -D__STDC__=1 -D__cplusplus=201103L'
    if (COMPILER=="MSVC"):
        cmd += ' -D_WIN32'
        if GetTargetArch() == 'x64':
            cmd += ' -D_WIN64 -D_M_X64 -D_M_AMD64'
        else:
            cmd += ' -D_M_IX86'
        # NOTE: this 1600 value is the version number for VC2010.
        cmd += ' -D_MSC_VER=1600 -D"__declspec(param)=" -D__cdecl -D_near -D_far -D__near -D__far -D__stdcall'
    if (COMPILER=="GCC"):
        cmd += ' -D__attribute__\\(x\\)='
        target_arch = GetTargetArch()
        if target_arch in ("x86_64", "amd64"):
            cmd += ' -D_LP64'
        elif target_arch in ('aarch64', 'arm64'):
            cmd += ' -D_LP64 -D__LP64__ -D__aarch64__'
        else:
            cmd += ' -D__i386__'

        target = GetTarget()
        if target == 'darwin':
            cmd += ' -D__APPLE__'
        elif target == 'android':
            cmd += ' -D__ANDROID__'

    if GetTarget() == "emscripten":
        cmd += ' -D__EMSCRIPTEN__'

    optlevel = GetOptimizeOption(opts)
    if (optlevel==1): cmd += ' -D_DEBUG'
    if (optlevel==2): cmd += ' -D_DEBUG'
    if (optlevel==3): pass
    if (optlevel==4): cmd += ' -DNDEBUG'
    cmd += ' -oc ' + woutc + ' -od ' + woutd
    cmd += ' -fnames -string -refcount -assert -python-native'
    cmd += ' -S' + GetOutputDir() + '/include/parser-inc'

    # Add -I, -S and -D flags
    for x in ipath:
        cmd += ' -I' + BracketNameWithQuotes(x)
    for (opt,dir) in INCDIRECTORIES:
        if (opt=="ALWAYS") or (opt in opts):
            cmd += ' -S' + BracketNameWithQuotes(dir)
    for (opt,var,val) in DEFSYMBOLS:
        if (opt=="ALWAYS") or (opt in opts):
            cmd += ' -D' + var + '=' + val

    #building = GetValueOption(opts, "BUILDING:")
    #if (building): cmd += " -DBUILDING_"+building
    cmd += ' -module ' + module + ' -library ' + library
    for x in wsrc:
        if (x.startswith("/")):
            cmd += ' ' + BracketNameWithQuotes(x)
        else:
            cmd += ' ' + BracketNameWithQuotes(os.path.basename(x))
    oscmd(cmd)

########################################################################
##
## CompileImod
##
########################################################################

def CompileImod(wobj, wsrc, opts):
    module = GetValueOption(opts, "IMOD:")
    library = GetValueOption(opts, "ILIB:")
    woutc = os.path.splitext(wobj)[0] + ".cxx"

    if (PkgSkip("PYTHON")):
        WriteFile(woutc, "")
        CompileCxx(wobj, woutc, opts)
        return

    if not CrossCompiling():
        # If we're compiling for this platform, we can use the one we've built.
        cmd = os.path.join(GetOutputDir(), 'bin', 'interrogate_module')
    else:
        # Assume that interrogate_module is on the PATH somewhere.
        cmd = 'interrogate_module'

    cmd += ' -oc ' + woutc + ' -module ' + module + ' -library ' + library + ' -python-native'
    importmod = GetValueOption(opts, "IMPORT:")
    if importmod:
        cmd += ' -import ' + importmod
    for x in wsrc: cmd += ' ' + BracketNameWithQuotes(x)
    oscmd(cmd)
    CompileCxx(wobj,woutc,opts)
    return

########################################################################
##
## CompileLib
##
########################################################################

def CompileLib(lib, obj, opts):
    if (COMPILER=="MSVC"):
        if not BOOUSEINTELCOMPILER:
            #Use MSVC Linker
            cmd = 'link /lib /nologo'
            if GetOptimizeOption(opts) == 4:
                cmd += " /LTCG"
            if HasTargetArch():
                cmd += " /MACHINE:" + GetTargetArch().upper()
            cmd += ' /OUT:' + BracketNameWithQuotes(lib)
            for x in obj:
                if not x.endswith('.lib'):
                    cmd += ' ' + BracketNameWithQuotes(x)
            oscmd(cmd)
        else:
            # Choose Intel linker; from Jean-Claude
            cmd = 'xilink /verbose:lib /lib '
            if HasTargetArch():
                cmd += " /MACHINE:" + GetTargetArch().upper()
            cmd += ' /OUT:' + BracketNameWithQuotes(lib)
            for x in obj: cmd += ' ' + BracketNameWithQuotes(x)
            cmd += ' /LIBPATH:"C:\\Program Files (x86)\\Intel\\Composer XE 2011 SP1\\ipp\\lib\\ia32"'
            cmd += ' /LIBPATH:"C:\\Program Files (x86)\\Intel\\Composer XE 2011 SP1\\TBB\\Lib\\ia32\\vc10"'
            cmd += ' /LIBPATH:"C:\\Program Files (x86)\\Intel\\Composer XE 2011 SP1\\compiler\\lib\\ia32"'
            oscmd(cmd)

    if (COMPILER=="GCC"):
        if GetTarget() == 'darwin':
            cmd = 'libtool -static -o ' + BracketNameWithQuotes(lib)
        else:
            cmd = GetAR() + ' cru ' + BracketNameWithQuotes(lib)
        for x in obj:
            if GetLinkAllStatic() and x.endswith('.a'):
                continue
            cmd += ' ' + BracketNameWithQuotes(x)
        oscmd(cmd)

        oscmd(GetRanlib() + ' ' + BracketNameWithQuotes(lib))

########################################################################
##
## CompileLink
##
########################################################################

def CompileLink(dll, obj, opts):
    if (COMPILER=="MSVC"):
        if not BOOUSEINTELCOMPILER:
            cmd = "link /nologo "
            if HasTargetArch():
                cmd += " /MACHINE:" + GetTargetArch().upper()
            if ("MFC" not in opts):
                cmd += " /NOD:MFC90.LIB /NOD:MFC80.LIB /NOD:LIBCMT"
            cmd += " /NOD:LIBCI.LIB /DEBUG"
            cmd += " /nod:libc /nod:libcmtd /nod:atlthunk /nod:atls /nod:atlsd"
            if (GetOrigExt(dll) != ".exe"): cmd += " /DLL"
            optlevel = GetOptimizeOption(opts)
            if (optlevel==1): cmd += " /MAP /MAPINFO:EXPORTS /NOD:MSVCRT.LIB /NOD:MSVCPRT.LIB /NOD:MSVCIRT.LIB"
            if (optlevel==2): cmd += " /MAP:NUL /NOD:MSVCRT.LIB /NOD:MSVCPRT.LIB /NOD:MSVCIRT.LIB"
            if (optlevel==3): cmd += " /MAP:NUL /NOD:MSVCRTD.LIB /NOD:MSVCPRTD.LIB /NOD:MSVCIRTD.LIB"
            if (optlevel==4): cmd += " /MAP:NUL /LTCG /NOD:MSVCRTD.LIB /NOD:MSVCPRTD.LIB /NOD:MSVCIRTD.LIB"
            if ("MFC" in opts):
                if (optlevel<=2): cmd += " /NOD:MSVCRTD.LIB mfcs100d.lib MSVCRTD.lib"
                else: cmd += " /NOD:MSVCRT.LIB mfcs100.lib MSVCRT.lib"
            cmd += " /FIXED:NO /OPT:REF /STACK:4194304 /INCREMENTAL:NO "
            cmd += ' /OUT:' + BracketNameWithQuotes(dll)

            if not PkgSkip("PYTHON"):
                # If we're building without Python, don't pick it up implicitly.
                if "PYTHON" not in opts:
                    pythonv = SDK["PYTHONVERSION"].replace('.', '')
                    if optlevel <= 2:
                        cmd += ' /NOD:{}d.lib'.format(pythonv)
                    else:
                        cmd += ' /NOD:{}.lib'.format(pythonv)

            # Set the subsystem.  Specify that we want to target Windows XP.
            subsystem = GetValueOption(opts, "SUBSYSTEM:") or "CONSOLE"
            cmd += " /SUBSYSTEM:" + subsystem
            if GetTargetArch() == 'x64':
                cmd += ",6.00"
            else:
                cmd += ",6.00"

            if dll.endswith(".dll") or dll.endswith(".pyd"):
                cmd += ' /IMPLIB:' + GetOutputDir() + '/lib/' + os.path.splitext(os.path.basename(dll))[0] + ".lib"

            for (opt, dir) in LIBDIRECTORIES:
                if (opt=="ALWAYS") or (opt in opts):
                    cmd += ' /LIBPATH:' + BracketNameWithQuotes(dir)

            for x in obj:
                if x.endswith(".dll") or x.endswith(".pyd"):
                    cmd += ' ' + GetOutputDir() + '/lib/' + os.path.splitext(os.path.basename(x))[0] + ".lib"
                elif x.endswith(".lib"):
                    dname = os.path.splitext(os.path.basename(x))[0] + ".dll"
                    if (GetOrigExt(x) != ".ilb" and os.path.exists(GetOutputDir()+"/bin/" + dname)):
                        exit("Error: in makepanda, specify "+dname+", not "+x)
                    cmd += ' ' + BracketNameWithQuotes(x)
                elif x.endswith(".def"):
                    cmd += ' /DEF:' + BracketNameWithQuotes(x)
                elif x.endswith(".dat"):
                    pass
                else:
                    cmd += ' ' + BracketNameWithQuotes(x)

            if (GetOrigExt(dll)==".exe" and "NOICON" not in opts):
                cmd += " " + GetOutputDir() + "/tmp/pandaIcon.res"

            for (opt, name) in LIBNAMES:
                if (opt=="ALWAYS") or (opt in opts):
                    cmd += " " + BracketNameWithQuotes(name)

            oscmd(cmd)
        else:
            cmd = "xilink"
            if GetVerbose(): cmd += " /verbose:lib"
            if HasTargetArch():
                cmd += " /MACHINE:" + GetTargetArch().upper()
            if ("MFC" not in opts):
                cmd += " /NOD:MFC90.LIB /NOD:MFC80.LIB /NOD:LIBCMT"
            cmd += " /NOD:LIBCI.LIB /DEBUG"
            cmd += " /nod:libc /nod:libcmtd /nod:atlthunk /nod:atls"
            cmd += ' /LIBPATH:"C:\\Program Files (x86)\\Intel\\Composer XE 2011 SP1\\ipp\\lib\\ia32"'
            cmd += ' /LIBPATH:"C:\\Program Files (x86)\\Intel\\Composer XE 2011 SP1\\TBB\\Lib\\ia32\\vc10"'
            cmd += ' /LIBPATH:"C:\\Program Files (x86)\\Intel\\Composer XE 2011 SP1\\compiler\\lib\\ia32"'
            if (GetOrigExt(dll) != ".exe"): cmd += " /DLL"
            optlevel = GetOptimizeOption(opts)
            if (optlevel==1): cmd += " /MAP /MAPINFO:EXPORTS /NOD:MSVCRT.LIB /NOD:MSVCPRT.LIB /NOD:MSVCIRT.LIB"
            if (optlevel==2): cmd += " /MAP:NUL /NOD:MSVCRT.LIB /NOD:MSVCPRT.LIB /NOD:MSVCIRT.LIB"
            if (optlevel==3): cmd += " /MAP:NUL /NOD:MSVCRTD.LIB /NOD:MSVCPRTD.LIB /NOD:MSVCIRTD.LIB"
            if (optlevel==4): cmd += " /MAP:NUL /LTCG /NOD:MSVCRTD.LIB /NOD:MSVCPRTD.LIB /NOD:MSVCIRTD.LIB"
            if ("MFC" in opts):
                if (optlevel<=2): cmd += " /NOD:MSVCRTD.LIB mfcs100d.lib MSVCRTD.lib"
                else: cmd += " /NOD:MSVCRT.LIB mfcs100.lib MSVCRT.lib"
            cmd += " /FIXED:NO /OPT:REF /STACK:4194304 /INCREMENTAL:NO "
            cmd += ' /OUT:' + BracketNameWithQuotes(dll)

            subsystem = GetValueOption(opts, "SUBSYSTEM:")
            if subsystem:
                cmd += " /SUBSYSTEM:" + subsystem

            if dll.endswith(".dll"):
                cmd += ' /IMPLIB:' + GetOutputDir() + '/lib/' + os.path.splitext(os.path.basename(dll))[0] + ".lib"

            for (opt, dir) in LIBDIRECTORIES:
                if (opt=="ALWAYS") or (opt in opts):
                    cmd += ' /LIBPATH:' + BracketNameWithQuotes(dir)

            for x in obj:
                if x.endswith(".dll") or x.endswith(".pyd"):
                    cmd += ' ' + GetOutputDir() + '/lib/' + os.path.splitext(os.path.basename(x))[0] + ".lib"
                elif x.endswith(".lib"):
                    dname = os.path.splitext(dll)[0]+".dll"
                    if (GetOrigExt(x) != ".ilb" and os.path.exists(GetOutputDir()+"/bin/" + os.path.splitext(os.path.basename(x))[0] + ".dll")):
                        exit("Error: in makepanda, specify "+dname+", not "+x)
                    cmd += ' ' + BracketNameWithQuotes(x)
                elif x.endswith(".def"):
                    cmd += ' /DEF:' + BracketNameWithQuotes(x)
                elif x.endswith(".dat"):
                    pass
                else:
                    cmd += ' ' + BracketNameWithQuotes(x)

            if (GetOrigExt(dll)==".exe" and "NOICON" not in opts):
                cmd += " " + GetOutputDir() + "/tmp/pandaIcon.res"

            for (opt, name) in LIBNAMES:
                if (opt=="ALWAYS") or (opt in opts):
                    cmd += " " + BracketNameWithQuotes(name)

            oscmd(cmd)

    if COMPILER == "GCC":
        cxx = GetCXX()
        if GetOrigExt(dll) == ".exe":
            cmd = cxx + ' -o ' + dll + ' -L' + GetOutputDir() + '/lib -L' + GetOutputDir() + '/tmp'
            if GetTarget() == "android":
                # Necessary to work around an issue with libandroid depending on vendor libraries
                cmd += ' -Wl,--allow-shlib-undefined'
        else:
            if (GetTarget() == "darwin"):
                cmd = cxx
                if GetOrigExt(dll) == ".pyd":
                    cmd += ' -bundle -undefined dynamic_lookup'
                elif "BUNDLE" in opts:
                    cmd += ' -bundle'
                else:
                    install_name = '@loader_path/../lib/' + os.path.basename(dll)
                    cmd += ' -dynamiclib -install_name ' + install_name
                    cmd += ' -compatibility_version ' + MAJOR_VERSION + ' -current_version ' + VERSION
                cmd += ' -o ' + dll + ' -L' + GetOutputDir() + '/lib -L' + GetOutputDir() + '/tmp'
            else:
                cmd = cxx + ' -shared'
                # Always set soname on Android to avoid a linker warning when loading the library.
                if GetTarget() == 'android' or ("MODULE" not in opts and GetTarget() != 'emscripten'):
                    cmd += " -Wl,-soname=" + os.path.basename(dll)
                cmd += ' -o ' + dll + ' -L' + GetOutputDir() + '/lib -L' + GetOutputDir() + '/tmp'

        if GetTarget() == 'emscripten' and GetOrigExt(dll) != ".exe":
            for x in obj:
                if GetOrigExt(x) not in (".dat", ".dll"):
                    cmd += ' ' + x
        else:
            for x in obj:
                if GetOrigExt(x) != ".dat":
                    cmd += ' ' + x

        if (GetOrigExt(dll) == ".exe" and GetTarget() == 'windows' and "NOICON" not in opts):
            cmd += " " + GetOutputDir() + "/tmp/pandaIcon.res"

        # macOS specific flags.
        if GetTarget() == 'darwin':
            cmd += " -headerpad_max_install_names"
            if SDK.get("MACOSX"):
                cmd += " -isysroot " + SDK["MACOSX"] + " -Wl,-syslibroot," + SDK["MACOSX"]

            if tuple(OSX_ARCHS) == ('arm64',):
                cmd += " -mmacosx-version-min=11.0"
            else:
                cmd += " -mmacosx-version-min=10.9"

            # Use libc++ to enable C++11 features.
            cmd += " -stdlib=libc++"

            for arch in OSX_ARCHS:
                if 'NOARCH:' + arch.upper() not in opts:
                    cmd += " -arch %s" % arch

        elif GetTarget() == 'android':
            arch = GetTargetArch()
            if "ANDROID_GCC_TOOLCHAIN" in SDK:
                cmd += ' -gcc-toolchain ' + SDK["ANDROID_GCC_TOOLCHAIN"].replace('\\', '/')
            cmd += " -Wl,-z,noexecstack -Wl,-z,relro -Wl,-z,now"
            cmd += ' -target ' + SDK["ANDROID_TRIPLE"]
            if arch == 'armv7a':
                cmd += " -march=armv7-a -Wl,--fix-cortex-a8"
            elif arch == 'mips':
                cmd += ' -mips32'
            cmd += ' -lc -lm'

        elif GetTarget() == 'emscripten':
            cmd += " -s WARN_ON_UNDEFINED_SYMBOLS=1"
            if GetOrigExt(dll) == ".exe":
                cmd += " --memory-init-file 0"
                cmd += " -s EXIT_RUNTIME=1"

        else:
            cmd += " -pthread"
            if "SYSROOT" in SDK:
                cmd += " --sysroot=%s -no-canonical-prefixes" % (SDK["SYSROOT"])

        if LDFLAGS != "":
            cmd += " " + LDFLAGS

        # Don't link libraries with Python, except on Android.
        if "PYTHON" in opts and GetOrigExt(dll) != ".exe" and GetTarget() != 'android':
            opts = opts[:]
            opts.remove("PYTHON")

        for (opt, dir) in LIBDIRECTORIES:
            if (opt=="ALWAYS") or (opt in opts):
                cmd += ' -L' + BracketNameWithQuotes(dir)
        for (opt, dir) in FRAMEWORKDIRECTORIES:
            if (opt=="ALWAYS") or (opt in opts):
                cmd += ' -F' + BracketNameWithQuotes(dir)
        if GetOrigExt(dll) == ".exe" or GetTarget() != 'emscripten':
            for (opt, name) in LIBNAMES:
                if (opt=="ALWAYS") or (opt in opts):
                    cmd += ' ' + BracketNameWithQuotes(name)
        for (opt, flag) in LINKFLAGS:
            if (opt=="ALWAYS") or (opt in opts):
                cmd += ' ' + flag

        if GetTarget() not in ('freebsd', 'emscripten'):
            cmd += " -ldl"

        if GetTarget() == 'emscripten':
            optlevel = GetOptimizeOption(opts)
            if optlevel == 2: cmd += " -O1"
            if optlevel == 3: cmd += " -O2"
            if optlevel == 4: cmd += " -O3"

        oscmd(cmd)

        if GetOptimizeOption(opts) == 4 and GetTarget() in ('linux', 'android'):
            oscmd(GetStrip() + " --strip-unneeded " + BracketNameWithQuotes(dll))

        os.system("chmod +x " + BracketNameWithQuotes(dll))

        if dll.endswith("." + MAJOR_VERSION + ".dylib"):
            newdll = dll[:-6-len(MAJOR_VERSION)] + "dylib"
            if os.path.isfile(newdll):
                os.remove(newdll)
            oscmd("ln -s " + BracketNameWithQuotes(os.path.basename(dll)) + " " + BracketNameWithQuotes(newdll))

        elif dll.endswith("." + MAJOR_VERSION):
            newdll = dll[:-len(MAJOR_VERSION)-1]
            if os.path.isfile(newdll):
                os.remove(newdll)
            oscmd("ln -s " + BracketNameWithQuotes(os.path.basename(dll)) + " " + BracketNameWithQuotes(newdll))

##########################################################################################
#
# CompileEgg
#
##########################################################################################

def CompileEgg(eggfile, src, opts):
    pz = False
    if eggfile.endswith(".pz"):
        pz = True
        eggfile = eggfile[:-3]

    # Determine the location of the pzip and flt2egg tools.
    if CrossCompiling():
        # We may not be able to use our generated versions of these tools,
        # so we'll expect them to already be present in the PATH.
        pzip = 'pzip'
        flt2egg = 'flt2egg'
    else:
        # If we're compiling for this machine, we can use the binaries we've built.
        pzip = os.path.join(GetOutputDir(), 'bin', 'pzip')
        flt2egg = os.path.join(GetOutputDir(), 'bin', 'flt2egg')
        if not os.path.isfile(pzip):
            pzip = 'pzip'
        if not os.path.isfile(flt2egg):
            flt2egg = 'flt2egg'

    if src.endswith(".egg"):
        CopyFile(eggfile, src)
    elif src.endswith(".flt"):
        oscmd(flt2egg + ' -ps keep -o ' + BracketNameWithQuotes(eggfile) + ' ' + BracketNameWithQuotes(src))

    if pz:
        if zlib:
            WriteBinaryFile(eggfile + '.pz', zlib.compress(ReadBinaryFile(eggfile)))
            os.remove(eggfile)
        else:
            oscmd(pzip + ' ' + BracketNameWithQuotes(eggfile))

##########################################################################################
#
# CompileRes, CompileRsrc
#
##########################################################################################

def CompileRes(target, src, opts):
    """Compiles a Windows .rc file into a .res file."""
    ipath = GetListOption(opts, "DIR:")
    if (COMPILER == "MSVC"):
        cmd = "rc"
        cmd += " /Fo" + BracketNameWithQuotes(target)
        for x in ipath: cmd += " /I" + x
        for (opt,dir) in INCDIRECTORIES:
            if (opt=="ALWAYS") or (opt in opts):
                cmd += " /I" + BracketNameWithQuotes(dir)
        for (opt,var,val) in DEFSYMBOLS:
            if (opt=="ALWAYS") or (opt in opts):
                cmd += " /D" + var + "=" + val
        cmd += " " + BracketNameWithQuotes(src)
    else:
        cmd = "windres"
        for x in ipath: cmd += " -I" + x
        for (opt,dir) in INCDIRECTORIES:
            if (opt=="ALWAYS") or (opt in opts):
                cmd += " -I" + BracketNameWithQuotes(dir)
        for (opt,var,val) in DEFSYMBOLS:
            if (opt=="ALWAYS") or (opt in opts):
                cmd += " -D" + var + "=" + val
        cmd += " -i " + BracketNameWithQuotes(src)
        cmd += " -o " + BracketNameWithQuotes(target)

    oscmd(cmd)

def CompileRsrc(target, src, opts):
    """Compiles a Mac OS .r file into an .rsrc file."""
    ipath = GetListOption(opts, "DIR:")
    if os.path.isfile("/usr/bin/Rez"):
        cmd = "Rez -useDF"
    elif os.path.isfile("/Library/Developer/CommandLineTools/usr/bin/Rez"):
        cmd = "/Library/Developer/CommandLineTools/usr/bin/Rez -useDF"
    else:
        cmd = "/Developer/Tools/Rez -useDF"
    cmd += " -o " + BracketNameWithQuotes(target)
    for x in ipath:
        cmd += " -i " + x
    for (opt,dir) in INCDIRECTORIES:
        if (opt=="ALWAYS") or (opt in opts):
            cmd += " -i " + BracketNameWithQuotes(dir)
    for (opt,var,val) in DEFSYMBOLS:
        if (opt=="ALWAYS") or (opt in opts):
            if (val == ""):
                cmd += " -d " + var
            else:
                cmd += " -d " + var + " = " + val

    cmd += " " + BracketNameWithQuotes(src)
    oscmd(cmd)

##########################################################################################
#
# CompileJava (Android only)
#
##########################################################################################

def CompileJava(target, src, opts):
    """Compiles a .java file into a .class file."""
    if GetHost() == 'android':
        cmd = "ecj "
    else:
        cmd = "javac -bootclasspath " + BracketNameWithQuotes(SDK["ANDROID_JAR"]) + " "

    optlevel = GetOptimizeOption(opts)
    if optlevel >= 4:
        cmd += "-debug:none "

    cmd += "-cp " + GetOutputDir() + "/classes "
    cmd += "-d " + GetOutputDir() + "/classes "
    cmd += BracketNameWithQuotes(src)
    oscmd(cmd)

##########################################################################################
#
# FreezePy
#
##########################################################################################

def FreezePy(target, inputs, opts):
    assert len(inputs) > 0

    cmdstr = BracketNameWithQuotes(SDK["PYTHONEXEC"].replace('\\', '/')) + " "
    cmdstr += "-B "

    cmdstr += os.path.join(GetOutputDir(), "direct", "dist", "pfreeze.py")

    if 'FREEZE_STARTUP' in opts:
        cmdstr += " -s"

    if GetOrigExt(target) == '.exe':
        src = inputs.pop(0)
    else:
        src = ""

    for i in inputs:
        i = os.path.splitext(i)[0]
        i = i.replace('/', '.')

        if i.startswith('direct.src'):
            i = i.replace('.src.', '.')

        cmdstr += " -i " + i

    cmdstr += " -o " + target + " " + src

    if ("LINK_PYTHON_STATIC" in opts):
        os.environ["LINK_PYTHON_STATIC"] = "1"
    oscmd(cmdstr)
    if ("LINK_PYTHON_STATIC" in os.environ):
        del os.environ["LINK_PYTHON_STATIC"]

    if (not os.path.exists(target)):
        exit("FREEZER_ERROR")

##########################################################################################
#
# CompileBundle
#
##########################################################################################

def CompileBundle(target, inputs, opts):
    assert GetTarget() == "darwin", 'bundles can only be made for macOS'
    plist = None
    resources = []
    objects = []
    for i in inputs:
        if i.endswith(".plist"):
            if plist is not None:
                exit("Only one plist file can be used when creating a bundle!")
            plist = i
        elif i.endswith(".rsrc") or i.endswith(".icns"):
            resources.append(i)
        elif GetOrigExt(i) == ".obj" or GetOrigExt(i) in SUFFIX_LIB or GetOrigExt(i) in SUFFIX_DLL:
            objects.append(i)
        else:
            exit("Don't know how to bundle file %s" % i)

    # Now link the object files to form the bundle.
    if plist is None:
        exit("One plist file must be used when creating a bundle!")
    bundleName = plistlib.load(plist)["CFBundleExecutable"]

    oscmd("rm -rf %s" % target)
    oscmd("mkdir -p %s/Contents/MacOS/" % target)
    oscmd("mkdir -p %s/Contents/Resources/" % target)
    if target.endswith(".app"):
        SetOrigExt("%s/Contents/MacOS/%s" % (target, bundleName), ".exe")
    else:
        SetOrigExt("%s/Contents/MacOS/%s" % (target, bundleName), ".dll")
    CompileLink("%s/Contents/MacOS/%s" % (target, bundleName), objects, opts + ["BUNDLE"])
    oscmd("cp %s %s/Contents/Info.plist" % (plist, target))
    for r in resources:
        oscmd("cp %s %s/Contents/Resources/" % (r, target))

##########################################################################################
#
# CompileMIDL
#
##########################################################################################

def CompileMIDL(target, src, opts):
    ipath = GetListOption(opts, "DIR:")
    if (COMPILER=="MSVC"):
        cmd = "midl"
        cmd += " /out" + BracketNameWithQuotes(os.path.dirname(target))
        for x in ipath: cmd += " /I" + x
        for (opt,dir) in INCDIRECTORIES:
            if (opt=="ALWAYS") or (opt in opts): cmd += " /I" + BracketNameWithQuotes(dir)
        for (opt,var,val) in DEFSYMBOLS:
            if (opt=="ALWAYS") or (opt in opts): cmd += " /D" + var + "=" + val
        cmd += " " + BracketNameWithQuotes(src)

        oscmd(cmd)

##########################################################################################
#
# CompileDalvik
#
##########################################################################################

def CompileDalvik(target, inputs, opts):
    cmd = "d8 --output " + os.path.dirname(target)

    if GetOptimize() <= 2:
        cmd += " --debug"
    else:
        cmd += " --release"

    if "ANDROID_API" in SDK:
        cmd += " --min-api %d" % (SDK["ANDROID_API"])

    if "ANDROID_JAR" in SDK:
        cmd += " --lib %s" % (SDK["ANDROID_JAR"])

    for i in inputs:
        cmd += " " + BracketNameWithQuotes(i)

    oscmd(cmd)

##########################################################################################
#
# CompileAnything
#
##########################################################################################

def CompileAnything(target, inputs, opts, progress = None):
    if opts.count("DEPENDENCYONLY"):
        return
    if len(inputs) == 0:
        exit("No input files for target "+target)
    infile = inputs[0]
    origsuffix = GetOrigExt(target)

    if len(inputs) == 1 and origsuffix == GetOrigExt(infile):
        # It must be a simple copy operation.
        ProgressOutput(progress, "Copying file", target)
        CopyFile(target, infile)
        if origsuffix == ".exe" and GetHost() != "windows":
            os.system("chmod +x \"%s\"" % target)
        return

    elif infile.endswith(".py"):
        if origsuffix == ".obj":
            source = os.path.splitext(target)[0] + ".c"
            SetOrigExt(source, ".c")
            ProgressOutput(progress, "Building frozen source", source)
            FreezePy(source, inputs, opts)
            ProgressOutput(progress, "Building C++ object", target)
            return CompileCxx(target, source, opts)

        if origsuffix == ".exe":
            ProgressOutput(progress, "Building frozen executable", target)
        else:
            ProgressOutput(progress, "Building frozen library", target)
        return FreezePy(target, inputs, opts)

    elif infile.endswith(".idl"):
        ProgressOutput(progress, "Compiling MIDL file", infile)
        return CompileMIDL(target, infile, opts)
    elif origsuffix in SUFFIX_LIB:
        ProgressOutput(progress, "Linking static library", target)
        return CompileLib(target, inputs, opts)
    elif origsuffix in SUFFIX_DLL or (origsuffix == ".plugin" and GetTarget() != "darwin"):
        if (origsuffix == ".exe"):
            ProgressOutput(progress, "Linking executable", target)
        else:
            ProgressOutput(progress, "Linking dynamic library", target)

        # Add version number to the dynamic library, on unix
        if origsuffix == ".dll" and "MODULE" not in opts:
            tplatform = GetTarget()
            if tplatform == "darwin":
                # On Mac, libraries are named like libpanda.1.2.dylib
                if target.lower().endswith(".dylib"):
                    target = target[:-5] + MAJOR_VERSION + ".dylib"
                    SetOrigExt(target, origsuffix)
            elif tplatform not in ("windows", "android", "emscripten"):
                # On Linux, libraries are named like libpanda.so.1.2
                target += "." + MAJOR_VERSION
                SetOrigExt(target, origsuffix)
        return CompileLink(target, inputs, opts)
    elif origsuffix == ".in":
        ProgressOutput(progress, "Building Interrogate database", target)
        return CompileIgate(target, inputs, opts)
    elif origsuffix == ".plugin" and GetTarget() == "darwin":
        ProgressOutput(progress, "Building plugin bundle", target)
        return CompileBundle(target, inputs, opts)
    elif origsuffix == ".app":
        ProgressOutput(progress, "Building application bundle", target)
        return CompileBundle(target, inputs, opts)
    elif origsuffix == ".pz":
        ProgressOutput(progress, "Compressing", target)
        return CompileEgg(target, infile, opts)
    elif origsuffix == ".egg":
        ProgressOutput(progress, "Converting", target)
        return CompileEgg(target, infile, opts)
    elif origsuffix == ".res":
        ProgressOutput(progress, "Building resource object", target)
        return CompileRes(target, infile, opts)
    elif origsuffix == ".rsrc":
        ProgressOutput(progress, "Building resource object", target)
        return CompileRsrc(target, infile, opts)
    elif origsuffix == ".class":
        ProgressOutput(progress, "Building Java class", target)
        return CompileJava(target, infile, opts)
    elif origsuffix == ".obj":
        if (infile.endswith(".cxx")):
            ProgressOutput(progress, "Building C++ object", target)
            return CompileCxx(target, infile, opts)
        elif infile.endswith(".c"):
            ProgressOutput(progress, "Building C object", target)
            return CompileCxx(target, infile, opts)
        elif infile.endswith(".mm"):
            ProgressOutput(progress, "Building Objective-C++ object", target)
            return CompileCxx(target, infile, opts)
        elif infile.endswith(".yxx"):
            ProgressOutput(progress, "Building Bison object", target)
            return CompileBison(target, infile, opts)
        elif infile.endswith(".lxx"):
            ProgressOutput(progress, "Building Flex object", target)
            return CompileFlex(target, infile, opts)
        elif infile.endswith(".in"):
            ProgressOutput(progress, "Building Interrogate object", target)
            return CompileImod(target, inputs, opts)
        elif infile.endswith(".rc"):
            ProgressOutput(progress, "Building resource object", target)
            return CompileRes(target, infile, opts)
        elif infile.endswith(".r"):
            ProgressOutput(progress, "Building resource object", target)
            return CompileRsrc(target, infile, opts)
    elif origsuffix == ".dex":
        ProgressOutput(progress, "Building Dalvik object", target)
        return CompileDalvik(target, inputs, opts)
    exit("Don't know how to compile: %s from %s" % (target, inputs))

##########################################################################################
#
# Generate dtool_config.h, prc_parameters.h, and dtool_have_xxx.dat
#
##########################################################################################

DTOOL_CONFIG=[
    #_Variable_________________________Windows___________________Unix__________
    ("HAVE_PYTHON",                    '1',                      '1'),
    ("USE_DEBUG_PYTHON",               'UNDEF',                  'UNDEF'),
    ("PYTHON_FRAMEWORK",               'UNDEF',                  'UNDEF'),
    ("COMPILE_IN_DEFAULT_FONT",        '1',                      '1'),
    ("STDFLOAT_DOUBLE",                'UNDEF',                  'UNDEF'),
    ("HAVE_MAYA",                      '1',                      '1'),
    ("REPORT_OPENSSL_ERRORS",          '1',                      '1'),
    ("USE_PANDAFILESTREAM",            '1',                      '1'),
    ("USE_DELETED_CHAIN",              '1',                      '1'),
    ("HAVE_WGL",                       '1',                      'UNDEF'),
    ("HAVE_DX9",                       'UNDEF',                  'UNDEF'),
    ("HAVE_THREADS",                   '1',                      '1'),
    ("SIMPLE_THREADS",                 'UNDEF',                  'UNDEF'),
    ("OS_SIMPLE_THREADS",              '1',                      '1'),
    ("DEBUG_THREADS",                  'UNDEF',                  'UNDEF'),
    ("HAVE_POSIX_THREADS",             'UNDEF',                  '1'),
    ("MUTEX_SPINLOCK",                 'UNDEF',                  'UNDEF'),
    ("HAVE_AUDIO",                     '1',                      '1'),
    ("NOTIFY_DEBUG",                   'UNDEF',                  'UNDEF'),
    ("DO_PSTATS",                      'UNDEF',                  'UNDEF'),
    ("DO_DCAST",                       'UNDEF',                  'UNDEF'),
    ("DO_COLLISION_RECORDING",         'UNDEF',                  'UNDEF'),
    ("SUPPORT_IMMEDIATE_MODE",         'UNDEF',                  'UNDEF'),
    ("SUPPORT_FIXED_FUNCTION",         '1',                      '1'),
    ("DO_MEMORY_USAGE",                'UNDEF',                  'UNDEF'),
    ("DO_PIPELINING",                  '1',                      '1'),
    ("DEFAULT_PATHSEP",                '";"',                    '":"'),
    ("WORDS_BIGENDIAN",                'UNDEF',                  'UNDEF'),
    ("PHAVE_LOCKF",                    '1',                      '1'),
    ("SIMPLE_STRUCT_POINTERS",         '1',                      'UNDEF'),
    ("HAVE_DINKUM",                    'UNDEF',                  'UNDEF'),
    ("HAVE_STL_HASH",                  'UNDEF',                  'UNDEF'),
    ("GETTIMEOFDAY_ONE_PARAM",         'UNDEF',                  'UNDEF'),
    ("HAVE_GETOPT",                    'UNDEF',                  '1'),
    ("HAVE_GETOPT_LONG_ONLY",          'UNDEF',                  '1'),
    ("PHAVE_GETOPT_H",                 'UNDEF',                  '1'),
    ("PHAVE_LINUX_INPUT_H",            'UNDEF',                  '1'),
    ("IOCTL_TERMINAL_WIDTH",           'UNDEF',                  '1'),
    ("HAVE_IOS_TYPEDEFS",              '1',                      '1'),
    ("HAVE_IOS_BINARY",                '1',                      '1'),
    ("STATIC_INIT_GETENV",             '1',                      'UNDEF'),
    ("HAVE_PROC_SELF_EXE",             'UNDEF',                  '1'),
    ("HAVE_PROC_SELF_MAPS",            'UNDEF',                  '1'),
    ("HAVE_PROC_SELF_ENVIRON",         'UNDEF',                  '1'),
    ("HAVE_PROC_SELF_CMDLINE",         'UNDEF',                  '1'),
    ("HAVE_PROC_CURPROC_FILE",         'UNDEF',                  'UNDEF'),
    ("HAVE_PROC_CURPROC_MAP",          'UNDEF',                  'UNDEF'),
    ("HAVE_PROC_SELF_CMDLINE",         'UNDEF',                  'UNDEF'),
    ("HAVE_GLOBAL_ARGV",               '1',                      'UNDEF'),
    ("PROTOTYPE_GLOBAL_ARGV",          'UNDEF',                  'UNDEF'),
    ("GLOBAL_ARGV",                    '__argv',                 'UNDEF'),
    ("GLOBAL_ARGC",                    '__argc',                 'UNDEF'),
    ("PHAVE_IO_H",                     '1',                      'UNDEF'),
    ("PHAVE_IOSTREAM",                 '1',                      '1'),
    ("PHAVE_STRING_H",                 'UNDEF',                  '1'),
    ("PHAVE_LIMITS_H",                 'UNDEF',                  '1'),
    ("PHAVE_STDLIB_H",                 'UNDEF',                  '1'),
    ("PHAVE_MALLOC_H",                 '1',                      '1'),
    ("PHAVE_SYS_MALLOC_H",             'UNDEF',                  'UNDEF'),
    ("PHAVE_ALLOCA_H",                 'UNDEF',                  '1'),
    ("PHAVE_LOCALE_H",                 'UNDEF',                  '1'),
    ("PHAVE_SSTREAM",                  '1',                      '1'),
    ("PHAVE_NEW",                      '1',                      '1'),
    ("PHAVE_SYS_TYPES_H",              '1',                      '1'),
    ("PHAVE_SYS_TIME_H",               'UNDEF',                  '1'),
    ("PHAVE_UNISTD_H",                 'UNDEF',                  '1'),
    ("PHAVE_UTIME_H",                  'UNDEF',                  '1'),
    ("PHAVE_GLOB_H",                   'UNDEF',                  '1'),
    ("PHAVE_DIRENT_H",                 'UNDEF',                  '1'),
    ("PHAVE_UCONTEXT_H",               'UNDEF',                  '1'),
    ("PHAVE_STDINT_H",                 '1',                      '1'),
    ("HAVE_RTTI",                      '1',                      '1'),
    ("HAVE_X11",                       'UNDEF',                  '1'),
    ("IS_LINUX",                       'UNDEF',                  '1'),
    ("IS_OSX",                         'UNDEF',                  'UNDEF'),
    ("IS_FREEBSD",                     'UNDEF',                  'UNDEF'),
    ("HAVE_EIGEN",                     'UNDEF',                  'UNDEF'),
    ("LINMATH_ALIGN",                  '1',                      '1'),
    ("HAVE_ZLIB",                      'UNDEF',                  'UNDEF'),
    ("HAVE_PNG",                       'UNDEF',                  'UNDEF'),
    ("HAVE_JPEG",                      'UNDEF',                  'UNDEF'),
    ("HAVE_VIDEO4LINUX",               'UNDEF',                  '1'),
    ("HAVE_TIFF",                      'UNDEF',                  'UNDEF'),
    ("HAVE_OPENEXR",                   'UNDEF',                  'UNDEF'),
    ("HAVE_SGI_RGB",                   '1',                      '1'),
    ("HAVE_TGA",                       '1',                      '1'),
    ("HAVE_IMG",                       '1',                      '1'),
    ("HAVE_SOFTIMAGE_PIC",             '1',                      '1'),
    ("HAVE_BMP",                       '1',                      '1'),
    ("HAVE_PNM",                       '1',                      '1'),
    ("HAVE_STB_IMAGE",                 '1',                      '1'),
    ("HAVE_VORBIS",                    'UNDEF',                  'UNDEF'),
    ("HAVE_OPUS",                      'UNDEF',                  'UNDEF'),
    ("HAVE_FREETYPE",                  'UNDEF',                  'UNDEF'),
    ("HAVE_FFTW",                      'UNDEF',                  'UNDEF'),
    ("HAVE_OPENSSL",                   'UNDEF',                  'UNDEF'),
    ("HAVE_NET",                       'UNDEF',                  'UNDEF'),
    ("WANT_NATIVE_NET",                '1',                      '1'),
    ("SIMULATE_NETWORK_DELAY",         'UNDEF',                  'UNDEF'),
    ("HAVE_CG",                        'UNDEF',                  'UNDEF'),
    ("HAVE_CGGL",                      'UNDEF',                  'UNDEF'),
    ("HAVE_CGDX9",                     'UNDEF',                  'UNDEF'),
    ("HAVE_ARTOOLKIT",                 'UNDEF',                  'UNDEF'),
    ("HAVE_DIRECTCAM",                 'UNDEF',                  'UNDEF'),
    ("HAVE_SQUISH",                    'UNDEF',                  'UNDEF'),
    ("HAVE_COCOA",                     'UNDEF',                  'UNDEF'),
    ("HAVE_OPENAL_FRAMEWORK",          'UNDEF',                  'UNDEF'),
    ("USE_TAU",                        'UNDEF',                  'UNDEF'),
    ("PRC_SAVE_DESCRIPTIONS",          '1',                      '1'),
#    ("_SECURE_SCL",                    '0',                      'UNDEF'),
#    ("_SECURE_SCL_THROWS",             '0',                      'UNDEF'),
]

PRC_PARAMETERS=[
    ("DEFAULT_PRC_DIR",                '"<auto>etc"',            '"<auto>etc"'),
    ("PRC_DIR_ENVVARS",                '"PANDA_PRC_DIR"',        '"PANDA_PRC_DIR"'),
    ("PRC_PATH_ENVVARS",               '"PANDA_PRC_PATH"',       '"PANDA_PRC_PATH"'),
    ("PRC_PATH2_ENVVARS",              'UNDEF',                  'UNDEF'),
    ("PRC_PATTERNS",                   '"*.prc"',                '"*.prc"'),
    ("PRC_ENCRYPTED_PATTERNS",         '"*.prc.pe"',             '"*.prc.pe"'),
    ("PRC_ENCRYPTION_KEY",             '""',                     '""'),
    ("PRC_EXECUTABLE_PATTERNS",        'UNDEF',                  'UNDEF'),
    ("PRC_EXECUTABLE_ARGS_ENVVAR",     '"PANDA_PRC_XARGS"',      '"PANDA_PRC_XARGS"'),
    ("PRC_PUBLIC_KEYS_FILENAME",       '""',                     '""'),
    ("PRC_RESPECT_TRUST_LEVEL",        'UNDEF',                  'UNDEF'),
    ("PRC_DCONFIG_TRUST_LEVEL",        '0',                      '0'),
    ("PRC_INC_TRUST_LEVEL",            '0',                      '0'),
]

def WriteConfigSettings():
    dtool_config={}
    prc_parameters={}
    speedtree_parameters={}

    if (GetTarget() == 'windows'):
        for key,win,unix in DTOOL_CONFIG:
            dtool_config[key] = win
        for key,win,unix in PRC_PARAMETERS:
            prc_parameters[key] = win
    else:
        for key,win,unix in DTOOL_CONFIG:
            dtool_config[key] = unix
        for key,win,unix in PRC_PARAMETERS:
            prc_parameters[key] = unix

    for x in PkgListGet():
        if ("HAVE_"+x in dtool_config):
            if (PkgSkip(x)==0):
                dtool_config["HAVE_"+x] = '1'
            else:
                dtool_config["HAVE_"+x] = 'UNDEF'

    dtool_config["HAVE_NET"] = '1'

    if (PkgSkip("NVIDIACG")==0):
        dtool_config["HAVE_CG"] = '1'
        dtool_config["HAVE_CGGL"] = '1'
        dtool_config["HAVE_CGDX9"] = '1'

    if GetTarget() not in ("linux", "android"):
        dtool_config["HAVE_PROC_SELF_EXE"] = 'UNDEF'
        dtool_config["HAVE_PROC_SELF_MAPS"] = 'UNDEF'
        dtool_config["HAVE_PROC_SELF_CMDLINE"] = 'UNDEF'
        dtool_config["HAVE_PROC_SELF_ENVIRON"] = 'UNDEF'

    if (GetTarget() == "darwin"):
        dtool_config["PYTHON_FRAMEWORK"] = 'Python'
        dtool_config["PHAVE_MALLOC_H"] = 'UNDEF'
        dtool_config["PHAVE_SYS_MALLOC_H"] = '1'
        dtool_config["HAVE_OPENAL_FRAMEWORK"] = '1'
        dtool_config["HAVE_X11"] = 'UNDEF'  # We might have X11, but we don't need it.
        dtool_config["IS_LINUX"] = 'UNDEF'
        dtool_config["HAVE_VIDEO4LINUX"] = 'UNDEF'
        dtool_config["PHAVE_LINUX_INPUT_H"] = 'UNDEF'
        dtool_config["IS_OSX"] = '1'

    if (GetTarget() == "freebsd"):
        dtool_config["IS_LINUX"] = 'UNDEF'
        dtool_config["HAVE_VIDEO4LINUX"] = 'UNDEF'
        dtool_config["IS_FREEBSD"] = '1'
        dtool_config["PHAVE_ALLOCA_H"] = 'UNDEF'
        dtool_config["PHAVE_MALLOC_H"] = 'UNDEF'
        dtool_config["HAVE_PROC_CURPROC_FILE"] = '1'
        dtool_config["HAVE_PROC_CURPROC_MAP"] = '1'
        dtool_config["HAVE_PROC_CURPROC_CMDLINE"] = '1'

    if (GetTarget() == "android"):
        # Android does have RTTI, but we disable it anyway.
        dtool_config["HAVE_RTTI"] = 'UNDEF'
        dtool_config["PHAVE_GLOB_H"] = 'UNDEF'
        dtool_config["PHAVE_LOCKF"] = 'UNDEF'
        dtool_config["HAVE_VIDEO4LINUX"] = 'UNDEF'

    if (GetTarget() == "emscripten"):
        # There are no threads in JavaScript, so don't bother using them.
        dtool_config["HAVE_THREADS"] = 'UNDEF'
        dtool_config["DO_PIPELINING"] = 'UNDEF'
        dtool_config["HAVE_POSIX_THREADS"] = 'UNDEF'
        dtool_config["IS_LINUX"] = 'UNDEF'
        dtool_config["HAVE_VIDEO4LINUX"] = 'UNDEF'
        dtool_config["HAVE_NET"] = 'UNDEF'
        dtool_config["PHAVE_LINUX_INPUT_H"] = 'UNDEF'
        dtool_config["HAVE_X11"] = 'UNDEF'
        dtool_config["HAVE_GLX"] = 'UNDEF'

        # There are no environment vars either, or default prc files.
        prc_parameters["DEFAULT_PRC_DIR"] = 'UNDEF'
        prc_parameters["PRC_DIR_ENVVARS"] = 'UNDEF'
        prc_parameters["PRC_PATH_ENVVARS"] = 'UNDEF'
        prc_parameters["PRC_PATH2_ENVVARS"] = 'UNDEF'
        prc_parameters["PRC_PATTERNS"] = 'UNDEF'
        prc_parameters["PRC_ENCRYPTED_PATTERNS"] = 'UNDEF'

    if (GetOptimize() <= 2 and GetTarget() == "windows"):
        dtool_config["USE_DEBUG_PYTHON"] = '1'

    if (GetOptimize() <= 3):
        if (dtool_config["HAVE_NET"] != 'UNDEF'):
            dtool_config["DO_PSTATS"] = '1'

    if (GetOptimize() <= 3):
        dtool_config["DO_DCAST"] = '1'

    if (GetOptimize() <= 3):
        dtool_config["DO_COLLISION_RECORDING"] = '1'

    if (GetOptimize() <= 3) and GetTarget() != 'emscripten':
        dtool_config["DO_MEMORY_USAGE"] = '1'

    if (GetOptimize() <= 3):
        dtool_config["NOTIFY_DEBUG"] = '1'

    if (GetOptimize() >= 4):
        dtool_config["PRC_SAVE_DESCRIPTIONS"] = 'UNDEF'

    if (GetOptimize() >= 4):
        # Disable RTTI on release builds.
        dtool_config["HAVE_RTTI"] = 'UNDEF'

    # Now that we have OS_SIMPLE_THREADS, we can support
    # SIMPLE_THREADS on exotic architectures like win64, so we no
    # longer need to disable it for this platform.
##     if GetTarget() == 'windows' and GetTargetArch() == 'x64':
##         dtool_config["SIMPLE_THREADS"] = 'UNDEF'

    if not PkgSkip("SPEEDTREE"):
        speedtree_parameters["SPEEDTREE_OPENGL"] = "UNDEF"
        speedtree_parameters["SPEEDTREE_DIRECTX9"] = "UNDEF"
        if SDK["SPEEDTREEAPI"] == "OpenGL":
            speedtree_parameters["SPEEDTREE_OPENGL"] = "1"
        elif SDK["SPEEDTREEAPI"] == "DirectX9":
            speedtree_parameters["SPEEDTREE_DIRECTX9"] = "1"

        speedtree_parameters["SPEEDTREE_BIN_DIR"] = (SDK["SPEEDTREE"] + "/Bin")

    conf = "/* prc_parameters.h.  Generated automatically by makepanda.py */\n"
    for key in sorted(prc_parameters.keys()):
        if ((key == "DEFAULT_PRC_DIR") or (key[:4]=="PRC_")):
            val = OverrideValue(key, prc_parameters[key])
            if (val == 'UNDEF'): conf = conf + "#undef " + key + "\n"
            else:                conf = conf + "#define " + key + " " + val + "\n"
    ConditionalWriteFile(GetOutputDir() + '/include/prc_parameters.h', conf)

    conf = "/* dtool_config.h.  Generated automatically by makepanda.py */\n"
    for key in sorted(dtool_config.keys()):
        val = OverrideValue(key, dtool_config[key])

        if key in ('HAVE_CG', 'HAVE_CGGL', 'HAVE_CGDX9') and val != 'UNDEF':
            # These are not available for ARM, period.
            conf = conf + "#ifdef __aarch64__\n"
            conf = conf + "#undef " + key + "\n"
            conf = conf + "#else\n"
            conf = conf + "#define " + key + " " + val + "\n"
            conf = conf + "#endif\n"
        elif val == 'UNDEF':
            conf = conf + "#undef " + key + "\n"
        else:
            conf = conf + "#define " + key + " " + val + "\n"

    ConditionalWriteFile(GetOutputDir() + '/include/dtool_config.h', conf)

    if not PkgSkip("SPEEDTREE"):
        conf = "/* speedtree_parameters.h.  Generated automatically by makepanda.py */\n"
        for key in sorted(speedtree_parameters.keys()):
            val = OverrideValue(key, speedtree_parameters[key])
            if (val == 'UNDEF'): conf = conf + "#undef " + key + "\n"
            else:                conf = conf + "#define " + key + " \"" + val.replace("\\", "\\\\") + "\"\n"
        ConditionalWriteFile(GetOutputDir() + '/include/speedtree_parameters.h', conf)

    for x in PkgListGet():
        if (PkgSkip(x)): ConditionalWriteFile(GetOutputDir() + '/tmp/dtool_have_'+x.lower()+'.dat', "0\n")
        else:            ConditionalWriteFile(GetOutputDir() + '/tmp/dtool_have_'+x.lower()+'.dat', "1\n")

    # Finally, write a platform.dat with the platform we are compiling for.
    ConditionalWriteFile(GetOutputDir() + '/tmp/platform.dat', PLATFORM)

    # This is useful for tools like makepackage that need to know things about
    # the build parameters.
    ConditionalWriteFile(GetOutputDir() + '/tmp/optimize.dat', str(GetOptimize()))


WriteConfigSettings()

WarnConflictingFiles()
if SystemLibraryExists("dtoolbase"):
    Warn("Found conflicting Panda3D libraries from other ppremake build!")
if SystemLibraryExists("p3dtoolconfig"):
    Warn("Found conflicting Panda3D libraries from other makepanda build!")

##########################################################################################
#
# Generate pandaVersion.h, pythonversion, null.cxx, etc.
#
##########################################################################################

PANDAVERSION_H="""
#define PANDA_MAJOR_VERSION $VERSION1
#define PANDA_MINOR_VERSION $VERSION2
#define PANDA_SEQUENCE_VERSION $VERSION3
#define PANDA_VERSION $NVERSION
#define PANDA_NUMERIC_VERSION $NVERSION
#define PANDA_VERSION_STR "$VERSION"
#define PANDA_ABI_VERSION_STR "$VERSION1.$VERSION2"
#define PANDA_DISTRIBUTOR "$DISTRIBUTOR"
"""

CHECKPANDAVERSION_CXX="""
# include "dtoolbase.h"
EXPCL_DTOOL_DTOOLBASE int panda_version_$VERSION1_$VERSION2 = 0;
"""

CHECKPANDAVERSION_H="""
# ifndef CHECKPANDAVERSION_H
# define CHECKPANDAVERSION_H
# include "dtoolbase.h"
extern EXPCL_DTOOL_DTOOLBASE int panda_version_$VERSION1_$VERSION2;
// Hack to forcibly depend on the check
template<typename T>
class CheckPandaVersion {
public:
  int check_version() { return panda_version_$VERSION1_$VERSION2; }
};
template class CheckPandaVersion<void>;
# endif
"""


def CreatePandaVersionFiles():
    version1=int(VERSION.split(".")[0])
    version2=int(VERSION.split(".")[1])
    version3=int(VERSION.split(".")[2])
    nversion=version1*1000000+version2*1000+version3
    if (DISTRIBUTOR != "cmu"):
        # Subtract 1 if we are not an official version.
        nversion -= 1

    pandaversion_h = PANDAVERSION_H
    pandaversion_h = pandaversion_h.replace("$VERSION1",str(version1))
    pandaversion_h = pandaversion_h.replace("$VERSION2",str(version2))
    pandaversion_h = pandaversion_h.replace("$VERSION3",str(version3))
    pandaversion_h = pandaversion_h.replace("$VERSION",VERSION)
    pandaversion_h = pandaversion_h.replace("$NVERSION",str(nversion))
    pandaversion_h = pandaversion_h.replace("$DISTRIBUTOR",DISTRIBUTOR)
    if (DISTRIBUTOR == "cmu"):
        pandaversion_h += "\n#define PANDA_OFFICIAL_VERSION\n"
    else:
        pandaversion_h += "\n#undef  PANDA_OFFICIAL_VERSION\n"

    if GIT_COMMIT:
        pandaversion_h += "\n#define PANDA_GIT_COMMIT_STR \"%s\"\n" % (GIT_COMMIT)

    # Allow creating a deterministic build by setting this.
    source_date = os.environ.get("SOURCE_DATE_EPOCH")
    if source_date:
        # This matches the GCC / Clang format for __DATE__ __TIME__
        source_date = time.gmtime(int(source_date))
        try:
            source_date = time.strftime('%b %e %Y %H:%M:%S', source_date)
        except ValueError:
            source_date = time.strftime('%b %d %Y %H:%M:%S', source_date)
            if source_date[3:5] == ' 0':
                source_date = source_date[:3] + '  ' + source_date[5:]
        pandaversion_h += "\n#define PANDA_BUILD_DATE_STR \"%s\"\n" % (source_date)

    checkpandaversion_cxx = CHECKPANDAVERSION_CXX.replace("$VERSION1",str(version1))
    checkpandaversion_cxx = checkpandaversion_cxx.replace("$VERSION2",str(version2))
    checkpandaversion_cxx = checkpandaversion_cxx.replace("$VERSION3",str(version3))
    checkpandaversion_cxx = checkpandaversion_cxx.replace("$NVERSION",str(nversion))

    checkpandaversion_h = CHECKPANDAVERSION_H.replace("$VERSION1",str(version1))
    checkpandaversion_h = checkpandaversion_h.replace("$VERSION2",str(version2))
    checkpandaversion_h = checkpandaversion_h.replace("$VERSION3",str(version3))
    checkpandaversion_h = checkpandaversion_h.replace("$NVERSION",str(nversion))

    ConditionalWriteFile(GetOutputDir()+'/include/pandaVersion.h',        pandaversion_h)
    ConditionalWriteFile(GetOutputDir()+'/include/checkPandaVersion.cxx', checkpandaversion_cxx)
    ConditionalWriteFile(GetOutputDir()+'/include/checkPandaVersion.h',   checkpandaversion_h)
    ConditionalWriteFile(GetOutputDir()+"/tmp/null.cxx","")

CreatePandaVersionFiles()

##########################################################################################
#
# Copy the "direct" tree
#
##########################################################################################

if not PkgSkip("DIRECT"):
    CopyPythonTree(GetOutputDir() + '/direct', 'direct/src', threads=THREADCOUNT)
    ConditionalWriteFile(GetOutputDir() + '/direct/__init__.py', "")

    # This file used to be copied, but would nowadays cause conflicts.
    # Let's get it out of the way in case someone hasn't cleaned their build since.
    if os.path.isfile(GetOutputDir() + '/bin/panda3d.py'):
        os.remove(GetOutputDir() + '/bin/panda3d.py')
    if os.path.isfile(GetOutputDir() + '/lib/panda3d.py'):
        os.remove(GetOutputDir() + '/lib/panda3d.py')

    # This directory doesn't exist at all any more.
    if os.path.isdir(os.path.join(GetOutputDir(), 'direct', 'ffi')):
        shutil.rmtree(os.path.join(GetOutputDir(), 'direct', 'ffi'))

# These files used to exist; remove them to avoid conflicts.
del_files = ['core.py', 'core.pyc', 'core.pyo',
             '_core.pyd', '_core.so',
             'direct.py', 'direct.pyc', 'direct.pyo',
             '_direct.pyd', '_direct.so',
             'dtoolconfig.pyd', 'dtoolconfig.so']

for basename in del_files:
    path = os.path.join(GetOutputDir(), 'panda3d', basename)
    if os.path.isfile(path):
        print("Removing %s" % (path))
        os.remove(path)

# Write an appropriate panda3d/__init__.py
p3d_init = """"Python bindings for the Panda3D libraries"

__version__ = '%s'

if __debug__:
    if 1 / 2 == 0:
        raise ImportError("Python 2 is not supported.")
""" % (WHLVERSION)

if GetTarget() == 'windows':
    p3d_init += """
if '__file__' in locals():
    import os

    bindir = os.path.join(os.path.dirname(__file__), '..', 'bin')
    if os.path.isdir(bindir):
        if hasattr(os, 'add_dll_directory'):
            os.add_dll_directory(bindir)
        elif not os.environ.get('PATH'):
            os.environ['PATH'] = bindir
        else:
            os.environ['PATH'] = bindir + os.pathsep + os.environ['PATH']
    del os, bindir
"""

if not PkgSkip("PYTHON"):
    ConditionalWriteFile(GetOutputDir() + '/panda3d/__init__.py', p3d_init)

    # Also add this file, for backward compatibility.
    ConditionalWriteFile(GetOutputDir() + '/panda3d/dtoolconfig.py', """\
'''Alias of :mod:`panda3d.interrogatedb`.

.. deprecated:: 1.10.0
   This module has been renamed to :mod:`panda3d.interrogatedb`.
'''

if __debug__:
    print("Warning: panda3d.dtoolconfig is deprecated, use panda3d.interrogatedb instead.")
from .interrogatedb import *
""")

# PandaModules is now deprecated; generate a shim for backward compatibility.
for fn in glob.glob(GetOutputDir() + '/pandac/*.py') + glob.glob(GetOutputDir() + '/pandac/*.py[co]'):
    if os.path.basename(fn) not in ('PandaModules.py', '__init__.py'):
        os.remove(fn)

panda_modules = ['core']
if not PkgSkip("PANDAPHYSICS"):
    panda_modules.append('physics')
if not PkgSkip('PANDAFX'):
    panda_modules.append('fx')
if not PkgSkip("DIRECT"):
    panda_modules.append('direct')
if not PkgSkip("VISION"):
    panda_modules.append('vision')
if not PkgSkip("SKEL"):
    panda_modules.append('skel')
if not PkgSkip("EGG"):
    panda_modules.append('egg')
if not PkgSkip("ODE"):
    panda_modules.append('ode')
if not PkgSkip("VRPN"):
    panda_modules.append('vrpn')

panda_modules_code = """
"This module is deprecated.  Import from panda3d.core and other panda3d.* modules instead."

if __debug__:
    print("Warning: pandac.PandaModules is deprecated, import from panda3d.core instead")
"""

for module in panda_modules:
    panda_modules_code += """
try:
    from panda3d.%s import *
except ImportError as err:
    if "No module named %s" not in str(err):
        raise""" % (module, module)

panda_modules_code += """

from direct.showbase import DConfig

def get_config_showbase():
    return DConfig

def get_config_express():
    return DConfig

getConfigShowbase = get_config_showbase
getConfigExpress = get_config_express
"""

exthelpers_code = """
"This module is deprecated.  Import from direct.extensions_native.extension_native_helpers instead."
from direct.extensions_native.extension_native_helpers import *
"""

if not PkgSkip("PYTHON"):
    ConditionalWriteFile(GetOutputDir() + '/pandac/PandaModules.py', panda_modules_code)
    ConditionalWriteFile(GetOutputDir() + '/pandac/extension_native_helpers.py', exthelpers_code)
    ConditionalWriteFile(GetOutputDir() + '/pandac/__init__.py', '')

##########################################################################################
#
# Write the dist-info directory.
#
##########################################################################################

# This is just some basic stuff since setuptools just needs this file to
# exist, otherwise it will not read the entry_points.txt file.  Maybe we will
# eventually want to merge this with the metadata generator in makewheel.py.
METADATA = """Metadata-Version: 2.0
Name: Panda3D
Version: {version}
License: BSD
Home-page: https://www.panda3d.org/
Author: Panda3D Team
Author-email: etc-panda3d@lists.andrew.cmu.edu
"""

ENTRY_POINTS = """[distutils.commands]
build_apps = direct.dist.commands:build_apps
bdist_apps = direct.dist.commands:bdist_apps
"""

if not PkgSkip("DIRECT"):
    dist_dir = os.path.join(GetOutputDir(), 'panda3d.dist-info')
    MakeDirectory(dist_dir)

    ConditionalWriteFile(os.path.join(dist_dir, 'METADATA'), METADATA.format(version=VERSION))
    ConditionalWriteFile(os.path.join(dist_dir, 'entry_points.txt'), ENTRY_POINTS)

##########################################################################################
#
# Generate the PRC files into the ETC directory.
#
##########################################################################################

confautoprc = ReadFile("makepanda/confauto.in")
if not PkgSkip("SPEEDTREE"):
    # If SpeedTree is available, enable it in the config file
    confautoprc = confautoprc.replace('#st#', '')
else:
    # otherwise, disable it.
    confautoprc = confautoprc.replace('#st#', '#')

confautoprc = confautoprc.replace('\r\n', '\n')

if PkgSkip("ASSIMP") or GetLinkAllStatic():
    confautoprc = confautoprc.replace("load-file-type p3assimp", "#load-file-type p3assimp")

if PkgSkip("EGG") or GetLinkAllStatic():
    confautoprc = confautoprc.replace("load-file-type egg pandaegg", "#load-file-type egg pandaegg")

if PkgSkip("PANDATOOL") or PkgSkip("EGG") or GetLinkAllStatic():
    confautoprc = confautoprc.replace("load-file-type p3ptloader", "#load-file-type p3ptloader")

if PkgSkip("FFMPEG") or GetLinkAllStatic():
    confautoprc = confautoprc.replace("load-audio-type * p3ffmpeg", "#load-audio-type * p3ffmpeg")
    confautoprc = confautoprc.replace("load-video-type * p3ffmpeg", "#load-video-type * p3ffmpeg")

if (os.path.isfile("makepanda/myconfig.in")):
    configprc = ReadFile("makepanda/myconfig.in")
else:
    configprc = ReadFile("makepanda/config.in")

configprc = configprc.replace('\r\n', '\n')

if (GetTarget() == 'windows'):
    configprc = configprc.replace("$XDG_CACHE_HOME/panda3d", "$USER_APPDATA/Panda3D-%s" % MAJOR_VERSION)
elif not PkgSkip("X11") and not PkgSkip("GL") and not PkgSkip("EGL") and not GetLinkAllStatic():
    configprc = configprc.replace("#load-display pandadx9", "aux-display p3headlessgl")
else:
    configprc = configprc.replace("aux-display pandadx9", "")

if (GetTarget() == 'darwin'):
    configprc = configprc.replace("$XDG_CACHE_HOME/panda3d", "$HOME/Library/Caches/Panda3D-%s" % MAJOR_VERSION)

if PkgSkip("GL") or GetLinkAllStatic():
    configprc = configprc.replace("\nload-display pandagl", "\n#load-display pandagl")

if PkgSkip("GLES") or GetLinkAllStatic():
    configprc = configprc.replace("\n#load-display pandagles\n", "\n")

if PkgSkip("GL") and not PkgSkip("GLES2") and not GetLinkAllStatic():
    configprc = configprc.replace("\n#load-display pandagles2", "\nload-display pandagles2")
elif PkgSkip("GLES2") or GetLinkAllStatic():
    configprc = configprc.replace("\n#load-display pandagles2", "")

if PkgSkip("DX9") or GetLinkAllStatic():
    configprc = configprc.replace("\n#load-display pandadx9", "")

if PkgSkip("TINYDISPLAY") or GetLinkAllStatic():
    configprc = configprc.replace("\n#load-display p3tinydisplay", "")

if PkgSkip("OPENAL") or GetLinkAllStatic():
    configprc = configprc.replace("audio-library-name p3openal_audio", "#audio-library-name p3openal_audio")

if GetTarget() == 'windows':
    # Convert to Windows newlines.
    ConditionalWriteFile(GetOutputDir()+"/etc/Config.prc", configprc, newline='\r\n')
    ConditionalWriteFile(GetOutputDir()+"/etc/Confauto.prc", confautoprc, newline='\r\n')
else:
    ConditionalWriteFile(GetOutputDir()+"/etc/Config.prc", configprc)
    ConditionalWriteFile(GetOutputDir()+"/etc/Confauto.prc", confautoprc)

##########################################################################################
#
# Copy the precompiled binaries and DLLs into the build.
#
##########################################################################################

tp_dir = GetThirdpartyDir()
if tp_dir is not None:
    dylibs = {}

    if GetTarget() == 'darwin':
        # Make a list of all the dylibs we ship, to figure out whether we should use
        # install_name_tool to correct the library reference to point to our copy.
        for pkg in PkgListGet():
            if PkgSkip(pkg):
                continue

            tp_libdir = os.path.join(tp_dir, pkg.lower(), "lib")
            for lib in glob.glob(os.path.join(tp_libdir, "*.dylib")):
                dylibs[os.path.basename(lib)] = os.path.basename(os.path.realpath(lib))

            if not PkgSkip("PYTHON"):
                for lib in glob.glob(os.path.join(tp_libdir, SDK["PYTHONVERSION"], "*.dylib")):
                    dylibs[os.path.basename(lib)] = os.path.basename(os.path.realpath(lib))

    for pkg in PkgListGet():
        if PkgSkip(pkg):
            continue
        tp_pkg = tp_dir + pkg.lower()

        if GetTarget() == 'windows':
            if os.path.exists(tp_pkg + "/bin"):
                CopyAllFiles(GetOutputDir() + "/bin/", tp_pkg + "/bin/")
                if (PkgSkip("PYTHON")==0 and os.path.exists(tp_pkg + "/bin/" + SDK["PYTHONVERSION"])):
                    CopyAllFiles(GetOutputDir() + "/bin/", tp_pkg + "/bin/" + SDK["PYTHONVERSION"] + "/")

        elif GetTarget() == 'darwin':
            tp_libdir = os.path.join(tp_pkg, "lib")
            tp_libs = glob.glob(os.path.join(tp_libdir, "*.dylib"))

            if not PkgSkip("PYTHON"):
                tp_libs += glob.glob(os.path.join(tp_libdir, SDK["PYTHONVERSION"], "*.dylib"))
                tp_libs += glob.glob(os.path.join(tp_libdir, SDK["PYTHONVERSION"], "*.so"))
                if pkg != 'PYTHON':
                    tp_libs += glob.glob(os.path.join(tp_libdir, SDK["PYTHONVERSION"], "*.py"))

            for tp_lib in tp_libs:
                basename = os.path.basename(tp_lib)
                if basename.endswith('.dylib'):
                    # It's a dynamic link library.  Put it in the lib directory.
                    target = GetOutputDir() + "/lib/" + basename
                    dep_prefix = "@loader_path/../lib/"
                    lib_id = dep_prefix + basename
                else:
                    # It's a Python module, like _rocketcore.so.  Copy it to the root, because
                    # nowadays the 'lib' directory may no longer be on the PYTHONPATH.
                    target = GetOutputDir() + "/" + basename
                    dep_prefix = "@loader_path/lib/"
                    lib_id = basename

                if not NeedsBuild([target], [tp_lib]):
                    continue

                CopyFile(target, tp_lib)
                if os.path.islink(target) or target.endswith('.py'):
                    continue

                # Correct the inter-library dependencies so that the build is relocatable.
                oscmd('install_name_tool -id %s %s' % (lib_id, target))
                oscmd("otool -L %s | grep .dylib > %s/tmp/otool-libs.txt" % (target, GetOutputDir()), True)

                for line in open(GetOutputDir() + "/tmp/otool-libs.txt", "r"):
                    line = line.strip()
                    if not line or line.startswith(dep_prefix) or line.endswith(":"):
                        continue

                    libdep = line.split(" ", 1)[0]
                    dep_basename = os.path.basename(libdep)
                    if dep_basename in dylibs:
                        dep_target = dylibs[dep_basename]
                        oscmd("install_name_tool -change %s %s%s %s" % (libdep, dep_prefix, dep_target, target), True)

                JustBuilt([target], [tp_lib])

            for fwx in glob.glob(tp_pkg + "/*.framework"):
                MakeDirectory(GetOutputDir() + "/Frameworks")
                CopyTree(GetOutputDir() + "/Frameworks/" + os.path.basename(fwx), fwx)

        else:  # Linux / FreeBSD case.
            for tp_lib in glob.glob(tp_pkg + "/lib/*.so*"):
                CopyFile(GetOutputDir() + "/lib/" + os.path.basename(tp_lib), tp_lib)

            if not PkgSkip("PYTHON"):
                for tp_lib in glob.glob(os.path.join(tp_pkg, "lib", SDK["PYTHONVERSION"], "*.so*")):
                    base = os.path.basename(tp_lib)
                    if base.startswith('lib'):
                        CopyFile(GetOutputDir() + "/lib/" + base, tp_lib)
                    else:
                        # It's a Python module, like _rocketcore.so.
                        CopyFile(GetOutputDir() + "/" + base, tp_lib)

    if GetTarget() == 'windows':
        if os.path.isdir(os.path.join(tp_dir, "extras", "bin")):
            CopyAllFiles(GetOutputDir() + "/bin/", tp_dir + "extras/bin/")

        if not PkgSkip("PYTHON"):
            # We need to copy the Python DLL to the bin directory for now.
            pydll = "/" + SDK["PYTHONVERSION"].replace(".", "")
            if GetOptimize() <= 2:
                pydll += "_d.dll"
            else:
                pydll += ".dll"
            CopyFile(GetOutputDir() + "/bin" + pydll, SDK["PYTHON"] + pydll)

            for fn in glob.glob(SDK["PYTHON"] + "/vcruntime*.dll"):
                CopyFile(GetOutputDir() + "/bin/", fn)

            # Copy the whole Python directory.
            if COPY_PYTHON:
                CopyTree(GetOutputDir() + "/python", SDK["PYTHON"])

            # NB: Python does not always ship with the correct manifest/dll.
            # Figure out the correct one to ship, and grab it from WinSxS dir.
            manifest = GetOutputDir() + '/tmp/python.manifest'
            if os.path.isfile(manifest):
                os.unlink(manifest)
            oscmd('mt -inputresource:"%s\\python.exe";#1 -out:"%s" -nologo' % (SDK["PYTHON"], manifest), True)

            if COPY_PYTHON and os.path.isfile(manifest):
                import xml.etree.ElementTree as ET
                tree = ET.parse(manifest)
                idents = tree.findall('./{urn:schemas-microsoft-com:asm.v1}dependency/{urn:schemas-microsoft-com:asm.v1}dependentAssembly/{urn:schemas-microsoft-com:asm.v1}assemblyIdentity')
            else:
                idents = ()

            for ident in idents:
                sxs_name = '_'.join([
                    ident.get('processorArchitecture'),
                    ident.get('name').lower(),
                    ident.get('publicKeyToken'),
                    ident.get('version'),
                ])

                # Find the manifest matching these parameters.
                pattern = os.path.join('C:' + os.sep, 'Windows', 'WinSxS', 'Manifests', sxs_name + '_*.manifest')
                manifests = glob.glob(pattern)
                if not manifests:
                    Warn("Could not locate manifest %s.  You may need to reinstall the Visual C++ Redistributable." % (pattern))
                    continue

                CopyFile(GetOutputDir() + "/python/" + ident.get('name') + ".manifest", manifests[0])

                # Also copy the corresponding msvcr dll.
                pattern = os.path.join('C:' + os.sep, 'Windows', 'WinSxS', sxs_name + '_*', 'msvcr*.dll')
                for file in glob.glob(pattern):
                    CopyFile(GetOutputDir() + "/python/", file)

            # Copy python.exe to ppython.exe.
            if COPY_PYTHON:
                if not os.path.isfile(SDK["PYTHON"] + "/ppython.exe") and os.path.isfile(SDK["PYTHON"] + "/python.exe"):
                    CopyFile(GetOutputDir() + "/python/ppython.exe", SDK["PYTHON"] + "/python.exe")
                if not os.path.isfile(SDK["PYTHON"] + "/ppythonw.exe") and os.path.isfile(SDK["PYTHON"] + "/pythonw.exe"):
                    CopyFile(GetOutputDir() + "/python/ppythonw.exe", SDK["PYTHON"] + "/pythonw.exe")
                ConditionalWriteFile(GetOutputDir() + "/python/panda.pth", "..\n../bin\n")

# Copy over the MSVC runtime.
if GetTarget() == 'windows' and "VISUALSTUDIO" in SDK:
    vcver = "%s%s" % (SDK["MSVC_VERSION"][0], 0)        # ignore minor version.
    crtname = "Microsoft.VC%s.CRT" % (vcver)
    if ("VCTOOLSVERSION" in SDK):
        dir = os.path.join(SDK["VISUALSTUDIO"], "VC", "Redist", "MSVC", SDK["VCTOOLSVERSION"], "onecore", GetTargetArch(), crtname)
    else:
        dir = os.path.join(SDK["VISUALSTUDIO"], "VC", "redist", GetTargetArch(), crtname)

    if os.path.isfile(os.path.join(dir, "msvcr" + vcver + ".dll")):
        CopyFile(GetOutputDir() + "/bin/", os.path.join(dir, "msvcr" + vcver + ".dll"))
    if os.path.isfile(os.path.join(dir, "msvcp" + vcver + ".dll")):
        CopyFile(GetOutputDir() + "/bin/", os.path.join(dir, "msvcp" + vcver + ".dll"))
    if os.path.isfile(os.path.join(dir, "vcruntime" + vcver + ".dll")):
        CopyFile(GetOutputDir() + "/bin/", os.path.join(dir, "vcruntime" + vcver + ".dll"))

########################################################################
##
## Copy various stuff into the build.
##
########################################################################

if GetTarget() == 'windows':
    # Convert to Windows newlines so they can be opened by notepad.
    WriteFile(GetOutputDir() + "/LICENSE", ReadFile("doc/LICENSE"), newline='\r\n')
    WriteFile(GetOutputDir() + "/ReleaseNotes", ReadFile("doc/ReleaseNotes"), newline='\r\n')
    CopyFile(GetOutputDir() + "/pandaIcon.ico", "panda/src/configfiles/pandaIcon.ico")
else:
    CopyFile(GetOutputDir()+"/", "doc/LICENSE")
    CopyFile(GetOutputDir()+"/", "doc/ReleaseNotes")

if not PkgSkip("PANDATOOL"):
    CopyAllFiles(GetOutputDir()+"/plugins/",  "pandatool/src/scripts/", ".mel")
    CopyAllFiles(GetOutputDir()+"/plugins/",  "pandatool/src/scripts/", ".ms")

if not PkgSkip("PYTHON") and os.path.isdir(GetThirdpartyBase() + "/Pmw"):
    CopyTree(GetOutputDir() + "/Pmw", GetThirdpartyBase() + "/Pmw", exclude=["Pmw_1_3", "Pmw_1_3_3"])

ConditionalWriteFile(GetOutputDir()+'/include/ctl3d.h', '/* dummy file to make MAX happy */')

# Since Eigen is included by all sorts of core headers, as a convenience
# to C++ users on Win and Mac, we include it in the Panda include directory.
if not PkgSkip("EIGEN") and GetTarget() in ("windows", "darwin") and GetThirdpartyDir():
    CopyTree(GetOutputDir()+'/include/Eigen', GetThirdpartyDir()+'eigen/include/Eigen')

########################################################################
#
# Copy header files to the built/include/parser-inc directory.
#
########################################################################

CopyTree(GetOutputDir()+'/include/parser-inc','dtool/src/parser-inc')
DeleteVCS(GetOutputDir()+'/include/parser-inc')

########################################################################
#
# Transfer all header files to the built/include directory.
#
########################################################################

CopyAllHeaders('dtool/src/dtoolbase')
CopyAllHeaders('dtool/src/dtoolutil', skip=["pandaVersion.h", "checkPandaVersion.h"])
CopyFile(GetOutputDir()+'/include/','dtool/src/dtoolutil/vector_src.cxx')
CopyAllHeaders('dtool/metalibs/dtool')
CopyAllHeaders('dtool/src/cppparser')
CopyAllHeaders('dtool/src/prc', skip=["prc_parameters.h"])
CopyAllHeaders('dtool/src/dconfig')
CopyAllHeaders('dtool/src/interrogatedb')
CopyAllHeaders('dtool/metalibs/dtoolconfig')
CopyAllHeaders('dtool/src/interrogate')
CopyAllHeaders('dtool/src/test_interrogate')
CopyAllHeaders('panda/src/putil')
CopyAllHeaders('panda/src/pandabase')
CopyAllHeaders('panda/src/express')
CopyAllHeaders('panda/src/downloader')
CopyAllHeaders('panda/metalibs/pandaexpress')

CopyAllHeaders('panda/src/pipeline')
CopyAllHeaders('panda/src/linmath')
CopyAllHeaders('panda/src/putil')
CopyAllHeaders('dtool/src/prckeys')
CopyAllHeaders('panda/src/audio')
CopyAllHeaders('panda/src/event')
CopyAllHeaders('panda/src/mathutil')
CopyAllHeaders('panda/src/gsgbase')
CopyAllHeaders('panda/src/pnmimage')
CopyAllHeaders('panda/src/nativenet')
CopyAllHeaders('panda/src/net')
CopyAllHeaders('panda/src/pstatclient')
CopyAllHeaders('panda/src/gobj')
CopyAllHeaders('panda/src/movies')
CopyAllHeaders('panda/src/pgraphnodes')
CopyAllHeaders('panda/src/pgraph')
CopyAllHeaders('panda/src/cull')
CopyAllHeaders('panda/src/display')
CopyAllHeaders('panda/src/chan')
CopyAllHeaders('panda/src/char')
CopyAllHeaders('panda/src/dgraph')
CopyAllHeaders('panda/src/device')
CopyAllHeaders('panda/src/pnmtext')
CopyAllHeaders('panda/src/text')
CopyAllHeaders('panda/src/grutil')
if not PkgSkip("VISION"):
    CopyAllHeaders('panda/src/vision')
if not PkgSkip("FFMPEG"):
    CopyAllHeaders('panda/src/ffmpeg')
CopyAllHeaders('panda/src/tform')
CopyAllHeaders('panda/src/collide')
CopyAllHeaders('panda/src/parametrics')
CopyAllHeaders('panda/src/pgui')
CopyAllHeaders('panda/src/pnmimagetypes')
CopyAllHeaders('panda/src/recorder')
if not PkgSkip("VRPN"):
    CopyAllHeaders('panda/src/vrpn')
CopyAllHeaders('panda/src/wgldisplay')
CopyAllHeaders('panda/src/ode')
CopyAllHeaders('panda/metalibs/pandaode')
if not PkgSkip("PANDAPHYSICS"):
    CopyAllHeaders('panda/src/physics')
    if not PkgSkip("PANDAPARTICLESYSTEM"):
        CopyAllHeaders('panda/src/particlesystem')
CopyAllHeaders('panda/src/dxml')
CopyAllHeaders('panda/metalibs/panda')
CopyAllHeaders('panda/src/audiotraits')
CopyAllHeaders('panda/src/audiotraits')
CopyAllHeaders('panda/src/distort')
CopyAllHeaders('panda/src/downloadertools')
CopyAllHeaders('panda/src/windisplay')
CopyAllHeaders('panda/src/dxgsg9')
CopyAllHeaders('panda/metalibs/pandadx9')
if not PkgSkip("EGG"):
    CopyAllHeaders('panda/src/egg')
    CopyAllHeaders('panda/src/egg2pg')
CopyAllHeaders('panda/src/framework')
CopyAllHeaders('panda/metalibs/pandafx')
CopyAllHeaders('panda/src/glstuff')
CopyAllHeaders('panda/src/glgsg')
CopyAllHeaders('panda/src/glesgsg')
CopyAllHeaders('panda/src/gles2gsg')
if not PkgSkip("EGG"):
    CopyAllHeaders('panda/metalibs/pandaegg')
if GetTarget() == 'windows':
    CopyAllHeaders('panda/src/wgldisplay')
elif GetTarget() == 'darwin':
    CopyAllHeaders('panda/src/cocoadisplay')
elif GetTarget() == 'android':
    CopyAllHeaders('panda/src/android')
    CopyAllHeaders('panda/src/androiddisplay')
if not PkgSkip('X11'):
    CopyAllHeaders('panda/src/x11display')
    if not PkgSkip('GL'):
        CopyAllHeaders('panda/src/glxdisplay')
CopyAllHeaders('panda/src/egldisplay')
CopyAllHeaders('panda/metalibs/pandagl')
CopyAllHeaders('panda/metalibs/pandagles')
CopyAllHeaders('panda/metalibs/pandagles2')

CopyAllHeaders('panda/metalibs/pandaphysics')
CopyAllHeaders('panda/src/testbed')

if not PkgSkip("BULLET"):
    CopyAllHeaders('panda/src/bullet')
    CopyAllHeaders('panda/metalibs/pandabullet')

if not PkgSkip("SPEEDTREE"):
    CopyAllHeaders('contrib/src/speedtree')

if not PkgSkip("DIRECT"):
    CopyAllHeaders('direct/src/directbase')
    CopyAllHeaders('direct/src/dcparser')
    CopyAllHeaders('direct/src/deadrec')
    CopyAllHeaders('direct/src/distributed')
    CopyAllHeaders('direct/src/interval')
    CopyAllHeaders('direct/src/showbase')
    CopyAllHeaders('direct/src/dcparse')

if not PkgSkip("PANDATOOL"):
    CopyAllHeaders('pandatool/src/pandatoolbase')
    CopyAllHeaders('pandatool/src/converter')
    CopyAllHeaders('pandatool/src/progbase')
    CopyAllHeaders('pandatool/src/eggbase')
    CopyAllHeaders('pandatool/src/bam')
    CopyAllHeaders('pandatool/src/daeegg')
    CopyAllHeaders('pandatool/src/daeprogs')
    CopyAllHeaders('pandatool/src/dxf')
    CopyAllHeaders('pandatool/src/dxfegg')
    CopyAllHeaders('pandatool/src/dxfprogs')
    CopyAllHeaders('pandatool/src/palettizer')
    CopyAllHeaders('pandatool/src/egg-mkfont')
    CopyAllHeaders('pandatool/src/eggcharbase')
    CopyAllHeaders('pandatool/src/egg-optchar')
    CopyAllHeaders('pandatool/src/egg-palettize')
    CopyAllHeaders('pandatool/src/egg-qtess')
    CopyAllHeaders('pandatool/src/eggprogs')
    CopyAllHeaders('pandatool/src/flt')
    CopyAllHeaders('pandatool/src/fltegg')
    CopyAllHeaders('pandatool/src/fltprogs')
    CopyAllHeaders('pandatool/src/imagebase')
    CopyAllHeaders('pandatool/src/imageprogs')
    CopyAllHeaders('pandatool/src/pfmprogs')
    CopyAllHeaders('pandatool/src/lwo')
    CopyAllHeaders('pandatool/src/lwoegg')
    CopyAllHeaders('pandatool/src/lwoprogs')
    CopyAllHeaders('pandatool/src/maya')
    CopyAllHeaders('pandatool/src/mayaegg')
    CopyAllHeaders('pandatool/src/maxegg')
    CopyAllHeaders('pandatool/src/maxprogs')
    CopyAllHeaders('pandatool/src/objegg')
    CopyAllHeaders('pandatool/src/objprogs')
    CopyAllHeaders('pandatool/src/vrml')
    CopyAllHeaders('pandatool/src/vrmlegg')
    CopyAllHeaders('pandatool/src/xfile')
    CopyAllHeaders('pandatool/src/xfileegg')
    CopyAllHeaders('pandatool/src/ptloader')
    CopyAllHeaders('pandatool/src/miscprogs')
    CopyAllHeaders('pandatool/src/pstatserver')
    CopyAllHeaders('pandatool/src/text-stats')
    CopyAllHeaders('pandatool/src/vrmlprogs')
    CopyAllHeaders('pandatool/src/win-stats')
    CopyAllHeaders('pandatool/src/xfileprogs')

if not PkgSkip("CONTRIB"):
    CopyAllHeaders('contrib/src/contribbase')
    CopyAllHeaders('contrib/src/ai')

########################################################################
#
# These definitions are syntactic shorthand.  They make it easy
# to link with the usual libraries without listing them all.
#
########################################################################

COMMON_DTOOL_LIBS=[
    'libp3dtool.dll',
    'libp3dtoolconfig.dll',
]

COMMON_PANDA_LIBS=[
    'libpanda.dll',
    'libpandaexpress.dll'
] + COMMON_DTOOL_LIBS

COMMON_EGG2X_LIBS=[
    'libp3eggbase.lib',
    'libp3progbase.lib',
    'libp3converter.lib',
    'libp3pandatoolbase.lib',
    'libpandaegg.dll',
] + COMMON_PANDA_LIBS

########################################################################
#
# This section contains a list of all the files that need to be compiled.
#
########################################################################

print("Generating dependencies...")
sys.stdout.flush()

#
# Compile Panda icon resource file.
# We do it first because we need it at
# the time we compile an executable.
#

if GetTarget() == 'windows':
    OPTS=['DIR:panda/src/configfiles']
    TargetAdd('pandaIcon.res', opts=OPTS, input='pandaIcon.rc')

#
# DIRECTORY: dtool/src/dtoolbase/
#

OPTS=['DIR:dtool/src/dtoolbase', 'BUILDING:DTOOL']
TargetAdd('p3dtoolbase_composite1.obj', opts=OPTS, input='p3dtoolbase_composite1.cxx')
TargetAdd('p3dtoolbase_composite2.obj', opts=OPTS, input='p3dtoolbase_composite2.cxx')
TargetAdd('p3dtoolbase_lookup3.obj',    opts=OPTS, input='lookup3.c')
TargetAdd('p3dtoolbase_indent.obj',     opts=OPTS, input='indent.cxx')

#
# DIRECTORY: dtool/src/dtoolutil/
#

OPTS=['DIR:dtool/src/dtoolutil', 'BUILDING:DTOOL']
TargetAdd('p3dtoolutil_composite1.obj', opts=OPTS, input='p3dtoolutil_composite1.cxx')
TargetAdd('p3dtoolutil_composite2.obj', opts=OPTS, input='p3dtoolutil_composite2.cxx')
if GetTarget() == 'darwin':
    TargetAdd('p3dtoolutil_filename_assist.obj', opts=OPTS, input='filename_assist.mm')

#
# DIRECTORY: dtool/metalibs/dtool/
#

OPTS=['DIR:dtool/metalibs/dtool', 'BUILDING:DTOOL']
TargetAdd('p3dtool_dtool.obj', opts=OPTS, input='dtool.cxx')
TargetAdd('libp3dtool.dll', input='p3dtool_dtool.obj')
TargetAdd('libp3dtool.dll', input='p3dtoolutil_composite1.obj')
TargetAdd('libp3dtool.dll', input='p3dtoolutil_composite2.obj')
if GetTarget() == 'darwin':
    TargetAdd('libp3dtool.dll', input='p3dtoolutil_filename_assist.obj')
TargetAdd('libp3dtool.dll', input='p3dtoolbase_composite1.obj')
TargetAdd('libp3dtool.dll', input='p3dtoolbase_composite2.obj')
TargetAdd('libp3dtool.dll', input='p3dtoolbase_indent.obj')
TargetAdd('libp3dtool.dll', input='p3dtoolbase_lookup3.obj')
TargetAdd('libp3dtool.dll', opts=['ADVAPI','WINSHELL','WINKERNEL'])

#
# DIRECTORY: dtool/src/cppparser/
#

OPTS=['DIR:dtool/src/cppparser', 'BISONPREFIX_cppyy']
CreateFile(GetOutputDir()+"/include/cppBison.h")
TargetAdd('p3cppParser_cppBison.obj',  opts=OPTS, input='cppBison.yxx')
TargetAdd('cppBison.h', input='p3cppParser_cppBison.obj', opts=['DEPENDENCYONLY'])
TargetAdd('p3cppParser_composite1.obj', opts=OPTS, input='p3cppParser_composite1.cxx')
TargetAdd('p3cppParser_composite2.obj', opts=OPTS, input='p3cppParser_composite2.cxx')
TargetAdd('libp3cppParser.ilb', input='p3cppParser_composite1.obj')
TargetAdd('libp3cppParser.ilb', input='p3cppParser_composite2.obj')
TargetAdd('libp3cppParser.ilb', input='p3cppParser_cppBison.obj')

#
# DIRECTORY: dtool/src/prc/
#

OPTS=['DIR:dtool/src/prc', 'BUILDING:DTOOLCONFIG', 'OPENSSL']
TargetAdd('p3prc_composite1.obj', opts=OPTS, input='p3prc_composite1.cxx')
TargetAdd('p3prc_composite2.obj', opts=OPTS, input='p3prc_composite2.cxx')

#
# DIRECTORY: dtool/metalibs/dtoolconfig/
#

OPTS=['DIR:dtool/metalibs/dtoolconfig', 'BUILDING:DTOOLCONFIG']
TargetAdd('p3dtoolconfig_dtoolconfig.obj', opts=OPTS, input='dtoolconfig.cxx')
TargetAdd('libp3dtoolconfig.dll', input='p3dtoolconfig_dtoolconfig.obj')
TargetAdd('libp3dtoolconfig.dll', input='p3prc_composite1.obj')
TargetAdd('libp3dtoolconfig.dll', input='p3prc_composite2.obj')
TargetAdd('libp3dtoolconfig.dll', input='libp3dtool.dll')
TargetAdd('libp3dtoolconfig.dll', opts=['ADVAPI', 'OPENSSL', 'WINGDI', 'WINUSER'])

#
# DIRECTORY: dtool/src/interrogatedb/
#

OPTS=['DIR:dtool/src/interrogatedb', 'BUILDING:INTERROGATEDB']
TargetAdd('p3interrogatedb_composite1.obj', opts=OPTS, input='p3interrogatedb_composite1.cxx')
TargetAdd('p3interrogatedb_composite2.obj', opts=OPTS, input='p3interrogatedb_composite2.cxx')
TargetAdd('libp3interrogatedb.dll', input='p3interrogatedb_composite1.obj')
TargetAdd('libp3interrogatedb.dll', input='p3interrogatedb_composite2.obj')
TargetAdd('libp3interrogatedb.dll', input='libp3dtool.dll')
TargetAdd('libp3interrogatedb.dll', input='libp3dtoolconfig.dll')

# This used to be called dtoolconfig.pyd, but it just contains the interrogatedb
# stuff, so it has been renamed appropriately.
OPTS=['DIR:dtool/metalibs/dtoolconfig']
PyTargetAdd('interrogatedb_pydtool.obj', opts=OPTS, input="pydtool.cxx")
PyTargetAdd('interrogatedb.pyd', input='interrogatedb_pydtool.obj')
PyTargetAdd('interrogatedb.pyd', input='libp3dtool.dll')
PyTargetAdd('interrogatedb.pyd', input='libp3dtoolconfig.dll')
PyTargetAdd('interrogatedb.pyd', input='libp3interrogatedb.dll')

#
# DIRECTORY: dtool/src/interrogate/
#

OPTS=['DIR:dtool/src/interrogate', 'DIR:dtool/src/cppparser', 'DIR:dtool/src/interrogatedb']
TargetAdd('interrogate_composite1.obj', opts=OPTS, input='interrogate_composite1.cxx')
TargetAdd('interrogate_composite2.obj', opts=OPTS, input='interrogate_composite2.cxx')
TargetAdd('interrogate.exe', input='interrogate_composite1.obj')
TargetAdd('interrogate.exe', input='interrogate_composite2.obj')
TargetAdd('interrogate.exe', input='libp3cppParser.ilb')
TargetAdd('interrogate.exe', input=COMMON_DTOOL_LIBS)
TargetAdd('interrogate.exe', input='libp3interrogatedb.dll')
TargetAdd('interrogate.exe', opts=['ADVAPI', 'WINSHELL', 'WINGDI', 'WINUSER'])

preamble = WriteEmbeddedStringFile('interrogate_preamble_python_native', inputs=[
    'dtool/src/interrogatedb/py_panda.cxx',
    'dtool/src/interrogatedb/py_compat.cxx',
    'dtool/src/interrogatedb/py_wrappers.cxx',
    'dtool/src/interrogatedb/dtool_super_base.cxx',
])
TargetAdd('interrogate_module_preamble_python_native.obj', opts=OPTS, input=preamble)
TargetAdd('interrogate_module_interrogate_module.obj', opts=OPTS, input='interrogate_module.cxx')
TargetAdd('interrogate_module.exe', input='interrogate_module_interrogate_module.obj')
TargetAdd('interrogate_module.exe', input='interrogate_module_preamble_python_native.obj')
TargetAdd('interrogate_module.exe', input='libp3cppParser.ilb')
TargetAdd('interrogate_module.exe', input=COMMON_DTOOL_LIBS)
TargetAdd('interrogate_module.exe', input='libp3interrogatedb.dll')
TargetAdd('interrogate_module.exe', opts=['ADVAPI', 'WINSHELL', 'WINGDI', 'WINUSER'])

TargetAdd('parse_file_parse_file.obj', opts=OPTS, input='parse_file.cxx')
TargetAdd('parse_file.exe', input='parse_file_parse_file.obj')
TargetAdd('parse_file.exe', input='libp3cppParser.ilb')
TargetAdd('parse_file.exe', input=COMMON_DTOOL_LIBS)
TargetAdd('parse_file.exe', input='libp3interrogatedb.dll')
TargetAdd('parse_file.exe', opts=['ADVAPI', 'WINSHELL', 'WINGDI', 'WINUSER'])

#
# DIRECTORY: dtool/src/prckeys/
#

if not PkgSkip("OPENSSL"):
    OPTS=['DIR:dtool/src/prckeys', 'OPENSSL']
    TargetAdd('make-prc-key_makePrcKey.obj', opts=OPTS, input='makePrcKey.cxx')
    TargetAdd('make-prc-key.exe', input='make-prc-key_makePrcKey.obj')
    TargetAdd('make-prc-key.exe', input=COMMON_DTOOL_LIBS)
    TargetAdd('make-prc-key.exe', opts=['ADVAPI', 'OPENSSL', 'WINSHELL', 'WINGDI', 'WINUSER'])

#
# DIRECTORY: dtool/src/test_interrogate/
#

OPTS=['DIR:dtool/src/test_interrogate']
TargetAdd('test_interrogate_test_interrogate.obj', opts=OPTS, input='test_interrogate.cxx')
TargetAdd('test_interrogate.exe', input='test_interrogate_test_interrogate.obj')
TargetAdd('test_interrogate.exe', input='libp3interrogatedb.dll')
TargetAdd('test_interrogate.exe', input=COMMON_DTOOL_LIBS)
TargetAdd('test_interrogate.exe', opts=['ADVAPI', 'WINSHELL', 'WINGDI', 'WINUSER'])

#
# DIRECTORY: dtool/src/dtoolbase/
#

OPTS=['DIR:dtool/src/dtoolbase']
IGATEFILES=GetDirectoryContents('dtool/src/dtoolbase', ["*_composite*.cxx"])
IGATEFILES += [
    "typeHandle.h",
    "typeHandle_ext.h",
    "typeRegistry.h",
    "typedObject.h",
    "neverFreeMemory.h",
]
TargetAdd('libp3dtoolbase.in', opts=OPTS, input=IGATEFILES)
TargetAdd('libp3dtoolbase.in', opts=['IMOD:panda3d.core', 'ILIB:libp3dtoolbase', 'SRCDIR:dtool/src/dtoolbase'])
PyTargetAdd('p3dtoolbase_typeHandle_ext.obj', opts=OPTS, input='typeHandle_ext.cxx')

#
# DIRECTORY: dtool/src/dtoolutil/
#

OPTS=['DIR:dtool/src/dtoolutil']
IGATEFILES=GetDirectoryContents('dtool/src/dtoolutil', ["*_composite*.cxx"])
IGATEFILES += [
    "config_dtoolutil.h",
    "pandaSystem.h",
    "dSearchPath.h",
    "executionEnvironment.h",
    "textEncoder.h",
    "textEncoder_ext.h",
    "filename.h",
    "filename_ext.h",
    "globPattern.h",
    "globPattern_ext.h",
    "pandaFileStream.h",
    "lineStream.h",
    "iostream_ext.h",
]
TargetAdd('libp3dtoolutil.in', opts=OPTS, input=IGATEFILES)
TargetAdd('libp3dtoolutil.in', opts=['IMOD:panda3d.core', 'ILIB:libp3dtoolutil', 'SRCDIR:dtool/src/dtoolutil'])
PyTargetAdd('p3dtoolutil_ext_composite.obj', opts=OPTS, input='p3dtoolutil_ext_composite.cxx')

#
# DIRECTORY: dtool/src/prc/
#

OPTS=['DIR:dtool/src/prc']
IGATEFILES=GetDirectoryContents('dtool/src/prc', ["*.h", "*_composite*.cxx"])
TargetAdd('libp3prc.in', opts=OPTS, input=IGATEFILES)
TargetAdd('libp3prc.in', opts=['IMOD:panda3d.core', 'ILIB:libp3prc', 'SRCDIR:dtool/src/prc'])
PyTargetAdd('p3prc_ext_composite.obj', opts=OPTS, input='p3prc_ext_composite.cxx')

#
# DIRECTORY: panda/src/pandabase/
#

OPTS=['DIR:panda/src/pandabase', 'BUILDING:PANDAEXPRESS']
TargetAdd('p3pandabase_pandabase.obj', opts=OPTS, input='pandabase.cxx')

#
# DIRECTORY: panda/src/express/
#

OPTS=['DIR:panda/src/express', 'BUILDING:PANDAEXPRESS', 'OPENSSL', 'ZLIB']
TargetAdd('p3express_composite1.obj', opts=OPTS, input='p3express_composite1.cxx')
TargetAdd('p3express_composite2.obj', opts=OPTS, input='p3express_composite2.cxx')

OPTS=['DIR:panda/src/express', 'OPENSSL', 'ZLIB']
IGATEFILES=GetDirectoryContents('panda/src/express', ["*.h", "*_composite*.cxx"])
TargetAdd('libp3express.in', opts=OPTS, input=IGATEFILES)
TargetAdd('libp3express.in', opts=['IMOD:panda3d.core', 'ILIB:libp3express', 'SRCDIR:panda/src/express'])
PyTargetAdd('p3express_ext_composite.obj', opts=OPTS, input='p3express_ext_composite.cxx')

#
# DIRECTORY: panda/src/downloader/
#

OPTS=['DIR:panda/src/downloader', 'BUILDING:PANDAEXPRESS', 'OPENSSL', 'ZLIB']
TargetAdd('p3downloader_composite1.obj', opts=OPTS, input='p3downloader_composite1.cxx')
TargetAdd('p3downloader_composite2.obj', opts=OPTS, input='p3downloader_composite2.cxx')

OPTS=['DIR:panda/src/downloader', 'OPENSSL', 'ZLIB']
IGATEFILES=GetDirectoryContents('panda/src/downloader', ["*.h", "*_composite*.cxx"])
TargetAdd('libp3downloader.in', opts=OPTS, input=IGATEFILES)
TargetAdd('libp3downloader.in', opts=['IMOD:panda3d.core', 'ILIB:libp3downloader', 'SRCDIR:panda/src/downloader'])

#
# DIRECTORY: panda/metalibs/pandaexpress/
#

OPTS=['DIR:panda/metalibs/pandaexpress', 'BUILDING:PANDAEXPRESS', 'ZLIB']
TargetAdd('pandaexpress_pandaexpress.obj', opts=OPTS, input='pandaexpress.cxx')
TargetAdd('libpandaexpress.dll', input='pandaexpress_pandaexpress.obj')
TargetAdd('libpandaexpress.dll', input='p3downloader_composite1.obj')
TargetAdd('libpandaexpress.dll', input='p3downloader_composite2.obj')
TargetAdd('libpandaexpress.dll', input='p3express_composite1.obj')
TargetAdd('libpandaexpress.dll', input='p3express_composite2.obj')
TargetAdd('libpandaexpress.dll', input='p3pandabase_pandabase.obj')
TargetAdd('libpandaexpress.dll', input=COMMON_DTOOL_LIBS)
TargetAdd('libpandaexpress.dll', opts=['ADVAPI', 'WINSOCK2', 'OPENSSL', 'ZLIB', 'WINGDI', 'WINUSER', 'ANDROID'])

#
# DIRECTORY: panda/src/pipeline/
#

OPTS=['DIR:panda/src/pipeline', 'BUILDING:PANDA']
TargetAdd('p3pipeline_composite1.obj', opts=OPTS, input='p3pipeline_composite1.cxx')
TargetAdd('p3pipeline_composite2.obj', opts=OPTS, input='p3pipeline_composite2.cxx')
TargetAdd('p3pipeline_contextSwitch.obj', opts=OPTS, input='contextSwitch.c')

OPTS=['DIR:panda/src/pipeline']
IGATEFILES=GetDirectoryContents('panda/src/pipeline', ["*.h", "*_composite*.cxx"])
TargetAdd('libp3pipeline.in', opts=OPTS, input=IGATEFILES)
TargetAdd('libp3pipeline.in', opts=['IMOD:panda3d.core', 'ILIB:libp3pipeline', 'SRCDIR:panda/src/pipeline'])
PyTargetAdd('p3pipeline_pythonThread.obj', opts=OPTS, input='pythonThread.cxx')

#
# DIRECTORY: panda/src/linmath/
#

OPTS=['DIR:panda/src/linmath', 'BUILDING:PANDA']
TargetAdd('p3linmath_composite1.obj', opts=OPTS, input='p3linmath_composite1.cxx')
TargetAdd('p3linmath_composite2.obj', opts=OPTS, input='p3linmath_composite2.cxx')

OPTS=['DIR:panda/src/linmath']
IGATEFILES=GetDirectoryContents('panda/src/linmath', ["*.h", "*_composite*.cxx"])
for ifile in IGATEFILES[:]:
    if "_src." in ifile:
        IGATEFILES.remove(ifile)
IGATEFILES.remove('cast_to_double.h')
IGATEFILES.remove('lmat_ops.h')
IGATEFILES.remove('cast_to_float.h')
TargetAdd('libp3linmath.in', opts=OPTS, input=IGATEFILES)
TargetAdd('libp3linmath.in', opts=['IMOD:panda3d.core', 'ILIB:libp3linmath', 'SRCDIR:panda/src/linmath'])

#
# DIRECTORY: panda/src/putil/
#

OPTS=['DIR:panda/src/putil', 'BUILDING:PANDA', 'ZLIB']
TargetAdd('p3putil_composite1.obj', opts=OPTS, input='p3putil_composite1.cxx')
TargetAdd('p3putil_composite2.obj', opts=OPTS, input='p3putil_composite2.cxx')

OPTS=['DIR:panda/src/putil', 'ZLIB']
IGATEFILES=GetDirectoryContents('panda/src/putil', ["*.h", "*_composite*.cxx"])
IGATEFILES.remove("test_bam.h")
IGATEFILES.remove("config_util.h")
TargetAdd('libp3putil.in', opts=OPTS, input=IGATEFILES)
TargetAdd('libp3putil.in', opts=['IMOD:panda3d.core', 'ILIB:libp3putil', 'SRCDIR:panda/src/putil'])
PyTargetAdd('p3putil_ext_composite.obj', opts=OPTS, input='p3putil_ext_composite.cxx')

#
# DIRECTORY: panda/src/audio/
#

OPTS=['DIR:panda/src/audio', 'BUILDING:PANDA']
TargetAdd('p3audio_composite1.obj', opts=OPTS, input='p3audio_composite1.cxx')

OPTS=['DIR:panda/src/audio']
IGATEFILES=["audio.h"]
TargetAdd('libp3audio.in', opts=OPTS, input=IGATEFILES)
TargetAdd('libp3audio.in', opts=['IMOD:panda3d.core', 'ILIB:libp3audio', 'SRCDIR:panda/src/audio'])

#
# DIRECTORY: panda/src/event/
#

OPTS=['DIR:panda/src/event', 'BUILDING:PANDA']
TargetAdd('p3event_composite1.obj', opts=OPTS, input='p3event_composite1.cxx')
TargetAdd('p3event_composite2.obj', opts=OPTS, input='p3event_composite2.cxx')

OPTS=['DIR:panda/src/event']
PyTargetAdd('p3event_asyncFuture_ext.obj', opts=OPTS, input='asyncFuture_ext.cxx')
PyTargetAdd('p3event_pythonTask.obj', opts=OPTS, input='pythonTask.cxx')
IGATEFILES=GetDirectoryContents('panda/src/event', ["*.h", "*_composite*.cxx"])
TargetAdd('libp3event.in', opts=OPTS, input=IGATEFILES)
TargetAdd('libp3event.in', opts=['IMOD:panda3d.core', 'ILIB:libp3event', 'SRCDIR:panda/src/event'])

#
# DIRECTORY: panda/src/mathutil/
#

OPTS=['DIR:panda/src/mathutil', 'BUILDING:PANDA', 'FFTW']
TargetAdd('p3mathutil_composite1.obj', opts=OPTS, input='p3mathutil_composite1.cxx')
TargetAdd('p3mathutil_composite2.obj', opts=OPTS, input='p3mathutil_composite2.cxx')

OPTS=['DIR:panda/src/mathutil', 'FFTW']
IGATEFILES=GetDirectoryContents('panda/src/mathutil', ["*.h", "*_composite*.cxx"])
for ifile in IGATEFILES[:]:
    if "_src." in ifile:
        IGATEFILES.remove(ifile)
TargetAdd('libp3mathutil.in', opts=OPTS, input=IGATEFILES)
TargetAdd('libp3mathutil.in', opts=['IMOD:panda3d.core', 'ILIB:libp3mathutil', 'SRCDIR:panda/src/mathutil'])

#
# DIRECTORY: panda/src/gsgbase/
#

OPTS=['DIR:panda/src/gsgbase', 'BUILDING:PANDA']
TargetAdd('p3gsgbase_composite1.obj', opts=OPTS, input='p3gsgbase_composite1.cxx')

OPTS=['DIR:panda/src/gsgbase']
IGATEFILES=GetDirectoryContents('panda/src/gsgbase', ["*.h", "*_composite*.cxx"])
TargetAdd('libp3gsgbase.in', opts=OPTS, input=IGATEFILES)
TargetAdd('libp3gsgbase.in', opts=['IMOD:panda3d.core', 'ILIB:libp3gsgbase', 'SRCDIR:panda/src/gsgbase'])

#
# DIRECTORY: panda/src/pnmimage/
#

OPTS=['DIR:panda/src/pnmimage', 'BUILDING:PANDA', 'ZLIB']
TargetAdd('p3pnmimage_composite1.obj', opts=OPTS, input='p3pnmimage_composite1.cxx')
TargetAdd('p3pnmimage_composite2.obj', opts=OPTS, input='p3pnmimage_composite2.cxx')

if GetTarget() != "emscripten":
  TargetAdd('p3pnmimage_convert_srgb_sse2.obj', opts=OPTS+['SSE2'], input='convert_srgb_sse2.cxx')

OPTS=['DIR:panda/src/pnmimage', 'ZLIB']
IGATEFILES=GetDirectoryContents('panda/src/pnmimage', ["*.h", "*_composite*.cxx"])
TargetAdd('libp3pnmimage.in', opts=OPTS, input=IGATEFILES)
TargetAdd('libp3pnmimage.in', opts=['IMOD:panda3d.core', 'ILIB:libp3pnmimage', 'SRCDIR:panda/src/pnmimage'])
PyTargetAdd('p3pnmimage_pfmFile_ext.obj', opts=OPTS, input='pfmFile_ext.cxx')

#
# DIRECTORY: panda/src/nativenet/
#

if GetTarget() != 'emscripten':
  OPTS=['DIR:panda/src/nativenet', 'BUILDING:PANDA']
  TargetAdd('p3nativenet_composite1.obj', opts=OPTS, input='p3nativenet_composite1.cxx')

OPTS=['DIR:panda/src/nativenet']
IGATEFILES=GetDirectoryContents('panda/src/nativenet', ["*.h", "*_composite*.cxx"])
TargetAdd('libp3nativenet.in', opts=OPTS, input=IGATEFILES)
TargetAdd('libp3nativenet.in', opts=['IMOD:panda3d.core', 'ILIB:libp3nativenet', 'SRCDIR:panda/src/nativenet'])

#
# DIRECTORY: panda/src/net/
#

if GetTarget() != 'emscripten':
  OPTS=['DIR:panda/src/net', 'BUILDING:PANDA']
  TargetAdd('p3net_composite1.obj', opts=OPTS, input='p3net_composite1.cxx')
  TargetAdd('p3net_composite2.obj', opts=OPTS, input='p3net_composite2.cxx')

OPTS=['DIR:panda/src/net']
IGATEFILES=GetDirectoryContents('panda/src/net', ["*.h", "*_composite*.cxx"])
IGATEFILES.remove("datagram_ui.h")
TargetAdd('libp3net.in', opts=OPTS, input=IGATEFILES)
TargetAdd('libp3net.in', opts=['IMOD:panda3d.core', 'ILIB:libp3net', 'SRCDIR:panda/src/net'])

#
# DIRECTORY: panda/src/pstatclient/
#

OPTS=['DIR:panda/src/pstatclient', 'BUILDING:PANDA']
TargetAdd('p3pstatclient_composite1.obj', opts=OPTS, input='p3pstatclient_composite1.cxx')
TargetAdd('p3pstatclient_composite2.obj', opts=OPTS, input='p3pstatclient_composite2.cxx')

OPTS=['DIR:panda/src/pstatclient']
IGATEFILES=GetDirectoryContents('panda/src/pstatclient', ["*.h", "*_composite*.cxx"])
IGATEFILES.remove("config_pstats.h")
TargetAdd('libp3pstatclient.in', opts=OPTS, input=IGATEFILES)
TargetAdd('libp3pstatclient.in', opts=['IMOD:panda3d.core', 'ILIB:libp3pstatclient', 'SRCDIR:panda/src/pstatclient'])

#
# DIRECTORY: panda/src/gobj/
#

OPTS=['DIR:panda/src/gobj', 'BUILDING:PANDA', 'NVIDIACG', 'ZLIB', 'SQUISH']
TargetAdd('p3gobj_composite1.obj', opts=OPTS, input='p3gobj_composite1.cxx')
TargetAdd('p3gobj_composite2.obj', opts=OPTS+['BIGOBJ'], input='p3gobj_composite2.cxx')

OPTS=['DIR:panda/src/gobj', 'NVIDIACG', 'ZLIB', 'SQUISH']
IGATEFILES=GetDirectoryContents('panda/src/gobj', ["*.h", "*_composite*.cxx"])
TargetAdd('libp3gobj.in', opts=OPTS, input=IGATEFILES)
TargetAdd('libp3gobj.in', opts=['IMOD:panda3d.core', 'ILIB:libp3gobj', 'SRCDIR:panda/src/gobj'])
PyTargetAdd('p3gobj_ext_composite.obj', opts=OPTS, input='p3gobj_ext_composite.cxx')

#
# DIRECTORY: panda/src/pgraphnodes/
#

OPTS=['DIR:panda/src/pgraphnodes', 'BUILDING:PANDA']
TargetAdd('p3pgraphnodes_composite1.obj', opts=OPTS, input='p3pgraphnodes_composite1.cxx')
TargetAdd('p3pgraphnodes_composite2.obj', opts=OPTS, input='p3pgraphnodes_composite2.cxx')

OPTS=['DIR:panda/src/pgraphnodes']
IGATEFILES=GetDirectoryContents('panda/src/pgraphnodes', ["*.h", "*_composite*.cxx"])
TargetAdd('libp3pgraphnodes.in', opts=OPTS, input=IGATEFILES)
TargetAdd('libp3pgraphnodes.in', opts=['IMOD:panda3d.core', 'ILIB:libp3pgraphnodes', 'SRCDIR:panda/src/pgraphnodes'])

#
# DIRECTORY: panda/src/pgraph/
#

OPTS=['DIR:panda/src/pgraph', 'BUILDING:PANDA']
TargetAdd('p3pgraph_nodePath.obj', opts=OPTS, input='nodePath.cxx')
TargetAdd('p3pgraph_composite1.obj', opts=OPTS, input='p3pgraph_composite1.cxx')
TargetAdd('p3pgraph_composite2.obj', opts=OPTS, input='p3pgraph_composite2.cxx')
TargetAdd('p3pgraph_composite3.obj', opts=OPTS, input='p3pgraph_composite3.cxx')
TargetAdd('p3pgraph_composite4.obj', opts=OPTS, input='p3pgraph_composite4.cxx')

OPTS=['DIR:panda/src/pgraph']
IGATEFILES=GetDirectoryContents('panda/src/pgraph', ["*.h", "nodePath.cxx", "*_composite*.cxx"])
TargetAdd('libp3pgraph.in', opts=OPTS, input=IGATEFILES)
TargetAdd('libp3pgraph.in', opts=['IMOD:panda3d.core', 'ILIB:libp3pgraph', 'SRCDIR:panda/src/pgraph'])
PyTargetAdd('p3pgraph_ext_composite.obj', opts=OPTS, input='p3pgraph_ext_composite.cxx')

#
# DIRECTORY: panda/src/cull/
#

OPTS=['DIR:panda/src/cull', 'BUILDING:PANDA']
TargetAdd('p3cull_composite1.obj', opts=OPTS, input='p3cull_composite1.cxx')
TargetAdd('p3cull_composite2.obj', opts=OPTS, input='p3cull_composite2.cxx')

OPTS=['DIR:panda/src/cull']
IGATEFILES=GetDirectoryContents('panda/src/cull', ["*.h", "*_composite*.cxx"])
TargetAdd('libp3cull.in', opts=OPTS, input=IGATEFILES)
TargetAdd('libp3cull.in', opts=['IMOD:panda3d.core', 'ILIB:libp3cull', 'SRCDIR:panda/src/cull'])

#
# DIRECTORY: panda/src/dgraph/
#

OPTS=['DIR:panda/src/dgraph', 'BUILDING:PANDA']
TargetAdd('p3dgraph_composite1.obj', opts=OPTS, input='p3dgraph_composite1.cxx')
TargetAdd('p3dgraph_composite2.obj', opts=OPTS, input='p3dgraph_composite2.cxx')

OPTS=['DIR:panda/src/dgraph']
IGATEFILES=GetDirectoryContents('panda/src/dgraph', ["*.h", "*_composite*.cxx"])
TargetAdd('libp3dgraph.in', opts=OPTS, input=IGATEFILES)
TargetAdd('libp3dgraph.in', opts=['IMOD:panda3d.core', 'ILIB:libp3dgraph', 'SRCDIR:panda/src/dgraph'])

#
# DIRECTORY: panda/src/device/
#

OPTS=['DIR:panda/src/device', 'BUILDING:PANDA']
TargetAdd('p3device_composite1.obj', opts=OPTS, input='p3device_composite1.cxx')
TargetAdd('p3device_composite2.obj', opts=OPTS, input='p3device_composite2.cxx')

OPTS=['DIR:panda/src/device']
IGATEFILES=GetDirectoryContents('panda/src/device', ["*.h", "*_composite*.cxx"])
TargetAdd('libp3device.in', opts=OPTS, input=IGATEFILES)
TargetAdd('libp3device.in', opts=['IMOD:panda3d.core', 'ILIB:libp3device', 'SRCDIR:panda/src/device'])

#
# DIRECTORY: panda/src/display/
#

OPTS=['DIR:panda/src/display', 'BUILDING:PANDA', 'X11']
TargetAdd('p3display_graphicsStateGuardian.obj', opts=OPTS, input='graphicsStateGuardian.cxx')
TargetAdd('p3display_composite1.obj', opts=OPTS, input='p3display_composite1.cxx')
TargetAdd('p3display_composite2.obj', opts=OPTS, input='p3display_composite2.cxx')

OPTS=['DIR:panda/src/display', 'X11']
IGATEFILES=GetDirectoryContents('panda/src/display', ["*.h", "*_composite*.cxx"])
IGATEFILES.remove("renderBuffer.h")
TargetAdd('libp3display.in', opts=OPTS, input=IGATEFILES)
TargetAdd('libp3display.in', opts=['IMOD:panda3d.core', 'ILIB:libp3display', 'SRCDIR:panda/src/display'])
PyTargetAdd('p3display_ext_composite.obj', opts=OPTS, input='p3display_ext_composite.cxx')

#
# DIRECTORY: panda/src/chan/
#

OPTS=['DIR:panda/src/chan', 'BUILDING:PANDA']
TargetAdd('p3chan_composite1.obj', opts=OPTS, input='p3chan_composite1.cxx')
TargetAdd('p3chan_composite2.obj', opts=OPTS, input='p3chan_composite2.cxx')

OPTS=['DIR:panda/src/chan']
IGATEFILES=GetDirectoryContents('panda/src/chan', ["*.h", "*_composite*.cxx"])
IGATEFILES.remove('movingPart.h')
IGATEFILES.remove('animChannelFixed.h')
TargetAdd('libp3chan.in', opts=OPTS, input=IGATEFILES)
TargetAdd('libp3chan.in', opts=['IMOD:panda3d.core', 'ILIB:libp3chan', 'SRCDIR:panda/src/chan'])


# DIRECTORY: panda/src/char/
#

OPTS=['DIR:panda/src/char', 'BUILDING:PANDA']
TargetAdd('p3char_composite1.obj', opts=OPTS, input='p3char_composite1.cxx')
TargetAdd('p3char_composite2.obj', opts=OPTS, input='p3char_composite2.cxx')

OPTS=['DIR:panda/src/char']
IGATEFILES=GetDirectoryContents('panda/src/char', ["*.h", "*_composite*.cxx"])
TargetAdd('libp3char.in', opts=OPTS, input=IGATEFILES)
TargetAdd('libp3char.in', opts=['IMOD:panda3d.core', 'ILIB:libp3char', 'SRCDIR:panda/src/char'])

#
# DIRECTORY: panda/src/pnmtext/
#

if not PkgSkip("FREETYPE"):
    OPTS=['DIR:panda/src/pnmtext', 'BUILDING:PANDA', 'FREETYPE']
    TargetAdd('p3pnmtext_composite1.obj', opts=OPTS, input='p3pnmtext_composite1.cxx')

    OPTS=['DIR:panda/src/pnmtext', 'FREETYPE']
    IGATEFILES=GetDirectoryContents('panda/src/pnmtext', ["*.h", "*_composite*.cxx"])
    TargetAdd('libp3pnmtext.in', opts=OPTS, input=IGATEFILES)
    TargetAdd('libp3pnmtext.in', opts=['IMOD:panda3d.core', 'ILIB:libp3pnmtext', 'SRCDIR:panda/src/pnmtext'])

#
# DIRECTORY: panda/src/text/
#

if not PkgSkip("HARFBUZZ"):
    DefSymbol("HARFBUZZ", "HAVE_HARFBUZZ")

OPTS=['DIR:panda/src/text', 'BUILDING:PANDA', 'ZLIB', 'FREETYPE', 'HARFBUZZ']
TargetAdd('p3text_composite1.obj', opts=OPTS, input='p3text_composite1.cxx')
TargetAdd('p3text_composite2.obj', opts=OPTS, input='p3text_composite2.cxx')

OPTS=['DIR:panda/src/text', 'ZLIB', 'FREETYPE']
IGATEFILES=GetDirectoryContents('panda/src/text', ["*.h", "*_composite*.cxx"])
TargetAdd('libp3text.in', opts=OPTS, input=IGATEFILES)
TargetAdd('libp3text.in', opts=['IMOD:panda3d.core', 'ILIB:libp3text', 'SRCDIR:panda/src/text'])

#
# DIRECTORY: panda/src/movies/
#

OPTS=['DIR:panda/src/movies', 'BUILDING:PANDA', 'VORBIS', 'OPUS']
TargetAdd('p3movies_composite1.obj', opts=OPTS, input='p3movies_composite1.cxx')

OPTS=['DIR:panda/src/movies', 'VORBIS', 'OPUS']
IGATEFILES=GetDirectoryContents('panda/src/movies', ["*.h", "*_composite*.cxx"])
TargetAdd('libp3movies.in', opts=OPTS, input=IGATEFILES)
TargetAdd('libp3movies.in', opts=['IMOD:panda3d.core', 'ILIB:libp3movies', 'SRCDIR:panda/src/movies'])

#
# DIRECTORY: panda/src/grutil/
#

OPTS=['DIR:panda/src/grutil', 'BUILDING:PANDA']
TargetAdd('p3grutil_multitexReducer.obj', opts=OPTS, input='multitexReducer.cxx')
TargetAdd('p3grutil_composite1.obj', opts=OPTS, input='p3grutil_composite1.cxx')
TargetAdd('p3grutil_composite2.obj', opts=OPTS, input='p3grutil_composite2.cxx')

OPTS=['DIR:panda/src/grutil']
IGATEFILES=GetDirectoryContents('panda/src/grutil', ["*.h", "*_composite*.cxx"])
TargetAdd('libp3grutil.in', opts=OPTS, input=IGATEFILES)
TargetAdd('libp3grutil.in', opts=['IMOD:panda3d.core', 'ILIB:libp3grutil', 'SRCDIR:panda/src/grutil'])

#
# DIRECTORY: panda/src/tform/
#

OPTS=['DIR:panda/src/tform', 'BUILDING:PANDA']
TargetAdd('p3tform_composite1.obj', opts=OPTS, input='p3tform_composite1.cxx')
TargetAdd('p3tform_composite2.obj', opts=OPTS, input='p3tform_composite2.cxx')

OPTS=['DIR:panda/src/tform']
IGATEFILES=GetDirectoryContents('panda/src/tform', ["*.h", "*_composite*.cxx"])
TargetAdd('libp3tform.in', opts=OPTS, input=IGATEFILES)
TargetAdd('libp3tform.in', opts=['IMOD:panda3d.core', 'ILIB:libp3tform', 'SRCDIR:panda/src/tform'])

#
# DIRECTORY: panda/src/collide/
#

OPTS=['DIR:panda/src/collide', 'BUILDING:PANDA']
TargetAdd('p3collide_composite1.obj', opts=OPTS, input='p3collide_composite1.cxx')
TargetAdd('p3collide_composite2.obj', opts=OPTS, input='p3collide_composite2.cxx')

OPTS=['DIR:panda/src/collide']
IGATEFILES=GetDirectoryContents('panda/src/collide', ["*.h", "*_composite*.cxx"])
TargetAdd('libp3collide.in', opts=OPTS, input=IGATEFILES)
TargetAdd('libp3collide.in', opts=['IMOD:panda3d.core', 'ILIB:libp3collide', 'SRCDIR:panda/src/collide'])
PyTargetAdd('p3collide_ext_composite.obj', opts=OPTS, input='p3collide_ext_composite.cxx')

#
# DIRECTORY: panda/src/parametrics/
#

OPTS=['DIR:panda/src/parametrics', 'BUILDING:PANDA']
TargetAdd('p3parametrics_composite1.obj', opts=OPTS, input='p3parametrics_composite1.cxx')
TargetAdd('p3parametrics_composite2.obj', opts=OPTS, input='p3parametrics_composite2.cxx')

OPTS=['DIR:panda/src/parametrics']
IGATEFILES=GetDirectoryContents('panda/src/parametrics', ["*.h", "*_composite*.cxx"])
TargetAdd('libp3parametrics.in', opts=OPTS, input=IGATEFILES)
TargetAdd('libp3parametrics.in', opts=['IMOD:panda3d.core', 'ILIB:libp3parametrics', 'SRCDIR:panda/src/parametrics'])

#
# DIRECTORY: panda/src/pgui/
#

OPTS=['DIR:panda/src/pgui', 'BUILDING:PANDA']
TargetAdd('p3pgui_composite1.obj', opts=OPTS, input='p3pgui_composite1.cxx')
TargetAdd('p3pgui_composite2.obj', opts=OPTS, input='p3pgui_composite2.cxx')

OPTS=['DIR:panda/src/pgui']
IGATEFILES=GetDirectoryContents('panda/src/pgui', ["*.h", "*_composite*.cxx"])
TargetAdd('libp3pgui.in', opts=OPTS, input=IGATEFILES)
TargetAdd('libp3pgui.in', opts=['IMOD:panda3d.core', 'ILIB:libp3pgui', 'SRCDIR:panda/src/pgui'])

#
# DIRECTORY: panda/src/pnmimagetypes/
#

OPTS=['DIR:panda/src/pnmimagetypes', 'DIR:panda/src/pnmimage', 'BUILDING:PANDA', 'PNG', 'ZLIB', 'JPEG', 'TIFF', 'OPENEXR', 'EXCEPTIONS']
TargetAdd('p3pnmimagetypes_composite1.obj', opts=OPTS, input='p3pnmimagetypes_composite1.cxx')
TargetAdd('p3pnmimagetypes_composite2.obj', opts=OPTS, input='p3pnmimagetypes_composite2.cxx')

#
# DIRECTORY: panda/src/recorder/
#

OPTS=['DIR:panda/src/recorder', 'BUILDING:PANDA']
TargetAdd('p3recorder_composite1.obj', opts=OPTS, input='p3recorder_composite1.cxx')
TargetAdd('p3recorder_composite2.obj', opts=OPTS, input='p3recorder_composite2.cxx')

OPTS=['DIR:panda/src/recorder']
IGATEFILES=GetDirectoryContents('panda/src/recorder', ["*.h", "*_composite*.cxx"])
TargetAdd('libp3recorder.in', opts=OPTS, input=IGATEFILES)
TargetAdd('libp3recorder.in', opts=['IMOD:panda3d.core', 'ILIB:libp3recorder', 'SRCDIR:panda/src/recorder'])

#
# DIRECTORY: panda/src/dxml/
#

DefSymbol("TINYXML", "TIXML_USE_STL", "")

OPTS=['DIR:panda/src/dxml', 'TINYXML']
TargetAdd('tinyxml_composite1.obj', opts=OPTS, input='tinyxml_composite1.cxx')
TargetAdd('libp3tinyxml.ilb', input='tinyxml_composite1.obj')

OPTS=['DIR:panda/src/dxml', 'BUILDING:PANDA', 'TINYXML']
TargetAdd('p3dxml_composite1.obj', opts=OPTS, input='p3dxml_composite1.cxx')

OPTS=['DIR:panda/src/dxml', 'TINYXML']
IGATEFILES=GetDirectoryContents('panda/src/dxml', ["*.h", "p3dxml_composite1.cxx"])
TargetAdd('libp3dxml.in', opts=OPTS, input=IGATEFILES)
TargetAdd('libp3dxml.in', opts=['IMOD:panda3d.core', 'ILIB:libp3dxml', 'SRCDIR:panda/src/dxml'])

#
# DIRECTORY: panda/metalibs/panda/
#

OPTS=['DIR:panda/metalibs/panda', 'BUILDING:PANDA', 'JPEG', 'PNG', 'HARFBUZZ',
    'TIFF', 'OPENEXR', 'ZLIB', 'FREETYPE', 'FFTW', 'ADVAPI', 'WINSOCK2',
    'SQUISH', 'NVIDIACG', 'VORBIS', 'OPUS', 'WINUSER', 'WINMM', 'WINGDI', 'IPHLPAPI',
    'SETUPAPI', 'INOTIFY', 'IOKIT']

TargetAdd('panda_panda.obj', opts=OPTS, input='panda.cxx')

TargetAdd('libpanda.dll', input='panda_panda.obj')
TargetAdd('libpanda.dll', input='p3recorder_composite1.obj')
TargetAdd('libpanda.dll', input='p3recorder_composite2.obj')
TargetAdd('libpanda.dll', input='p3pgraphnodes_composite1.obj')
TargetAdd('libpanda.dll', input='p3pgraphnodes_composite2.obj')
TargetAdd('libpanda.dll', input='p3pgraph_nodePath.obj')
TargetAdd('libpanda.dll', input='p3pgraph_composite1.obj')
TargetAdd('libpanda.dll', input='p3pgraph_composite2.obj')
TargetAdd('libpanda.dll', input='p3pgraph_composite3.obj')
TargetAdd('libpanda.dll', input='p3pgraph_composite4.obj')
TargetAdd('libpanda.dll', input='p3cull_composite1.obj')
TargetAdd('libpanda.dll', input='p3cull_composite2.obj')
TargetAdd('libpanda.dll', input='p3movies_composite1.obj')
TargetAdd('libpanda.dll', input='p3grutil_multitexReducer.obj')
TargetAdd('libpanda.dll', input='p3grutil_composite1.obj')
TargetAdd('libpanda.dll', input='p3grutil_composite2.obj')
TargetAdd('libpanda.dll', input='p3chan_composite1.obj')
TargetAdd('libpanda.dll', input='p3chan_composite2.obj')
TargetAdd('libpanda.dll', input='p3pstatclient_composite1.obj')
TargetAdd('libpanda.dll', input='p3pstatclient_composite2.obj')
TargetAdd('libpanda.dll', input='p3char_composite1.obj')
TargetAdd('libpanda.dll', input='p3char_composite2.obj')
TargetAdd('libpanda.dll', input='p3collide_composite1.obj')
TargetAdd('libpanda.dll', input='p3collide_composite2.obj')
TargetAdd('libpanda.dll', input='p3device_composite1.obj')
TargetAdd('libpanda.dll', input='p3device_composite2.obj')
TargetAdd('libpanda.dll', input='p3dgraph_composite1.obj')
TargetAdd('libpanda.dll', input='p3dgraph_composite2.obj')
TargetAdd('libpanda.dll', input='p3display_graphicsStateGuardian.obj')
TargetAdd('libpanda.dll', input='p3display_composite1.obj')
TargetAdd('libpanda.dll', input='p3display_composite2.obj')
TargetAdd('libpanda.dll', input='p3pipeline_composite1.obj')
TargetAdd('libpanda.dll', input='p3pipeline_composite2.obj')
TargetAdd('libpanda.dll', input='p3pipeline_contextSwitch.obj')
TargetAdd('libpanda.dll', input='p3event_composite1.obj')
TargetAdd('libpanda.dll', input='p3event_composite2.obj')
TargetAdd('libpanda.dll', input='p3gobj_composite1.obj')
TargetAdd('libpanda.dll', input='p3gobj_composite2.obj')
TargetAdd('libpanda.dll', input='p3gsgbase_composite1.obj')
TargetAdd('libpanda.dll', input='p3linmath_composite1.obj')
TargetAdd('libpanda.dll', input='p3linmath_composite2.obj')
TargetAdd('libpanda.dll', input='p3mathutil_composite1.obj')
TargetAdd('libpanda.dll', input='p3mathutil_composite2.obj')
TargetAdd('libpanda.dll', input='p3parametrics_composite1.obj')
TargetAdd('libpanda.dll', input='p3parametrics_composite2.obj')
TargetAdd('libpanda.dll', input='p3pnmimagetypes_composite1.obj')
TargetAdd('libpanda.dll', input='p3pnmimagetypes_composite2.obj')
TargetAdd('libpanda.dll', input='p3pnmimage_composite1.obj')
TargetAdd('libpanda.dll', input='p3pnmimage_composite2.obj')
TargetAdd('libpanda.dll', input='p3text_composite1.obj')
TargetAdd('libpanda.dll', input='p3text_composite2.obj')
TargetAdd('libpanda.dll', input='p3tform_composite1.obj')
TargetAdd('libpanda.dll', input='p3tform_composite2.obj')
TargetAdd('libpanda.dll', input='p3putil_composite1.obj')
TargetAdd('libpanda.dll', input='p3putil_composite2.obj')
TargetAdd('libpanda.dll', input='p3audio_composite1.obj')
TargetAdd('libpanda.dll', input='p3pgui_composite1.obj')
TargetAdd('libpanda.dll', input='p3pgui_composite2.obj')
TargetAdd('libpanda.dll', input='p3pandabase_pandabase.obj')
TargetAdd('libpanda.dll', input='libpandaexpress.dll')
TargetAdd('libpanda.dll', input='p3dxml_composite1.obj')
TargetAdd('libpanda.dll', input='libp3dtoolconfig.dll')
TargetAdd('libpanda.dll', input='libp3dtool.dll')

if GetTarget() != "emscripten":
  TargetAdd('libpanda.dll', input='p3net_composite1.obj')
  TargetAdd('libpanda.dll', input='p3net_composite2.obj')
  TargetAdd('libpanda.dll', input='p3nativenet_composite1.obj')
  TargetAdd('libpanda.dll', input='p3pnmimage_convert_srgb_sse2.obj')

if PkgSkip("FREETYPE")==0:
    TargetAdd('libpanda.dll', input="p3pnmtext_composite1.obj")

TargetAdd('libpanda.dll', dep='dtool_have_freetype.dat')
TargetAdd('libpanda.dll', opts=OPTS)

PyTargetAdd('core_module.obj', input='libp3dtoolbase.in')
PyTargetAdd('core_module.obj', input='libp3dtoolutil.in')
PyTargetAdd('core_module.obj', input='libp3prc.in')

PyTargetAdd('core_module.obj', input='libp3downloader.in')
PyTargetAdd('core_module.obj', input='libp3express.in')

PyTargetAdd('core_module.obj', input='libp3recorder.in')
PyTargetAdd('core_module.obj', input='libp3pgraphnodes.in')
PyTargetAdd('core_module.obj', input='libp3pgraph.in')
PyTargetAdd('core_module.obj', input='libp3cull.in')
PyTargetAdd('core_module.obj', input='libp3grutil.in')
PyTargetAdd('core_module.obj', input='libp3chan.in')
PyTargetAdd('core_module.obj', input='libp3pstatclient.in')
PyTargetAdd('core_module.obj', input='libp3char.in')
PyTargetAdd('core_module.obj', input='libp3collide.in')
PyTargetAdd('core_module.obj', input='libp3device.in')
PyTargetAdd('core_module.obj', input='libp3dgraph.in')
PyTargetAdd('core_module.obj', input='libp3display.in')
PyTargetAdd('core_module.obj', input='libp3pipeline.in')
PyTargetAdd('core_module.obj', input='libp3event.in')
PyTargetAdd('core_module.obj', input='libp3gobj.in')
PyTargetAdd('core_module.obj', input='libp3gsgbase.in')
PyTargetAdd('core_module.obj', input='libp3linmath.in')
PyTargetAdd('core_module.obj', input='libp3mathutil.in')
PyTargetAdd('core_module.obj', input='libp3parametrics.in')
PyTargetAdd('core_module.obj', input='libp3pnmimage.in')
PyTargetAdd('core_module.obj', input='libp3text.in')
PyTargetAdd('core_module.obj', input='libp3tform.in')
PyTargetAdd('core_module.obj', input='libp3putil.in')
PyTargetAdd('core_module.obj', input='libp3audio.in')
PyTargetAdd('core_module.obj', input='libp3pgui.in')
PyTargetAdd('core_module.obj', input='libp3movies.in')
PyTargetAdd('core_module.obj', input='libp3dxml.in')

if GetTarget() != "emscripten":
  PyTargetAdd('core_module.obj', input='libp3nativenet.in')
  PyTargetAdd('core_module.obj', input='libp3net.in')

if PkgSkip("FREETYPE")==0:
    PyTargetAdd('core_module.obj', input='libp3pnmtext.in')

PyTargetAdd('core_module.obj', opts=['IMOD:panda3d.core', 'ILIB:core'])

PyTargetAdd('core.pyd', input='libp3dtoolbase_igate.obj')
PyTargetAdd('core.pyd', input='p3dtoolbase_typeHandle_ext.obj')
PyTargetAdd('core.pyd', input='libp3dtoolutil_igate.obj')
PyTargetAdd('core.pyd', input='p3dtoolutil_ext_composite.obj')
PyTargetAdd('core.pyd', input='libp3prc_igate.obj')
PyTargetAdd('core.pyd', input='p3prc_ext_composite.obj')

PyTargetAdd('core.pyd', input='libp3downloader_igate.obj')
PyTargetAdd('core.pyd', input='p3express_ext_composite.obj')
PyTargetAdd('core.pyd', input='libp3express_igate.obj')

PyTargetAdd('core.pyd', input='libp3recorder_igate.obj')
PyTargetAdd('core.pyd', input='libp3pgraphnodes_igate.obj')
PyTargetAdd('core.pyd', input='libp3pgraph_igate.obj')
PyTargetAdd('core.pyd', input='libp3movies_igate.obj')
PyTargetAdd('core.pyd', input='libp3grutil_igate.obj')
PyTargetAdd('core.pyd', input='libp3chan_igate.obj')
PyTargetAdd('core.pyd', input='libp3pstatclient_igate.obj')
PyTargetAdd('core.pyd', input='libp3char_igate.obj')
PyTargetAdd('core.pyd', input='libp3collide_igate.obj')
PyTargetAdd('core.pyd', input='libp3device_igate.obj')
PyTargetAdd('core.pyd', input='libp3dgraph_igate.obj')
PyTargetAdd('core.pyd', input='libp3display_igate.obj')
PyTargetAdd('core.pyd', input='libp3pipeline_igate.obj')
PyTargetAdd('core.pyd', input='libp3event_igate.obj')
PyTargetAdd('core.pyd', input='libp3gobj_igate.obj')
PyTargetAdd('core.pyd', input='libp3gsgbase_igate.obj')
PyTargetAdd('core.pyd', input='libp3linmath_igate.obj')
PyTargetAdd('core.pyd', input='libp3mathutil_igate.obj')
PyTargetAdd('core.pyd', input='libp3parametrics_igate.obj')
PyTargetAdd('core.pyd', input='libp3pnmimage_igate.obj')
PyTargetAdd('core.pyd', input='libp3text_igate.obj')
PyTargetAdd('core.pyd', input='libp3tform_igate.obj')
PyTargetAdd('core.pyd', input='libp3putil_igate.obj')
PyTargetAdd('core.pyd', input='libp3audio_igate.obj')
PyTargetAdd('core.pyd', input='libp3pgui_igate.obj')
PyTargetAdd('core.pyd', input='libp3dxml_igate.obj')

if GetTarget() != "emscripten":
  PyTargetAdd('core.pyd', input='libp3net_igate.obj')
  PyTargetAdd('core.pyd', input='libp3nativenet_igate.obj')

if PkgSkip("FREETYPE")==0:
    PyTargetAdd('core.pyd', input="libp3pnmtext_igate.obj")

PyTargetAdd('core.pyd', input='p3pipeline_pythonThread.obj')
PyTargetAdd('core.pyd', input='p3putil_ext_composite.obj')
PyTargetAdd('core.pyd', input='p3pnmimage_pfmFile_ext.obj')
PyTargetAdd('core.pyd', input='p3event_asyncFuture_ext.obj')
PyTargetAdd('core.pyd', input='p3event_pythonTask.obj')
PyTargetAdd('core.pyd', input='p3gobj_ext_composite.obj')
PyTargetAdd('core.pyd', input='p3pgraph_ext_composite.obj')
PyTargetAdd('core.pyd', input='p3display_ext_composite.obj')
PyTargetAdd('core.pyd', input='p3collide_ext_composite.obj')

PyTargetAdd('core.pyd', input='core_module.obj')
if not GetLinkAllStatic() and GetTarget() != 'emscripten':
    PyTargetAdd('core.pyd', input='libp3tinyxml.ilb')
PyTargetAdd('core.pyd', input='libp3interrogatedb.dll')
PyTargetAdd('core.pyd', input=COMMON_PANDA_LIBS)
PyTargetAdd('core.pyd', opts=['WINSOCK2'])

#
# DIRECTORY: panda/src/vision/
#

if not PkgSkip("VISION"):
  # We want to know whether we have ffmpeg so that we can override the .avi association.
    if not PkgSkip("FFMPEG"):
        DefSymbol("OPENCV", "HAVE_FFMPEG")
    if not PkgSkip("OPENCV"):
        DefSymbol("OPENCV", "HAVE_OPENCV")
        if OPENCV_VER_23:
            DefSymbol("OPENCV", "OPENCV_VER_23")

    OPTS=['DIR:panda/src/vision', 'BUILDING:VISION', 'ARTOOLKIT', 'OPENCV', 'DX9', 'DIRECTCAM', 'JPEG', 'EXCEPTIONS']
    TargetAdd('p3vision_composite1.obj', opts=OPTS, input='p3vision_composite1.cxx', dep=[
        'dtool_have_ffmpeg.dat',
        'dtool_have_opencv.dat',
        'dtool_have_directcam.dat',
    ])

    TargetAdd('libp3vision.dll', input='p3vision_composite1.obj')
    TargetAdd('libp3vision.dll', input=COMMON_PANDA_LIBS)
    TargetAdd('libp3vision.dll', opts=OPTS)

    OPTS=['DIR:panda/src/vision', 'ARTOOLKIT', 'OPENCV', 'DX9', 'DIRECTCAM', 'JPEG', 'EXCEPTIONS']
    IGATEFILES=GetDirectoryContents('panda/src/vision', ["*.h", "*_composite*.cxx"])
    TargetAdd('libp3vision.in', opts=OPTS, input=IGATEFILES)
    TargetAdd('libp3vision.in', opts=['IMOD:panda3d.vision', 'ILIB:libp3vision', 'SRCDIR:panda/src/vision'])

    PyTargetAdd('vision_module.obj', input='libp3vision.in')
    PyTargetAdd('vision_module.obj', opts=OPTS)
    PyTargetAdd('vision_module.obj', opts=['IMOD:panda3d.vision', 'ILIB:vision', 'IMPORT:panda3d.core'])

    PyTargetAdd('vision.pyd', input='vision_module.obj')
    PyTargetAdd('vision.pyd', input='libp3vision_igate.obj')
    PyTargetAdd('vision.pyd', input='libp3vision.dll')
    PyTargetAdd('vision.pyd', input='libp3interrogatedb.dll')
    PyTargetAdd('vision.pyd', input=COMMON_PANDA_LIBS)

#
# DIRECTORY: panda/src/p3skel
#

if not PkgSkip('SKEL'):
    OPTS=['DIR:panda/src/skel', 'BUILDING:PANDASKEL', 'ADVAPI']
    TargetAdd('p3skel_composite1.obj', opts=OPTS, input='p3skel_composite1.cxx')

    OPTS=['DIR:panda/src/skel', 'ADVAPI']
    IGATEFILES=GetDirectoryContents("panda/src/skel", ["*.h", "*_composite*.cxx"])
    TargetAdd('libp3skel.in', opts=OPTS, input=IGATEFILES)
    TargetAdd('libp3skel.in', opts=['IMOD:panda3d.skel', 'ILIB:libp3skel', 'SRCDIR:panda/src/skel'])

#
# DIRECTORY: panda/src/p3skel
#

if not PkgSkip('SKEL'):
    OPTS=['BUILDING:PANDASKEL', 'ADVAPI']
    TargetAdd('libpandaskel.dll', input='p3skel_composite1.obj')
    TargetAdd('libpandaskel.dll', input=COMMON_PANDA_LIBS)
    TargetAdd('libpandaskel.dll', opts=OPTS)

    PyTargetAdd('skel_module.obj', input='libp3skel.in')
    PyTargetAdd('skel_module.obj', opts=['IMOD:panda3d.skel', 'ILIB:skel', 'IMPORT:panda3d.core'])

    PyTargetAdd('skel.pyd', input='skel_module.obj')
    PyTargetAdd('skel.pyd', input='libp3skel_igate.obj')
    PyTargetAdd('skel.pyd', input='libpandaskel.dll')
    PyTargetAdd('skel.pyd', input='libp3interrogatedb.dll')
    PyTargetAdd('skel.pyd', input=COMMON_PANDA_LIBS)

#
# DIRECTORY: panda/src/distort/
#

if not PkgSkip('PANDAFX'):
    OPTS=['DIR:panda/src/distort', 'BUILDING:PANDAFX']
    TargetAdd('p3distort_composite1.obj', opts=OPTS, input='p3distort_composite1.cxx')

    OPTS=['DIR:panda/metalibs/pandafx', 'DIR:panda/src/distort', 'NVIDIACG']
    IGATEFILES=GetDirectoryContents('panda/src/distort', ["*.h", "*_composite*.cxx"])
    TargetAdd('libp3distort.in', opts=OPTS, input=IGATEFILES)
    TargetAdd('libp3distort.in', opts=['IMOD:panda3d.fx', 'ILIB:libp3distort', 'SRCDIR:panda/src/distort'])

#
# DIRECTORY: panda/metalibs/pandafx/
#

if not PkgSkip('PANDAFX'):
    OPTS=['DIR:panda/metalibs/pandafx', 'DIR:panda/src/distort', 'BUILDING:PANDAFX', 'NVIDIACG']
    TargetAdd('pandafx_pandafx.obj', opts=OPTS, input='pandafx.cxx')

    TargetAdd('libpandafx.dll', input='pandafx_pandafx.obj')
    TargetAdd('libpandafx.dll', input='p3distort_composite1.obj')
    TargetAdd('libpandafx.dll', input=COMMON_PANDA_LIBS)
    TargetAdd('libpandafx.dll', opts=['ADVAPI', 'NVIDIACG'])

    OPTS=['DIR:panda/metalibs/pandafx', 'DIR:panda/src/distort', 'NVIDIACG']
    PyTargetAdd('fx_module.obj', input='libp3distort.in')
    PyTargetAdd('fx_module.obj', opts=OPTS)
    PyTargetAdd('fx_module.obj', opts=['IMOD:panda3d.fx', 'ILIB:fx', 'IMPORT:panda3d.core'])

    PyTargetAdd('fx.pyd', input='fx_module.obj')
    PyTargetAdd('fx.pyd', input='libp3distort_igate.obj')
    PyTargetAdd('fx.pyd', input='libpandafx.dll')
    PyTargetAdd('fx.pyd', input='libp3interrogatedb.dll')
    PyTargetAdd('fx.pyd', input=COMMON_PANDA_LIBS)

#
# DIRECTORY: panda/src/vrpn/
#

if not PkgSkip("VRPN"):
    OPTS=['DIR:panda/src/vrpn', 'BUILDING:VRPN', 'VRPN']
    TargetAdd('p3vrpn_composite1.obj', opts=OPTS, input='p3vrpn_composite1.cxx')
    TargetAdd('libp3vrpn.dll', input='p3vrpn_composite1.obj')
    TargetAdd('libp3vrpn.dll', input=COMMON_PANDA_LIBS)
    TargetAdd('libp3vrpn.dll', opts=['VRPN'])

    OPTS=['DIR:panda/src/vrpn', 'VRPN']
    IGATEFILES=GetDirectoryContents('panda/src/vrpn', ["*.h", "*_composite*.cxx"])
    TargetAdd('libp3vrpn.in', opts=OPTS, input=IGATEFILES)
    TargetAdd('libp3vrpn.in', opts=['IMOD:panda3d.vrpn', 'ILIB:libp3vrpn', 'SRCDIR:panda/src/vrpn'])

    PyTargetAdd('vrpn_module.obj', input='libp3vrpn.in')
    PyTargetAdd('vrpn_module.obj', opts=OPTS)
    PyTargetAdd('vrpn_module.obj', opts=['IMOD:panda3d.vrpn', 'ILIB:vrpn', 'IMPORT:panda3d.core'])

    PyTargetAdd('vrpn.pyd', input='vrpn_module.obj')
    PyTargetAdd('vrpn.pyd', input='libp3vrpn_igate.obj')
    PyTargetAdd('vrpn.pyd', input='libp3vrpn.dll')
    PyTargetAdd('vrpn.pyd', input='libp3interrogatedb.dll')
    PyTargetAdd('vrpn.pyd', input=COMMON_PANDA_LIBS)

#
# DIRECTORY: panda/src/ffmpeg
#
if PkgSkip("FFMPEG") == 0:
    if not PkgSkip("SWSCALE"):
        DefSymbol("FFMPEG", "HAVE_SWSCALE")
    if not PkgSkip("SWRESAMPLE"):
        DefSymbol("FFMPEG", "HAVE_SWRESAMPLE")

    OPTS=['DIR:panda/src/ffmpeg', 'BUILDING:FFMPEG', 'FFMPEG', 'SWSCALE', 'SWRESAMPLE']
    TargetAdd('p3ffmpeg_composite1.obj', opts=OPTS, input='p3ffmpeg_composite1.cxx', dep=[
        'dtool_have_swscale.dat', 'dtool_have_swresample.dat'])

    TargetAdd('libp3ffmpeg.dll', input='p3ffmpeg_composite1.obj')
    TargetAdd('libp3ffmpeg.dll', input=COMMON_PANDA_LIBS)
    TargetAdd('libp3ffmpeg.dll', opts=OPTS)

#
# DIRECTORY: panda/src/audiotraits/
#

if PkgSkip("FMODEX") == 0:
    OPTS=['DIR:panda/src/audiotraits', 'BUILDING:FMOD_AUDIO', 'FMODEX']
    TargetAdd('fmod_audio_fmod_audio_composite1.obj', opts=OPTS, input='fmod_audio_composite1.cxx')
    TargetAdd('libp3fmod_audio.dll', input='fmod_audio_fmod_audio_composite1.obj')
    TargetAdd('libp3fmod_audio.dll', input=COMMON_PANDA_LIBS)
    TargetAdd('libp3fmod_audio.dll', opts=['MODULE', 'ADVAPI', 'WINUSER', 'WINMM', 'FMODEX'])

if PkgSkip("OPENAL") == 0:
    OPTS=['DIR:panda/src/audiotraits', 'BUILDING:OPENAL_AUDIO', 'OPENAL']
    TargetAdd('openal_audio_openal_audio_composite1.obj', opts=OPTS, input='openal_audio_composite1.cxx')
    TargetAdd('libp3openal_audio.dll', input='openal_audio_openal_audio_composite1.obj')
    TargetAdd('libp3openal_audio.dll', input=COMMON_PANDA_LIBS)
    TargetAdd('libp3openal_audio.dll', opts=['MODULE', 'ADVAPI', 'WINUSER', 'WINMM', 'WINSHELL', 'WINOLE', 'OPENAL', 'OPENSLES'])

#
# DIRECTORY: panda/src/downloadertools/
#

if not PkgSkip("OPENSSL") and not PkgSkip("DEPLOYTOOLS"):
    OPTS=['DIR:panda/src/downloadertools', 'ADVAPI', 'WINSOCK2', 'WINSHELL', 'WINGDI', 'WINUSER']

    TargetAdd('pdecrypt_pdecrypt.obj', opts=OPTS, input='pdecrypt.cxx')
    TargetAdd('pdecrypt.exe', input=['pdecrypt_pdecrypt.obj'])
    TargetAdd('pdecrypt.exe', input=COMMON_PANDA_LIBS)
    TargetAdd('pdecrypt.exe', opts=OPTS)

    TargetAdd('pencrypt_pencrypt.obj', opts=OPTS, input='pencrypt.cxx')
    TargetAdd('pencrypt.exe', input=['pencrypt_pencrypt.obj'])
    TargetAdd('pencrypt.exe', input=COMMON_PANDA_LIBS)
    TargetAdd('pencrypt.exe', opts=OPTS)

#
# DIRECTORY: panda/src/downloadertools/
#

if not PkgSkip("ZLIB") and not PkgSkip("DEPLOYTOOLS"):
    OPTS=['DIR:panda/src/downloadertools', 'ZLIB', 'ADVAPI', 'WINSOCK2', 'WINSHELL', 'WINGDI', 'WINUSER']

    TargetAdd('multify_multify.obj', opts=OPTS, input='multify.cxx')
    TargetAdd('multify.exe', input=['multify_multify.obj'])
    TargetAdd('multify.exe', input=COMMON_PANDA_LIBS)
    TargetAdd('multify.exe', opts=OPTS)

    TargetAdd('pzip_pzip.obj', opts=OPTS, input='pzip.cxx')
    TargetAdd('pzip.exe', input=['pzip_pzip.obj'])
    TargetAdd('pzip.exe', input=COMMON_PANDA_LIBS)
    TargetAdd('pzip.exe', opts=OPTS)

    TargetAdd('punzip_punzip.obj', opts=OPTS, input='punzip.cxx')
    TargetAdd('punzip.exe', input=['punzip_punzip.obj'])
    TargetAdd('punzip.exe', input=COMMON_PANDA_LIBS)
    TargetAdd('punzip.exe', opts=OPTS)

#
# DIRECTORY: panda/src/windisplay/
#

if GetTarget() == 'windows':
    OPTS=['DIR:panda/src/windisplay', 'BUILDING:PANDAWIN']
    TargetAdd('p3windisplay_composite1.obj', opts=OPTS+["BIGOBJ"], input='p3windisplay_composite1.cxx')
    TargetAdd('p3windisplay_windetectdx9.obj', opts=OPTS + ["DX9"], input='winDetectDx9.cxx')
    TargetAdd('libp3windisplay.dll', input='p3windisplay_composite1.obj')
    TargetAdd('libp3windisplay.dll', input='p3windisplay_windetectdx9.obj')
    TargetAdd('libp3windisplay.dll', input=COMMON_PANDA_LIBS)
    TargetAdd('libp3windisplay.dll', opts=['WINIMM', 'WINGDI', 'WINKERNEL', 'WINOLDNAMES', 'WINUSER', 'WINMM',"BIGOBJ"])

#
# DIRECTORY: panda/metalibs/pandadx9/
#

if GetTarget() == 'windows' and not PkgSkip("DX9"):
    OPTS=['DIR:panda/src/dxgsg9', 'BUILDING:PANDADX', 'DX9', 'NVIDIACG', 'CGDX9']
    TargetAdd('p3dxgsg9_dxGraphicsStateGuardian9.obj', opts=OPTS, input='dxGraphicsStateGuardian9.cxx')
    TargetAdd('p3dxgsg9_composite1.obj', opts=OPTS, input='p3dxgsg9_composite1.cxx')
    OPTS=['DIR:panda/metalibs/pandadx9', 'BUILDING:PANDADX', 'DX9', 'NVIDIACG', 'CGDX9']
    TargetAdd('pandadx9_pandadx9.obj', opts=OPTS, input='pandadx9.cxx')
    TargetAdd('libpandadx9.dll', input='pandadx9_pandadx9.obj')
    TargetAdd('libpandadx9.dll', input='p3dxgsg9_dxGraphicsStateGuardian9.obj')
    TargetAdd('libpandadx9.dll', input='p3dxgsg9_composite1.obj')
    TargetAdd('libpandadx9.dll', input='libp3windisplay.dll')
    TargetAdd('libpandadx9.dll', input=COMMON_PANDA_LIBS)
    TargetAdd('libpandadx9.dll', opts=['MODULE', 'ADVAPI', 'WINGDI', 'WINKERNEL', 'WINUSER', 'WINMM', 'DX9', 'NVIDIACG', 'CGDX9'])

#
# DIRECTORY: panda/src/egg/
#

if not PkgSkip("EGG"):
    OPTS=['DIR:panda/src/egg', 'BUILDING:PANDAEGG', 'ZLIB', 'BISONPREFIX_eggyy', 'FLEXDASHI', 'FLEXVERSION:2.5.6']
    CreateFile(GetOutputDir()+"/include/parser.h")
    TargetAdd('p3egg_parser.obj', opts=OPTS, input='parser.yxx')
    TargetAdd('parser.h', input='p3egg_parser.obj', opts=['DEPENDENCYONLY'])
    TargetAdd('p3egg_lexer.obj', opts=OPTS, input='lexer.lxx')
    TargetAdd('p3egg_composite1.obj', opts=OPTS, input='p3egg_composite1.cxx')
    TargetAdd('p3egg_composite2.obj', opts=OPTS, input='p3egg_composite2.cxx')

    OPTS=['DIR:panda/src/egg', 'ZLIB']
    IGATEFILES=GetDirectoryContents('panda/src/egg', ["*.h", "*_composite*.cxx"])
    if "parser.h" in IGATEFILES:
        IGATEFILES.remove("parser.h")
    TargetAdd('libp3egg.in', opts=OPTS, input=IGATEFILES)
    TargetAdd('libp3egg.in', opts=['IMOD:panda3d.egg', 'ILIB:libp3egg', 'SRCDIR:panda/src/egg'])
    PyTargetAdd('p3egg_ext_composite.obj', opts=OPTS, input='p3egg_ext_composite.cxx')

#
# DIRECTORY: panda/src/egg2pg/
#

if not PkgSkip("EGG"):
    OPTS=['DIR:panda/src/egg2pg', 'BUILDING:PANDAEGG']
    TargetAdd('p3egg2pg_composite1.obj', opts=OPTS, input='p3egg2pg_composite1.cxx')
    TargetAdd('p3egg2pg_composite2.obj', opts=OPTS, input='p3egg2pg_composite2.cxx')

    OPTS=['DIR:panda/src/egg2pg']
    IGATEFILES=['load_egg_file.h', 'save_egg_file.h']
    TargetAdd('libp3egg2pg.in', opts=OPTS, input=IGATEFILES)
    TargetAdd('libp3egg2pg.in', opts=['IMOD:panda3d.egg', 'ILIB:libp3egg2pg', 'SRCDIR:panda/src/egg2pg'])

#
# DIRECTORY: panda/src/framework/
#

deps = []
# Framework wants to link in a renderer when building statically, so tell it what is available.
if GetLinkAllStatic():
    deps = ['dtool_have_gl.dat', 'dtool_have_tinydisplay.dat', 'dtool_have_egg.dat']
    if not PkgSkip("GL"):
        DefSymbol("FRAMEWORK", "HAVE_GL")
    if not PkgSkip("TINYDISPLAY"):
        DefSymbol("FRAMEWORK", "HAVE_TINYDISPLAY")
    if not PkgSkip("EGG"):
        DefSymbol("FRAMEWORK", "HAVE_EGG")

OPTS=['DIR:panda/src/framework', 'BUILDING:FRAMEWORK', 'FRAMEWORK']
TargetAdd('p3framework_composite1.obj', opts=OPTS, input='p3framework_composite1.cxx', dep=deps)
TargetAdd('libp3framework.dll', input='p3framework_composite1.obj')
TargetAdd('libp3framework.dll', input=COMMON_PANDA_LIBS)
TargetAdd('libp3framework.dll', opts=['ADVAPI'])

#
# DIRECTORY: panda/src/glgsg/
#

if not PkgSkip("GL"):
    OPTS=['DIR:panda/src/glgsg', 'DIR:panda/src/glstuff', 'BUILDING:PANDAGL', 'GL', 'NVIDIACG']
    TargetAdd('p3glgsg_config_glgsg.obj', opts=OPTS, input='config_glgsg.cxx')
    TargetAdd('p3glgsg_glgsg.obj', opts=OPTS, input='glgsg.cxx')

#
# DIRECTORY: panda/src/glesgsg/
#

if not PkgSkip("GLES"):
    OPTS=['DIR:panda/src/glesgsg', 'DIR:panda/src/glstuff', 'BUILDING:PANDAGLES', 'GLES']
    TargetAdd('p3glesgsg_config_glesgsg.obj', opts=OPTS, input='config_glesgsg.cxx')
    TargetAdd('p3glesgsg_glesgsg.obj', opts=OPTS, input='glesgsg.cxx')

#
# DIRECTORY: panda/src/gles2gsg/
#

if not PkgSkip("GLES2"):
    OPTS=['DIR:panda/src/gles2gsg', 'DIR:panda/src/glstuff', 'BUILDING:PANDAGLES2', 'GLES2']
    TargetAdd('p3gles2gsg_config_gles2gsg.obj', opts=OPTS, input='config_gles2gsg.cxx')
    TargetAdd('p3gles2gsg_gles2gsg.obj', opts=OPTS, input='gles2gsg.cxx')

#
# DIRECTORY: panda/metalibs/pandaegg/
#

if not PkgSkip("EGG"):
    OPTS=['DIR:panda/metalibs/pandaegg', 'DIR:panda/src/egg', 'BUILDING:PANDAEGG']
    TargetAdd('pandaegg_pandaegg.obj', opts=OPTS, input='pandaegg.cxx')

    TargetAdd('libpandaegg.dll', input='pandaegg_pandaegg.obj')
    TargetAdd('libpandaegg.dll', input='p3egg2pg_composite1.obj')
    TargetAdd('libpandaegg.dll', input='p3egg2pg_composite2.obj')
    TargetAdd('libpandaegg.dll', input='p3egg_composite1.obj')
    TargetAdd('libpandaegg.dll', input='p3egg_composite2.obj')
    TargetAdd('libpandaegg.dll', input='p3egg_parser.obj')
    TargetAdd('libpandaegg.dll', input='p3egg_lexer.obj')
    TargetAdd('libpandaegg.dll', input=COMMON_PANDA_LIBS)
    TargetAdd('libpandaegg.dll', opts=['ADVAPI'])

    OPTS=['DIR:panda/metalibs/pandaegg', 'DIR:panda/src/egg']
    PyTargetAdd('egg_module.obj', input='libp3egg2pg.in')
    PyTargetAdd('egg_module.obj', input='libp3egg.in')
    PyTargetAdd('egg_module.obj', opts=OPTS)
    PyTargetAdd('egg_module.obj', opts=['IMOD:panda3d.egg', 'ILIB:egg', 'IMPORT:panda3d.core'])

    PyTargetAdd('egg.pyd', input='egg_module.obj')
    PyTargetAdd('egg.pyd', input='p3egg_ext_composite.obj')
    PyTargetAdd('egg.pyd', input='libp3egg_igate.obj')
    PyTargetAdd('egg.pyd', input='libp3egg2pg_igate.obj')
    PyTargetAdd('egg.pyd', input='libpandaegg.dll')
    PyTargetAdd('egg.pyd', input='libp3interrogatedb.dll')
    PyTargetAdd('egg.pyd', input=COMMON_PANDA_LIBS)

#
# DIRECTORY: panda/src/x11display/
#

if GetTarget() not in ['windows', 'darwin', 'emscripten'] and not PkgSkip("X11"):
    OPTS=['DIR:panda/src/x11display', 'BUILDING:PANDAX11', 'X11']
    TargetAdd('p3x11display_composite1.obj', opts=OPTS, input='p3x11display_composite1.cxx')

#
# DIRECTORY: panda/src/glxdisplay/
#

if GetTarget() not in ['windows', 'darwin', 'emscripten'] and not PkgSkip("GL") and not PkgSkip("X11"):
    DefSymbol('GLX', 'HAVE_GLX', '')
    OPTS=['DIR:panda/src/glxdisplay', 'BUILDING:PANDAGL', 'GL', 'NVIDIACG', 'CGGL', 'GLX']
    TargetAdd('p3glxdisplay_composite1.obj', opts=OPTS, input='p3glxdisplay_composite1.cxx')
    OPTS=['DIR:panda/metalibs/pandagl', 'BUILDING:PANDAGL', 'GL', 'NVIDIACG', 'CGGL', 'GLX']
    TargetAdd('pandagl_pandagl.obj', opts=OPTS, input='pandagl.cxx')
    TargetAdd('libpandagl.dll', input='p3x11display_composite1.obj')
    TargetAdd('libpandagl.dll', input='pandagl_pandagl.obj')
    TargetAdd('libpandagl.dll', input='p3glgsg_config_glgsg.obj')
    TargetAdd('libpandagl.dll', input='p3glgsg_glgsg.obj')
    TargetAdd('libpandagl.dll', input='p3glxdisplay_composite1.obj')
    TargetAdd('libpandagl.dll', input=COMMON_PANDA_LIBS)
    TargetAdd('libpandagl.dll', opts=['MODULE', 'GL', 'NVIDIACG', 'CGGL', 'X11'])

#
# DIRECTORY: panda/src/cocoadisplay/
#

if GetTarget() == 'darwin' and PkgSkip("COCOA")==0 and not PkgSkip("GL"):
    OPTS=['DIR:panda/src/cocoadisplay', 'BUILDING:PANDAGL', 'GL', 'NVIDIACG', 'CGGL']
    TargetAdd('p3cocoadisplay_composite1.obj', opts=OPTS, input='p3cocoadisplay_composite1.mm')
    OPTS=['DIR:panda/metalibs/pandagl', 'BUILDING:PANDAGL', 'GL', 'NVIDIACG', 'CGGL']
    TargetAdd('pandagl_pandagl.obj', opts=OPTS, input='pandagl.cxx')
    TargetAdd('libpandagl.dll', input='pandagl_pandagl.obj')
    TargetAdd('libpandagl.dll', input='p3glgsg_config_glgsg.obj')
    TargetAdd('libpandagl.dll', input='p3glgsg_glgsg.obj')
    TargetAdd('libpandagl.dll', input='p3cocoadisplay_composite1.obj')
    if not PkgSkip('PANDAFX'):
        TargetAdd('libpandagl.dll', input='libpandafx.dll')
    TargetAdd('libpandagl.dll', input=COMMON_PANDA_LIBS)
    TargetAdd('libpandagl.dll', opts=['MODULE', 'GL', 'NVIDIACG', 'CGGL', 'COCOA', 'CARBON', 'QUARTZ'])

#
# DIRECTORY: panda/src/wgldisplay/
#

if GetTarget() == 'windows' and not PkgSkip("GL"):
    OPTS=['DIR:panda/src/wgldisplay', 'DIR:panda/src/glstuff', 'BUILDING:PANDAGL', 'NVIDIACG', 'CGGL']
    TargetAdd('p3wgldisplay_composite1.obj', opts=OPTS, input='p3wgldisplay_composite1.cxx')
    OPTS=['DIR:panda/metalibs/pandagl', 'BUILDING:PANDAGL', 'NVIDIACG', 'CGGL']
    TargetAdd('pandagl_pandagl.obj', opts=OPTS, input='pandagl.cxx')
    TargetAdd('libpandagl.dll', input='pandagl_pandagl.obj')
    TargetAdd('libpandagl.dll', input='p3glgsg_config_glgsg.obj')
    TargetAdd('libpandagl.dll', input='p3glgsg_glgsg.obj')
    TargetAdd('libpandagl.dll', input='p3wgldisplay_composite1.obj')
    TargetAdd('libpandagl.dll', input='libp3windisplay.dll')
    if not PkgSkip('PANDAFX'):
        TargetAdd('libpandagl.dll', input='libpandafx.dll')
    TargetAdd('libpandagl.dll', input=COMMON_PANDA_LIBS)
    TargetAdd('libpandagl.dll', opts=['MODULE', 'WINGDI', 'GL', 'WINKERNEL', 'WINOLDNAMES', 'WINUSER', 'WINMM', 'NVIDIACG', 'CGGL'])

#
# DIRECTORY: panda/src/egldisplay/
#

# If we're not compiling with any windowing system at all, but we do have EGL,
# we can use that to create a headless libpandagl instead.
if not PkgSkip("EGL") and not PkgSkip("GL") and PkgSkip("X11") and GetTarget() not in ('windows', 'darwin'):
    OPTS=['DIR:panda/src/egldisplay', 'DIR:panda/src/glstuff', 'BUILDING:PANDAGL', 'GL', 'EGL']
    TargetAdd('pandagl_egldisplay_composite1.obj', opts=OPTS, input='p3egldisplay_composite1.cxx')
    OPTS=['DIR:panda/metalibs/pandagl', 'BUILDING:PANDAGL', 'GL', 'EGL']
    TargetAdd('pandagl_pandagl.obj', opts=OPTS, input='pandagl.cxx')
    TargetAdd('libpandagl.dll', input='pandagl_pandagl.obj')
    TargetAdd('libpandagl.dll', input='p3glgsg_config_glgsg.obj')
    TargetAdd('libpandagl.dll', input='p3glgsg_glgsg.obj')
    TargetAdd('libpandagl.dll', input='pandagl_egldisplay_composite1.obj')
    TargetAdd('libpandagl.dll', input=COMMON_PANDA_LIBS)
    TargetAdd('libpandagl.dll', opts=['MODULE', 'GL', 'EGL', 'CGGL'])

elif not PkgSkip("EGL") and not PkgSkip("GL") and GetTarget() not in ('windows', 'darwin'):
    # As a temporary solution for #1086, build this module, which we can use as a
    # fallback to OpenGL for headless systems.
    OPTS=['DIR:panda/src/egldisplay', 'DIR:panda/src/glstuff', 'BUILDING:PANDAGL', 'GL', 'EGL']
    TargetAdd('p3headlessgl_egldisplay_composite1.obj', opts=OPTS, input='p3egldisplay_composite1.cxx')
    OPTS=['DIR:panda/metalibs/pandagl', 'BUILDING:PANDAGL', 'GL', 'EGL']
    TargetAdd('p3headlessgl_pandagl.obj', opts=OPTS, input='pandagl.cxx')
    TargetAdd('libp3headlessgl.dll', input='p3headlessgl_pandagl.obj')
    TargetAdd('libp3headlessgl.dll', input='p3glgsg_config_glgsg.obj')
    TargetAdd('libp3headlessgl.dll', input='p3glgsg_glgsg.obj')
    TargetAdd('libp3headlessgl.dll', input='p3headlessgl_egldisplay_composite1.obj')
    TargetAdd('libp3headlessgl.dll', input=COMMON_PANDA_LIBS)
    TargetAdd('libp3headlessgl.dll', opts=['MODULE', 'GL', 'EGL', 'CGGL'])

#
# DIRECTORY: panda/src/egldisplay/
#

if GetTarget() != 'android' and not PkgSkip("EGL") and not PkgSkip("GLES"):
    DefSymbol('GLES', 'OPENGLES_1', '')
    OPTS=['DIR:panda/src/egldisplay', 'DIR:panda/src/glstuff', 'BUILDING:PANDAGLES', 'GLES', 'EGL', 'X11']
    TargetAdd('pandagles_egldisplay_composite1.obj', opts=OPTS, input='p3egldisplay_composite1.cxx')
    OPTS=['DIR:panda/metalibs/pandagles', 'BUILDING:PANDAGLES', 'GLES', 'EGL']
    TargetAdd('pandagles_pandagles.obj', opts=OPTS, input='pandagles.cxx')
    if not PkgSkip("X11"):
        TargetAdd('libpandagles.dll', input='p3x11display_composite1.obj')
    TargetAdd('libpandagles.dll', input='pandagles_pandagles.obj')
    TargetAdd('libpandagles.dll', input='p3glesgsg_config_glesgsg.obj')
    TargetAdd('libpandagles.dll', input='p3glesgsg_glesgsg.obj')
    TargetAdd('libpandagles.dll', input='pandagles_egldisplay_composite1.obj')
    TargetAdd('libpandagles.dll', input=COMMON_PANDA_LIBS)
    TargetAdd('libpandagles.dll', opts=['MODULE', 'GLES', 'EGL', 'X11'])

#
# DIRECTORY: panda/src/egldisplay/
#

if GetTarget() != 'android' and not PkgSkip("EGL") and not PkgSkip("GLES2"):
    DefSymbol('GLES2', 'OPENGLES_2', '')
    OPTS=['DIR:panda/src/egldisplay', 'DIR:panda/src/glstuff', 'BUILDING:PANDAGLES2', 'GLES2', 'EGL', 'X11']
    TargetAdd('pandagles2_egldisplay_composite1.obj', opts=OPTS, input='p3egldisplay_composite1.cxx')
    OPTS=['DIR:panda/metalibs/pandagles2', 'BUILDING:PANDAGLES2', 'GLES2', 'EGL']
    TargetAdd('pandagles2_pandagles2.obj', opts=OPTS, input='pandagles2.cxx')
    if not PkgSkip("X11"):
        TargetAdd('libpandagles2.dll', input='p3x11display_composite1.obj')
    TargetAdd('libpandagles2.dll', input='pandagles2_pandagles2.obj')
    TargetAdd('libpandagles2.dll', input='p3gles2gsg_config_gles2gsg.obj')
    TargetAdd('libpandagles2.dll', input='p3gles2gsg_gles2gsg.obj')
    TargetAdd('libpandagles2.dll', input='pandagles2_egldisplay_composite1.obj')
    TargetAdd('libpandagles2.dll', input=COMMON_PANDA_LIBS)
    TargetAdd('libpandagles2.dll', opts=['MODULE', 'GLES2', 'EGL', 'X11'])

#
# DIRECTORY: panda/src/webgldisplay/
#

if GetTarget() == 'emscripten' and not PkgSkip("GLES2"):
  DefSymbol('GLES2', 'OPENGLES_2', '')
  OPTS=['DIR:panda/src/webgldisplay', 'DIR:panda/src/glstuff', 'BUILDING:PANDAGLES2',  'GLES2', 'WEBGL']
  TargetAdd('p3webgldisplay_webgldisplay_composite1.obj', opts=OPTS, input='p3webgldisplay_composite1.cxx')
  TargetAdd('libp3webgldisplay.dll', input='p3gles2gsg_config_gles2gsg.obj')
  TargetAdd('libp3webgldisplay.dll', input='p3gles2gsg_gles2gsg.obj')
  TargetAdd('libp3webgldisplay.dll', input='p3webgldisplay_webgldisplay_composite1.obj')
  TargetAdd('libp3webgldisplay.dll', input=COMMON_PANDA_LIBS)
  TargetAdd('libp3webgldisplay.dll', opts=['MODULE', 'GLES2', 'WEBGL'])

#
# DIRECTORY: panda/src/ode/
#
if not PkgSkip("ODE"):
    OPTS=['DIR:panda/src/ode', 'BUILDING:PANDAODE', 'ODE']
    TargetAdd('p3ode_composite1.obj', opts=OPTS, input='p3ode_composite1.cxx')
    TargetAdd('p3ode_composite2.obj', opts=OPTS, input='p3ode_composite2.cxx')
    TargetAdd('p3ode_composite3.obj', opts=OPTS, input='p3ode_composite3.cxx')

    OPTS=['DIR:panda/src/ode', 'ODE']
    IGATEFILES=GetDirectoryContents('panda/src/ode', ["*.h", "*_composite*.cxx"])
    IGATEFILES.remove("odeConvexGeom.h")
    IGATEFILES.remove("odeHelperStructs.h")
    TargetAdd('libpandaode.in', opts=OPTS, input=IGATEFILES)
    TargetAdd('libpandaode.in', opts=['IMOD:panda3d.ode', 'ILIB:libpandaode', 'SRCDIR:panda/src/ode'])
    PyTargetAdd('p3ode_ext_composite.obj', opts=OPTS, input='p3ode_ext_composite.cxx')

#
# DIRECTORY: panda/metalibs/pandaode/
#
if not PkgSkip("ODE"):
    OPTS=['DIR:panda/metalibs/pandaode', 'BUILDING:PANDAODE', 'ODE']
    TargetAdd('pandaode_pandaode.obj', opts=OPTS, input='pandaode.cxx')

    TargetAdd('libpandaode.dll', input='pandaode_pandaode.obj')
    TargetAdd('libpandaode.dll', input='p3ode_composite1.obj')
    TargetAdd('libpandaode.dll', input='p3ode_composite2.obj')
    TargetAdd('libpandaode.dll', input='p3ode_composite3.obj')
    TargetAdd('libpandaode.dll', input=COMMON_PANDA_LIBS)
    TargetAdd('libpandaode.dll', opts=['WINUSER', 'ODE'])

    OPTS=['DIR:panda/metalibs/pandaode', 'ODE']
    PyTargetAdd('ode_module.obj', input='libpandaode.in')
    PyTargetAdd('ode_module.obj', opts=OPTS)
    PyTargetAdd('ode_module.obj', opts=['IMOD:panda3d.ode', 'ILIB:ode', 'IMPORT:panda3d.core'])

    PyTargetAdd('ode.pyd', input='ode_module.obj')
    PyTargetAdd('ode.pyd', input='libpandaode_igate.obj')
    PyTargetAdd('ode.pyd', input='p3ode_ext_composite.obj')
    PyTargetAdd('ode.pyd', input='libpandaode.dll')
    PyTargetAdd('ode.pyd', input='libp3interrogatedb.dll')
    PyTargetAdd('ode.pyd', input=COMMON_PANDA_LIBS)
    PyTargetAdd('ode.pyd', opts=['WINUSER', 'ODE'])

#
# DIRECTORY: panda/src/bullet/
#
if not PkgSkip("BULLET"):
    OPTS=['DIR:panda/src/bullet', 'BUILDING:PANDABULLET', 'BULLET']
    TargetAdd('p3bullet_composite.obj', opts=OPTS, input='p3bullet_composite.cxx')

    OPTS=['DIR:panda/src/bullet', 'BULLET']
    IGATEFILES=GetDirectoryContents('panda/src/bullet', ["*.h", "*_composite*.cxx"])
    TargetAdd('libpandabullet.in', opts=OPTS, input=IGATEFILES)
    TargetAdd('libpandabullet.in', opts=['IMOD:panda3d.bullet', 'ILIB:libpandabullet', 'SRCDIR:panda/src/bullet'])

#
# DIRECTORY: panda/metalibs/pandabullet/
#
if not PkgSkip("BULLET"):
    OPTS=['DIR:panda/metalibs/pandabullet', 'BUILDING:PANDABULLET', 'BULLET']
    TargetAdd('pandabullet_pandabullet.obj', opts=OPTS, input='pandabullet.cxx')

    TargetAdd('libpandabullet.dll', input='pandabullet_pandabullet.obj')
    TargetAdd('libpandabullet.dll', input='p3bullet_composite.obj')
    TargetAdd('libpandabullet.dll', input=COMMON_PANDA_LIBS)
    TargetAdd('libpandabullet.dll', opts=['WINUSER', 'BULLET'])

    OPTS=['DIR:panda/metalibs/pandabullet', 'BULLET']
    PyTargetAdd('bullet_module.obj', input='libpandabullet.in')
    PyTargetAdd('bullet_module.obj', opts=OPTS)
    PyTargetAdd('bullet_module.obj', opts=['IMOD:panda3d.bullet', 'ILIB:bullet', 'IMPORT:panda3d.core'])

    PyTargetAdd('bullet.pyd', input='bullet_module.obj')
    PyTargetAdd('bullet.pyd', input='libpandabullet_igate.obj')
    PyTargetAdd('bullet.pyd', input='libpandabullet.dll')
    PyTargetAdd('bullet.pyd', input='libp3interrogatedb.dll')
    PyTargetAdd('bullet.pyd', input=COMMON_PANDA_LIBS)
    PyTargetAdd('bullet.pyd', opts=['WINUSER', 'BULLET'])

#
# DIRECTORY: panda/src/physics/
#

if not PkgSkip("PANDAPHYSICS"):
    OPTS=['DIR:panda/src/physics', 'BUILDING:PANDAPHYSICS']
    TargetAdd('p3physics_composite1.obj', opts=OPTS, input='p3physics_composite1.cxx')
    TargetAdd('p3physics_composite2.obj', opts=OPTS, input='p3physics_composite2.cxx')

    OPTS=['DIR:panda/src/physics']
    IGATEFILES=GetDirectoryContents('panda/src/physics', ["*.h", "*_composite*.cxx"])
    IGATEFILES.remove("forces.h")
    TargetAdd('libp3physics.in', opts=OPTS, input=IGATEFILES)
    TargetAdd('libp3physics.in', opts=['IMOD:panda3d.physics', 'ILIB:libp3physics', 'SRCDIR:panda/src/physics'])

#
# DIRECTORY: panda/src/particlesystem/
#

if not PkgSkip("PANDAPHYSICS") and not PkgSkip("PANDAPARTICLESYSTEM"):
    OPTS=['DIR:panda/src/particlesystem', 'BUILDING:PANDAPHYSICS']
    TargetAdd('p3particlesystem_composite1.obj', opts=OPTS, input='p3particlesystem_composite1.cxx')
    TargetAdd('p3particlesystem_composite2.obj', opts=OPTS, input='p3particlesystem_composite2.cxx')

    OPTS=['DIR:panda/src/particlesystem']
    IGATEFILES=GetDirectoryContents('panda/src/particlesystem', ["*.h", "*_composite*.cxx"])
    IGATEFILES.remove('orientedParticle.h')
    IGATEFILES.remove('orientedParticleFactory.h')
    IGATEFILES.remove('particlefactories.h')
    IGATEFILES.remove('emitters.h')
    IGATEFILES.remove('particles.h')
    TargetAdd('libp3particlesystem.in', opts=OPTS, input=IGATEFILES)
    TargetAdd('libp3particlesystem.in', opts=['IMOD:panda3d.physics', 'ILIB:libp3particlesystem', 'SRCDIR:panda/src/particlesystem'])

#
# DIRECTORY: panda/metalibs/pandaphysics/
#

if not PkgSkip("PANDAPHYSICS"):
    OPTS=['DIR:panda/metalibs/pandaphysics', 'BUILDING:PANDAPHYSICS']
    TargetAdd('pandaphysics_pandaphysics.obj', opts=OPTS, input='pandaphysics.cxx')

    TargetAdd('libpandaphysics.dll', input='pandaphysics_pandaphysics.obj')
    TargetAdd('libpandaphysics.dll', input='p3physics_composite1.obj')
    TargetAdd('libpandaphysics.dll', input='p3physics_composite2.obj')
    TargetAdd('libpandaphysics.dll', input='p3particlesystem_composite1.obj')
    TargetAdd('libpandaphysics.dll', input='p3particlesystem_composite2.obj')
    TargetAdd('libpandaphysics.dll', input=COMMON_PANDA_LIBS)
    TargetAdd('libpandaphysics.dll', opts=['ADVAPI'])

    OPTS=['DIR:panda/metalibs/pandaphysics']
    PyTargetAdd('physics_module.obj', input='libp3physics.in')
    if not PkgSkip("PANDAPARTICLESYSTEM"):
        PyTargetAdd('physics_module.obj', input='libp3particlesystem.in')
    PyTargetAdd('physics_module.obj', opts=OPTS)
    PyTargetAdd('physics_module.obj', opts=['IMOD:panda3d.physics', 'ILIB:physics', 'IMPORT:panda3d.core'])

    PyTargetAdd('physics.pyd', input='physics_module.obj')
    PyTargetAdd('physics.pyd', input='libp3physics_igate.obj')
    if not PkgSkip("PANDAPARTICLESYSTEM"):
        PyTargetAdd('physics.pyd', input='libp3particlesystem_igate.obj')
    PyTargetAdd('physics.pyd', input='libpandaphysics.dll')
    PyTargetAdd('physics.pyd', input='libp3interrogatedb.dll')
    PyTargetAdd('physics.pyd', input=COMMON_PANDA_LIBS)

#
# DIRECTORY: contrib/src/speedtree/
#

if not PkgSkip("SPEEDTREE"):
    OPTS=['DIR:contrib/src/speedtree', 'BUILDING:PANDASPEEDTREE', 'SPEEDTREE']
    TargetAdd('pandaspeedtree_composite1.obj', opts=OPTS, input='pandaspeedtree_composite1.cxx')
    IGATEFILES=GetDirectoryContents('contrib/src/speedtree', ["*.h", "*_composite*.cxx"])
    TargetAdd('libpandaspeedtree.in', opts=OPTS, input=IGATEFILES)
    TargetAdd('libpandaspeedtree.in', opts=['IMOD:libpandaspeedtree', 'ILIB:libpandaspeedtree', 'SRCDIR:contrib/src/speedtree'])

    PyTargetAdd('libpandaspeedtree_module.obj', input='libpandaspeedtree.in')
    PyTargetAdd('libpandaspeedtree_module.obj', opts=OPTS)
    PyTargetAdd('libpandaspeedtree_module.obj', opts=['IMOD:libpandaspeedtree', 'ILIB:libpandaspeedtree'])
    TargetAdd('libpandaspeedtree.dll', input='pandaspeedtree_composite1.obj')
    PyTargetAdd('libpandaspeedtree.dll', input='libpandaspeedtree_igate.obj')
    TargetAdd('libpandaspeedtree.dll', input='libpandaspeedtree_module.obj')
    TargetAdd('libpandaspeedtree.dll', input=COMMON_PANDA_LIBS)
    TargetAdd('libpandaspeedtree.dll', opts=['SPEEDTREE'])
    if SDK["SPEEDTREEAPI"] == 'OpenGL':
        TargetAdd('libpandaspeedtree.dll', opts=['GL', 'NVIDIACG', 'CGGL'])
    elif SDK["SPEEDTREEAPI"] == 'DirectX9':
        TargetAdd('libpandaspeedtree.dll', opts=['DX9', 'NVIDIACG', 'CGDX9'])

#
# DIRECTORY: panda/src/testbed/
#

if not PkgSkip("PVIEW"):
    OPTS=['DIR:panda/src/testbed']
    TargetAdd('pview_pview.obj', opts=OPTS, input='pview.cxx')
    TargetAdd('pview.exe', input='pview_pview.obj')
    TargetAdd('pview.exe', input='libp3framework.dll')
    if not PkgSkip("EGG"):
        TargetAdd('pview.exe', input='libpandaegg.dll')
    TargetAdd('pview.exe', input=COMMON_PANDA_LIBS)
    TargetAdd('pview.exe', opts=['ADVAPI', 'WINSOCK2', 'WINSHELL'])

    if GetLinkAllStatic() and not PkgSkip("GL"):
        TargetAdd('pview.exe', input='libpandagl.dll')
    if GetTarget() == "emscripten" and not PkgSkip("GLES2"):
        TargetAdd('pview.exe', input='libp3webgldisplay.dll')

#
# DIRECTORY: panda/src/android/
#

if GetTarget() == 'android':
    OPTS=['DIR:panda/src/android', 'PNG']
    TargetAdd('org/panda3d/android/NativeIStream.class', opts=OPTS, input='NativeIStream.java')
    TargetAdd('org/panda3d/android/NativeOStream.class', opts=OPTS, input='NativeOStream.java')
    TargetAdd('org/panda3d/android/PandaActivity.class', opts=OPTS, input='PandaActivity.java')
    TargetAdd('org/panda3d/android/PythonActivity.class', opts=OPTS, input='PythonActivity.java')

    TargetAdd('classes.dex', input='org/panda3d/android/NativeIStream.class')
    TargetAdd('classes.dex', input='org/panda3d/android/NativeOStream.class')
    TargetAdd('classes.dex', input='org/panda3d/android/PandaActivity.class')
    TargetAdd('classes.dex', input='org/panda3d/android/PythonActivity.class')

    TargetAdd('p3android_composite1.obj', opts=OPTS, input='p3android_composite1.cxx')
    TargetAdd('libp3android.dll', input='p3android_composite1.obj')
    TargetAdd('libp3android.dll', input=COMMON_PANDA_LIBS)
    TargetAdd('libp3android.dll', opts=['JNIGRAPHICS'])

    TargetAdd('android_native_app_glue.obj', opts=OPTS + ['NOHIDDEN'], input='android_native_app_glue.c')
    TargetAdd('android_main.obj', opts=OPTS, input='android_main.cxx')

    if not PkgSkip("PVIEW"):
        TargetAdd('libpview_pview.obj', opts=OPTS, input='pview.cxx')
        TargetAdd('libpview.dll', input='android_native_app_glue.obj')
        TargetAdd('libpview.dll', input='android_main.obj')
        TargetAdd('libpview.dll', input='libpview_pview.obj')
        TargetAdd('libpview.dll', input='libp3framework.dll')
        if not PkgSkip("EGG"):
            TargetAdd('libpview.dll', input='libpandaegg.dll')
        TargetAdd('libpview.dll', input='libp3android.dll')
        TargetAdd('libpview.dll', input=COMMON_PANDA_LIBS)
        TargetAdd('libpview.dll', opts=['MODULE', 'ANDROID'])

    if not PkgSkip("PYTHON"):
        OPTS += ['PYTHON']
        TargetAdd('ppython_ppython.obj', opts=OPTS, input='python_main.cxx')
        TargetAdd('libppython.dll', input='android_native_app_glue.obj')
        TargetAdd('libppython.dll', input='android_main.obj')
        TargetAdd('libppython.dll', input='ppython_ppython.obj')
        TargetAdd('libppython.dll', input='libp3framework.dll')
        TargetAdd('libppython.dll', input='libp3android.dll')
        TargetAdd('libppython.dll', input=COMMON_PANDA_LIBS)
        TargetAdd('libppython.dll', opts=['MODULE', 'ANDROID', 'PYTHON'])

#
# DIRECTORY: panda/src/androiddisplay/
#

if GetTarget() == 'android' and not PkgSkip("EGL") and not PkgSkip("GLES"):
    DefSymbol('GLES', 'OPENGLES_1', '')
    OPTS=['DIR:panda/src/androiddisplay', 'DIR:panda/src/glstuff', 'BUILDING:PANDAGLES', 'GLES', 'EGL']
    TargetAdd('pandagles_androiddisplay_composite1.obj', opts=OPTS, input='p3androiddisplay_composite1.cxx')
    OPTS=['DIR:panda/metalibs/pandagles', 'BUILDING:PANDAGLES', 'GLES', 'EGL']
    TargetAdd('pandagles_pandagles.obj', opts=OPTS, input='pandagles.cxx')
    TargetAdd('libpandagles.dll', input='pandagles_pandagles.obj')
    TargetAdd('libpandagles.dll', input='p3glesgsg_config_glesgsg.obj')
    TargetAdd('libpandagles.dll', input='p3glesgsg_glesgsg.obj')
    TargetAdd('libpandagles.dll', input='pandagles_androiddisplay_composite1.obj')
    TargetAdd('libpandagles.dll', input='libp3android.dll')
    TargetAdd('libpandagles.dll', input=COMMON_PANDA_LIBS)
    TargetAdd('libpandagles.dll', opts=['MODULE', 'GLES', 'EGL'])

if GetTarget() == 'android' and not PkgSkip("EGL") and not PkgSkip("GLES2"):
    DefSymbol('GLES2', 'OPENGLES_2', '')
    OPTS=['DIR:panda/src/androiddisplay', 'DIR:panda/src/glstuff', 'BUILDING:PANDAGLES2', 'GLES2', 'EGL']
    TargetAdd('pandagles2_androiddisplay_composite1.obj', opts=OPTS, input='p3androiddisplay_composite1.cxx')
    OPTS=['DIR:panda/metalibs/pandagles2', 'BUILDING:PANDAGLES2', 'GLES2', 'EGL']
    TargetAdd('pandagles2_pandagles2.obj', opts=OPTS, input='pandagles2.cxx')
    TargetAdd('libpandagles2.dll', input='pandagles2_pandagles2.obj')
    TargetAdd('libpandagles2.dll', input='p3gles2gsg_config_gles2gsg.obj')
    TargetAdd('libpandagles2.dll', input='p3gles2gsg_gles2gsg.obj')
    TargetAdd('libpandagles2.dll', input='pandagles2_androiddisplay_composite1.obj')
    TargetAdd('libpandagles2.dll', input='libp3android.dll')
    TargetAdd('libpandagles2.dll', input=COMMON_PANDA_LIBS)
    TargetAdd('libpandagles2.dll', opts=['MODULE', 'GLES2', 'EGL'])

#
# DIRECTORY: panda/src/tinydisplay/
#

if (GetTarget() in ('windows', 'darwin') or not PkgSkip("X11")) and not PkgSkip("TINYDISPLAY"):
    OPTS=['DIR:panda/src/tinydisplay', 'BUILDING:TINYDISPLAY', 'X11']
    TargetAdd('p3tinydisplay_composite1.obj', opts=OPTS, input='p3tinydisplay_composite1.cxx')
    TargetAdd('p3tinydisplay_composite2.obj', opts=OPTS, input='p3tinydisplay_composite2.cxx')
    TargetAdd('p3tinydisplay_ztriangle_1.obj', opts=OPTS, input='ztriangle_1.cxx')
    TargetAdd('p3tinydisplay_ztriangle_2.obj', opts=OPTS, input='ztriangle_2.cxx')
    TargetAdd('p3tinydisplay_ztriangle_3.obj', opts=OPTS, input='ztriangle_3.cxx')
    TargetAdd('p3tinydisplay_ztriangle_4.obj', opts=OPTS, input='ztriangle_4.cxx')
    TargetAdd('p3tinydisplay_ztriangle_table.obj', opts=OPTS, input='ztriangle_table.cxx')
    if GetTarget() == 'windows':
        TargetAdd('libp3tinydisplay.dll', input='libp3windisplay.dll')
        TargetAdd('libp3tinydisplay.dll', opts=['WINIMM', 'WINGDI', 'WINKERNEL', 'WINOLDNAMES', 'WINUSER', 'WINMM'])
    elif GetTarget() != 'darwin':
        TargetAdd('libp3tinydisplay.dll', input='p3x11display_composite1.obj')
        TargetAdd('libp3tinydisplay.dll', opts=['X11'])
    TargetAdd('libp3tinydisplay.dll', input='p3tinydisplay_composite1.obj')
    TargetAdd('libp3tinydisplay.dll', input='p3tinydisplay_composite2.obj')
    TargetAdd('libp3tinydisplay.dll', input='p3tinydisplay_ztriangle_1.obj')
    TargetAdd('libp3tinydisplay.dll', input='p3tinydisplay_ztriangle_2.obj')
    TargetAdd('libp3tinydisplay.dll', input='p3tinydisplay_ztriangle_3.obj')
    TargetAdd('libp3tinydisplay.dll', input='p3tinydisplay_ztriangle_4.obj')
    TargetAdd('libp3tinydisplay.dll', input='p3tinydisplay_ztriangle_table.obj')
    TargetAdd('libp3tinydisplay.dll', input=COMMON_PANDA_LIBS)

#
# DIRECTORY: direct/src/directbase/
#

if not PkgSkip("DIRECT"):
    OPTS=['DIR:direct/src/directbase']
    TargetAdd('p3directbase_directbase.obj', opts=OPTS+['BUILDING:DIRECT'], input='directbase.cxx')

#
# DIRECTORY: direct/src/dcparser/
#

if not PkgSkip("DIRECT"):
    OPTS=['DIR:direct/src/dcparser', 'BUILDING:DIRECT_DCPARSER', 'WITHINPANDA', 'BISONPREFIX_dcyy']
    CreateFile(GetOutputDir()+"/include/dcParser.h")
    TargetAdd('p3dcparser_dcParser.obj', opts=OPTS, input='dcParser.yxx')
    TargetAdd('dcParser.h', input='p3dcparser_dcParser.obj', opts=['DEPENDENCYONLY'])
    TargetAdd('p3dcparser_dcLexer.obj', opts=OPTS, input='dcLexer.lxx')
    TargetAdd('p3dcparser_composite1.obj', opts=OPTS, input='p3dcparser_composite1.cxx')
    TargetAdd('p3dcparser_composite2.obj', opts=OPTS, input='p3dcparser_composite2.cxx')

    OPTS=['DIR:direct/src/dcparser', 'WITHINPANDA']
    IGATEFILES=GetDirectoryContents('direct/src/dcparser', ["*.h", "*_composite*.cxx"])
    if "dcParser.h" in IGATEFILES:
        IGATEFILES.remove("dcParser.h")
    if "dcmsgtypes.h" in IGATEFILES:
        IGATEFILES.remove('dcmsgtypes.h')
    TargetAdd('libp3dcparser.in', opts=OPTS, input=IGATEFILES)
    TargetAdd('libp3dcparser.in', opts=['IMOD:panda3d.direct', 'ILIB:libp3dcparser', 'SRCDIR:direct/src/dcparser'])
    PyTargetAdd('p3dcparser_ext_composite.obj', opts=OPTS, input='p3dcparser_ext_composite.cxx')

#
# DIRECTORY: direct/src/deadrec/
#

if not PkgSkip("DIRECT"):
    OPTS=['DIR:direct/src/deadrec', 'BUILDING:DIRECT']
    TargetAdd('p3deadrec_composite1.obj', opts=OPTS, input='p3deadrec_composite1.cxx')

    OPTS=['DIR:direct/src/deadrec']
    IGATEFILES=GetDirectoryContents('direct/src/deadrec', ["*.h", "*_composite*.cxx"])
    TargetAdd('libp3deadrec.in', opts=OPTS, input=IGATEFILES)
    TargetAdd('libp3deadrec.in', opts=['IMOD:panda3d.direct', 'ILIB:libp3deadrec', 'SRCDIR:direct/src/deadrec'])

#
# DIRECTORY: direct/src/distributed/
#

if not PkgSkip("DIRECT") and GetTarget() != 'emscripten':
    OPTS=['DIR:direct/src/distributed', 'DIR:direct/src/dcparser', 'WITHINPANDA', 'BUILDING:DIRECT']
    TargetAdd('p3distributed_config_distributed.obj', opts=OPTS, input='config_distributed.cxx')

    OPTS=['DIR:direct/src/distributed', 'WITHINPANDA']
    IGATEFILES=GetDirectoryContents('direct/src/distributed', ["*.h", "*.cxx"])
    TargetAdd('libp3distributed.in', opts=OPTS, input=IGATEFILES)
    TargetAdd('libp3distributed.in', opts=['IMOD:panda3d.direct', 'ILIB:libp3distributed', 'SRCDIR:direct/src/distributed'])
    PyTargetAdd('p3distributed_cConnectionRepository.obj', opts=OPTS, input='cConnectionRepository.cxx')
    PyTargetAdd('p3distributed_cDistributedSmoothNodeBase.obj', opts=OPTS, input='cDistributedSmoothNodeBase.cxx')

#
# DIRECTORY: direct/src/interval/
#

if not PkgSkip("DIRECT"):
    OPTS=['DIR:direct/src/interval', 'BUILDING:DIRECT']
    TargetAdd('p3interval_composite1.obj', opts=OPTS, input='p3interval_composite1.cxx')

    OPTS=['DIR:direct/src/interval']
    IGATEFILES=GetDirectoryContents('direct/src/interval', ["*.h", "*_composite*.cxx"])
    TargetAdd('libp3interval.in', opts=OPTS, input=IGATEFILES)
    TargetAdd('libp3interval.in', opts=['IMOD:panda3d.direct', 'ILIB:libp3interval', 'SRCDIR:direct/src/interval'])
    PyTargetAdd('p3interval_cInterval_ext.obj', opts=OPTS, input='cInterval_ext.cxx')

#
# DIRECTORY: direct/src/showbase/
#

if not PkgSkip("DIRECT"):
    OPTS=['DIR:direct/src/showbase', 'BUILDING:DIRECT']
    TargetAdd('p3showbase_showBase.obj', opts=OPTS, input='showBase.cxx')
    if GetTarget() == 'darwin':
        TargetAdd('p3showbase_showBase_assist.obj', opts=OPTS, input='showBase_assist.mm')

    OPTS=['DIR:direct/src/showbase']
    IGATEFILES=GetDirectoryContents('direct/src/showbase', ["*.h", "showBase.cxx"])
    TargetAdd('libp3showbase.in', opts=OPTS, input=IGATEFILES)
    TargetAdd('libp3showbase.in', opts=['IMOD:panda3d.direct', 'ILIB:libp3showbase', 'SRCDIR:direct/src/showbase'])

#
# DIRECTORY: direct/src/motiontrail/
#

if not PkgSkip("DIRECT"):
    OPTS=['DIR:direct/src/motiontrail', 'BUILDING:DIRECT']
    TargetAdd('p3motiontrail_cMotionTrail.obj', opts=OPTS, input='cMotionTrail.cxx')
    TargetAdd('p3motiontrail_config_motiontrail.obj', opts=OPTS, input='config_motiontrail.cxx')

    OPTS=['DIR:direct/src/motiontrail']
    IGATEFILES=GetDirectoryContents('direct/src/motiontrail', ["*.h", "cMotionTrail.cxx"])
    TargetAdd('libp3motiontrail.in', opts=OPTS, input=IGATEFILES)
    TargetAdd('libp3motiontrail.in', opts=['IMOD:panda3d.direct', 'ILIB:libp3motiontrail', 'SRCDIR:direct/src/motiontrail'])

#
# DIRECTORY: direct/metalibs/direct/
#

if not PkgSkip("DIRECT"):
    TargetAdd('libp3direct.dll', input='p3directbase_directbase.obj')
    TargetAdd('libp3direct.dll', input='p3dcparser_composite1.obj')
    TargetAdd('libp3direct.dll', input='p3dcparser_composite2.obj')
    TargetAdd('libp3direct.dll', input='p3dcparser_dcParser.obj')
    TargetAdd('libp3direct.dll', input='p3dcparser_dcLexer.obj')
    TargetAdd('libp3direct.dll', input='p3showbase_showBase.obj')
    if GetTarget() == 'darwin':
        TargetAdd('libp3direct.dll', input='p3showbase_showBase_assist.obj')
    TargetAdd('libp3direct.dll', input='p3deadrec_composite1.obj')
    if GetTarget() != 'emscripten':
        TargetAdd('libp3direct.dll', input='p3distributed_config_distributed.obj')
    TargetAdd('libp3direct.dll', input='p3interval_composite1.obj')
    TargetAdd('libp3direct.dll', input='p3motiontrail_config_motiontrail.obj')
    TargetAdd('libp3direct.dll', input='p3motiontrail_cMotionTrail.obj')
    TargetAdd('libp3direct.dll', input=COMMON_PANDA_LIBS)
    TargetAdd('libp3direct.dll', opts=['ADVAPI', 'WINUSER', 'WINGDI'])

    PyTargetAdd('direct_module.obj', input='libp3dcparser.in')
    PyTargetAdd('direct_module.obj', input='libp3showbase.in')
    PyTargetAdd('direct_module.obj', input='libp3deadrec.in')
    PyTargetAdd('direct_module.obj', input='libp3interval.in')
    if GetTarget() != 'emscripten':
        PyTargetAdd('direct_module.obj', input='libp3distributed.in')
    PyTargetAdd('direct_module.obj', input='libp3motiontrail.in')
    PyTargetAdd('direct_module.obj', opts=['IMOD:panda3d.direct', 'ILIB:direct', 'IMPORT:panda3d.core'])

    PyTargetAdd('direct.pyd', input='libp3dcparser_igate.obj')
    PyTargetAdd('direct.pyd', input='libp3showbase_igate.obj')
    PyTargetAdd('direct.pyd', input='libp3deadrec_igate.obj')
    PyTargetAdd('direct.pyd', input='libp3interval_igate.obj')
    PyTargetAdd('direct.pyd', input='p3interval_cInterval_ext.obj')
    if GetTarget() != 'emscripten':
        PyTargetAdd('direct.pyd', input='libp3distributed_igate.obj')
    PyTargetAdd('direct.pyd', input='libp3motiontrail_igate.obj')

    # These are part of direct.pyd, not libp3direct.dll, because they rely on
    # the Python libraries.  If a C++ user needs these modules, we can move them
    # back and filter out the Python-specific code.
    PyTargetAdd('direct.pyd', input='p3dcparser_ext_composite.obj')
    if GetTarget() != 'emscripten':
        PyTargetAdd('direct.pyd', input='p3distributed_cConnectionRepository.obj')
        PyTargetAdd('direct.pyd', input='p3distributed_cDistributedSmoothNodeBase.obj')

    PyTargetAdd('direct.pyd', input='direct_module.obj')
    PyTargetAdd('direct.pyd', input='libp3direct.dll')
    PyTargetAdd('direct.pyd', input='libp3interrogatedb.dll')
    PyTargetAdd('direct.pyd', input=COMMON_PANDA_LIBS)
    PyTargetAdd('direct.pyd', opts=['WINUSER', 'WINGDI', 'WINSOCK2'])

#
# DIRECTORY: direct/src/dcparse/
#

if not PkgSkip("DIRECT"):
    OPTS=['DIR:direct/src/dcparse', 'DIR:direct/src/dcparser', 'WITHINPANDA', 'ADVAPI']
    TargetAdd('dcparse_dcparse.obj', opts=OPTS, input='dcparse.cxx')
    TargetAdd('p3dcparse.exe', input='dcparse_dcparse.obj')
    TargetAdd('p3dcparse.exe', input='libp3direct.dll')
    TargetAdd('p3dcparse.exe', input=COMMON_PANDA_LIBS)
    TargetAdd('p3dcparse.exe', opts=['ADVAPI'])

#
# DIRECTORY: pandatool/src/pandatoolbase/
#

if not PkgSkip("PANDATOOL"):
    OPTS=['DIR:pandatool/src/pandatoolbase']
    TargetAdd('p3pandatoolbase_composite1.obj', opts=OPTS, input='p3pandatoolbase_composite1.cxx')
    TargetAdd('libp3pandatoolbase.lib', input='p3pandatoolbase_composite1.obj')

#
# DIRECTORY: pandatool/src/converter/
#

if not PkgSkip("PANDATOOL") and not PkgSkip("EGG"):
    OPTS=['DIR:pandatool/src/converter']
    TargetAdd('p3converter_somethingToEggConverter.obj', opts=OPTS, input='somethingToEggConverter.cxx')
    TargetAdd('p3converter_eggToSomethingConverter.obj', opts=OPTS, input='eggToSomethingConverter.cxx')
    TargetAdd('libp3converter.lib', input='p3converter_somethingToEggConverter.obj')
    TargetAdd('libp3converter.lib', input='p3converter_eggToSomethingConverter.obj')

#
# DIRECTORY: pandatool/src/progbase/
#

if not PkgSkip("PANDATOOL"):
    OPTS=['DIR:pandatool/src/progbase', 'ZLIB']
    TargetAdd('p3progbase_composite1.obj', opts=OPTS, input='p3progbase_composite1.cxx')
    TargetAdd('libp3progbase.lib', input='p3progbase_composite1.obj')

#
# DIRECTORY: pandatool/src/eggbase/
#

if not PkgSkip("PANDATOOL") and not PkgSkip("EGG"):
    OPTS=['DIR:pandatool/src/eggbase']
    TargetAdd('p3eggbase_composite1.obj', opts=OPTS, input='p3eggbase_composite1.cxx')
    TargetAdd('libp3eggbase.lib', input='p3eggbase_composite1.obj')

#
# DIRECTORY: pandatool/src/bam/
#

if not PkgSkip("PANDATOOL"):
    OPTS=['DIR:pandatool/src/bam']
    TargetAdd('bam-info_bamInfo.obj', opts=OPTS, input='bamInfo.cxx')
    TargetAdd('bam-info.exe', input='bam-info_bamInfo.obj')
    TargetAdd('bam-info.exe', input='libp3progbase.lib')
    TargetAdd('bam-info.exe', input='libp3pandatoolbase.lib')
    TargetAdd('bam-info.exe', input=COMMON_PANDA_LIBS)
    TargetAdd('bam-info.exe', opts=['ADVAPI', 'FFTW'])

    if not PkgSkip("EGG"):
        TargetAdd('bam2egg_bamToEgg.obj', opts=OPTS, input='bamToEgg.cxx')
        TargetAdd('bam2egg.exe', input='bam2egg_bamToEgg.obj')
        TargetAdd('bam2egg.exe', input=COMMON_EGG2X_LIBS)
        TargetAdd('bam2egg.exe', opts=['ADVAPI', 'FFTW'])

        TargetAdd('egg2bam_eggToBam.obj', opts=OPTS, input='eggToBam.cxx')
        TargetAdd('egg2bam.exe', input='egg2bam_eggToBam.obj')
        TargetAdd('egg2bam.exe', input=COMMON_EGG2X_LIBS)
        TargetAdd('egg2bam.exe', opts=['ADVAPI', 'FFTW'])

#
# DIRECTORY: pandatool/src/daeegg/
#
if not PkgSkip("PANDATOOL") and not PkgSkip("FCOLLADA") and not PkgSkip("EGG"):
    OPTS=['DIR:pandatool/src/daeegg', 'FCOLLADA']
    TargetAdd('p3daeegg_composite1.obj', opts=OPTS, input='p3daeegg_composite1.cxx')
    TargetAdd('libp3daeegg.lib', input='p3daeegg_composite1.obj')
    TargetAdd('libp3daeegg.lib', opts=['FCOLLADA', 'CARBON'])

#
# DIRECTORY: pandatool/src/assimp
#
if not PkgSkip("PANDATOOL") and not PkgSkip("ASSIMP"):
    OPTS=['DIR:pandatool/src/assimp', 'BUILDING:ASSIMP', 'ASSIMP', 'MODULE']
    TargetAdd('p3assimp_composite1.obj', opts=OPTS, input='p3assimp_composite1.cxx')
    TargetAdd('libp3assimp.dll', input='p3assimp_composite1.obj')
    TargetAdd('libp3assimp.dll', input=COMMON_PANDA_LIBS)
    TargetAdd('libp3assimp.dll', opts=OPTS+['ZLIB', 'ADVAPI'])

#
# DIRECTORY: pandatool/src/daeprogs/
#
if not PkgSkip("PANDATOOL") and not PkgSkip("FCOLLADA") and not PkgSkip("EGG"):
    OPTS=['DIR:pandatool/src/daeprogs', 'FCOLLADA']
    TargetAdd('dae2egg_daeToEgg.obj', opts=OPTS, input='daeToEgg.cxx')
    TargetAdd('dae2egg.exe', input='dae2egg_daeToEgg.obj')
    TargetAdd('dae2egg.exe', input='libp3daeegg.lib')
    TargetAdd('dae2egg.exe', input=COMMON_EGG2X_LIBS)
    TargetAdd('dae2egg.exe', opts=['WINUSER', 'FCOLLADA', 'CARBON'])

#
# DIRECTORY: pandatool/src/dxf/
#

if not PkgSkip("PANDATOOL"):
    OPTS=['DIR:pandatool/src/dxf']
    TargetAdd('p3dxf_composite1.obj', opts=OPTS, input='p3dxf_composite1.cxx')
    TargetAdd('libp3dxf.lib', input='p3dxf_composite1.obj')

#
# DIRECTORY: pandatool/src/dxfegg/
#

if not PkgSkip("PANDATOOL") and not PkgSkip("EGG"):
    OPTS=['DIR:pandatool/src/dxfegg']
    TargetAdd('p3dxfegg_dxfToEggConverter.obj', opts=OPTS, input='dxfToEggConverter.cxx')
    TargetAdd('p3dxfegg_dxfToEggLayer.obj', opts=OPTS, input='dxfToEggLayer.cxx')
    TargetAdd('libp3dxfegg.lib', input='p3dxfegg_dxfToEggConverter.obj')
    TargetAdd('libp3dxfegg.lib', input='p3dxfegg_dxfToEggLayer.obj')

#
# DIRECTORY: pandatool/src/dxfprogs/
#

if not PkgSkip("PANDATOOL"):
    OPTS=['DIR:pandatool/src/dxfprogs']
    TargetAdd('dxf-points_dxfPoints.obj', opts=OPTS, input='dxfPoints.cxx')
    TargetAdd('dxf-points.exe', input='dxf-points_dxfPoints.obj')
    TargetAdd('dxf-points.exe', input='libp3progbase.lib')
    TargetAdd('dxf-points.exe', input='libp3dxf.lib')
    TargetAdd('dxf-points.exe', input='libp3pandatoolbase.lib')
    TargetAdd('dxf-points.exe', input=COMMON_PANDA_LIBS)
    TargetAdd('dxf-points.exe', opts=['ADVAPI', 'FFTW'])

    if not PkgSkip("EGG"):
        TargetAdd('dxf2egg_dxfToEgg.obj', opts=OPTS, input='dxfToEgg.cxx')
        TargetAdd('dxf2egg.exe', input='dxf2egg_dxfToEgg.obj')
        TargetAdd('dxf2egg.exe', input='libp3dxfegg.lib')
        TargetAdd('dxf2egg.exe', input='libp3dxf.lib')
        TargetAdd('dxf2egg.exe', input=COMMON_EGG2X_LIBS)
        TargetAdd('dxf2egg.exe', opts=['ADVAPI', 'FFTW'])

        TargetAdd('egg2dxf_eggToDXF.obj', opts=OPTS, input='eggToDXF.cxx')
        TargetAdd('egg2dxf_eggToDXFLayer.obj', opts=OPTS, input='eggToDXFLayer.cxx')
        TargetAdd('egg2dxf.exe', input='egg2dxf_eggToDXF.obj')
        TargetAdd('egg2dxf.exe', input='egg2dxf_eggToDXFLayer.obj')
        TargetAdd('egg2dxf.exe', input='libp3dxf.lib')
        TargetAdd('egg2dxf.exe', input=COMMON_EGG2X_LIBS)
        TargetAdd('egg2dxf.exe', opts=['ADVAPI', 'FFTW'])

#
# DIRECTORY: pandatool/src/objegg/
#

if not PkgSkip("PANDATOOL") and not PkgSkip("EGG"):
    OPTS=['DIR:pandatool/src/objegg']
    TargetAdd('p3objegg_objToEggConverter.obj', opts=OPTS, input='objToEggConverter.cxx')
    TargetAdd('p3objegg_eggToObjConverter.obj', opts=OPTS, input='eggToObjConverter.cxx')
    TargetAdd('p3objegg_config_objegg.obj', opts=OPTS, input='config_objegg.cxx')
    TargetAdd('libp3objegg.lib', input='p3objegg_objToEggConverter.obj')
    TargetAdd('libp3objegg.lib', input='p3objegg_eggToObjConverter.obj')
    TargetAdd('libp3objegg.lib', input='p3objegg_config_objegg.obj')

#
# DIRECTORY: pandatool/src/objprogs/
#

if not PkgSkip("PANDATOOL") and not PkgSkip("EGG"):
    OPTS=['DIR:pandatool/src/objprogs']
    TargetAdd('obj2egg_objToEgg.obj', opts=OPTS, input='objToEgg.cxx')
    TargetAdd('obj2egg.exe', input='obj2egg_objToEgg.obj')
    TargetAdd('obj2egg.exe', input='libp3objegg.lib')
    TargetAdd('obj2egg.exe', input=COMMON_EGG2X_LIBS)

    TargetAdd('egg2obj_eggToObj.obj', opts=OPTS, input='eggToObj.cxx')
    TargetAdd('egg2obj.exe', input='egg2obj_eggToObj.obj')
    TargetAdd('egg2obj.exe', input='libp3objegg.lib')
    TargetAdd('egg2obj.exe', input=COMMON_EGG2X_LIBS)

#
# DIRECTORY: pandatool/src/palettizer/
#

if not PkgSkip("PANDATOOL") and not PkgSkip("EGG"):
    OPTS=['DIR:pandatool/src/palettizer']
    TargetAdd('p3palettizer_composite1.obj', opts=OPTS, input='p3palettizer_composite1.cxx')
    TargetAdd('libp3palettizer.lib', input='p3palettizer_composite1.obj')

#
# DIRECTORY: pandatool/src/egg-mkfont/
#

if not PkgSkip("FREETYPE") and not PkgSkip("PANDATOOL") and not PkgSkip("EGG"):
    OPTS=['DIR:pandatool/src/egg-mkfont', 'DIR:pandatool/src/palettizer', 'FREETYPE']
    TargetAdd('egg-mkfont_eggMakeFont.obj', opts=OPTS, input='eggMakeFont.cxx')
    TargetAdd('egg-mkfont_rangeDescription.obj', opts=OPTS, input='rangeDescription.cxx')
    TargetAdd('egg-mkfont_rangeIterator.obj', opts=OPTS, input='rangeIterator.cxx')
    TargetAdd('egg-mkfont.exe', input='egg-mkfont_eggMakeFont.obj')
    TargetAdd('egg-mkfont.exe', input='egg-mkfont_rangeDescription.obj')
    TargetAdd('egg-mkfont.exe', input='egg-mkfont_rangeIterator.obj')
    TargetAdd('egg-mkfont.exe', input='libp3palettizer.lib')
    TargetAdd('egg-mkfont.exe', input=COMMON_EGG2X_LIBS)
    TargetAdd('egg-mkfont.exe', opts=['ADVAPI', 'FREETYPE'])

#
# DIRECTORY: pandatool/src/eggcharbase/
#

if not PkgSkip("PANDATOOL") and not PkgSkip("EGG"):
    OPTS=['DIR:pandatool/src/eggcharbase', 'ZLIB']
    TargetAdd('p3eggcharbase_composite1.obj', opts=OPTS, input='p3eggcharbase_composite1.cxx')
    TargetAdd('libp3eggcharbase.lib', input='p3eggcharbase_composite1.obj')

#
# DIRECTORY: pandatool/src/egg-optchar/
#

if not PkgSkip("PANDATOOL") and not PkgSkip("EGG"):
    OPTS=['DIR:pandatool/src/egg-optchar']
    TargetAdd('egg-optchar_config_egg_optchar.obj', opts=OPTS, input='config_egg_optchar.cxx')
    TargetAdd('egg-optchar_eggOptchar.obj', opts=OPTS, input='eggOptchar.cxx')
    TargetAdd('egg-optchar_eggOptcharUserData.obj', opts=OPTS, input='eggOptcharUserData.cxx')
    TargetAdd('egg-optchar_vertexMembership.obj', opts=OPTS, input='vertexMembership.cxx')
    TargetAdd('egg-optchar.exe', input='egg-optchar_config_egg_optchar.obj')
    TargetAdd('egg-optchar.exe', input='egg-optchar_eggOptchar.obj')
    TargetAdd('egg-optchar.exe', input='egg-optchar_eggOptcharUserData.obj')
    TargetAdd('egg-optchar.exe', input='egg-optchar_vertexMembership.obj')
    TargetAdd('egg-optchar.exe', input='libp3eggcharbase.lib')
    TargetAdd('egg-optchar.exe', input=COMMON_EGG2X_LIBS)
    TargetAdd('egg-optchar.exe', opts=['ADVAPI', 'FREETYPE'])

#
# DIRECTORY: pandatool/src/egg-palettize/
#

if not PkgSkip("PANDATOOL") and not PkgSkip("EGG"):
    OPTS=['DIR:pandatool/src/egg-palettize', 'DIR:pandatool/src/palettizer']
    TargetAdd('egg-palettize_eggPalettize.obj', opts=OPTS, input='eggPalettize.cxx')
    TargetAdd('egg-palettize.exe', input='egg-palettize_eggPalettize.obj')
    TargetAdd('egg-palettize.exe', input='libp3palettizer.lib')
    TargetAdd('egg-palettize.exe', input=COMMON_EGG2X_LIBS)
    TargetAdd('egg-palettize.exe', opts=['ADVAPI'])

#
# DIRECTORY: pandatool/src/egg-qtess/
#

if not PkgSkip("PANDATOOL") and not PkgSkip("EGG"):
    OPTS=['DIR:pandatool/src/egg-qtess']
    TargetAdd('egg-qtess_composite1.obj', opts=OPTS, input='egg-qtess_composite1.cxx')
    TargetAdd('egg-qtess.exe', input='egg-qtess_composite1.obj')
    TargetAdd('egg-qtess.exe', input='libp3eggbase.lib')
    TargetAdd('egg-qtess.exe', input='libp3progbase.lib')
    TargetAdd('egg-qtess.exe', input='libp3converter.lib')
    TargetAdd('egg-qtess.exe', input=COMMON_EGG2X_LIBS)
    TargetAdd('egg-qtess.exe', opts=['ADVAPI'])

#
# DIRECTORY: pandatool/src/eggprogs/
#

if not PkgSkip("PANDATOOL") and not PkgSkip("EGG"):
    OPTS=['DIR:pandatool/src/eggprogs']
    TargetAdd('egg-crop_eggCrop.obj', opts=OPTS, input='eggCrop.cxx')
    TargetAdd('egg-crop.exe', input='egg-crop_eggCrop.obj')
    TargetAdd('egg-crop.exe', input=COMMON_EGG2X_LIBS)
    TargetAdd('egg-crop.exe', opts=['ADVAPI'])

    TargetAdd('egg-make-tube_eggMakeTube.obj', opts=OPTS, input='eggMakeTube.cxx')
    TargetAdd('egg-make-tube.exe', input='egg-make-tube_eggMakeTube.obj')
    TargetAdd('egg-make-tube.exe', input=COMMON_EGG2X_LIBS)
    TargetAdd('egg-make-tube.exe', opts=['ADVAPI'])

    TargetAdd('egg-texture-cards_eggTextureCards.obj', opts=OPTS, input='eggTextureCards.cxx')
    TargetAdd('egg-texture-cards.exe', input='egg-texture-cards_eggTextureCards.obj')
    TargetAdd('egg-texture-cards.exe', input=COMMON_EGG2X_LIBS)
    TargetAdd('egg-texture-cards.exe', opts=['ADVAPI'])

    TargetAdd('egg-topstrip_eggTopstrip.obj', opts=OPTS, input='eggTopstrip.cxx')
    TargetAdd('egg-topstrip.exe', input='egg-topstrip_eggTopstrip.obj')
    TargetAdd('egg-topstrip.exe', input='libp3eggcharbase.lib')
    TargetAdd('egg-topstrip.exe', input=COMMON_EGG2X_LIBS)
    TargetAdd('egg-topstrip.exe', opts=['ADVAPI'])

    TargetAdd('egg-trans_eggTrans.obj', opts=OPTS, input='eggTrans.cxx')
    TargetAdd('egg-trans.exe', input='egg-trans_eggTrans.obj')
    TargetAdd('egg-trans.exe', input=COMMON_EGG2X_LIBS)
    TargetAdd('egg-trans.exe', opts=['ADVAPI'])

    TargetAdd('egg2c_eggToC.obj', opts=OPTS, input='eggToC.cxx')
    TargetAdd('egg2c.exe', input='egg2c_eggToC.obj')
    TargetAdd('egg2c.exe', input=COMMON_EGG2X_LIBS)
    TargetAdd('egg2c.exe', opts=['ADVAPI'])

    TargetAdd('egg-rename_eggRename.obj', opts=OPTS, input='eggRename.cxx')
    TargetAdd('egg-rename.exe', input='egg-rename_eggRename.obj')
    TargetAdd('egg-rename.exe', input=COMMON_EGG2X_LIBS)
    TargetAdd('egg-rename.exe', opts=['ADVAPI'])

    TargetAdd('egg-retarget-anim_eggRetargetAnim.obj', opts=OPTS, input='eggRetargetAnim.cxx')
    TargetAdd('egg-retarget-anim.exe', input='egg-retarget-anim_eggRetargetAnim.obj')
    TargetAdd('egg-retarget-anim.exe', input='libp3eggcharbase.lib')
    TargetAdd('egg-retarget-anim.exe', input=COMMON_EGG2X_LIBS)
    TargetAdd('egg-retarget-anim.exe', opts=['ADVAPI'])

    TargetAdd('egg-list-textures_eggListTextures.obj', opts=OPTS, input='eggListTextures.cxx')
    TargetAdd('egg-list-textures.exe', input='egg-list-textures_eggListTextures.obj')
    TargetAdd('egg-list-textures.exe', input=COMMON_EGG2X_LIBS)
    TargetAdd('egg-list-textures.exe', opts=['ADVAPI'])

#
# DIRECTORY: pandatool/src/flt/
#

if not PkgSkip("PANDATOOL"):
    OPTS=['DIR:pandatool/src/flt', 'ZLIB']
    TargetAdd('p3flt_composite1.obj', opts=OPTS, input='p3flt_composite1.cxx')
    TargetAdd('libp3flt.lib', input=['p3flt_composite1.obj'])

#
# DIRECTORY: pandatool/src/fltegg/
#

if not PkgSkip("PANDATOOL") and not PkgSkip("EGG"):
    OPTS=['DIR:pandatool/src/fltegg']
    TargetAdd('p3fltegg_fltToEggConverter.obj', opts=OPTS, input='fltToEggConverter.cxx')
    TargetAdd('p3fltegg_fltToEggLevelState.obj', opts=OPTS, input='fltToEggLevelState.cxx')
    TargetAdd('libp3fltegg.lib', input=['p3fltegg_fltToEggConverter.obj', 'p3fltegg_fltToEggLevelState.obj'])

#
# DIRECTORY: pandatool/src/fltprogs/
#

if not PkgSkip("PANDATOOL"):
    OPTS=['DIR:pandatool/src/fltprogs', 'DIR:pandatool/src/flt']
    TargetAdd('flt-info_fltInfo.obj', opts=OPTS, input='fltInfo.cxx')
    TargetAdd('flt-info.exe', input='flt-info_fltInfo.obj')
    TargetAdd('flt-info.exe', input='libp3flt.lib')
    TargetAdd('flt-info.exe', input='libp3progbase.lib')
    TargetAdd('flt-info.exe', input='libp3pandatoolbase.lib')
    TargetAdd('flt-info.exe', input=COMMON_PANDA_LIBS)
    TargetAdd('flt-info.exe', opts=['ADVAPI'])

    TargetAdd('flt-trans_fltTrans.obj', opts=OPTS, input='fltTrans.cxx')
    TargetAdd('flt-trans.exe', input='flt-trans_fltTrans.obj')
    TargetAdd('flt-trans.exe', input='libp3flt.lib')
    TargetAdd('flt-trans.exe', input='libp3progbase.lib')
    TargetAdd('flt-trans.exe', input='libp3pandatoolbase.lib')
    TargetAdd('flt-trans.exe', input=COMMON_PANDA_LIBS)
    TargetAdd('flt-trans.exe', opts=['ADVAPI'])

    if not PkgSkip("EGG"):
        TargetAdd('egg2flt_eggToFlt.obj', opts=OPTS, input='eggToFlt.cxx')
        TargetAdd('egg2flt.exe', input='egg2flt_eggToFlt.obj')
        TargetAdd('egg2flt.exe', input='libp3flt.lib')
        TargetAdd('egg2flt.exe', input=COMMON_EGG2X_LIBS)
        TargetAdd('egg2flt.exe', opts=['ADVAPI'])

        TargetAdd('flt2egg_fltToEgg.obj', opts=OPTS, input='fltToEgg.cxx')
        TargetAdd('flt2egg.exe', input='flt2egg_fltToEgg.obj')
        TargetAdd('flt2egg.exe', input='libp3flt.lib')
        TargetAdd('flt2egg.exe', input='libp3fltegg.lib')
        TargetAdd('flt2egg.exe', input=COMMON_EGG2X_LIBS)
        TargetAdd('flt2egg.exe', opts=['ADVAPI'])

#
# DIRECTORY: pandatool/src/imagebase/
#

if not PkgSkip("PANDATOOL"):
    OPTS=['DIR:pandatool/src/imagebase']
    TargetAdd('p3imagebase_composite1.obj', opts=OPTS, input='p3imagebase_composite1.cxx')
    TargetAdd('libp3imagebase.lib', input='p3imagebase_composite1.obj')

#
# DIRECTORY: pandatool/src/imageprogs/
#

if not PkgSkip("PANDATOOL"):
    OPTS=['DIR:pandatool/src/imageprogs']
    TargetAdd('image-info_imageInfo.obj', opts=OPTS, input='imageInfo.cxx')
    TargetAdd('image-info.exe', input='image-info_imageInfo.obj')
    TargetAdd('image-info.exe', input='libp3imagebase.lib')
    TargetAdd('image-info.exe', input='libp3progbase.lib')
    TargetAdd('image-info.exe', input='libp3pandatoolbase.lib')
    TargetAdd('image-info.exe', input=COMMON_PANDA_LIBS)
    TargetAdd('image-info.exe', opts=['ADVAPI'])

    TargetAdd('image-resize_imageResize.obj', opts=OPTS, input='imageResize.cxx')
    TargetAdd('image-resize.exe', input='image-resize_imageResize.obj')
    TargetAdd('image-resize.exe', input='libp3imagebase.lib')
    TargetAdd('image-resize.exe', input='libp3progbase.lib')
    TargetAdd('image-resize.exe', input='libp3pandatoolbase.lib')
    TargetAdd('image-resize.exe', input=COMMON_PANDA_LIBS)
    TargetAdd('image-resize.exe', opts=['ADVAPI'])

    TargetAdd('image-trans_imageTrans.obj', opts=OPTS, input='imageTrans.cxx')
    TargetAdd('image-trans.exe', input='image-trans_imageTrans.obj')
    TargetAdd('image-trans.exe', input='libp3imagebase.lib')
    TargetAdd('image-trans.exe', input='libp3progbase.lib')
    TargetAdd('image-trans.exe', input='libp3pandatoolbase.lib')
    TargetAdd('image-trans.exe', input=COMMON_PANDA_LIBS)
    TargetAdd('image-trans.exe', opts=['ADVAPI'])

#
# DIRECTORY: pandatool/src/pfmprogs/
#

if not PkgSkip("PANDATOOL"):
    OPTS=['DIR:pandatool/src/pfmprogs']
    TargetAdd('pfm-trans_pfmTrans.obj', opts=OPTS, input='pfmTrans.cxx')
    TargetAdd('pfm-trans.exe', input='pfm-trans_pfmTrans.obj')
    TargetAdd('pfm-trans.exe', input='libp3progbase.lib')
    TargetAdd('pfm-trans.exe', input='libp3pandatoolbase.lib')
    TargetAdd('pfm-trans.exe', input=COMMON_PANDA_LIBS)
    TargetAdd('pfm-trans.exe', opts=['ADVAPI'])

    TargetAdd('pfm-bba_pfmBba.obj', opts=OPTS, input='pfmBba.cxx')
    TargetAdd('pfm-bba_config_pfmprogs.obj', opts=OPTS, input='config_pfmprogs.cxx')
    TargetAdd('pfm-bba.exe', input='pfm-bba_pfmBba.obj')
    TargetAdd('pfm-bba.exe', input='pfm-bba_config_pfmprogs.obj')
    TargetAdd('pfm-bba.exe', input='libp3progbase.lib')
    TargetAdd('pfm-bba.exe', input='libp3pandatoolbase.lib')
    TargetAdd('pfm-bba.exe', input=COMMON_PANDA_LIBS)
    TargetAdd('pfm-bba.exe', opts=['ADVAPI'])

#
# DIRECTORY: pandatool/src/lwo/
#

if not PkgSkip("PANDATOOL"):
    OPTS=['DIR:pandatool/src/lwo']
    TargetAdd('p3lwo_composite1.obj', opts=OPTS, input='p3lwo_composite1.cxx')
    TargetAdd('libp3lwo.lib', input='p3lwo_composite1.obj')

#
# DIRECTORY: pandatool/src/lwoegg/
#

if not PkgSkip("PANDATOOL") and not PkgSkip("EGG"):
    OPTS=['DIR:pandatool/src/lwoegg']
    TargetAdd('p3lwoegg_composite1.obj', opts=OPTS, input='p3lwoegg_composite1.cxx')
    TargetAdd('libp3lwoegg.lib', input='p3lwoegg_composite1.obj')

#
# DIRECTORY: pandatool/src/lwoprogs/
#

if not PkgSkip("PANDATOOL"):
    OPTS=['DIR:pandatool/src/lwoprogs', 'DIR:pandatool/src/lwo']
    TargetAdd('lwo-scan_lwoScan.obj', opts=OPTS, input='lwoScan.cxx')
    TargetAdd('lwo-scan.exe', input='lwo-scan_lwoScan.obj')
    TargetAdd('lwo-scan.exe', input='libp3lwo.lib')
    TargetAdd('lwo-scan.exe', input='libp3progbase.lib')
    TargetAdd('lwo-scan.exe', input='libp3pandatoolbase.lib')
    TargetAdd('lwo-scan.exe', input=COMMON_PANDA_LIBS)
    TargetAdd('lwo-scan.exe', opts=['ADVAPI'])

    if not PkgSkip("EGG"):
        TargetAdd('lwo2egg_lwoToEgg.obj', opts=OPTS, input='lwoToEgg.cxx')
        TargetAdd('lwo2egg.exe', input='lwo2egg_lwoToEgg.obj')
        TargetAdd('lwo2egg.exe', input='libp3lwo.lib')
        TargetAdd('lwo2egg.exe', input='libp3lwoegg.lib')
        TargetAdd('lwo2egg.exe', input=COMMON_EGG2X_LIBS)
        TargetAdd('lwo2egg.exe', opts=['ADVAPI'])

#
# DIRECTORY: pandatool/src/maya/
#

for VER in MAYAVERSIONS:
    VNUM = VER[4:]
    if PkgSkip(VER) or PkgSkip("PANDATOOL"):
        continue

    OPTS=['DIR:pandatool/src/maya', VER]
    TargetAdd('maya'+VNUM+'_composite1.obj', opts=OPTS, input='p3maya_composite1.cxx')
    TargetAdd('libmaya'+VNUM+'.lib', input='maya'+VNUM+'_composite1.obj')

#
# DIRECTORY: pandatool/src/mayaegg/
#

for VER in MAYAVERSIONS:
    VNUM = VER[4:]
    if PkgSkip(VER) or PkgSkip("PANDATOOL") or PkgSkip("EGG"):
        continue

    OPTS=['DIR:pandatool/src/mayaegg', 'DIR:pandatool/src/maya', VER]
    TargetAdd('mayaegg'+VNUM+'_loader.obj', opts=OPTS, input='mayaEggLoader.cxx')
    TargetAdd('mayaegg'+VNUM+'_composite1.obj', opts=OPTS, input='p3mayaegg_composite1.cxx')
    TargetAdd('libmayaegg'+VNUM+'.lib', input='mayaegg'+VNUM+'_loader.obj')
    TargetAdd('libmayaegg'+VNUM+'.lib', input='mayaegg'+VNUM+'_composite1.obj')

#
# DIRECTORY: pandatool/src/maxegg/
#

for VER in MAXVERSIONS:
    VNUM = VER[3:]
    if PkgSkip(VER) or PkgSkip("PANDATOOL") or PkgSkip("EGG"):
        continue

    OPTS=['DIR:pandatool/src/maxegg', VER,  "WINCOMCTL", "WINCOMDLG", "WINUSER", "MSFORSCOPE", "RTTI"]
    TargetAdd('maxEgg'+VNUM+'.res', opts=OPTS, input='maxEgg.rc')
    TargetAdd('maxegg'+VNUM+'_loader.obj', opts=OPTS, input='maxEggLoader.cxx')
    TargetAdd('maxegg'+VNUM+'_composite1.obj', opts=OPTS, input='p3maxegg_composite1.cxx')
    TargetAdd('maxegg'+VNUM+'.dlo', input='maxegg'+VNUM+'_composite1.obj')
    TargetAdd('maxegg'+VNUM+'.dlo', input='maxEgg'+VNUM+'.res')
    TargetAdd('maxegg'+VNUM+'.dlo', input='maxEgg.def', ipath=OPTS)
    TargetAdd('maxegg'+VNUM+'.dlo', input=COMMON_EGG2X_LIBS)
    TargetAdd('maxegg'+VNUM+'.dlo', opts=OPTS)

#
# DIRECTORY: pandatool/src/maxprogs/
#

for VER in MAXVERSIONS:
    VNUM = VER[3:]
    if PkgSkip(VER) or PkgSkip("PANDATOOL") or PkgSkip("EGG"):
        continue

    OPTS=['DIR:pandatool/src/maxprogs', VER,  "WINCOMCTL", "WINCOMDLG", "WINUSER", "MSFORSCOPE", "RTTI"]
    TargetAdd('maxImportRes.res', opts=OPTS, input='maxImportRes.rc')
    TargetAdd('maxprogs'+VNUM+'_maxeggimport.obj', opts=OPTS, input='maxEggImport.cxx')
    TargetAdd('maxeggimport'+VNUM+'.dle', input='maxegg'+VNUM+'_loader.obj')
    TargetAdd('maxeggimport'+VNUM+'.dle', input='maxprogs'+VNUM+'_maxeggimport.obj')
    TargetAdd('maxeggimport'+VNUM+'.dle', input='libpandaegg.dll')
    TargetAdd('maxeggimport'+VNUM+'.dle', input='libpanda.dll')
    TargetAdd('maxeggimport'+VNUM+'.dle', input='libpandaexpress.dll')
    TargetAdd('maxeggimport'+VNUM+'.dle', input='maxImportRes.res')
    TargetAdd('maxeggimport'+VNUM+'.dle', input='maxEggImport.def', ipath=OPTS)
    TargetAdd('maxeggimport'+VNUM+'.dle', input=COMMON_DTOOL_LIBS)
    TargetAdd('maxeggimport'+VNUM+'.dle', opts=OPTS)

#
# DIRECTORY: pandatool/src/vrml/
#

if not PkgSkip("PANDATOOL"):
    OPTS=['DIR:pandatool/src/vrml', 'ZLIB', 'BISONPREFIX_vrmlyy']
    CreateFile(GetOutputDir() + "/include/vrmlParser.h")
    TargetAdd('p3vrml_vrmlParser.obj', opts=OPTS, input='vrmlParser.yxx')
    TargetAdd('vrmlParser.h', input='p3vrml_vrmlParser.obj', opts=['DEPENDENCYONLY'])
    TargetAdd('p3vrml_vrmlLexer.obj', opts=OPTS, input='vrmlLexer.lxx')
    TargetAdd('p3vrml_parse_vrml.obj', opts=OPTS, input='parse_vrml.cxx')
    TargetAdd('p3vrml_standard_nodes.obj', opts=OPTS, input='standard_nodes.cxx')
    TargetAdd('p3vrml_vrmlNode.obj', opts=OPTS, input='vrmlNode.cxx')
    TargetAdd('p3vrml_vrmlNodeType.obj', opts=OPTS, input='vrmlNodeType.cxx')
    TargetAdd('libp3vrml.lib', input='p3vrml_parse_vrml.obj')
    TargetAdd('libp3vrml.lib', input='p3vrml_standard_nodes.obj')
    TargetAdd('libp3vrml.lib', input='p3vrml_vrmlNode.obj')
    TargetAdd('libp3vrml.lib', input='p3vrml_vrmlNodeType.obj')
    TargetAdd('libp3vrml.lib', input='p3vrml_vrmlParser.obj')
    TargetAdd('libp3vrml.lib', input='p3vrml_vrmlLexer.obj')

#
# DIRECTORY: pandatool/src/vrmlegg/
#

if not PkgSkip("PANDATOOL") and not PkgSkip("EGG"):
    OPTS=['DIR:pandatool/src/vrmlegg', 'DIR:pandatool/src/vrml']
    TargetAdd('p3vrmlegg_indexedFaceSet.obj', opts=OPTS, input='indexedFaceSet.cxx')
    TargetAdd('p3vrmlegg_vrmlAppearance.obj', opts=OPTS, input='vrmlAppearance.cxx')
    TargetAdd('p3vrmlegg_vrmlToEggConverter.obj', opts=OPTS, input='vrmlToEggConverter.cxx')
    TargetAdd('libp3vrmlegg.lib', input='p3vrmlegg_indexedFaceSet.obj')
    TargetAdd('libp3vrmlegg.lib', input='p3vrmlegg_vrmlAppearance.obj')
    TargetAdd('libp3vrmlegg.lib', input='p3vrmlegg_vrmlToEggConverter.obj')

#
# DIRECTORY: pandatool/src/xfile/
#

if not PkgSkip("PANDATOOL"):
    OPTS=['DIR:pandatool/src/xfile', 'ZLIB', 'BISONPREFIX_xyy', 'FLEXDASHI']
    CreateFile(GetOutputDir() + "/include/xParser.h")
    TargetAdd('p3xfile_xParser.obj', opts=OPTS, input='xParser.yxx')
    TargetAdd('xParser.h', input='p3xfile_xParser.obj', opts=['DEPENDENCYONLY'])
    TargetAdd('p3xfile_xLexer.obj', opts=OPTS, input='xLexer.lxx')
    TargetAdd('p3xfile_composite1.obj', opts=OPTS, input='p3xfile_composite1.cxx')
    TargetAdd('libp3xfile.lib', input='p3xfile_composite1.obj')
    TargetAdd('libp3xfile.lib', input='p3xfile_xParser.obj')
    TargetAdd('libp3xfile.lib', input='p3xfile_xLexer.obj')

#
# DIRECTORY: pandatool/src/xfileegg/
#

if not PkgSkip("PANDATOOL") and not PkgSkip("EGG"):
    OPTS=['DIR:pandatool/src/xfileegg', 'DIR:pandatool/src/xfile']
    TargetAdd('p3xfileegg_composite1.obj', opts=OPTS, input='p3xfileegg_composite1.cxx')
    TargetAdd('libp3xfileegg.lib', input='p3xfileegg_composite1.obj')

#
# DIRECTORY: pandatool/src/ptloader/
#

if not PkgSkip("PANDATOOL") and not PkgSkip("EGG"):
    if not PkgSkip("FCOLLADA"):
        DefSymbol("FCOLLADA", "HAVE_FCOLLADA")

    OPTS=['DIR:pandatool/src/ptloader', 'DIR:pandatool/src/flt', 'DIR:pandatool/src/lwo', 'DIR:pandatool/src/xfile', 'DIR:pandatool/src/xfileegg', 'DIR:pandatool/src/daeegg', 'BUILDING:PTLOADER', 'FCOLLADA']
    TargetAdd('p3ptloader_config_ptloader.obj', opts=OPTS, input='config_ptloader.cxx', dep='dtool_have_fcollada.dat')
    TargetAdd('p3ptloader_loaderFileTypePandatool.obj', opts=OPTS, input='loaderFileTypePandatool.cxx')
    TargetAdd('libp3ptloader.dll', input='p3ptloader_config_ptloader.obj')
    TargetAdd('libp3ptloader.dll', input='p3ptloader_loaderFileTypePandatool.obj')
    TargetAdd('libp3ptloader.dll', input='libp3fltegg.lib')
    TargetAdd('libp3ptloader.dll', input='libp3flt.lib')
    TargetAdd('libp3ptloader.dll', input='libp3lwoegg.lib')
    TargetAdd('libp3ptloader.dll', input='libp3lwo.lib')
    TargetAdd('libp3ptloader.dll', input='libp3dxfegg.lib')
    TargetAdd('libp3ptloader.dll', input='libp3dxf.lib')
    TargetAdd('libp3ptloader.dll', input='libp3objegg.lib')
    TargetAdd('libp3ptloader.dll', input='libp3vrmlegg.lib')
    TargetAdd('libp3ptloader.dll', input='libp3vrml.lib')
    TargetAdd('libp3ptloader.dll', input='libp3xfileegg.lib')
    TargetAdd('libp3ptloader.dll', input='libp3xfile.lib')
    if not PkgSkip("FCOLLADA"): TargetAdd('libp3ptloader.dll', input='libp3daeegg.lib')
    TargetAdd('libp3ptloader.dll', input='libp3eggbase.lib')
    TargetAdd('libp3ptloader.dll', input='libp3progbase.lib')
    TargetAdd('libp3ptloader.dll', input='libp3converter.lib')
    TargetAdd('libp3ptloader.dll', input='libp3pandatoolbase.lib')
    TargetAdd('libp3ptloader.dll', input='libpandaegg.dll')
    TargetAdd('libp3ptloader.dll', input=COMMON_PANDA_LIBS)
    TargetAdd('libp3ptloader.dll', opts=['MODULE', 'ADVAPI', 'FCOLLADA', 'WINUSER'])

#
# DIRECTORY: pandatool/src/miscprogs/
#

# This is a bit of an esoteric tool, and it causes issues because
# it conflicts with tools of the same name in different packages.
#if not PkgSkip("PANDATOOL"):
#    OPTS=['DIR:pandatool/src/miscprogs']
#    TargetAdd('bin2c_binToC.obj', opts=OPTS, input='binToC.cxx')
#    TargetAdd('bin2c.exe', input='bin2c_binToC.obj')
#    TargetAdd('bin2c.exe', input='libp3progbase.lib')
#    TargetAdd('bin2c.exe', input='libp3pandatoolbase.lib')
#    TargetAdd('bin2c.exe', input=COMMON_PANDA_LIBS)
#    TargetAdd('bin2c.exe', opts=['ADVAPI'])

#
# DIRECTORY: pandatool/src/pstatserver/
#

if not PkgSkip("PANDATOOL"):
    OPTS=['DIR:pandatool/src/pstatserver']
    TargetAdd('p3pstatserver_composite1.obj', opts=OPTS, input='p3pstatserver_composite1.cxx')
    TargetAdd('libp3pstatserver.lib', input='p3pstatserver_composite1.obj')

#
# DIRECTORY: pandatool/src/text-stats/
#

if not PkgSkip("PANDATOOL") and GetTarget() != 'emscripten':
    OPTS=['DIR:pandatool/src/text-stats']
    TargetAdd('text-stats_textMonitor.obj', opts=OPTS, input='textMonitor.cxx')
    TargetAdd('text-stats_textStats.obj', opts=OPTS, input='textStats.cxx')
    TargetAdd('text-stats.exe', input='text-stats_textMonitor.obj')
    TargetAdd('text-stats.exe', input='text-stats_textStats.obj')
    TargetAdd('text-stats.exe', input='libp3progbase.lib')
    TargetAdd('text-stats.exe', input='libp3pstatserver.lib')
    TargetAdd('text-stats.exe', input='libp3pandatoolbase.lib')
    TargetAdd('text-stats.exe', input=COMMON_PANDA_LIBS)
    TargetAdd('text-stats.exe', opts=['ADVAPI'])

#
# DIRECTORY: pandatool/src/vrmlprogs/
#

if not PkgSkip("PANDATOOL"):
    OPTS=['DIR:pandatool/src/vrmlprogs', 'DIR:pandatool/src/vrml', 'DIR:pandatool/src/vrmlegg']
    TargetAdd('vrml-trans_vrmlTrans.obj', opts=OPTS, input='vrmlTrans.cxx')
    TargetAdd('vrml-trans.exe', input='vrml-trans_vrmlTrans.obj')
    TargetAdd('vrml-trans.exe', input='libp3vrml.lib')
    TargetAdd('vrml-trans.exe', input='libp3progbase.lib')
    TargetAdd('vrml-trans.exe', input='libp3pandatoolbase.lib')
    TargetAdd('vrml-trans.exe', input=COMMON_PANDA_LIBS)
    TargetAdd('vrml-trans.exe', opts=['ADVAPI'])

    if not PkgSkip("EGG"):
        TargetAdd('vrml2egg_vrmlToEgg.obj', opts=OPTS, input='vrmlToEgg.cxx')
        TargetAdd('vrml2egg.exe', input='vrml2egg_vrmlToEgg.obj')
        TargetAdd('vrml2egg.exe', input='libp3vrmlegg.lib')
        TargetAdd('vrml2egg.exe', input='libp3vrml.lib')
        TargetAdd('vrml2egg.exe', input=COMMON_EGG2X_LIBS)
        TargetAdd('vrml2egg.exe', opts=['ADVAPI'])

#
# DIRECTORY: pandatool/src/win-stats/
# DIRECTORY: pandatool/src/gtk-stats/
#

if not PkgSkip("PANDATOOL") and (GetTarget() == 'windows' or not PkgSkip("GTK2")):
    if GetTarget() == 'windows':
        OPTS=['DIR:pandatool/src/win-stats']
        TargetAdd('pstats_composite1.obj', opts=OPTS, input='winstats_composite1.cxx')
    else:
        OPTS=['DIR:pandatool/src/gtk-stats', 'GTK2']
        TargetAdd('pstats_composite1.obj', opts=OPTS, input='gtkstats_composite1.cxx')
    TargetAdd('pstats.exe', input='pstats_composite1.obj')
    TargetAdd('pstats.exe', input='libp3pstatserver.lib')
    TargetAdd('pstats.exe', input='libp3progbase.lib')
    TargetAdd('pstats.exe', input='libp3pandatoolbase.lib')
    TargetAdd('pstats.exe', input=COMMON_PANDA_LIBS)
    TargetAdd('pstats.exe', opts=['SUBSYSTEM:WINDOWS', 'WINSOCK', 'WINIMM', 'WINGDI', 'WINKERNEL', 'WINOLDNAMES', 'WINUSER', 'WINMM', 'GTK2'])

#
# DIRECTORY: pandatool/src/xfileprogs/
#

if not PkgSkip("PANDATOOL"):
    OPTS=['DIR:pandatool/src/xfileprogs', 'DIR:pandatool/src/xfile', 'DIR:pandatool/src/xfileegg']
    TargetAdd('x-trans_xFileTrans.obj', opts=OPTS, input='xFileTrans.cxx')
    TargetAdd('x-trans.exe', input='x-trans_xFileTrans.obj')
    TargetAdd('x-trans.exe', input='libp3progbase.lib')
    TargetAdd('x-trans.exe', input='libp3xfile.lib')
    TargetAdd('x-trans.exe', input='libp3pandatoolbase.lib')
    TargetAdd('x-trans.exe', input=COMMON_PANDA_LIBS)
    TargetAdd('x-trans.exe', opts=['ADVAPI'])

    if not PkgSkip("EGG"):
        TargetAdd('egg2x_eggToX.obj', opts=OPTS, input='eggToX.cxx')
        TargetAdd('egg2x.exe', input='egg2x_eggToX.obj')
        TargetAdd('egg2x.exe', input='libp3xfileegg.lib')
        TargetAdd('egg2x.exe', input='libp3xfile.lib')
        TargetAdd('egg2x.exe', input=COMMON_EGG2X_LIBS)
        TargetAdd('egg2x.exe', opts=['ADVAPI'])

        TargetAdd('x2egg_xFileToEgg.obj', opts=OPTS, input='xFileToEgg.cxx')
        TargetAdd('x2egg.exe', input='x2egg_xFileToEgg.obj')
        TargetAdd('x2egg.exe', input='libp3xfileegg.lib')
        TargetAdd('x2egg.exe', input='libp3xfile.lib')
        TargetAdd('x2egg.exe', input=COMMON_EGG2X_LIBS)
        TargetAdd('x2egg.exe', opts=['ADVAPI'])

#
# DIRECTORY: pandatool/src/mayaprogs/
#

MAYA_BUILT = False

for VER in MAYAVERSIONS:
    VNUM = VER[4:]
    if PkgSkip(VER) or PkgSkip("PANDATOOL") or PkgSkip("EGG"):
        continue

    if GetTarget() == 'darwin':
        if int(VNUM) < 2009:
            # No x86_64 support.
            continue
        if tuple(OSX_ARCHS) == ('arm64',):
            # No arm64 support.
            continue
        ARCH_OPTS = ['NOARCH:ARM64']
    else:
        ARCH_OPTS = []

    MAYA_BUILT = True

    OPTS=['DIR:pandatool/src/mayaprogs', 'DIR:pandatool/src/maya', 'DIR:pandatool/src/mayaegg', 'BUILDING:MISC', VER] + ARCH_OPTS
    TargetAdd('mayaeggimport'+VNUM+'_mayaeggimport.obj', opts=OPTS, input='mayaEggImport.cxx')
    TargetAdd('mayaeggimport'+VNUM+'.mll', input='mayaegg'+VNUM+'_loader.obj')
    TargetAdd('mayaeggimport'+VNUM+'.mll', input='mayaeggimport'+VNUM+'_mayaeggimport.obj')
    TargetAdd('mayaeggimport'+VNUM+'.mll', input='libpandaegg.dll')
    TargetAdd('mayaeggimport'+VNUM+'.mll', input=COMMON_PANDA_LIBS)
    TargetAdd('mayaeggimport'+VNUM+'.mll', opts=['ADVAPI', VER]+ARCH_OPTS)

    TargetAdd('mayaloader'+VNUM+'_config_mayaloader.obj', opts=OPTS, input='config_mayaloader.cxx')
    TargetAdd('libp3mayaloader'+VNUM+'.dll', input='mayaloader'+VNUM+'_config_mayaloader.obj')
    TargetAdd('libp3mayaloader'+VNUM+'.dll', input='libmayaegg'+VNUM+'.lib')
    TargetAdd('libp3mayaloader'+VNUM+'.dll', input='libp3ptloader.dll')
    TargetAdd('libp3mayaloader'+VNUM+'.dll', input='libmaya'+VNUM+'.lib')
    TargetAdd('libp3mayaloader'+VNUM+'.dll', input='libp3fltegg.lib')
    TargetAdd('libp3mayaloader'+VNUM+'.dll', input='libp3flt.lib')
    TargetAdd('libp3mayaloader'+VNUM+'.dll', input='libp3lwoegg.lib')
    TargetAdd('libp3mayaloader'+VNUM+'.dll', input='libp3lwo.lib')
    TargetAdd('libp3mayaloader'+VNUM+'.dll', input='libp3dxfegg.lib')
    TargetAdd('libp3mayaloader'+VNUM+'.dll', input='libp3dxf.lib')
    TargetAdd('libp3mayaloader'+VNUM+'.dll', input='libp3objegg.lib')
    TargetAdd('libp3mayaloader'+VNUM+'.dll', input='libp3vrmlegg.lib')
    TargetAdd('libp3mayaloader'+VNUM+'.dll', input='libp3vrml.lib')
    TargetAdd('libp3mayaloader'+VNUM+'.dll', input='libp3xfileegg.lib')
    TargetAdd('libp3mayaloader'+VNUM+'.dll', input='libp3xfile.lib')
    TargetAdd('libp3mayaloader'+VNUM+'.dll', input='libp3eggbase.lib')
    TargetAdd('libp3mayaloader'+VNUM+'.dll', input='libp3progbase.lib')
    TargetAdd('libp3mayaloader'+VNUM+'.dll', input='libp3converter.lib')
    TargetAdd('libp3mayaloader'+VNUM+'.dll', input='libp3pandatoolbase.lib')
    TargetAdd('libp3mayaloader'+VNUM+'.dll', input='libpandaegg.dll')
    TargetAdd('libp3mayaloader'+VNUM+'.dll', input=COMMON_PANDA_LIBS)
    TargetAdd('libp3mayaloader'+VNUM+'.dll', opts=['ADVAPI', VER]+ARCH_OPTS)

    TargetAdd('mayapview'+VNUM+'_mayaPview.obj', opts=OPTS, input='mayaPview.cxx')
    TargetAdd('libmayapview'+VNUM+'.mll', input='mayapview'+VNUM+'_mayaPview.obj')
    TargetAdd('libmayapview'+VNUM+'.mll', input='libmayaegg'+VNUM+'.lib')
    TargetAdd('libmayapview'+VNUM+'.mll', input='libmaya'+VNUM+'.lib')
    TargetAdd('libmayapview'+VNUM+'.mll', input='libp3framework.dll')
    TargetAdd('libmayapview'+VNUM+'.mll', input=COMMON_EGG2X_LIBS)
    TargetAdd('libmayapview'+VNUM+'.mll', opts=['ADVAPI', VER]+ARCH_OPTS)

    TargetAdd('mayaprogs'+VNUM+'_eggToMaya.obj', opts=OPTS, input='eggToMaya.cxx')
    TargetAdd('mayaprogs'+VNUM+'_mayaToEgg.obj', opts=OPTS, input='mayaToEgg.cxx')
    TargetAdd('mayaprogs_mayaConversionServer.obj', opts=OPTS, input='mayaConversionServer.cxx')

    TargetAdd('maya2egg'+VNUM+'_mayaToEggBin.obj', opts=OPTS, input='mayaToEggBin.cxx')
    TargetAdd('maya2egg'+VNUM+'_bin.exe', input='mayaprogs'+VNUM+'_eggToMaya.obj')
    TargetAdd('maya2egg'+VNUM+'_bin.exe', input='mayaprogs'+VNUM+'_mayaToEgg.obj')
    TargetAdd('maya2egg'+VNUM+'_bin.exe', input='mayaprogs_mayaConversionServer.obj')
    TargetAdd('maya2egg'+VNUM+'_bin.exe', input='maya2egg'+VNUM+'_mayaToEggBin.obj')
    TargetAdd('maya2egg'+VNUM+'_bin.exe', input='libmayaegg'+VNUM+'.lib')
    TargetAdd('maya2egg'+VNUM+'_bin.exe', input='libmaya'+VNUM+'.lib')
    TargetAdd('maya2egg'+VNUM+'_bin.exe', input=COMMON_EGG2X_LIBS)
    TargetAdd('maya2egg'+VNUM+'_bin.exe', opts=['ADVAPI', VER]+ARCH_OPTS)

    TargetAdd('egg2maya'+VNUM+'_eggToMayaBin.obj', opts=OPTS, input='eggToMayaBin.cxx')
    TargetAdd('egg2maya'+VNUM+'_bin.exe', input='mayaprogs'+VNUM+'_eggToMaya.obj')
    TargetAdd('egg2maya'+VNUM+'_bin.exe', input='mayaprogs'+VNUM+'_mayaToEgg.obj')
    TargetAdd('egg2maya'+VNUM+'_bin.exe', input='mayaprogs_mayaConversionServer.obj')
    TargetAdd('egg2maya'+VNUM+'_bin.exe', input='egg2maya'+VNUM+'_eggToMayaBin.obj')
    TargetAdd('egg2maya'+VNUM+'_bin.exe', input='libmayaegg'+VNUM+'.lib')
    TargetAdd('egg2maya'+VNUM+'_bin.exe', input='libmaya'+VNUM+'.lib')
    TargetAdd('egg2maya'+VNUM+'_bin.exe', input=COMMON_EGG2X_LIBS)
    TargetAdd('egg2maya'+VNUM+'_bin.exe', opts=['ADVAPI', VER]+ARCH_OPTS)

    TargetAdd('mayasavepview'+VNUM+'_mayaSavePview.obj', opts=OPTS, input='mayaSavePview.cxx')
    TargetAdd('libmayasavepview'+VNUM+'.mll', input='mayasavepview'+VNUM+'_mayaSavePview.obj')
    TargetAdd('libmayasavepview'+VNUM+'.mll', opts=['ADVAPI', VER]+ARCH_OPTS)

    TargetAdd('mayapath'+VNUM+'.obj', opts=OPTS, input='mayapath.cxx')

    TargetAdd('maya2egg'+VNUM+'.exe', input='mayapath'+VNUM+'.obj')
    TargetAdd('maya2egg'+VNUM+'.exe', input='libpandaexpress.dll')
    TargetAdd('maya2egg'+VNUM+'.exe', input=COMMON_DTOOL_LIBS)
    TargetAdd('maya2egg'+VNUM+'.exe', opts=['ADVAPI']+ARCH_OPTS)

    TargetAdd('egg2maya'+VNUM+'.exe', input='mayapath'+VNUM+'.obj')
    TargetAdd('egg2maya'+VNUM+'.exe', input='libpandaexpress.dll')
    TargetAdd('egg2maya'+VNUM+'.exe', input=COMMON_DTOOL_LIBS)
    TargetAdd('egg2maya'+VNUM+'.exe', opts=['ADVAPI']+ARCH_OPTS)

if MAYA_BUILT:
    TargetAdd('mayaprogs_mayaConversionClient.obj', opts=OPTS, input='mayaConversionClient.cxx')

    TargetAdd('maya2egg_mayaToEggClient.obj', opts=OPTS, input='mayaToEggClient.cxx')
    TargetAdd('maya2egg_client.exe', input='mayaprogs_mayaConversionClient.obj')
    TargetAdd('maya2egg_client.exe', input='maya2egg_mayaToEggClient.obj')
    TargetAdd('maya2egg_client.exe', input=COMMON_EGG2X_LIBS)

    TargetAdd('egg2maya_eggToMayaClient.obj', opts=OPTS, input='eggToMayaClient.cxx')
    TargetAdd('egg2maya_client.exe', input='mayaprogs_mayaConversionClient.obj')
    TargetAdd('egg2maya_client.exe', input='egg2maya_eggToMayaClient.obj')
    TargetAdd('egg2maya_client.exe', input=COMMON_EGG2X_LIBS)

#
# DIRECTORY: contrib/src/ai/
#
if not PkgSkip("CONTRIB"):
    OPTS=['DIR:contrib/src/ai', 'BUILDING:PANDAAI']
    TargetAdd('p3ai_composite1.obj', opts=OPTS, input='p3ai_composite1.cxx')
    TargetAdd('libpandaai.dll', input='p3ai_composite1.obj')
    TargetAdd('libpandaai.dll', input=COMMON_PANDA_LIBS)

    OPTS=['DIR:contrib/src/ai']
    IGATEFILES=GetDirectoryContents('contrib/src/ai', ["*.h", "*_composite*.cxx"])
    TargetAdd('libpandaai.in', opts=OPTS, input=IGATEFILES)
    TargetAdd('libpandaai.in', opts=['IMOD:panda3d.ai', 'ILIB:libpandaai', 'SRCDIR:contrib/src/ai'])

    PyTargetAdd('ai_module.obj', input='libpandaai.in')
    PyTargetAdd('ai_module.obj', opts=OPTS)
    PyTargetAdd('ai_module.obj', opts=['IMOD:panda3d.ai', 'ILIB:ai', 'IMPORT:panda3d.core'])

    PyTargetAdd('ai.pyd', input='ai_module.obj')
    PyTargetAdd('ai.pyd', input='libpandaai_igate.obj')
    PyTargetAdd('ai.pyd', input='libpandaai.dll')
    PyTargetAdd('ai.pyd', input='libp3interrogatedb.dll')
    PyTargetAdd('ai.pyd', input=COMMON_PANDA_LIBS)

#
# DIRECTORY: contrib/src/rplight/
#
if not PkgSkip("CONTRIB") and not PkgSkip("PYTHON"):
    OPTS=['DIR:contrib/src/rplight', 'BUILDING:RPLIGHT']
    TargetAdd('p3rplight_composite1.obj', opts=OPTS, input='p3rplight_composite1.cxx')

    IGATEFILES=GetDirectoryContents('contrib/src/rplight', ["*.h", "*_composite*.cxx"])
    TargetAdd('libp3rplight.in', opts=OPTS, input=IGATEFILES)
    TargetAdd('libp3rplight.in', opts=['IMOD:panda3d._rplight', 'ILIB:libp3rplight', 'SRCDIR:contrib/src/rplight'])

    PyTargetAdd('rplight_module.obj', input='libp3rplight.in')
    PyTargetAdd('rplight_module.obj', opts=OPTS)
    PyTargetAdd('rplight_module.obj', opts=['IMOD:panda3d._rplight', 'ILIB:_rplight', 'IMPORT:panda3d.core'])

    PyTargetAdd('_rplight.pyd', input='rplight_module.obj')
    PyTargetAdd('_rplight.pyd', input='libp3rplight_igate.obj')
    PyTargetAdd('_rplight.pyd', input='p3rplight_composite1.obj')
    PyTargetAdd('_rplight.pyd', input='libp3interrogatedb.dll')
    PyTargetAdd('_rplight.pyd', input=COMMON_PANDA_LIBS)

#
# DIRECTORY: pandatool/src/deploy-stub
#
if PkgSkip("PYTHON") == 0:
    OPTS=['DIR:pandatool/src/deploy-stub', 'BUILDING:DEPLOYSTUB']
    PyTargetAdd('deploy-stub.obj', opts=OPTS, input='deploy-stub.c')
    if GetTarget() == 'windows':
        PyTargetAdd('frozen_dllmain.obj', opts=OPTS, input='frozen_dllmain.c')

    if GetTarget() == 'linux' or GetTarget() == 'freebsd':
        # Setup rpath so libs can be found in the same directory as the deployed game
        LibName('DEPLOYSTUB', "-Wl,-rpath,\\$ORIGIN")
        LibName('DEPLOYSTUB', "-Wl,-z,origin")
        LibName('DEPLOYSTUB', "-rdynamic")

    PyTargetAdd('deploy-stub.exe', input='deploy-stub.obj')
    if GetTarget() == 'windows':
        PyTargetAdd('deploy-stub.exe', input='frozen_dllmain.obj')
    PyTargetAdd('deploy-stub.exe', opts=['WINSHELL', 'DEPLOYSTUB', 'NOICON', 'ANDROID'])

    if GetTarget() == 'emscripten':
        PyTargetAdd('deploy-stub.exe', opts=['ZLIB'])

    if GetTarget() == 'windows':
        PyTargetAdd('deploy-stubw.exe', input='deploy-stub.obj')
        PyTargetAdd('deploy-stubw.exe', input='frozen_dllmain.obj')
        PyTargetAdd('deploy-stubw.exe', opts=['SUBSYSTEM:WINDOWS', 'WINSHELL', 'DEPLOYSTUB', 'NOICON'])
    elif GetTarget() == 'darwin':
        DefSymbol('MACOS_APP_BUNDLE', 'MACOS_APP_BUNDLE')
        OPTS = OPTS + ['MACOS_APP_BUNDLE']
        PyTargetAdd('deploy-stubw.obj', opts=OPTS, input='deploy-stub.c')
        PyTargetAdd('deploy-stubw.exe', input='deploy-stubw.obj')
        PyTargetAdd('deploy-stubw.exe', opts=['MACOS_APP_BUNDLE', 'DEPLOYSTUB', 'NOICON'])
    elif GetTarget() == 'android':
        PyTargetAdd('deploy-stubw_android_main.obj', opts=OPTS, input='android_main.cxx')
        PyTargetAdd('deploy-stubw_android_log.obj', opts=OPTS, input='android_log.c')
        PyTargetAdd('libdeploy-stubw.dll', input='android_native_app_glue.obj')
        PyTargetAdd('libdeploy-stubw.dll', input='deploy-stubw_android_main.obj')
        PyTargetAdd('libdeploy-stubw.dll', input='deploy-stubw_android_log.obj')
        PyTargetAdd('libdeploy-stubw.dll', input=COMMON_PANDA_LIBS)
        PyTargetAdd('libdeploy-stubw.dll', input='libp3android.dll')
        PyTargetAdd('libdeploy-stubw.dll', opts=['DEPLOYSTUB', 'ANDROID'])

#
# Generate the models directory and samples directory
#

if not PkgSkip("DIRECT") and not PkgSkip("EGG"):
    model_extensions = ["*.egg"]

    for model in GetDirectoryContents("models/misc", model_extensions):
        if not PkgSkip("ZLIB") and not PkgSkip("DEPLOYTOOLS"):
            newname = model[:-4] + ".egg.pz"
        else:
            newname = model[:-4] + ".egg"
        TargetAdd(GetOutputDir()+"/models/misc/"+newname, input="models/misc/"+model)

    for model in GetDirectoryContents("models/gui", model_extensions):
        if not PkgSkip("ZLIB") and not PkgSkip("DEPLOYTOOLS"):
            newname = model[:-4] + ".egg.pz"
        else:
            newname = model[:-4] + ".egg"
        TargetAdd(GetOutputDir()+"/models/gui/"+newname, input="models/gui/"+model)

    for model in GetDirectoryContents("models", model_extensions):
        if not PkgSkip("ZLIB") and not PkgSkip("DEPLOYTOOLS"):
            newname = model[:-4] + ".egg.pz"
        else:
            newname = model[:-4] + ".egg"
        TargetAdd(GetOutputDir()+"/models/"+newname, input="models/"+model)

if not PkgSkip("DIRECT"):
    CopyAllFiles(GetOutputDir()+"/models/audio/sfx/",  "models/audio/sfx/",      ".wav")
    CopyAllFiles(GetOutputDir()+"/models/icons/",      "models/icons/",          ".gif")

    CopyAllFiles(GetOutputDir()+"/models/maps/",       "models/maps/",           ".jpg")
    CopyAllFiles(GetOutputDir()+"/models/maps/",       "models/maps/",           ".png")
    CopyAllFiles(GetOutputDir()+"/models/maps/",       "models/maps/",           ".rgb")
    CopyAllFiles(GetOutputDir()+"/models/maps/",       "models/maps/",           ".rgba")


##########################################################################################
#
# Dependency-Based Distributed Build System.
#
##########################################################################################

DEPENDENCYQUEUE=[]

for target in TARGET_LIST:
    name = target.name
    inputs = target.inputs
    opts = target.opts
    deps = target.deps
    DEPENDENCYQUEUE.append([CompileAnything, [name, inputs, opts], [name], deps, []])

def BuildWorker(taskqueue, donequeue):
    while True:
        try:
            task = taskqueue.get(timeout=1)
        except:
            ProgressOutput(None, "Waiting for tasks...")
            task = taskqueue.get()
        sys.stdout.flush()
        if task == 0:
            return
        try:
            task[0](*task[1])
            donequeue.put(task)
        except:
            donequeue.put(0)

def AllSourcesReady(task, pending):
    sources = task[3]
    for x in sources:
        if x in pending:
            return False
    sources = task[1][1]
    for x in sources:
        if x in pending:
            return False
    altsources = task[4]
    for x in altsources:
        if x in pending:
            return False
    return True

def ParallelMake(tasklist):
    # Create the communication queues.
    donequeue = queue.Queue()
    taskqueue = queue.Queue()
    # Build up a table listing all the pending targets
    #task = [CompileAnything, [name, inputs, opts], [name], deps, []]
    # task[2] = [name]
    # task[3] = deps
    pending = {}
    for task in tasklist:
        for target in task[2]:
            pending[target] = 1
    # Create the workers
    for slave in range(THREADCOUNT):
        th = threading.Thread(target=BuildWorker, args=[taskqueue, donequeue])
        th.daemon = True
        th.start()
    # Feed tasks to the workers.
    tasksqueued = 0
    while True:
        if tasksqueued < THREADCOUNT:
            extras = []
            for task in tasklist:
                if tasksqueued < THREADCOUNT and AllSourcesReady(task, pending):
                    if NeedsBuild(task[2], task[3]):
                        tasksqueued += 1
                        taskqueue.put(task)
                    else:
                        for target in task[2]:
                            del pending[target]
                else:
                    extras.append(task)
            tasklist = extras
        sys.stdout.flush()
        if tasksqueued == 0:
            break
        donetask = donequeue.get()
        if donetask == 0:
            exit("Build process aborting.")
        sys.stdout.flush()
        tasksqueued -= 1
        JustBuilt(donetask[2], donetask[3])
        for target in donetask[2]:
            del pending[target]
    # Kill the workers.
    for slave in range(THREADCOUNT):
        taskqueue.put(0)
    # Make sure there aren't any unsatisfied tasks
    if len(tasklist) > 0:
        exit("Dependency problems: {0} tasks not finished. First task unsatisfied: {1}".format(len(tasklist), tasklist[0][2]))


def SequentialMake(tasklist):
    i = 0
    for task in tasklist:
        if NeedsBuild(task[2], task[3]):
            task[0](*task[1] + [(i * 100.0) / len(tasklist)])
            JustBuilt(task[2], task[3])
        i += 1


def RunDependencyQueue(tasklist):
    if THREADCOUNT != 0:
        ParallelMake(tasklist)
    else:
        SequentialMake(tasklist)


try:
    RunDependencyQueue(DEPENDENCYQUEUE)
finally:
    SaveDependencyCache()

# Run the test suite.
if RUNTESTS:
    cmdstr = BracketNameWithQuotes(SDK["PYTHONEXEC"].replace('\\', '/'))
    cmdstr += " -B -m pytest tests"
    if GetVerbose():
        cmdstr += " --verbose"
    oscmd(cmdstr)

# Write out information about the Python versions in the built dir.
python_version_info = GetCurrentPythonVersionInfo()
UpdatePythonVersionInfoFile(python_version_info)

##########################################################################################
#
# The Installers
#
# Under windows, we can build an 'exe' package using NSIS
# Under linux, we can build a 'deb' package or an 'rpm' package.
# Under OSX, we can make a 'dmg' package.
#
##########################################################################################

if INSTALLER:
    ProgressOutput(100.0, "Building installer")
    from makepackage import MakeInstaller

    # When using the --installer flag, only install for the current version.
    python_versions = []
    if python_version_info:
        python_versions.append(python_version_info)

    MakeInstaller(version=VERSION, outputdir=GetOutputDir(),
                  optimize=GetOptimize(), compressor=COMPRESSOR,
                  debversion=DEBVERSION, rpmversion=RPMVERSION,
                  rpmrelease=RPMRELEASE, python_versions=python_versions)

if WHEEL:
    ProgressOutput(100.0, "Building wheel")
    from makewheel import makewheel
    makewheel(WHLVERSION, GetOutputDir())

##########################################################################################
#
# Print final status report.
#
##########################################################################################

WARNINGS.append("Elapsed Time: "+PrettyTime(time.time() - STARTTIME))

printStatus("Makepanda Final Status Report", WARNINGS)
print(GetColor("green") + "Build successfully finished, elapsed time: " + PrettyTime(time.time() - STARTTIME) + GetColor())<|MERGE_RESOLUTION|>--- conflicted
+++ resolved
@@ -1427,12 +1427,8 @@
                 # Fast math is nice, but we'd like to see NaN in dev builds.
                 cmd += " -fno-finite-math-only"
 
-<<<<<<< HEAD
         # Make sure this is off to avoid GCC/Eigen bug (see GitHub #228)
         if GetTarget() != "emscripten":
-=======
-            # Make sure this is off to avoid GCC/Eigen bug (see GitHub #228)
->>>>>>> 9961a906
             cmd += " -fno-unsafe-math-optimizations"
 
         if (optlevel==1):
