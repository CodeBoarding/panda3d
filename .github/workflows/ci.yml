--- conflicted
+++ resolved
@@ -369,7 +369,7 @@
       if: matrix.os != 'windows-2019'
       shell: bash
       run: |
-        python -m pip install pytest
+        python -m pip install -r requirements-test.txt
         PYTHONPATH=built LD_LIBRARY_PATH=built/lib DYLD_LIBRARY_PATH=built/lib python -m pytest
 
     - name: Set up Python 3.11
@@ -425,11 +425,7 @@
     - name: Test Python 3.8
       shell: bash
       run: |
-<<<<<<< HEAD
         python -m pip install -r requirements-test.txt
-=======
-        python -m pip install pytest
->>>>>>> bf456baa
         PYTHONPATH=built LD_LIBRARY_PATH=built/lib DYLD_LIBRARY_PATH=built/lib python -m pytest
 
     - name: Make installer
